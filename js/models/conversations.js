--- conflicted
+++ resolved
@@ -161,14 +161,10 @@
       await this.inProgressFetch;
       mergeMessage();
     },
-<<<<<<< HEAD
-    async onExpiredCollection(message) {
-=======
 
     async onExpired(message) {
       this.updateLastMessage();
 
->>>>>>> 185c05ce
       const removeMessage = () => {
         const existing = this.messageCollection.get(message.id);
         if (!existing) {
