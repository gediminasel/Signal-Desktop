// Copyright 2020-2022 Signal Messenger, LLC
// SPDX-License-Identifier: AGPL-3.0-only

import * as Backbone from 'backbone';

import { GroupV2ChangeType } from './groups';
import { BodyRangeType, BodyRangesType } from './types/Util';
import { CallHistoryDetailsFromDiskType } from './types/Calling';
import { CustomColorType } from './types/Colors';
import { DeviceType } from './textsecure/Types';
import { SendMessageChallengeData } from './textsecure/Errors';
import { MessageModel } from './models/messages';
import { ConversationModel } from './models/conversations';
import { ProfileNameChangeType } from './util/getStringForProfileChange';
import { CapabilitiesType } from './textsecure/WebAPI';
import { ReadStatus } from './messages/MessageReadStatus';
import { SendStateByConversationId } from './messages/MessageSendState';
import { GroupNameCollisionsWithIdsByTitle } from './util/groupMemberNameCollisions';
import { ConversationColorType } from './types/Colors';
import {
  AttachmentDraftType,
  AttachmentType,
  ThumbnailType,
} from './types/Attachment';
import { EmbeddedContactType } from './types/EmbeddedContact';
import { SignalService as Proto } from './protobuf';
import { AvatarDataType } from './types/Avatar';
import { UUIDStringType, UUIDKind } from './types/UUID';
import { ReactionSource } from './reactions/ReactionSource';

import AccessRequiredEnum = Proto.AccessControl.AccessRequired;
import MemberRoleEnum = Proto.Member.Role;
import { SeenStatus } from './MessageSeenStatus';
import { GiftBadgeStates } from './components/conversation/Message';
import { LinkPreviewType } from './types/message/LinkPreviews';

import type { ProcessedQuoteAttachment } from './textsecure/Types.d';
import type { StickerType } from './types/Stickers';
import { MIMEType } from './types/MIME';

export type LastMessageStatus =
  | 'paused'
  | 'error'
  | 'partial-sent'
  | 'sending'
  | 'sent'
  | 'delivered'
  | 'read'
  | 'viewed';

type TaskResultType = any;

export type SenderKeyInfoType = {
  createdAtDate: number;
  distributionId: string;
  memberDevices: Array<DeviceType>;
};

export type CustomError = Error & {
  identifier?: string;
  number?: string;
  data?: object;
  retryAfter?: number;
};

export type GroupMigrationType = {
  areWeInvited: boolean;
  droppedMemberIds: Array<string>;
  invitedMembers: Array<GroupV2PendingMemberType>;
};

export type QuotedAttachment = {
  contentType: MIMEType;
  fileName?: string;
  thumbnail?: AttachmentType;
};

export type QuotedMessageType = {
  // TODO DESKTOP-3826
  // eslint-disable-next-line no-explicit-any
  attachments: Array<any>;
  // `author` is an old attribute that holds the author's E164. We shouldn't use it for
  //   new messages, but old messages might have this attribute.
  author?: string;
  authorUuid?: string;
  bodyRanges?: BodyRangesType;
  id: number;
  isGiftBadge?: boolean;
  isViewOnce: boolean;
  messageId: string;
  referencedMessageNotFound: boolean;
  text?: string;
};

type StoryReplyContextType = {
  attachment?: AttachmentType;
  authorUuid?: string;
  messageId: string;
};

export type RetryOptions = Readonly<{
  type: 'session-reset';
  uuid: string;
  e164: string;
  now: number;
}>;

export type GroupV1Update = {
  avatarUpdated?: boolean;
  joined?: Array<string>;
  left?: string | 'You';
  name?: string;
};

export type MessageReactionType = {
  emoji: undefined | string;
  fromId: string;
  targetAuthorUuid: string;
  targetTimestamp: number;
  timestamp: number;
  isSentByConversationId?: Record<string, boolean>;
};

export type MessageAttributesType = {
  bodyAttachment?: AttachmentType;
  bodyRanges?: BodyRangesType;
  callHistoryDetails?: CallHistoryDetailsFromDiskType;
  canReplyToStory?: boolean;
  changedId?: string;
  dataMessage?: Uint8Array | null;
  decrypted_at?: number;
  deletedForEveryone?: boolean;
  deletedForEveryoneTimestamp?: number;
  errors?: Array<CustomError>;
  expirationStartTimestamp?: number | null;
  expireTimer?: number;
  groupMigration?: GroupMigrationType;
  group_update?: GroupV1Update;
  hasAttachments?: boolean | 0 | 1;
  hasFileAttachments?: boolean | 0 | 1;
  hasVisualMediaAttachments?: boolean | 0 | 1;
  isErased?: boolean;
  isTapToViewInvalid?: boolean;
  isViewOnce?: boolean;
  key_changed?: string;
  local?: boolean;
  logger?: unknown;
  message?: unknown;
  messageTimer?: unknown;
  profileChange?: ProfileNameChangeType;
  quote?: QuotedMessageType;
  reactions?: Array<MessageReactionType>;
  requiredProtocolVersion?: number;
  retryOptions?: RetryOptions;
  sourceDevice?: number;
  storyDistributionListId?: string;
  storyId?: string;
  storyReplyContext?: StoryReplyContextType;
  supportedVersionAtReceive?: unknown;
  synced?: boolean;
  unidentifiedDeliveryReceived?: boolean;
  verified?: boolean;
  verifiedChanged?: string;

  id: string;
  type:
    | 'call-history'
    | 'chat-session-refreshed'
    | 'delivery-issue'
    | 'group'
    | 'group-v1-migration'
    | 'group-v2-change'
    | 'incoming'
    | 'keychange'
    | 'outgoing'
    | 'profile-change'
    | 'story'
    | 'timer-notification'
    | 'universal-timer-notification'
    | 'change-number-notification'
    | 'verified-change';
  body?: string;
  attachments?: Array<AttachmentType>;
  preview?: Array<LinkPreviewType>;
  sticker?: StickerType;
  sent_at: number;
  unidentifiedDeliveries?: Array<string>;
  contact?: Array<EmbeddedContactType>;
  conversationId: string;
  storyReactionEmoji?: string;
  giftBadge?: {
    expiration: number;
    level: number;
    id: string | undefined;
    receiptCredentialPresentation: string;
    state: GiftBadgeStates;
  };

  expirationTimerUpdate?: {
    expireTimer: number;
    fromSync?: unknown;
    source?: string;
    sourceUuid?: string;
  };
  // Legacy fields for timer update notification only
  flags?: number;
  groupV2Change?: GroupV2ChangeType;
  // Required. Used to sort messages in the database for the conversation timeline.
  received_at: number;
  received_at_ms?: number;
  // More of a legacy feature, needed as we were updating the schema of messages in the
  //   background, when we were still in IndexedDB, before attachments had gone to disk
  // We set this so that the idle message upgrade process doesn't pick this message up
  schemaVersion?: number;
  // migrateMessageData will increment this field on every failure and give up
  // when the value is too high.
  schemaMigrationAttempts?: number;
  // This should always be set for new messages, but older messages may not have them. We
  //   may not have these for outbound messages, either, as we have not needed them.
  serverGuid?: string;
  serverTimestamp?: number;
  source?: string;
  sourceUuid?: UUIDStringType;

  timestamp: number;

  // Backwards-compatibility with prerelease data schema
  invitedGV2Members?: Array<GroupV2PendingMemberType>;
  droppedGV2MemberIds?: Array<string>;

  sendHQImages?: boolean;

  // Should only be present for incoming messages and errors
  readStatus?: ReadStatus;
  lastSeenHere?: string[];
  // Used for all kinds of notifications, as well as incoming messages
  seenStatus?: SeenStatus;

  // Should only be present for outgoing messages
  sendStateByConversationId?: SendStateByConversationId;

  // Should only be present for messages deleted for everyone
  deletedForEveryoneSendStatus?: Record<string, boolean>;
  deletedForEveryoneFailed?: boolean;
};

export type ConversationAttributesTypeType = 'private' | 'group';

export type ConversationLastProfileType = Readonly<{
  profileKey: string;
  profileKeyVersion: string;
}>;

export type ValidateConversationType = Pick<
  ConversationAttributesType,
  'e164' | 'uuid' | 'type' | 'groupId'
>;

export type ConversationAttributesType = {
  accessKey?: string | null;
  addedBy?: string;
  badges?: Array<
    | { id: string }
    | {
        id: string;
        expiresAt: number;
        isVisible: boolean;
      }
  >;
  capabilities?: CapabilitiesType;
  color?: string;
  conversationColor?: ConversationColorType;
  customColor?: CustomColorType;
  customColorId?: string;
  discoveredUnregisteredAt?: number;
  draftChanged?: boolean;
  draftAttachments?: Array<AttachmentDraftType>;
  draftBodyRanges?: Array<BodyRangeType>;
  draftTimestamp?: number | null;
  hideStory?: boolean;
  inbox_position?: number;
  isPinned?: boolean;
  lastMessageDeletedForEveryone?: boolean;
  lastMessageStatus?: LastMessageStatus | null;
<<<<<<< HEAD
  lastMessagesSeen?: Record<string, { receivedAt: number; id: string }>;
=======
  lastMessageAuthor?: string | null;
>>>>>>> db155b97
  markedUnread?: boolean;
  messageCount?: number;
  messageCountBeforeMessageRequests?: number | null;
  messageRequestResponseType?: number;
  muteExpiresAt?: number;
  dontNotifyForMentionsIfMuted?: boolean;
  profileAvatar?: null | {
    hash: string;
    path: string;
  };
  profileKeyCredential?: string | null;
  profileKeyCredentialExpiration?: number | null;
  pniCredential?: string | null;
  lastProfile?: ConversationLastProfileType;
  quotedMessageId?: string | null;
  sealedSender?: unknown;
  sentMessageCount?: number;
  sharedGroupNames?: Array<string>;

  id: string;
  type: ConversationAttributesTypeType;
  timestamp?: number | null;

  // Shared fields
  active_at?: number | null;
  draft?: string | null;
  hasPostedStory?: boolean;
  isArchived?: boolean;
  lastMessage?: string | null;
  name?: string;
  needsStorageServiceSync?: boolean;
  needsVerification?: boolean;
  profileSharing?: boolean;
  storageID?: string;
  storageVersion?: number;
  storageUnknownFields?: string;
  unreadCount?: number;
  version: number;

  // Private core info
  uuid?: UUIDStringType;
  pni?: UUIDStringType;
  e164?: string;

  // Private other fields
  about?: string;
  aboutEmoji?: string;
  profileFamilyName?: string;
  profileKey?: string;
  profileName?: string;
  verified?: number;
  profileLastFetchedAt?: number;
  pendingUniversalTimer?: string;
  username?: string;
  shareMyPhoneNumber?: boolean;

  // Group-only
  groupId?: string;
  // A shorthand, representing whether the user is part of the group. Not strictly for
  //   when the user manually left the group. But historically, that was the only way
  //   to leave a group.
  left?: boolean;
  groupVersion?: number;
  isGroupStorySendReady?: boolean;

  // GroupV1 only
  members?: Array<string>;
  derivedGroupV2Id?: string;

  // GroupV2 core info
  masterKey?: string;
  secretParams?: string;
  publicParams?: string;
  revision?: number;
  senderKeyInfo?: SenderKeyInfoType;

  // GroupV2 other fields
  accessControl?: {
    attributes: AccessRequiredEnum;
    members: AccessRequiredEnum;
    addFromInviteLink: AccessRequiredEnum;
  };
  announcementsOnly?: boolean;
  avatar?: {
    url: string;
    path: string;
    hash?: string;
  } | null;
  avatars?: Array<AvatarDataType>;
  description?: string;
  expireTimer?: number;
  membersV2?: Array<GroupV2MemberType>;
  pendingMembersV2?: Array<GroupV2PendingMemberType>;
  pendingAdminApprovalV2?: Array<GroupV2PendingAdminApprovalType>;
  bannedMembersV2?: Array<GroupV2BannedMemberType>;
  groupInviteLinkPassword?: string;
  previousGroupV1Id?: string;
  previousGroupV1Members?: Array<string>;
  acknowledgedGroupNameCollisions?: GroupNameCollisionsWithIdsByTitle;

  // Used only when user is waiting for approval to join via link
  isTemporary?: boolean;
  temporaryMemberCount?: number;

  // Avatars are blurred for some unapproved conversations, but users can manually unblur
  //   them. If the avatar was unblurred and then changed, we don't update this value so
  //   the new avatar gets blurred.
  //
  // This value is useless once the message request has been approved. We don't clean it
  //   up but could. We don't persist it but could (though we'd probably want to clean it
  //   up in that case).
  unblurredAvatarPath?: string;
};

export type GroupV2MemberType = {
  uuid: UUIDStringType;
  role: MemberRoleEnum;
  joinedAtVersion: number;

  // Note that these are temporary flags, generated by applyGroupChange, but eliminated
  //   by applyGroupState. They are used to make our diff-generation more intelligent but
  //   not after that.
  joinedFromLink?: boolean;
  approvedByAdmin?: boolean;
};

export type GroupV2PendingMemberType = {
  addedByUserId?: UUIDStringType;
  uuid: UUIDStringType;
  timestamp: number;
  role: MemberRoleEnum;
};

export type GroupV2BannedMemberType = {
  uuid: UUIDStringType;
  timestamp: number;
};

export type GroupV2PendingAdminApprovalType = {
  uuid: UUIDStringType;
  timestamp: number;
};

export type VerificationOptions = {
  key?: null | Uint8Array;
  viaStorageServiceSync?: boolean;
};

export type ShallowChallengeError = CustomError & {
  readonly retryAfter: number;
  readonly data: SendMessageChallengeData;
};

export declare class ConversationModelCollectionType extends Backbone.Collection<ConversationModel> {
  resetLookups(): void;
}

export declare class MessageModelCollectionType extends Backbone.Collection<MessageModel> {}

export type ReactionAttributesType = {
  emoji: string;
  remove?: boolean;
  targetAuthorUuid: string;
  targetTimestamp: number;
  fromId: string;
  timestamp: number;
  source: ReactionSource;
};<|MERGE_RESOLUTION|>--- conflicted
+++ resolved
@@ -282,11 +282,8 @@
   isPinned?: boolean;
   lastMessageDeletedForEveryone?: boolean;
   lastMessageStatus?: LastMessageStatus | null;
-<<<<<<< HEAD
   lastMessagesSeen?: Record<string, { receivedAt: number; id: string }>;
-=======
   lastMessageAuthor?: string | null;
->>>>>>> db155b97
   markedUnread?: boolean;
   messageCount?: number;
   messageCountBeforeMessageRequests?: number | null;
