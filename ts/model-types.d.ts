// Copyright 2020-2022 Signal Messenger, LLC
// SPDX-License-Identifier: AGPL-3.0-only

import * as Backbone from 'backbone';

import { GroupV2ChangeType } from './groups';
import { BodyRangeType, BodyRangesType } from './types/Util';
import { CallHistoryDetailsFromDiskType } from './types/Calling';
import { CustomColorType } from './types/Colors';
import { DeviceType } from './textsecure/Types';
import { SendMessageChallengeData } from './textsecure/Errors';
import { MessageModel } from './models/messages';
import { ConversationModel } from './models/conversations';
import { ProfileNameChangeType } from './util/getStringForProfileChange';
import { CapabilitiesType } from './textsecure/WebAPI';
import { ReadStatus } from './messages/MessageReadStatus';
import { SendStateByConversationId } from './messages/MessageSendState';
import { GroupNameCollisionsWithIdsByTitle } from './util/groupMemberNameCollisions';
import { ConversationColorType } from './types/Colors';
import {
  AttachmentDraftType,
  AttachmentType,
  ThumbnailType,
} from './types/Attachment';
import { EmbeddedContactType } from './types/EmbeddedContact';
import { SignalService as Proto } from './protobuf';
import { AvatarDataType } from './types/Avatar';
import { UUIDStringType, UUIDKind } from './types/UUID';
import { ReactionSource } from './reactions/ReactionSource';

import AccessRequiredEnum = Proto.AccessControl.AccessRequired;
import MemberRoleEnum = Proto.Member.Role;
import { SeenStatus } from './MessageSeenStatus';
import { GiftBadgeStates } from './components/conversation/Message';
import { LinkPreviewType } from './types/message/LinkPreviews';

import type { ProcessedQuoteAttachment } from './textsecure/Types.d';
import type { StickerType } from './types/Stickers';
import { MIMEType } from './types/MIME';

export type LastMessageStatus =
  | 'paused'
  | 'error'
  | 'partial-sent'
  | 'sending'
  | 'sent'
  | 'delivered'
  | 'read'
  | 'viewed';

type TaskResultType = any;

export type SenderKeyInfoType = {
  createdAtDate: number;
  distributionId: string;
  memberDevices: Array<DeviceType>;
};

export type CustomError = Error & {
  identifier?: string;
  number?: string;
  data?: object;
  retryAfter?: number;
};

export type GroupMigrationType = {
  areWeInvited: boolean;
  droppedMemberIds: Array<string>;
  invitedMembers: Array<GroupV2PendingMemberType>;
};

export type QuotedAttachment = {
  contentType: MIMEType;
  fileName?: string;
  thumbnail?: AttachmentType;
};

export type QuotedMessageType = {
  // TODO DESKTOP-3826
  // eslint-disable-next-line no-explicit-any
  attachments: Array<any>;
  // `author` is an old attribute that holds the author's E164. We shouldn't use it for
  //   new messages, but old messages might have this attribute.
  author?: string;
  authorUuid?: string;
  bodyRanges?: BodyRangesType;
  id: number;
  isGiftBadge?: boolean;
  isViewOnce: boolean;
  messageId: string;
  referencedMessageNotFound: boolean;
  text?: string;
};

type StoryReplyContextType = {
  attachment?: AttachmentType;
  authorUuid?: string;
  messageId: string;
};

export type RetryOptions = Readonly<{
  type: 'session-reset';
  uuid: string;
  e164: string;
  now: number;
}>;

export type GroupV1Update = {
  avatarUpdated?: boolean;
  joined?: Array<string>;
  left?: string | 'You';
  name?: string;
};

export type MessageReactionType = {
  emoji: undefined | string;
  fromId: string;
  targetAuthorUuid: string;
  targetTimestamp: number;
  timestamp: number;
  isSentByConversationId?: Record<string, boolean>;
};

export type MessageAttributesType = {
  bodyAttachment?: AttachmentType;
  bodyRanges?: BodyRangesType;
  callHistoryDetails?: CallHistoryDetailsFromDiskType;
  canReplyToStory?: boolean;
  changedId?: string;
  dataMessage?: Uint8Array | null;
  decrypted_at?: number;
  deletedForEveryone?: boolean;
  deletedForEveryoneTimestamp?: number;
  errors?: Array<CustomError>;
  expirationStartTimestamp?: number | null;
  expireTimer?: number;
  groupMigration?: GroupMigrationType;
  group_update?: GroupV1Update;
  hasAttachments?: boolean | 0 | 1;
  hasFileAttachments?: boolean | 0 | 1;
  hasVisualMediaAttachments?: boolean | 0 | 1;
  isErased?: boolean;
  isTapToViewInvalid?: boolean;
  isViewOnce?: boolean;
  key_changed?: string;
  local?: boolean;
  logger?: unknown;
  message?: unknown;
  messageTimer?: unknown;
  profileChange?: ProfileNameChangeType;
  quote?: QuotedMessageType;
  reactions?: Array<MessageReactionType>;
  requiredProtocolVersion?: number;
  retryOptions?: RetryOptions;
  sourceDevice?: number;
  storyDistributionListId?: string;
  storyId?: string;
  storyReplyContext?: StoryReplyContextType;
  supportedVersionAtReceive?: unknown;
  synced?: boolean;
  unidentifiedDeliveryReceived?: boolean;
  verified?: boolean;
  verifiedChanged?: string;

  id: string;
  type:
    | 'call-history'
    | 'chat-session-refreshed'
    | 'delivery-issue'
    | 'group'
    | 'group-v1-migration'
    | 'group-v2-change'
    | 'incoming'
    | 'keychange'
    | 'outgoing'
    | 'profile-change'
    | 'story'
    | 'timer-notification'
    | 'universal-timer-notification'
    | 'change-number-notification'
    | 'verified-change';
  body?: string;
  attachments?: Array<AttachmentType>;
  preview?: Array<LinkPreviewType>;
  sticker?: StickerType;
  sent_at: number;
  unidentifiedDeliveries?: Array<string>;
  contact?: Array<EmbeddedContactType>;
  conversationId: string;
  storyReactionEmoji?: string;
  giftBadge?: {
    expiration: number;
    level: number;
    id: string | undefined;
    receiptCredentialPresentation: string;
    state: GiftBadgeStates;
  };

  expirationTimerUpdate?: {
    expireTimer: number;
    fromSync?: unknown;
    source?: string;
    sourceUuid?: string;
  };
  // Legacy fields for timer update notification only
  flags?: number;
  groupV2Change?: GroupV2ChangeType;
  // Required. Used to sort messages in the database for the conversation timeline.
  received_at: number;
  received_at_ms?: number;
  // More of a legacy feature, needed as we were updating the schema of messages in the
  //   background, when we were still in IndexedDB, before attachments had gone to disk
  // We set this so that the idle message upgrade process doesn't pick this message up
  schemaVersion?: number;
  // migrateMessageData will increment this field on every failure and give up
  // when the value is too high.
  schemaMigrationAttempts?: number;
  // This should always be set for new messages, but older messages may not have them. We
  //   may not have these for outbound messages, either, as we have not needed them.
  serverGuid?: string;
  serverTimestamp?: number;
  source?: string;
  sourceUuid?: UUIDStringType;

  timestamp: number;

  // Backwards-compatibility with prerelease data schema
  invitedGV2Members?: Array<GroupV2PendingMemberType>;
  droppedGV2MemberIds?: Array<string>;

  sendHQImages?: boolean;

  // Should only be present for incoming messages and errors
  readStatus?: ReadStatus;
  lastSeenHere?: string[];
  // Used for all kinds of notifications, as well as incoming messages
  seenStatus?: SeenStatus;

  // Should only be present for outgoing messages
  sendStateByConversationId?: SendStateByConversationId;

  // Should only be present for messages deleted for everyone
  deletedForEveryoneSendStatus?: Record<string, boolean>;
  deletedForEveryoneFailed?: boolean;
};

export type ConversationAttributesTypeType = 'private' | 'group';

export type ConversationLastProfileType = Readonly<{
  profileKey: string;
  profileKeyVersion: string;
}>;

export type ValidateConversationType = Pick<
  ConversationAttributesType,
  'e164' | 'uuid' | 'type' | 'groupId'
>;

export type ConversationAttributesType = {
  accessKey?: string | null;
  addedBy?: string;
  badges?: Array<
    | { id: string }
    | {
        id: string;
        expiresAt: number;
        isVisible: boolean;
      }
  >;
  capabilities?: CapabilitiesType;
  color?: string;
  conversationColor?: ConversationColorType;
  customColor?: CustomColorType;
  customColorId?: string;
  discoveredUnregisteredAt?: number;
  draftChanged?: boolean;
  draftAttachments?: Array<AttachmentDraftType>;
  draftBodyRanges?: Array<BodyRangeType>;
  draftTimestamp?: number | null;
  hideStory?: boolean;
  inbox_position?: number;
  isPinned?: boolean;
  lastMessageDeletedForEveryone?: boolean;
  lastMessageStatus?: LastMessageStatus | null;
<<<<<<< HEAD
  lastMessagesSeen?: Record<string, {receivedAt: number, id: string}>;
  markedUnread: boolean;
  messageCount: number;
=======
  markedUnread?: boolean;
  messageCount?: number;
>>>>>>> 12b1f31d
  messageCountBeforeMessageRequests?: number | null;
  messageRequestResponseType?: number;
  muteExpiresAt?: number;
  dontNotifyForMentionsIfMuted?: boolean;
  profileAvatar?: null | {
    hash: string;
    path: string;
  };
  profileKeyCredential?: string | null;
  profileKeyCredentialExpiration?: number | null;
  pniCredential?: string | null;
  lastProfile?: ConversationLastProfileType;
  quotedMessageId?: string | null;
  sealedSender?: unknown;
  sentMessageCount?: number;
  sharedGroupNames?: Array<string>;

  id: string;
  type: ConversationAttributesTypeType;
  timestamp?: number | null;

  // Shared fields
  active_at?: number | null;
  draft?: string | null;
  hasPostedStory?: boolean;
  isArchived?: boolean;
  lastMessage?: string | null;
  name?: string;
  needsStorageServiceSync?: boolean;
  needsVerification?: boolean;
  profileSharing?: boolean;
  storageID?: string;
  storageVersion?: number;
  storageUnknownFields?: string;
  unreadCount?: number;
  version: number;

  // Private core info
  uuid?: UUIDStringType;
  pni?: UUIDStringType;
  e164?: string;

  // Private other fields
  about?: string;
  aboutEmoji?: string;
  profileFamilyName?: string;
  profileKey?: string;
  profileName?: string;
  verified?: number;
  profileLastFetchedAt?: number;
  pendingUniversalTimer?: string;
  username?: string;

  // Group-only
  groupId?: string;
  // A shorthand, representing whether the user is part of the group. Not strictly for
  //   when the user manually left the group. But historically, that was the only way
  //   to leave a group.
  left?: boolean;
  groupVersion?: number;
  isGroupStorySendReady?: boolean;

  // GroupV1 only
  members?: Array<string>;
  derivedGroupV2Id?: string;

  // GroupV2 core info
  masterKey?: string;
  secretParams?: string;
  publicParams?: string;
  revision?: number;
  senderKeyInfo?: SenderKeyInfoType;

  // GroupV2 other fields
  accessControl?: {
    attributes: AccessRequiredEnum;
    members: AccessRequiredEnum;
    addFromInviteLink: AccessRequiredEnum;
  };
  announcementsOnly?: boolean;
  avatar?: {
    url: string;
    path: string;
    hash?: string;
  } | null;
  avatars?: Array<AvatarDataType>;
  description?: string;
  expireTimer?: number;
  membersV2?: Array<GroupV2MemberType>;
  pendingMembersV2?: Array<GroupV2PendingMemberType>;
  pendingAdminApprovalV2?: Array<GroupV2PendingAdminApprovalType>;
  bannedMembersV2?: Array<GroupV2BannedMemberType>;
  groupInviteLinkPassword?: string;
  previousGroupV1Id?: string;
  previousGroupV1Members?: Array<string>;
  acknowledgedGroupNameCollisions?: GroupNameCollisionsWithIdsByTitle;

  // Used only when user is waiting for approval to join via link
  isTemporary?: boolean;
  temporaryMemberCount?: number;

  // Avatars are blurred for some unapproved conversations, but users can manually unblur
  //   them. If the avatar was unblurred and then changed, we don't update this value so
  //   the new avatar gets blurred.
  //
  // This value is useless once the message request has been approved. We don't clean it
  //   up but could. We don't persist it but could (though we'd probably want to clean it
  //   up in that case).
  unblurredAvatarPath?: string;
};

export type GroupV2MemberType = {
  uuid: UUIDStringType;
  role: MemberRoleEnum;
  joinedAtVersion: number;

  // Note that these are temporary flags, generated by applyGroupChange, but eliminated
  //   by applyGroupState. They are used to make our diff-generation more intelligent but
  //   not after that.
  joinedFromLink?: boolean;
  approvedByAdmin?: boolean;
};

export type GroupV2PendingMemberType = {
  addedByUserId?: UUIDStringType;
  uuid: UUIDStringType;
  timestamp: number;
  role: MemberRoleEnum;
};

export type GroupV2BannedMemberType = {
  uuid: UUIDStringType;
  timestamp: number;
};

export type GroupV2PendingAdminApprovalType = {
  uuid: UUIDStringType;
  timestamp: number;
};

export type VerificationOptions = {
  key?: null | Uint8Array;
  viaStorageServiceSync?: boolean;
};

export type ShallowChallengeError = CustomError & {
  readonly retryAfter: number;
  readonly data: SendMessageChallengeData;
};

export declare class ConversationModelCollectionType extends Backbone.Collection<ConversationModel> {
  resetLookups(): void;
}

export declare class MessageModelCollectionType extends Backbone.Collection<MessageModel> {}

export type ReactionAttributesType = {
  emoji: string;
  remove?: boolean;
  targetAuthorUuid: string;
  targetTimestamp: number;
  fromId: string;
  timestamp: number;
  source: ReactionSource;
};<|MERGE_RESOLUTION|>--- conflicted
+++ resolved
@@ -282,14 +282,9 @@
   isPinned?: boolean;
   lastMessageDeletedForEveryone?: boolean;
   lastMessageStatus?: LastMessageStatus | null;
-<<<<<<< HEAD
   lastMessagesSeen?: Record<string, {receivedAt: number, id: string}>;
-  markedUnread: boolean;
-  messageCount: number;
-=======
   markedUnread?: boolean;
   messageCount?: number;
->>>>>>> 12b1f31d
   messageCountBeforeMessageRequests?: number | null;
   messageRequestResponseType?: number;
   muteExpiresAt?: number;
