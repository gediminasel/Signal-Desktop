// Copyright 2020-2022 Signal Messenger, LLC
// SPDX-License-Identifier: AGPL-3.0-only

/* eslint-disable camelcase */

import { batch as batchDispatch } from 'react-redux';
import { debounce, flatten, omit, throttle } from 'lodash';
import { render } from 'mustache';

import type { AttachmentType } from '../types/Attachment';
import { isGIF } from '../types/Attachment';
import * as Attachment from '../types/Attachment';
import type { StickerPackType as StickerPackDBType } from '../sql/Interface';
import * as Stickers from '../types/Stickers';
import type { BodyRangeType, BodyRangesType } from '../types/Util';
import type { MIMEType } from '../types/MIME';
import { IMAGE_JPEG, IMAGE_WEBP, stringToMIMEType } from '../types/MIME';
import { sniffImageMimeType } from '../util/sniffImageMimeType';
import type { ConversationModel } from '../models/conversations';
import type {
  GroupV2PendingMemberType,
  MessageAttributesType,
  ConversationModelCollectionType,
  QuotedMessageType,
} from '../model-types.d';
import type { LinkPreviewType } from '../types/message/LinkPreviews';
import type {
  MediaItemType,
  MessageAttributesType as MediaItemMessageType,
} from '../types/MediaItem';
import type { MessageModel } from '../models/messages';
import { getMessageById } from '../messages/getMessageById';
import { getContactId } from '../messages/helpers';
import { strictAssert } from '../util/assert';
import { maybeParseUrl } from '../util/url';
import { enqueueReactionForSend } from '../reactions/enqueueReactionForSend';
import { addReportSpamJob } from '../jobs/helpers/addReportSpamJob';
import { reportSpamJobQueue } from '../jobs/reportSpamJobQueue';
import type { GroupNameCollisionsWithIdsByTitle } from '../util/groupMemberNameCollisions';
import {
  isDirectConversation,
  isGroupV1,
} from '../util/whatTypeOfConversation';
import { findAndFormatContact } from '../util/findAndFormatContact';
import * as Bytes from '../Bytes';
import {
  canReply,
  getAttachmentsForMessage,
  isIncoming,
  isOutgoing,
  isTapToView,
} from '../state/selectors/message';
import {
  getConversationSelector,
  getMessagesByConversation,
} from '../state/selectors/conversations';
import { ConversationDetailsMembershipList } from '../components/conversation/conversation-details/ConversationDetailsMembershipList';
import { showSafetyNumberChangeDialog } from '../shims/showSafetyNumberChangeDialog';
import type {
  LinkPreviewResult,
  LinkPreviewImage,
  LinkPreviewWithDomain,
} from '../types/LinkPreview';
import * as LinkPreview from '../types/LinkPreview';
import * as VisualAttachment from '../types/VisualAttachment';
import * as log from '../logging/log';
import type { AnyViewClass, BasicReactWrapperViewClass } from '../window.d';
import type { EmbeddedContactType } from '../types/EmbeddedContact';
import { createConversationView } from '../state/roots/createConversationView';
import { AttachmentToastType } from '../types/AttachmentToastType';
import type { CompositionAPIType } from '../components/CompositionArea';
import { ReadStatus } from '../messages/MessageReadStatus';
import { SignalService as Proto } from '../protobuf';
import { ToastBlocked } from '../components/ToastBlocked';
import { ToastBlockedGroup } from '../components/ToastBlockedGroup';
import { ToastCannotMixImageAndNonImageAttachments } from '../components/ToastCannotMixImageAndNonImageAttachments';
import { ToastCannotStartGroupCall } from '../components/ToastCannotStartGroupCall';
import { ToastConversationArchived } from '../components/ToastConversationArchived';
import { ToastConversationMarkedUnread } from '../components/ToastConversationMarkedUnread';
import { ToastConversationUnarchived } from '../components/ToastConversationUnarchived';
import { ToastDangerousFileType } from '../components/ToastDangerousFileType';
import { ToastDeleteForEveryoneFailed } from '../components/ToastDeleteForEveryoneFailed';
import { ToastExpired } from '../components/ToastExpired';
import { ToastFileSaved } from '../components/ToastFileSaved';
import { ToastFileSize } from '../components/ToastFileSize';
import { ToastInvalidConversation } from '../components/ToastInvalidConversation';
import { ToastLeftGroup } from '../components/ToastLeftGroup';
import { ToastMaxAttachments } from '../components/ToastMaxAttachments';
import { ToastMessageBodyTooLong } from '../components/ToastMessageBodyTooLong';
import { ToastOneNonImageAtATime } from '../components/ToastOneNonImageAtATime';
import { ToastOriginalMessageNotFound } from '../components/ToastOriginalMessageNotFound';
import { ToastPinnedConversationsFull } from '../components/ToastPinnedConversationsFull';
import { ToastReactionFailed } from '../components/ToastReactionFailed';
import { ToastReportedSpamAndBlocked } from '../components/ToastReportedSpamAndBlocked';
import { ToastTapToViewExpiredIncoming } from '../components/ToastTapToViewExpiredIncoming';
import { ToastTapToViewExpiredOutgoing } from '../components/ToastTapToViewExpiredOutgoing';
import { ToastUnableToLoadAttachment } from '../components/ToastUnableToLoadAttachment';
import { autoScale } from '../util/handleImageAttachment';
import { copyGroupLink } from '../util/copyGroupLink';
import { deleteDraftAttachment } from '../util/deleteDraftAttachment';
import { markAllAsApproved } from '../util/markAllAsApproved';
import { markAllAsVerifiedDefault } from '../util/markAllAsVerifiedDefault';
import { retryMessageSend } from '../util/retryMessageSend';
import { dropNull } from '../util/dropNull';
import { fileToBytes } from '../util/fileToBytes';
import { isNotNil } from '../util/isNotNil';
import { markViewed } from '../services/MessageUpdater';
import { openLinkInWebBrowser } from '../util/openLinkInWebBrowser';
import { resolveAttachmentDraftData } from '../util/resolveAttachmentDraftData';
import { showToast } from '../util/showToast';
import { viewSyncJobQueue } from '../jobs/viewSyncJobQueue';
import { viewedReceiptsJobQueue } from '../jobs/viewedReceiptsJobQueue';

type AttachmentOptions = {
  messageId: string;
  attachment: AttachmentType;
};

const FIVE_MINUTES = 1000 * 60 * 5;
const LINK_PREVIEW_TIMEOUT = 60 * 1000;

window.Whisper = window.Whisper || {};

const { Whisper } = window;
const { Message } = window.Signal.Types;

const {
  copyIntoTempDirectory,
  deleteTempFile,
  getAbsoluteAttachmentPath,
  getAbsoluteTempPath,
  loadAttachmentData,
  loadPreviewData,
  loadStickerData,
  openFileInFolder,
  readAttachmentData,
  saveAttachmentToDisk,
  upgradeMessageSchema,
} = window.Signal.Migrations;

const { getMessagesBySentAt } = window.Signal.Data;

type MessageActionsType = {
  deleteMessage: (messageId: string) => unknown;
  deleteMessageForEveryone: (messageId: string) => unknown;
  displayTapToViewMessage: (messageId: string) => unknown;
  downloadAttachment: (options: {
    attachment: AttachmentType;
    timestamp: number;
    isDangerous: boolean;
  }) => unknown;
  downloadNewVersion: () => unknown;
  kickOffAttachmentDownload: (
    options: Readonly<{ messageId: string }>
  ) => unknown;
  markAttachmentAsCorrupted: (options: AttachmentOptions) => unknown;
  markViewed: (messageId: string) => unknown;
  openConversation: (conversationId: string, messageId?: string) => unknown;
  openLink: (url: string) => unknown;
  reactToMessage: (
    messageId: string,
    reaction: { emoji: string; remove: boolean }
  ) => unknown;
  replyToMessage: (messageId: string) => unknown;
  retrySend: (messageId: string) => unknown;
  showContactDetail: (options: {
    contact: EmbeddedContactType;
    signalAccount?: string;
  }) => unknown;
  showContactModal: (contactId: string) => unknown;
  showSafetyNumber: (contactId: string) => unknown;
  showExpiredIncomingTapToViewToast: () => unknown;
  showExpiredOutgoingTapToViewToast: () => unknown;
  showForwardMessageModal: (messageId: string) => unknown;
  showIdentity: (conversationId: string) => unknown;
  showMessageDetail: (messageId: string) => unknown;
  showVisualAttachment: (options: {
    attachment: AttachmentType;
    messageId: string;
    showSingle?: boolean;
  }) => unknown;
};

type MediaType = {
  path: string;
  objectURL: string;
  thumbnailObjectUrl?: string;
  contentType: MIMEType;
  index: number;
  attachment: AttachmentType;
  message: {
    attachments: Array<AttachmentType>;
    conversationId: string;
    id: string;
    // eslint-disable-next-line camelcase
    received_at: number;
    // eslint-disable-next-line camelcase
    received_at_ms: number;
    // eslint-disable-next-line camelcase
    sent_at: number;
  };
};

const MAX_MESSAGE_BODY_LENGTH = 64 * 1024;

export class ConversationView extends window.Backbone.View<ConversationModel> {
  // Debounced functions
  private debouncedMaybeGrabLinkPreview: (
    message: string,
    caretLocation?: number
  ) => void;
  private debouncedSaveDraft: (
    messageText: string,
    bodyRanges: Array<BodyRangeType>
  ) => Promise<void>;
  private lazyUpdateVerified: () => void;

  // Composing messages
  private compositionApi: {
    current: CompositionAPIType;
  } = { current: undefined };
  private sendStart?: number;

  // Quotes
  private quote?: QuotedMessageType;
  private quotedMessage?: MessageModel;

  // Previews
  private currentlyMatchedLink?: string;
  private disableLinkPreviews?: boolean;
  private excludedPreviewUrls: Array<string> = [];
  private linkPreviewAbortController?: AbortController;
  private preview?: Array<LinkPreviewResult>;

  // Sub-views
  private contactModalView?: Backbone.View;
  private conversationView?: BasicReactWrapperViewClass;
  private forwardMessageModal?: Backbone.View;
  private lightboxView?: BasicReactWrapperViewClass;
  private migrationDialog?: Backbone.View;
  private stickerPreviewModalView?: Backbone.View;

  // Panel support
  private panels: Array<AnyViewClass> = [];
  private previousFocus?: HTMLElement;

  // eslint-disable-next-line @typescript-eslint/no-explicit-any
  constructor(...args: Array<any>) {
    super(...args);

    this.lazyUpdateVerified = debounce(
      this.model.updateVerified.bind(this.model),
      1000 // one second
    );
    this.model.throttledGetProfiles =
      this.model.throttledGetProfiles ||
      throttle(this.model.getProfiles.bind(this.model), FIVE_MINUTES);

    this.debouncedMaybeGrabLinkPreview = debounce(
      this.maybeGrabLinkPreview.bind(this),
      200
    );
    this.debouncedSaveDraft = debounce(this.saveDraft.bind(this), 200);

    // Events on Conversation model
    this.listenTo(this.model, 'destroy', this.stopListening);
    this.listenTo(this.model, 'newmessage', this.lazyUpdateVerified);

    // These are triggered by InboxView
    this.listenTo(this.model, 'opened', this.onOpened);
    this.listenTo(this.model, 'scroll-to-message', this.scrollToMessage);
    this.listenTo(this.model, 'unload', (reason: string) =>
      this.unload(`model trigger - ${reason}`)
    );

    // These are triggered by background.ts for keyboard handling
    this.listenTo(this.model, 'focus-composer', this.focusMessageField);
    this.listenTo(this.model, 'open-all-media', this.showAllMedia);
    this.listenTo(this.model, 'escape-pressed', this.resetPanel);
    this.listenTo(this.model, 'show-message-details', this.showMessageDetail);
    this.listenTo(this.model, 'show-contact-modal', this.showContactModal);
    this.listenTo(
      this.model,
      'toggle-reply',
      (messageId: string | undefined) => {
        const target = this.quote || !messageId ? null : messageId;
        this.setQuoteMessage(target);
      }
    );
    this.listenTo(
      this.model,
      'save-attachment',
      this.downloadAttachmentWrapper
    );
    this.listenTo(this.model, 'delete-message', this.deleteMessage);
    this.listenTo(this.model, 'remove-link-review', this.removeLinkPreview);
    this.listenTo(
      this.model,
      'remove-all-draft-attachments',
      this.clearAttachments
    );

    this.render();

    this.setupConversationView();
    this.updateAttachmentsView();
  }

  override events(): Record<string, string> {
    return {
      drop: 'onDrop',
      paste: 'onPaste',
    };
  }

  // We need this ignore because the backbone types really want this to be a string
  //   property, but the property isn't set until after super() is run, meaning that this
  //   classname wouldn't be applied when Backbone creates our el.
  // eslint-disable-next-line @typescript-eslint/ban-ts-comment
  // @ts-ignore
  className(): string {
    return 'conversation';
  }

  // Same situation as className().
  // eslint-disable-next-line @typescript-eslint/ban-ts-comment
  // @ts-ignore
  id(): string {
    return `conversation-${this.model.cid}`;
  }

  // Backbone.View<ConversationModel> is demanded as the return type here, and we can't
  //   satisfy it because of the above difference in signature: className is a function
  //   when it should be a plain string property.
  // eslint-disable-next-line @typescript-eslint/ban-ts-comment
  // @ts-ignore
  render(): ConversationView {
    const template = $('#conversation').html();
    this.$el.html(render(template, {}));
    return this;
  }

  setMuteExpiration(ms = 0): void {
    this.model.setMuteExpiration(
      ms >= Number.MAX_SAFE_INTEGER ? ms : Date.now() + ms
    );
  }

  setPin(value: boolean): void {
    if (value) {
      const pinnedConversationIds = window.storage.get(
        'pinnedConversationIds',
        new Array<string>()
      );

      if (pinnedConversationIds.length >= 4) {
        showToast(ToastPinnedConversationsFull);
        return;
      }
      this.model.pin();
    } else {
      this.model.unpin();
    }
  }

  setupConversationView(): void {
    // setupHeader
    const conversationHeaderProps = {
      id: this.model.id,

      onSetDisappearingMessages: (seconds: number) =>
        this.setDisappearingMessages(seconds),
      onDeleteMessages: () => this.destroyMessages(),
      onSearchInConversation: () => {
        const { searchInConversation } = window.reduxActions.search;
        searchInConversation(this.model.id);
      },
      onSetMuteNotifications: this.setMuteExpiration.bind(this),
      onSetPin: this.setPin.bind(this),
      // These are view only and don't update the Conversation model, so they
      //   need a manual update call.
      onOutgoingAudioCallInConversation:
        this.onOutgoingAudioCallInConversation.bind(this),
      onOutgoingVideoCallInConversation:
        this.onOutgoingVideoCallInConversation.bind(this),

      onShowConversationDetails: () => {
        this.showConversationDetails();
      },
      onShowAllMedia: () => {
        this.showAllMedia();
      },
      onShowGroupMembers: () => {
        this.showGV1Members();
      },
      onGoBack: () => {
        this.resetPanel();
      },

      onArchive: () => {
        this.model.setArchived(true);
        this.model.trigger('unload', 'archive');

        showToast(ToastConversationArchived, {
          undo: () => {
            this.model.setArchived(false);
            this.openConversation(this.model.get('id'));
          },
        });
      },
      onMarkUnread: () => {
        this.model.setMarkedUnread(true);

        showToast(ToastConversationMarkedUnread);
      },
      onMoveToInbox: () => {
        this.model.setArchived(false);

        showToast(ToastConversationUnarchived);
      },
    };
    window.reduxActions.conversations.setSelectedConversationHeaderTitle();

    // setupTimeline
    const messageRequestEnum = Proto.SyncMessage.MessageRequestResponse.Type;

    const contactSupport = () => {
      const baseUrl =
        'https://support.signal.org/hc/LOCALE/requests/new?desktop&chat_refreshed';
      const locale = window.getLocale();
      const supportLocale = window.Signal.Util.mapToSupportLocale(locale);
      const url = baseUrl.replace('LOCALE', supportLocale);

      openLinkInWebBrowser(url);
    };

    const learnMoreAboutDeliveryIssue = () => {
      openLinkInWebBrowser(
        'https://support.signal.org/hc/articles/4404859745690'
      );
    };

    const scrollToQuotedMessage = async (
      options: Readonly<{
        authorId: string;
        sentAt: number;
      }>
    ) => {
      const { authorId, sentAt } = options;

      const conversationId = this.model.id;
      const messages = await getMessagesBySentAt(sentAt);
      const message = messages.find(item =>
        Boolean(
          item.conversationId === conversationId &&
            authorId &&
            getContactId(item) === authorId
        )
      );

      if (!message) {
        showToast(ToastOriginalMessageNotFound);
        return;
      }

      this.scrollToMessage(message.id);
    };

    const markMessageRead = async (messageId: string) => {
      if (!window.isActive()) {
        return;
      }

      const message = await getMessageById(messageId);
      if (!message) {
        throw new Error(`markMessageRead: failed to load message ${messageId}`);
      }

      await this.model.markRead(message.get('received_at'));
    };

    const createMessageRequestResponseHandler =
      (name: string, enumValue: number): ((conversationId: string) => void) =>
      conversationId => {
        const conversation = window.ConversationController.get(conversationId);
        if (!conversation) {
          log.error(
            `createMessageRequestResponseHandler: Expected a conversation to be found in ${name}. Doing nothing`
          );
          return;
        }
        this.syncMessageRequestResponse(name, conversation, enumValue);
      };

    const timelineProps = {
      id: this.model.id,

      ...this.getMessageActions(),

      acknowledgeGroupMemberNameCollisions: (
        groupNameCollisions: Readonly<GroupNameCollisionsWithIdsByTitle>
      ): void => {
        this.model.acknowledgeGroupMemberNameCollisions(groupNameCollisions);
      },
      contactSupport,
      learnMoreAboutDeliveryIssue,
      loadNewerMessages: this.model.loadNewerMessages.bind(this.model),
      loadNewestMessages: this.model.loadNewestMessages.bind(this.model),
      loadAndScroll: this.model.loadAndScroll.bind(this.model),
      loadOlderMessages: this.model.loadOlderMessages.bind(this.model),
      markMessageRead,
      onBlock: createMessageRequestResponseHandler(
        'onBlock',
        messageRequestEnum.BLOCK
      ),
      onBlockAndReportSpam: (conversationId: string) => {
        const conversation = window.ConversationController.get(conversationId);
        if (!conversation) {
          log.error(
            `onBlockAndReportSpam: Expected a conversation to be found for ${conversationId}. Doing nothing.`
          );
          return;
        }
        this.blockAndReportSpam(conversation);
      },
      onDelete: createMessageRequestResponseHandler(
        'onDelete',
        messageRequestEnum.DELETE
      ),
      onUnblock: createMessageRequestResponseHandler(
        'onUnblock',
        messageRequestEnum.ACCEPT
      ),
      removeMember: (conversationId: string) => {
        this.longRunningTaskWrapper({
          name: 'removeMember',
          task: () => this.model.removeFromGroupV2(conversationId),
        });
      },
      scrollToQuotedMessage,
      unblurAvatar: () => {
        this.model.unblurAvatar();
      },
      updateSharedGroups: () => this.model.throttledUpdateSharedGroups?.(),
    };

    // setupCompositionArea
    window.reduxActions.composer.resetComposer();

    const compositionAreaProps = {
      id: this.model.id,
      compositionApi: this.compositionApi,
      onClickAddPack: () => this.showStickerManager(),
      onPickSticker: (packId: string, stickerId: number) =>
        this.sendStickerMessage({ packId, stickerId }),
      onEditorStateChange: (
        msg: string,
        bodyRanges: Array<BodyRangeType>,
        caretLocation?: number
      ) => this.onEditorStateChange(msg, bodyRanges, caretLocation),
      onTextTooLong: () => showToast(ToastMessageBodyTooLong),
      getQuotedMessage: () => this.model.get('quotedMessageId'),
      clearQuotedMessage: () => this.setQuoteMessage(null),
      onAccept: () => {
        this.syncMessageRequestResponse(
          'onAccept',
          this.model,
          messageRequestEnum.ACCEPT
        );
      },
      onBlock: () => {
        this.syncMessageRequestResponse(
          'onBlock',
          this.model,
          messageRequestEnum.BLOCK
        );
      },
      onUnblock: () => {
        this.syncMessageRequestResponse(
          'onUnblock',
          this.model,
          messageRequestEnum.ACCEPT
        );
      },
      onDelete: () => {
        this.syncMessageRequestResponse(
          'onDelete',
          this.model,
          messageRequestEnum.DELETE
        );
      },
      onBlockAndReportSpam: () => {
        this.blockAndReportSpam(this.model);
      },
      onStartGroupMigration: () => this.startMigrationToGV2(),
      onCancelJoinRequest: async () => {
        await window.showConfirmationDialog({
          message: window.i18n(
            'GroupV2--join--cancel-request-to-join--confirmation'
          ),
          okText: window.i18n('GroupV2--join--cancel-request-to-join--yes'),
          cancelText: window.i18n('GroupV2--join--cancel-request-to-join--no'),
          resolve: () => {
            this.longRunningTaskWrapper({
              name: 'onCancelJoinRequest',
              task: async () => this.model.cancelJoinRequest(),
            });
          },
        });
      },

      onClearAttachments: this.clearAttachments.bind(this),
      onSelectMediaQuality: (isHQ: boolean) => {
        window.reduxActions.composer.setMediaQualitySetting(isHQ);
      },

      handleClickQuotedMessage: (id: string) => this.scrollToMessage(id),

      onCloseLinkPreview: () => {
        this.disableLinkPreviews = true;
        this.removeLinkPreview();
      },

      openConversation: this.openConversation.bind(this),

      onSendMessage: ({
        draftAttachments,
        mentions = [],
        message = '',
        timestamp,
        voiceNoteAttachment,
      }: {
        draftAttachments?: ReadonlyArray<AttachmentType>;
        mentions?: BodyRangesType;
        message?: string;
        timestamp?: number;
        voiceNoteAttachment?: AttachmentType;
      }): void => {
        this.sendMessage(message, mentions, {
          draftAttachments,
          timestamp,
          voiceNoteAttachment,
        });
      },
    };

    // createConversationView root

    const JSX = createConversationView(window.reduxStore, {
      compositionAreaProps,
      conversationHeaderProps,
      timelineProps,
    });

    this.conversationView = new Whisper.ReactWrapperView({ JSX });
    this.$('.ConversationView__template').append(this.conversationView.el);
  }

  async onOutgoingVideoCallInConversation(): Promise<void> {
    log.info('onOutgoingVideoCallInConversation: about to start a video call');

    if (this.model.get('announcementsOnly') && !this.model.areWeAdmin()) {
      showToast(ToastCannotStartGroupCall);
      return;
    }

    if (await this.isCallSafe()) {
      log.info(
        'onOutgoingVideoCallInConversation: call is deemed "safe". Making call'
      );
      window.reduxActions.calling.startCallingLobby({
        conversationId: this.model.id,
        isVideoCall: true,
      });
      log.info('onOutgoingVideoCallInConversation: started the call');
    } else {
      log.info(
        'onOutgoingVideoCallInConversation: call is deemed "unsafe". Stopping'
      );
    }
  }

  async onOutgoingAudioCallInConversation(): Promise<void> {
    log.info('onOutgoingAudioCallInConversation: about to start an audio call');

    if (await this.isCallSafe()) {
      log.info(
        'onOutgoingAudioCallInConversation: call is deemed "safe". Making call'
      );
      window.reduxActions.calling.startCallingLobby({
        conversationId: this.model.id,
        isVideoCall: false,
      });
      log.info('onOutgoingAudioCallInConversation: started the call');
    } else {
      log.info(
        'onOutgoingAudioCallInConversation: call is deemed "unsafe". Stopping'
      );
    }
  }

  async longRunningTaskWrapper<T>({
    name,
    task,
  }: {
    name: string;
    task: () => Promise<T>;
  }): Promise<T> {
    const idForLogging = this.model.idForLogging();
    return window.Signal.Util.longRunningTaskWrapper({
      name,
      idForLogging,
      task,
    });
  }

  getMessageActions(): MessageActionsType {
    const reactToMessage = async (
      messageId: string,
      reaction: { emoji: string; remove: boolean }
    ) => {
      const { emoji, remove } = reaction;
      try {
        await enqueueReactionForSend({
          messageId,
          emoji,
          remove,
        });
      } catch (error) {
        log.error('Error sending reaction', error, messageId, reaction);
        showToast(ToastReactionFailed);
      }
    };
    const replyToMessage = (messageId: string) => {
      this.setQuoteMessage(messageId);
    };
    const retrySend = retryMessageSend;
    const deleteMessage = (messageId: string) => {
      this.deleteMessage(messageId);
    };
    const deleteMessageForEveryone = (messageId: string) => {
      this.deleteMessageForEveryone(messageId);
    };
    const showMessageDetail = (messageId: string) => {
      this.showMessageDetail(messageId);
    };
    const showContactModal = (contactId: string) => {
      this.showContactModal(contactId);
    };
    const openConversation = (conversationId: string, messageId?: string) => {
      this.openConversation(conversationId, messageId);
    };
    const showContactDetail = (options: {
      contact: EmbeddedContactType;
      signalAccount?: string;
    }) => {
      this.showContactDetail(options);
    };
    const kickOffAttachmentDownload = async (
      options: Readonly<{ messageId: string }>
    ) => {
      const message = window.MessageController.getById(options.messageId);
      if (!message) {
        throw new Error(
          `kickOffAttachmentDownload: Message ${options.messageId} missing!`
        );
      }
      await message.queueAttachmentDownloads();
    };
    const markAttachmentAsCorrupted = (options: AttachmentOptions) => {
      const message = window.MessageController.getById(options.messageId);
      if (!message) {
        throw new Error(
          `markAttachmentAsCorrupted: Message ${options.messageId} missing!`
        );
      }
      message.markAttachmentAsCorrupted(options.attachment);
    };
    const onMarkViewed = (messageId: string): void => {
      const message = window.MessageController.getById(messageId);
      if (!message) {
        throw new Error(`onMarkViewed: Message ${messageId} missing!`);
      }

      if (message.get('readStatus') === ReadStatus.Viewed) {
        return;
      }

      const senderE164 = message.get('source');
      const senderUuid = message.get('sourceUuid');
      const timestamp = message.get('sent_at');

      message.set(markViewed(message.attributes, Date.now()));

      if (isIncoming(message.attributes)) {
        viewedReceiptsJobQueue.add({
          viewedReceipt: {
            messageId,
            senderE164,
            senderUuid,
            timestamp,
          },
        });
      }

      viewSyncJobQueue.add({
        viewSyncs: [
          {
            messageId,
            senderE164,
            senderUuid,
            timestamp,
          },
        ],
      });
    };
    const showVisualAttachment = (options: {
      attachment: AttachmentType;
      messageId: string;
      showSingle?: boolean;
    }) => {
      this.showLightbox(options);
    };
    const downloadAttachment = (options: {
      attachment: AttachmentType;
      timestamp: number;
      isDangerous: boolean;
    }) => {
      this.downloadAttachment(options);
    };
    const displayTapToViewMessage = (messageId: string) =>
      this.displayTapToViewMessage(messageId);
    const showIdentity = (conversationId: string) => {
      this.showSafetyNumber(conversationId);
    };
    const openLink = openLinkInWebBrowser;
    const downloadNewVersion = () => {
      openLinkInWebBrowser('https://signal.org/download');
    };
    const showSafetyNumber = (contactId: string) => {
      this.showSafetyNumber(contactId);
    };
    const showExpiredIncomingTapToViewToast = () => {
      log.info('Showing expired tap-to-view toast for an incoming message');
      showToast(ToastTapToViewExpiredIncoming);
    };
    const showExpiredOutgoingTapToViewToast = () => {
      log.info('Showing expired tap-to-view toast for an outgoing message');
      showToast(ToastTapToViewExpiredOutgoing);
    };

    const showForwardMessageModal = this.showForwardMessageModal.bind(this);

    return {
      deleteMessage,
      deleteMessageForEveryone,
      displayTapToViewMessage,
      downloadAttachment,
      downloadNewVersion,
      kickOffAttachmentDownload,
      markAttachmentAsCorrupted,
      markViewed: onMarkViewed,
      openConversation,
      openLink,
      reactToMessage,
      replyToMessage,
      retrySend,
      showContactDetail,
      showContactModal,
      showSafetyNumber,
      showExpiredIncomingTapToViewToast,
      showExpiredOutgoingTapToViewToast,
      showForwardMessageModal,
      showIdentity,
      showMessageDetail,
      showVisualAttachment,
    };
  }

  async scrollToMessage(messageId: string): Promise<void> {
    const message = await getMessageById(messageId);
    if (!message) {
      throw new Error(`scrollToMessage: failed to load message ${messageId}`);
    }

    const state = window.reduxStore.getState();

    let isInMemory = true;

    if (!window.MessageController.getById(messageId)) {
      isInMemory = false;
    }

    // Message might be in memory, but not in the redux anymore because
    // we call `messageReset()` in `loadAndScroll()`.
    const messagesByConversation =
      getMessagesByConversation(state)[this.model.id];
    if (!messagesByConversation?.messageIds.includes(messageId)) {
      isInMemory = false;
    }

    if (isInMemory) {
      const { scrollToMessage } = window.reduxActions.conversations;
      scrollToMessage(this.model.id, messageId);
      return;
    }

    this.model.loadAndScroll(messageId);
  }

  async startMigrationToGV2(): Promise<void> {
    const logId = this.model.idForLogging();

    if (!isGroupV1(this.model.attributes)) {
      throw new Error(
        `startMigrationToGV2/${logId}: Cannot start, not a GroupV1 group`
      );
    }

    const onClose = () => {
      if (this.migrationDialog) {
        this.migrationDialog.remove();
        this.migrationDialog = undefined;
      }
    };
    onClose();

    const migrate = () => {
      onClose();

      this.longRunningTaskWrapper({
        name: 'initiateMigrationToGroupV2',
        task: () => window.Signal.Groups.initiateMigrationToGroupV2(this.model),
      });
    };

    // Note: this call will throw if, after generating member lists, we are no longer a
    //   member or are in the pending member list.
    const { droppedGV2MemberIds, pendingMembersV2 } =
      await this.longRunningTaskWrapper({
        name: 'getGroupMigrationMembers',
        task: () => window.Signal.Groups.getGroupMigrationMembers(this.model),
      });

    const invitedMemberIds = pendingMembersV2.map(
      (item: GroupV2PendingMemberType) => item.uuid
    );

    this.migrationDialog = new Whisper.ReactWrapperView({
      className: 'group-v1-migration-wrapper',
      JSX: window.Signal.State.Roots.createGroupV1MigrationModal(
        window.reduxStore,
        {
          areWeInvited: false,
          droppedMemberIds: droppedGV2MemberIds,
          hasMigrated: false,
          invitedMemberIds,
          migrate,
          onClose,
        }
      ),
    });
  }

  // TODO DESKTOP-2426
  async processAttachments(files: Array<File>): Promise<void> {
    if (this.preview) {
      return;
    }

    const {
      addAttachment,
      addPendingAttachment,
      processAttachments,
      removeAttachment,
    } = window.reduxActions.composer;

    await processAttachments({
      addAttachment,
      addPendingAttachment,
      conversationId: this.model.id,
      draftAttachments: this.model.get('draftAttachments') || [],
      files,
      onShowToast: (toastType: AttachmentToastType) => {
        if (toastType === AttachmentToastType.ToastFileSize) {
          showToast(ToastFileSize, {
            limit: 100,
            units: 'MB',
          });
        } else if (toastType === AttachmentToastType.ToastDangerousFileType) {
          showToast(ToastDangerousFileType);
        } else if (toastType === AttachmentToastType.ToastMaxAttachments) {
          showToast(ToastMaxAttachments);
        } else if (toastType === AttachmentToastType.ToastOneNonImageAtATime) {
          showToast(ToastOneNonImageAtATime);
        } else if (
          toastType ===
          AttachmentToastType.ToastCannotMixImageAndNonImageAttachments
        ) {
          showToast(ToastCannotMixImageAndNonImageAttachments);
        } else if (
          toastType === AttachmentToastType.ToastUnableToLoadAttachment
        ) {
          showToast(ToastUnableToLoadAttachment);
        }
      },
      removeAttachment,
    });
  }

  unload(reason: string): void {
    log.info(
      'unloading conversation',
      this.model.idForLogging(),
      'due to:',
      reason
    );

    const { conversationUnloaded } = window.reduxActions.conversations;
    if (conversationUnloaded) {
      conversationUnloaded(this.model.id);
    }

    if (this.model.get('draftChanged')) {
      if (this.model.hasDraft()) {
        const now = Date.now();
        const active_at = this.model.get('active_at') || now;

        this.model.set({
          active_at,
          draftChanged: false,
          draftTimestamp: now,
          timestamp: now,
        });
      } else {
        this.model.set({
          draftChanged: false,
          draftTimestamp: null,
        });
      }

      // We don't wait here; we need to take down the view
      this.saveModel();

      this.model.updateLastMessage();
    }

    this.conversationView?.remove();

    if (this.contactModalView) {
      this.contactModalView.remove();
    }
    if (this.stickerPreviewModalView) {
      this.stickerPreviewModalView.remove();
    }
    if (this.lightboxView) {
      this.lightboxView.remove();
    }
    if (this.panels && this.panels.length) {
      for (let i = 0, max = this.panels.length; i < max; i += 1) {
        const panel = this.panels[i];
        panel.remove();
      }
      window.reduxActions.conversations.setSelectedConversationPanelDepth(0);
    }

    this.removeLinkPreview();
    this.disableLinkPreviews = true;

    this.remove();
  }

  async onDrop(e: JQuery.TriggeredEvent): Promise<void> {
    if (!e.originalEvent) {
      return;
    }
    const event = e.originalEvent as DragEvent;
    if (!event.dataTransfer) {
      return;
    }

    if (event.dataTransfer.types[0] !== 'Files') {
      return;
    }

    e.stopPropagation();
    e.preventDefault();

    const { files } = event.dataTransfer;
    this.processAttachments(Array.from(files));
  }

  onPaste(e: JQuery.TriggeredEvent): void {
    if (!e.originalEvent) {
      return;
    }
    const event = e.originalEvent as ClipboardEvent;
    if (!event.clipboardData) {
      return;
    }
    const { items } = event.clipboardData;

    const anyImages = [...items].some(
      item => item.type.split('/')[0] === 'image'
    );
    if (!anyImages) {
      return;
    }

    e.stopPropagation();
    e.preventDefault();

    const files: Array<File> = [];
    for (let i = 0; i < items.length; i += 1) {
      if (items[i].type.split('/')[0] === 'image') {
        const file = items[i].getAsFile();
        if (file) {
          files.push(file);
        }
      }
    }

    this.processAttachments(files);
  }

  syncMessageRequestResponse(
    name: string,
    model: ConversationModel,
    messageRequestType: number
  ): Promise<void> {
    return this.longRunningTaskWrapper({
      name,
      task: model.syncMessageRequestResponse.bind(model, messageRequestType),
    });
  }

  blockAndReportSpam(model: ConversationModel): Promise<void> {
    const messageRequestEnum = Proto.SyncMessage.MessageRequestResponse.Type;

    return this.longRunningTaskWrapper({
      name: 'blockAndReportSpam',
      task: async () => {
        await Promise.all([
          model.syncMessageRequestResponse(messageRequestEnum.BLOCK),
          addReportSpamJob({
            conversation: model.format(),
            getMessageServerGuidsForSpam:
              window.Signal.Data.getMessageServerGuidsForSpam,
            jobQueue: reportSpamJobQueue,
          }),
        ]);
        showToast(ToastReportedSpamAndBlocked);
      },
    });
  }

  async saveModel(): Promise<void> {
    window.Signal.Data.updateConversation(this.model.attributes);
  }

  async clearAttachments(): Promise<void> {
    const draftAttachments = this.model.get('draftAttachments') || [];
    this.model.set({
      draftAttachments: [],
      draftChanged: true,
    });

    this.updateAttachmentsView();

    // We're fine doing this all at once; at most it should be 32 attachments
    await Promise.all([
      this.saveModel(),
      Promise.all(
        draftAttachments.map(attachment => deleteDraftAttachment(attachment))
      ),
    ]);
  }

  hasFiles(options: { includePending: boolean }): boolean {
    const draftAttachments = this.model.get('draftAttachments') || [];
    if (options.includePending) {
      return draftAttachments.length > 0;
    }

    return draftAttachments.some(item => !item.pending);
  }

  updateAttachmentsView(): void {
    const draftAttachments = this.model.get('draftAttachments') || [];
    window.reduxActions.composer.replaceAttachments(
      this.model.get('id'),
      draftAttachments
    );
    if (this.hasFiles({ includePending: true })) {
      this.removeLinkPreview();
    }
  }

  async onOpened(messageId: string): Promise<void> {
    this.model.onOpenStart();

    if (messageId) {
      const message = await getMessageById(messageId);

      if (message) {
        this.model.loadAndScroll(messageId);
        return;
      }

      log.warn(`onOpened: Did not find message ${messageId}`);
    }

    const { retryPlaceholders } = window.Signal.Services;
    if (retryPlaceholders) {
      await retryPlaceholders.findByConversationAndMarkOpened(this.model.id);
    }

    const loadAndUpdate = async () => {
      await this.model.loadNewestMessages(undefined, undefined);
      await this.model.updateLastMessage();
    };

    loadAndUpdate();

    this.focusMessageField();

    const quotedMessageId = this.model.get('quotedMessageId');
    if (quotedMessageId) {
      this.setQuoteMessage(quotedMessageId);
    }

    this.model.fetchLatestGroupV2Data();
    strictAssert(
      this.model.throttledMaybeMigrateV1Group !== undefined,
      'Conversation model should be initialized'
    );
    this.model.throttledMaybeMigrateV1Group();
    strictAssert(
      this.model.throttledFetchSMSOnlyUUID !== undefined,
      'Conversation model should be initialized'
    );
    this.model.throttledFetchSMSOnlyUUID();

    strictAssert(
      this.model.throttledGetProfiles !== undefined,
      'Conversation model should be initialized'
    );
    await this.model.throttledGetProfiles();

    this.model.updateVerified();
  }

  async showForwardMessageModal(messageId: string): Promise<void> {
    const message = await getMessageById(messageId);
    if (!message) {
      throw new Error(`showForwardMessageModal: Message ${messageId} missing!`);
    }
    const attachments = getAttachmentsForMessage(message.attributes);

    this.forwardMessageModal = new Whisper.ReactWrapperView({
      JSX: window.Signal.State.Roots.createForwardMessageModal(
        window.reduxStore,
        {
          attachments,
          doForwardMessage: async (
            conversationIds: Array<string>,
            messageBody?: string,
            includedAttachments?: Array<AttachmentType>,
            linkPreview?: LinkPreviewType
          ) => {
            try {
              const didForwardSuccessfully = await this.maybeForwardMessage(
                message,
                conversationIds,
                messageBody,
                includedAttachments,
                linkPreview
              );

              if (didForwardSuccessfully && this.forwardMessageModal) {
                this.forwardMessageModal.remove();
                this.forwardMessageModal = undefined;
              }
            } catch (err) {
              log.warn('doForwardMessage', err && err.stack ? err.stack : err);
            }
          },
          isSticker: Boolean(message.get('sticker')),
          messageBody: message.getRawText(),
          onClose: () => {
            if (this.forwardMessageModal) {
              this.forwardMessageModal.remove();
              this.forwardMessageModal = undefined;
            }
            this.resetLinkPreview();
          },
          onEditorStateChange: (
            messageText: string,
            _: Array<BodyRangeType>,
            caretLocation?: number
          ) => {
            if (!attachments.length) {
              this.debouncedMaybeGrabLinkPreview(messageText, caretLocation);
            }
          },
          onTextTooLong: () => showToast(ToastMessageBodyTooLong),
        }
      ),
    });
    this.forwardMessageModal.render();
  }

  async maybeForwardMessage(
    message: MessageModel,
    conversationIds: Array<string>,
    messageBody?: string,
    attachments?: Array<AttachmentType>,
    linkPreview?: LinkPreviewType
  ): Promise<boolean> {
    log.info(`maybeForwardMessage/${message.idForLogging()}: Starting...`);
    const attachmentLookup = new Set();
    if (attachments) {
      attachments.forEach(attachment => {
        attachmentLookup.add(
          `${attachment.fileName}/${attachment.contentType}`
        );
      });
    }

    const conversations = conversationIds.map(id =>
      window.ConversationController.get(id)
    );

    const cannotSend = conversations.some(
      conversation =>
        conversation?.get('announcementsOnly') && !conversation.areWeAdmin()
    );
    if (cannotSend) {
      throw new Error('Cannot send to group');
    }

    // Verify that all contacts that we're forwarding
    // to are verified and trusted
    const unverifiedContacts: Array<ConversationModel> = [];
    const untrustedContacts: Array<ConversationModel> = [];
    await Promise.all(
      conversations.map(async conversation => {
        if (conversation) {
          await conversation.updateVerified();
          const unverifieds = conversation.getUnverified();
          if (unverifieds.length) {
            unverifieds.forEach(unverifiedConversation =>
              unverifiedContacts.push(unverifiedConversation)
            );
          }

          const untrusted = conversation.getUntrusted();
          if (untrusted.length) {
            untrusted.forEach(untrustedConversation =>
              untrustedContacts.push(untrustedConversation)
            );
          }
        }
      })
    );

    // If there are any unverified or untrusted contacts, show the
    // SendAnywayDialog and if we're fine with sending then mark all as
    // verified and trusted and continue the send.
    const iffyConversations = [...unverifiedContacts, ...untrustedContacts];
    if (iffyConversations.length) {
      const forwardMessageModal = document.querySelector<HTMLElement>(
        '.module-ForwardMessageModal'
      );
      if (forwardMessageModal) {
        forwardMessageModal.style.display = 'none';
      }
      const sendAnyway = await this.showSendAnywayDialog(iffyConversations);

      if (!sendAnyway) {
        if (forwardMessageModal) {
          forwardMessageModal.style.display = 'block';
        }
        return false;
      }

      let verifyPromise: Promise<void> | undefined;
      let approvePromise: Promise<void> | undefined;
      if (unverifiedContacts.length) {
        verifyPromise = markAllAsVerifiedDefault(unverifiedContacts);
      }
      if (untrustedContacts.length) {
        approvePromise = markAllAsApproved(untrustedContacts);
      }
      await Promise.all([verifyPromise, approvePromise]);
    }

    const sendMessageOptions = { dontClearDraft: true };
    const baseTimestamp = Date.now();

    // Actually send the message
    // load any sticker data, attachments, or link previews that we need to
    // send along with the message and do the send to each conversation.
    await Promise.all(
      conversations.map(async (conversation, offset) => {
        const timestamp = baseTimestamp + offset;
        if (conversation) {
          const sticker = message.get('sticker');
          if (sticker) {
            const stickerWithData = await loadStickerData(sticker);
            const stickerNoPath = stickerWithData
              ? {
                  ...stickerWithData,
                  data: {
                    ...stickerWithData.data,
                    path: undefined,
                  },
                }
              : undefined;

            conversation.enqueueMessageForSend(
              undefined, // body
              [],
              undefined, // quote
              [],
              stickerNoPath,
              undefined, // BodyRanges
              { ...sendMessageOptions, timestamp }
            );
          } else {
            const preview = linkPreview
              ? await loadPreviewData([linkPreview])
              : [];
            const attachmentsWithData = await Promise.all(
              (attachments || []).map(async item => ({
                ...(await loadAttachmentData(item)),
                path: undefined,
              }))
            );
            const attachmentsToSend = attachmentsWithData.filter(
              (attachment: Partial<AttachmentType>) =>
                attachmentLookup.has(
                  `${attachment.fileName}/${attachment.contentType}`
                )
            );

            conversation.enqueueMessageForSend(
              messageBody || undefined,
              attachmentsToSend,
              undefined, // quote
              preview,
              undefined, // sticker
              undefined, // BodyRanges
              { ...sendMessageOptions, timestamp }
            );
          }
        }
      })
    );

    // Cancel any link still pending, even if it didn't make it into the message
    this.resetLinkPreview();

    return true;
  }

  showAllMedia(): void {
    if (document.querySelectorAll('.module-media-gallery').length) {
      return;
    }

    // We fetch more documents than media as they don’t require to be loaded
    // into memory right away. Revisit this once we have infinite scrolling:
    const DEFAULT_PAGE_SIZE = 150;

    const conversationId = this.model.get('id');
    const ourUuid = window.textsecure.storage.user.getCheckedUuid().toString();

    const getProps = () => {
      const loadMedia = async (page: number) => {
        const rawMedia =
          await window.Signal.Data.getMessagesWithVisualMediaAttachments(
            conversationId,
            {
              limit: DEFAULT_PAGE_SIZE,
              offset: DEFAULT_PAGE_SIZE * page,
            }
          );

<<<<<<< HEAD
        // First we upgrade these messages to ensure that they have thumbnails
        for (let max = rawMedia.length, i = 0; i < max; i += 1) {
          const message = rawMedia[i];
          const { schemaVersion } = message;

          if (
            schemaVersion &&
            schemaVersion < Message.VERSION_NEEDED_FOR_DISPLAY
          ) {
            // Yep, we really do want to wait for each of these
            // eslint-disable-next-line no-await-in-loop
            rawMedia[i] = await upgradeMessageSchema(message);
            // eslint-disable-next-line no-await-in-loop
            await window.Signal.Data.saveMessage(rawMedia[i]);
          }
=======
        if (
          schemaVersion &&
          schemaVersion < Message.VERSION_NEEDED_FOR_DISPLAY
        ) {
          // Yep, we really do want to wait for each of these
          // eslint-disable-next-line no-await-in-loop
          rawMedia[i] = await upgradeMessageSchema(message);
          // eslint-disable-next-line no-await-in-loop
          await window.Signal.Data.saveMessage(rawMedia[i], { ourUuid });
>>>>>>> f03cf1ba
        }

        const media: Array<MediaType> = flatten(
          rawMedia.map(message => {
            return (message.attachments || []).map(
              (
                attachment: AttachmentType,
                index: number
              ): MediaType | undefined => {
                if (
                  !attachment.path ||
                  !attachment.thumbnail ||
                  attachment.pending ||
                  attachment.error
                ) {
                  return;
                }

                const { thumbnail } = attachment;
                return {
                  path: attachment.path,
                  objectURL: getAbsoluteAttachmentPath(attachment.path),
                  thumbnailObjectUrl: thumbnail
                    ? getAbsoluteAttachmentPath(thumbnail.path)
                    : undefined,
                  contentType: attachment.contentType,
                  index,
                  attachment,
                  message: {
                    attachments: message.attachments || [],
                    conversationId:
                      window.ConversationController.get(
                        window.ConversationController.ensureContactIds({
                          uuid: message.sourceUuid,
                          e164: message.source,
                        })
                      )?.id || message.conversationId,
                    id: message.id,
                    received_at: message.received_at,
                    received_at_ms: Number(message.received_at_ms),
                    sent_at: message.sent_at,
                  },
                };
              }
            );
          })
        ).filter(isNotNil);
        return media;
      };

      const loadDocuments = async (page: number) => {
        const rawDocuments =
          await window.Signal.Data.getMessagesWithFileAttachments(
            conversationId,
            {
              limit: DEFAULT_PAGE_SIZE,
              offset: DEFAULT_PAGE_SIZE * page,
            }
          );

        // Unlike visual media, only one non-image attachment is supported
        const documents = rawDocuments
          .filter(message =>
            Boolean(message.attachments && message.attachments.length)
          )
          .map(message => {
            const attachments = message.attachments || [];
            const attachment = attachments[0];
            return {
              contentType: attachment.contentType,
              index: 0,
              attachment,
              message,
            };
          });
          return documents;
      }

      const saveAttachment = async ({
        attachment,
        message,
      }: {
        attachment: AttachmentType;
        message: Pick<MessageAttributesType, 'sent_at'>;
      }) => {
        const timestamp = message.sent_at;
        const fullPath = await Attachment.save({
          attachment,
          readAttachmentData,
          saveAttachmentToDisk,
          timestamp,
        });

        if (fullPath) {
          showToast(ToastFileSaved, {
            onOpenFile: () => {
              openFileInFolder(fullPath);
            },
          });
        }
      };

      const onItemClick = async ({
        message,
        attachment,
        type,
        items
      }: {
        message: MessageAttributesType;
        attachment: AttachmentType;
        type: 'documents' | 'media';
        items: MediaItemType[]
      }) => {
        switch (type) {
          case 'documents': {
            saveAttachment({ message, attachment });
            break;
          }

          case 'media': {
            const media = items as MediaType[];
            const selectedMedia =
              media.find(item => attachment.path === item.path) || media[0];
            this.showLightboxForMedia(selectedMedia, media);
            break;
          }

          default:
            throw new TypeError(`Unknown attachment type: '${type}'`);
        }
      };

      return {
        documents: loadDocuments,
        media: loadMedia,
        onItemClick,
        pageSize: DEFAULT_PAGE_SIZE,
      };
    };

    function getMessageIds(): Array<string | undefined> | undefined {
      const state = window.reduxStore.getState();
      const byConversation = state?.conversations?.messagesByConversation;
      const messages = byConversation && byConversation[conversationId];
      if (!messages || !messages.messageIds) {
        return undefined;
      }

      return messages.messageIds;
    }

    // Detect message changes in the current conversation
    let previousMessageList: Array<string | undefined> | undefined;
    previousMessageList = getMessageIds();

    const unsubscribe = window.reduxStore.subscribe(() => {
      const currentMessageList = getMessageIds();
      if (currentMessageList !== previousMessageList) {
        update();
        previousMessageList = currentMessageList;
      }
    });

    const view = new Whisper.ReactWrapperView({
      className: 'panel',
      Component: window.Signal.Components.MediaGallery,
      onClose: () => {
        unsubscribe();
      },
    });
    view.headerTitle = window.i18n('allMedia');

    const update = () => {
      view.update(getProps());
    };

    this.listenBack(view);

    update();
  }

  focusMessageField(): void {
    if (this.panels && this.panels.length) {
      return;
    }

    this.compositionApi.current?.focusInput();
  }

  disableMessageField(): void {
    this.compositionApi.current?.setDisabled(true);
  }

  enableMessageField(): void {
    this.compositionApi.current?.setDisabled(false);
  }

  resetEmojiResults(): void {
    this.compositionApi.current?.resetEmojiResults();
  }

  showGV1Members(): void {
    const { contactCollection } = this.model;

    const memberships =
      contactCollection?.map((conversation: ConversationModel) => {
        return {
          isAdmin: false,
          member: conversation.format(),
        };
      }) || [];

    const view = new Whisper.ReactWrapperView({
      className: 'group-member-list panel',
      Component: ConversationDetailsMembershipList,
      props: {
        canAddNewMembers: false,
        i18n: window.i18n,
        maxShownMemberCount: 32,
        memberships,
        showContactModal: this.showContactModal.bind(this),
      },
    });

    this.listenBack(view);
    view.render();
  }

  showSafetyNumber(id?: string): void {
    let conversation: undefined | ConversationModel;

    if (!id && isDirectConversation(this.model.attributes)) {
      // eslint-disable-next-line prefer-destructuring
      conversation = this.model;
    } else {
      conversation = window.ConversationController.get(id);
    }
    if (conversation) {
      window.reduxActions.globalModals.toggleSafetyNumberModal(
        conversation.get('id')
      );
    }
  }

  downloadAttachmentWrapper(
    messageId: string,
    providedAttachment?: AttachmentType
  ): void {
    const message = window.MessageController.getById(messageId);
    if (!message) {
      throw new Error(
        `downloadAttachmentWrapper: Message ${messageId} missing!`
      );
    }

    const { attachments, sent_at: timestamp } = message.attributes;
    if (!attachments || attachments.length < 1) {
      return;
    }

    const attachment =
      providedAttachment && attachments.includes(providedAttachment)
        ? providedAttachment
        : attachments[0];
    const { fileName } = attachment;

    const isDangerous = window.Signal.Util.isFileDangerous(fileName || '');

    this.downloadAttachment({ attachment, timestamp, isDangerous });
  }

  async downloadAttachment({
    attachment,
    timestamp,
    isDangerous,
  }: {
    attachment: AttachmentType;
    timestamp: number;
    isDangerous: boolean;
  }): Promise<void> {
    if (isDangerous) {
      showToast(ToastDangerousFileType);
      return;
    }

    const fullPath = await Attachment.save({
      attachment,
      readAttachmentData,
      saveAttachmentToDisk,
      timestamp,
    });

    if (fullPath) {
      showToast(ToastFileSaved, {
        onOpenFile: () => {
          openFileInFolder(fullPath);
        },
      });
    }
  }

  async displayTapToViewMessage(messageId: string): Promise<void> {
    log.info('displayTapToViewMessage: attempting to display message');

    const message = window.MessageController.getById(messageId);
    if (!message) {
      throw new Error(`displayTapToViewMessage: Message ${messageId} missing!`);
    }

    if (!isTapToView(message.attributes)) {
      throw new Error(
        `displayTapToViewMessage: Message ${message.idForLogging()} is not a tap to view message`
      );
    }

    if (message.isErased()) {
      throw new Error(
        `displayTapToViewMessage: Message ${message.idForLogging()} is already erased`
      );
    }

    const firstAttachment = (message.get('attachments') || [])[0];
    if (!firstAttachment || !firstAttachment.path) {
      throw new Error(
        `displayTapToViewMessage: Message ${message.idForLogging()} had no first attachment with path`
      );
    }

    const absolutePath = getAbsoluteAttachmentPath(firstAttachment.path);
    const { path: tempPath } = await copyIntoTempDirectory(absolutePath);
    const tempAttachment = {
      ...firstAttachment,
      path: tempPath,
    };

    await message.markViewOnceMessageViewed();

    const closeLightbox = async () => {
      log.info('displayTapToViewMessage: attempting to close lightbox');

      if (!this.lightboxView) {
        log.info('displayTapToViewMessage: lightbox was already closed');
        return;
      }

      const { lightboxView } = this;
      this.lightboxView = undefined;

      this.stopListening(message);
      window.Signal.Backbone.Views.Lightbox.hide();
      lightboxView.remove();

      await deleteTempFile(tempPath);
    };
    this.listenTo(message, 'expired', closeLightbox);
    this.listenTo(message, 'change', () => {
      if (this.lightboxView) {
        this.lightboxView.update(getProps());
      }
    });

    const getProps = () => {
      const { path, contentType } = tempAttachment;

      return {
        media: [
          {
            attachment: tempAttachment,
            objectURL: getAbsoluteTempPath(path),
            contentType,
            index: 0,
            message: {
              attachments: message.get('attachments'),
              id: message.get('id'),
              conversationId: message.get('conversationId'),
              received_at: message.get('received_at'),
              received_at_ms: Number(message.get('received_at_ms')),
              sent_at: message.get('sent_at'),
            },
          },
        ],
        isViewOnce: true,
      };
    };

    if (this.lightboxView) {
      this.lightboxView.remove();
      this.lightboxView = undefined;
    }

    this.lightboxView = new Whisper.ReactWrapperView({
      className: 'lightbox-wrapper',
      Component: window.Signal.Components.Lightbox,
      props: getProps(),
      onClose: closeLightbox,
    });

    window.Signal.Backbone.Views.Lightbox.show(this.lightboxView.el);

    log.info('displayTapToViewMessage: showed lightbox');
  }

  deleteMessage(messageId: string): void {
    const message = window.MessageController.getById(messageId);
    if (!message) {
      throw new Error(`deleteMessage: Message ${messageId} missing!`);
    }

    window.showConfirmationDialog({
      confirmStyle: 'negative',
      message: window.i18n('deleteWarning'),
      okText: window.i18n('delete'),
      resolve: () => {
        window.Signal.Data.removeMessage(message.id);
        if (isOutgoing(message.attributes)) {
          this.model.decrementSentMessageCount();
        } else {
          this.model.decrementMessageCount();
        }
        this.resetPanel();
      },
    });
  }

  deleteMessageForEveryone(messageId: string): void {
    const message = window.MessageController.getById(messageId);
    if (!message) {
      throw new Error(
        `deleteMessageForEveryone: Message ${messageId} missing!`
      );
    }

    window.showConfirmationDialog({
      confirmStyle: 'negative',
      message: window.i18n('deleteForEveryoneWarning'),
      okText: window.i18n('delete'),
      resolve: async () => {
        try {
          await this.model.sendDeleteForEveryoneMessage({
            id: message.id,
            timestamp: message.get('sent_at'),
          });
        } catch (error) {
          log.error(
            'Error sending delete-for-everyone',
            error && error.stack,
            messageId
          );
          showToast(ToastDeleteForEveryoneFailed);
        }
        this.resetPanel();
      },
    });
  }

  showStickerPackPreview(packId: string, packKey: string): void {
    Stickers.downloadEphemeralPack(packId, packKey);

    const props = {
      packId,
      onClose: async () => {
        if (this.stickerPreviewModalView) {
          this.stickerPreviewModalView.remove();
          this.stickerPreviewModalView = undefined;
        }
        await Stickers.removeEphemeralPack(packId);
      },
    };

    this.stickerPreviewModalView = new Whisper.ReactWrapperView({
      className: 'sticker-preview-modal-wrapper',
      JSX: window.Signal.State.Roots.createStickerPreviewModal(
        window.reduxStore,
        props
      ),
    });
  }

  showLightboxForMedia(
    selectedMediaItem: MediaItemType,
    media: Array<MediaItemType> = []
  ): void {
    const onSave = async ({
      attachment,
      message,
      index,
    }: {
      attachment: AttachmentType;
      message: MediaItemMessageType;
      index: number;
    }) => {
      const fullPath = await Attachment.save({
        attachment,
        index: index + 1,
        readAttachmentData,
        saveAttachmentToDisk,
        timestamp: message.sent_at,
      });

      if (fullPath) {
        showToast(ToastFileSaved, {
          onOpenFile: () => {
            openFileInFolder(fullPath);
          },
        });
      }
    };

    const selectedIndex = media.findIndex(
      mediaItem =>
        mediaItem.attachment.path === selectedMediaItem.attachment.path
    );

    if (this.lightboxView) {
      this.lightboxView.remove();
      this.lightboxView = undefined;
    }

    this.lightboxView = new Whisper.ReactWrapperView({
      className: 'lightbox-wrapper',
      Component: window.Signal.Components.Lightbox,
      props: {
        getConversation: getConversationSelector(window.reduxStore.getState()),
        media,
        onForward: this.showForwardMessageModal.bind(this),
        onSave,
        selectedIndex: selectedIndex >= 0 ? selectedIndex : 0,
      },
      onClose: () => window.Signal.Backbone.Views.Lightbox.hide(),
    });

    window.Signal.Backbone.Views.Lightbox.show(this.lightboxView.el);
  }

  showLightbox({
    attachment,
    messageId,
  }: {
    attachment: AttachmentType;
    messageId: string;
    showSingle?: boolean;
  }): void {
    const message = window.MessageController.getById(messageId);
    if (!message) {
      throw new Error(`showLightbox: Message ${messageId} missing!`);
    }
    const sticker = message.get('sticker');
    if (sticker) {
      const { packId, packKey } = sticker;
      this.showStickerPackPreview(packId, packKey);
      return;
    }

    const { contentType } = attachment;

    if (
      !window.Signal.Util.GoogleChrome.isImageTypeSupported(contentType) &&
      !window.Signal.Util.GoogleChrome.isVideoTypeSupported(contentType)
    ) {
      this.downloadAttachmentWrapper(messageId, attachment);
      return;
    }

    const attachments: Array<AttachmentType> = message.get('attachments') || [];

    const loop = isGIF(attachments);

    const media = attachments
      .filter(item => item.thumbnail && !item.pending && !item.error)
      .map((item, index) => ({
        objectURL: getAbsoluteAttachmentPath(item.path ?? ''),
        path: item.path,
        contentType: item.contentType,
        loop,
        index,
        message: {
          attachments: message.get('attachments') || [],
          id: message.get('id'),
          conversationId:
            window.ConversationController.get(
              window.ConversationController.ensureContactIds({
                uuid: message.get('sourceUuid'),
                e164: message.get('source'),
              })
            )?.id || message.get('conversationId'),
          received_at: message.get('received_at'),
          received_at_ms: Number(message.get('received_at_ms')),
          sent_at: message.get('sent_at'),
        },
        attachment: item,
        thumbnailObjectUrl:
          item.thumbnail?.objectUrl ||
          getAbsoluteAttachmentPath(item.thumbnail?.path ?? ''),
      }));

    const selectedMedia =
      media.find(item => attachment.path === item.path) || media[0];

    this.showLightboxForMedia(selectedMedia, media);
  }

  showContactModal(contactId: string): void {
    window.reduxActions.globalModals.showContactModal(contactId, this.model.id);
  }

  showGroupLinkManagement(): void {
    const view = new Whisper.ReactWrapperView({
      className: 'panel',
      JSX: window.Signal.State.Roots.createGroupLinkManagement(
        window.reduxStore,
        {
          changeHasGroupLink: this.changeHasGroupLink.bind(this),
          conversationId: this.model.id,
          copyGroupLink,
          generateNewGroupLink: this.generateNewGroupLink.bind(this),
          setAccessControlAddFromInviteLinkSetting:
            this.setAccessControlAddFromInviteLinkSetting.bind(this),
        }
      ),
    });
    view.headerTitle = window.i18n('ConversationDetails--group-link');

    this.listenBack(view);
    view.render();
  }

  showGroupV2Permissions(): void {
    const view = new Whisper.ReactWrapperView({
      className: 'panel',
      JSX: window.Signal.State.Roots.createGroupV2Permissions(
        window.reduxStore,
        {
          conversationId: this.model.id,
          setAccessControlAttributesSetting:
            this.setAccessControlAttributesSetting.bind(this),
          setAccessControlMembersSetting:
            this.setAccessControlMembersSetting.bind(this),
          setAnnouncementsOnly: this.setAnnouncementsOnly.bind(this),
        }
      ),
    });
    view.headerTitle = window.i18n('permissions');

    this.listenBack(view);
    view.render();
  }

  showPendingInvites(): void {
    const view = new Whisper.ReactWrapperView({
      className: 'panel',
      JSX: window.Signal.State.Roots.createPendingInvites(window.reduxStore, {
        conversationId: this.model.id,
        ourUuid: window.textsecure.storage.user.getCheckedUuid().toString(),
        approvePendingMembership: (conversationId: string) => {
          this.model.approvePendingMembershipFromGroupV2(conversationId);
        },
        revokePendingMemberships: conversationIds => {
          this.model.revokePendingMembershipsFromGroupV2(conversationIds);
        },
      }),
    });
    view.headerTitle = window.i18n('ConversationDetails--requests-and-invites');

    this.listenBack(view);
    view.render();
  }

  showConversationNotificationsSettings(): void {
    const view = new Whisper.ReactWrapperView({
      className: 'panel',
      JSX: window.Signal.State.Roots.createConversationNotificationsSettings(
        window.reduxStore,
        {
          conversationId: this.model.id,
          setDontNotifyForMentionsIfMuted:
            this.model.setDontNotifyForMentionsIfMuted.bind(this.model),
          setMuteExpiration: this.setMuteExpiration.bind(this),
        }
      ),
    });
    view.headerTitle = window.i18n('ConversationDetails--notifications');

    this.listenBack(view);
    view.render();
  }

  showChatColorEditor(): void {
    const view = new Whisper.ReactWrapperView({
      className: 'panel',
      JSX: window.Signal.State.Roots.createChatColorPicker(window.reduxStore, {
        conversationId: this.model.get('id'),
      }),
    });

    view.headerTitle = window.i18n('ChatColorPicker__menu-title');

    this.listenBack(view);
    view.render();
  }

  showConversationDetails(): void {
    // Run a getProfiles in case member's capabilities have changed
    // Redux should cover us on the return here so no need to await this.
    if (this.model.throttledGetProfiles) {
      this.model.throttledGetProfiles();
    }

    const messageRequestEnum = Proto.SyncMessage.MessageRequestResponse.Type;

    // these methods are used in more than one place and should probably be
    // dried up and hoisted to methods on ConversationView

    const onLeave = () => {
      this.longRunningTaskWrapper({
        name: 'onLeave',
        task: () => this.model.leaveGroupV2(),
      });
    };

    const onBlock = () => {
      this.syncMessageRequestResponse(
        'onBlock',
        this.model,
        messageRequestEnum.BLOCK
      );
    };

    const props = {
      addMembers: this.model.addMembersV2.bind(this.model),
      conversationId: this.model.get('id'),
      loadRecentMediaItems: this.loadRecentMediaItems.bind(this),
      setDisappearingMessages: this.setDisappearingMessages.bind(this),
      showAllMedia: this.showAllMedia.bind(this),
      showContactModal: this.showContactModal.bind(this),
      showChatColorEditor: this.showChatColorEditor.bind(this),
      showGroupLinkManagement: this.showGroupLinkManagement.bind(this),
      showGroupV2Permissions: this.showGroupV2Permissions.bind(this),
      showConversationNotificationsSettings:
        this.showConversationNotificationsSettings.bind(this),
      showPendingInvites: this.showPendingInvites.bind(this),
      showLightboxForMedia: this.showLightboxForMedia.bind(this),
      updateGroupAttributes: this.model.updateGroupAttributesV2.bind(
        this.model
      ),
      onLeave,
      onBlock,
      onUnblock: () => {
        this.syncMessageRequestResponse(
          'onUnblock',
          this.model,
          messageRequestEnum.ACCEPT
        );
      },
      setMuteExpiration: this.setMuteExpiration.bind(this),
      onOutgoingAudioCallInConversation:
        this.onOutgoingAudioCallInConversation.bind(this),
      onOutgoingVideoCallInConversation:
        this.onOutgoingVideoCallInConversation.bind(this),
    };

    const view = new Whisper.ReactWrapperView({
      className: 'conversation-details-pane panel',
      JSX: window.Signal.State.Roots.createConversationDetails(
        window.reduxStore,
        props
      ),
    });
    view.headerTitle = '';

    this.listenBack(view);
    view.render();
  }

  showMessageDetail(messageId: string): void {
    const message = window.MessageController.getById(messageId);
    if (!message) {
      throw new Error(`showMessageDetail: Message ${messageId} missing!`);
    }

    if (!message.isNormalBubble()) {
      return;
    }

    const getProps = () => ({
      ...message.getPropsForMessageDetail(
        window.ConversationController.getOurConversationIdOrThrow()
      ),
      ...this.getMessageActions(),
    });

    const onClose = () => {
      this.stopListening(message, 'change', update);
      this.resetPanel();
    };

    const view = new Whisper.ReactWrapperView({
      className: 'panel message-detail-wrapper',
      JSX: window.Signal.State.Roots.createMessageDetail(
        window.reduxStore,
        getProps()
      ),
      onClose,
    });

    const update = () =>
      view.update(
        window.Signal.State.Roots.createMessageDetail(
          window.reduxStore,
          getProps()
        )
      );
    this.listenTo(message, 'change', update);
    this.listenTo(message, 'expired', onClose);
    // We could listen to all involved contacts, but we'll call that overkill

    this.listenBack(view);
    view.render();
  }

  showStickerManager(): void {
    const view = new Whisper.ReactWrapperView({
      className: ['sticker-manager-wrapper', 'panel'].join(' '),
      JSX: window.Signal.State.Roots.createStickerManager(window.reduxStore),
      onClose: () => {
        this.resetPanel();
      },
    });

    this.listenBack(view);
    view.render();
  }

  showContactDetail({
    contact,
    signalAccount,
  }: {
    contact: EmbeddedContactType;
    signalAccount?: string;
  }): void {
    const view = new Whisper.ReactWrapperView({
      Component: window.Signal.Components.ContactDetail,
      className: 'contact-detail-pane panel',
      props: {
        contact,
        hasSignalAccount: Boolean(signalAccount),
        onSendMessage: () => {
          if (signalAccount) {
            this.openConversation(signalAccount);
          }
        },
      },
      onClose: () => {
        this.resetPanel();
      },
    });

    this.listenBack(view);
  }

  async openConversation(
    conversationId: string,
    messageId?: string
  ): Promise<void> {
    window.Whisper.events.trigger(
      'showConversation',
      conversationId,
      messageId
    );
  }

  listenBack(view: AnyViewClass): void {
    this.panels = this.panels || [];

    if (this.panels.length === 0) {
      this.previousFocus = document.activeElement as HTMLElement;
    }

    this.panels.unshift(view);
    view.$el.insertAfter(this.$('.panel').last());
    view.$el.one('animationend', () => {
      view.$el.addClass('panel--static');
    });

    window.reduxActions.conversations.setSelectedConversationPanelDepth(
      this.panels.length
    );
    window.reduxActions.conversations.setSelectedConversationHeaderTitle(
      view.headerTitle
    );
  }
  resetPanel(): void {
    if (!this.panels || !this.panels.length) {
      return;
    }

    const view = this.panels.shift();

    if (
      this.panels.length === 0 &&
      this.previousFocus &&
      this.previousFocus.focus
    ) {
      this.previousFocus.focus();
      this.previousFocus = undefined;
    }

    if (this.panels.length > 0) {
      this.panels[0].$el.fadeIn(250);
    }

    if (view) {
      view.$el.addClass('panel--remove').one('transitionend', () => {
        view.remove();

        if (this.panels.length === 0) {
          // Make sure poppers are positioned properly
          window.dispatchEvent(new Event('resize'));
        }
      });
    }

    window.reduxActions.conversations.setSelectedConversationPanelDepth(
      this.panels.length
    );
    window.reduxActions.conversations.setSelectedConversationHeaderTitle(
      this.panels[0]?.headerTitle
    );
  }

  async loadRecentMediaItems(limit: number): Promise<void> {
    const { model }: { model: ConversationModel } = this;

    const messages: Array<MessageAttributesType> =
      await window.Signal.Data.getMessagesWithVisualMediaAttachments(model.id, {
        limit,
      });

    const loadedRecentMediaItems = messages
      .filter(message => message.attachments !== undefined)
      .reduce(
        (acc, message) => [
          ...acc,
          ...(message.attachments || []).map(
            (attachment: AttachmentType, index: number): MediaItemType => {
              const { thumbnail } = attachment;

              return {
                objectURL: getAbsoluteAttachmentPath(attachment.path || ''),
                thumbnailObjectUrl: thumbnail
                  ? getAbsoluteAttachmentPath(thumbnail.path)
                  : '',
                contentType: attachment.contentType,
                index,
                attachment,
                message: {
                  attachments: message.attachments || [],
                  conversationId:
                    window.ConversationController.get(message.sourceUuid)?.id ||
                    message.conversationId,
                  id: message.id,
                  received_at: message.received_at,
                  received_at_ms: Number(message.received_at_ms),
                  sent_at: message.sent_at,
                },
              };
            }
          ),
        ],
        [] as Array<MediaItemType>
      );

    window.reduxActions.conversations.setRecentMediaItems(
      model.id,
      loadedRecentMediaItems
    );
  }

  async setDisappearingMessages(seconds: number): Promise<void> {
    const { model }: { model: ConversationModel } = this;

    const valueToSet = seconds > 0 ? seconds : undefined;

    await this.longRunningTaskWrapper({
      name: 'updateExpirationTimer',
      task: async () => model.updateExpirationTimer(valueToSet),
    });
  }

  async changeHasGroupLink(value: boolean): Promise<void> {
    const { model }: { model: ConversationModel } = this;

    await this.longRunningTaskWrapper({
      name: 'toggleGroupLink',
      task: async () => model.toggleGroupLink(value),
    });
  }

  async generateNewGroupLink(): Promise<void> {
    const { model }: { model: ConversationModel } = this;

    window.showConfirmationDialog({
      confirmStyle: 'negative',
      message: window.i18n('GroupLinkManagement--confirm-reset'),
      okText: window.i18n('GroupLinkManagement--reset'),
      resolve: async () => {
        await this.longRunningTaskWrapper({
          name: 'refreshGroupLink',
          task: async () => model.refreshGroupLink(),
        });
      },
    });
  }

  async setAccessControlAddFromInviteLinkSetting(
    value: boolean
  ): Promise<void> {
    const { model }: { model: ConversationModel } = this;

    await this.longRunningTaskWrapper({
      name: 'updateAccessControlAddFromInviteLink',
      task: async () => model.updateAccessControlAddFromInviteLink(value),
    });
  }

  async setAccessControlAttributesSetting(value: number): Promise<void> {
    const { model }: { model: ConversationModel } = this;

    await this.longRunningTaskWrapper({
      name: 'updateAccessControlAttributes',
      task: async () => model.updateAccessControlAttributes(value),
    });
  }

  async setAccessControlMembersSetting(value: number): Promise<void> {
    const { model }: { model: ConversationModel } = this;

    await this.longRunningTaskWrapper({
      name: 'updateAccessControlMembers',
      task: async () => model.updateAccessControlMembers(value),
    });
  }

  async setAnnouncementsOnly(value: boolean): Promise<void> {
    const { model }: { model: ConversationModel } = this;

    await this.longRunningTaskWrapper({
      name: 'updateAnnouncementsOnly',
      task: async () => model.updateAnnouncementsOnly(value),
    });
  }

  async destroyMessages(): Promise<void> {
    const { model }: { model: ConversationModel } = this;

    window.showConfirmationDialog({
      confirmStyle: 'negative',
      message: window.i18n('deleteConversationConfirmation'),
      okText: window.i18n('delete'),
      resolve: () => {
        this.longRunningTaskWrapper({
          name: 'destroymessages',
          task: async () => {
            model.trigger('unload', 'delete messages');
            await model.destroyMessages();
            model.updateLastMessage();
          },
        });
      },
      reject: () => {
        log.info('destroyMessages: User canceled delete');
      },
    });
  }

  async isCallSafe(): Promise<boolean> {
    const contacts = await this.getUntrustedContacts();
    if (contacts && contacts.length) {
      const callAnyway = await this.showSendAnywayDialog(
        contacts.models,
        window.i18n('callAnyway')
      );
      if (!callAnyway) {
        log.info(
          'Safety number change dialog not accepted, new call not allowed.'
        );
        return false;
      }
    }

    return true;
  }

  showSendAnywayDialog(
    contacts: Array<ConversationModel>,
    confirmText?: string
  ): Promise<boolean> {
    return new Promise(resolve => {
      showSafetyNumberChangeDialog({
        confirmText,
        contacts,
        reject: () => {
          resolve(false);
        },
        resolve: () => {
          resolve(true);
        },
      });
    });
  }

  async sendStickerMessage(options: {
    packId: string;
    stickerId: number;
    force?: boolean;
  }): Promise<void> {
    const { model }: { model: ConversationModel } = this;

    try {
      const contacts = await this.getUntrustedContacts(options);

      if (contacts && contacts.length) {
        const sendAnyway = await this.showSendAnywayDialog(contacts.models);
        if (sendAnyway) {
          this.sendStickerMessage({ ...options, force: true });
        }

        return;
      }

      if (this.showInvalidMessageToast()) {
        return;
      }

      const { packId, stickerId } = options;
      model.sendStickerMessage(packId, stickerId);
    } catch (error) {
      log.error('clickSend error:', error && error.stack ? error.stack : error);
    }
  }

  async getUntrustedContacts(
    options: { force?: boolean } = {}
  ): Promise<null | ConversationModelCollectionType> {
    const { model }: { model: ConversationModel } = this;

    // This will go to the trust store for the latest identity key information,
    //   and may result in the display of a new banner for this conversation.
    await model.updateVerified();
    const unverifiedContacts = model.getUnverified();

    if (options.force) {
      if (unverifiedContacts.length) {
        await markAllAsVerifiedDefault(unverifiedContacts.models);
        // We only want force to break us through one layer of checks
        // eslint-disable-next-line no-param-reassign
        options.force = false;
      }
    } else if (unverifiedContacts.length) {
      return unverifiedContacts;
    }

    const untrustedContacts = model.getUntrusted();

    if (options.force) {
      if (untrustedContacts.length) {
        await markAllAsApproved(untrustedContacts.models);
      }
    } else if (untrustedContacts.length) {
      return untrustedContacts;
    }

    return null;
  }

  async setQuoteMessage(messageId: null | string): Promise<void> {
    const { model } = this;
    const message = messageId ? await getMessageById(messageId) : undefined;

    if (
      message &&
      !canReply(
        message.attributes,
        window.ConversationController.getOurConversationIdOrThrow(),
        findAndFormatContact
      )
    ) {
      return;
    }

    if (message && !message.isNormalBubble()) {
      return;
    }

    this.quote = undefined;
    this.quotedMessage = undefined;

    const existing = model.get('quotedMessageId');
    if (existing !== messageId) {
      const now = Date.now();
      let active_at = this.model.get('active_at');
      let timestamp = this.model.get('timestamp');

      if (!active_at && messageId) {
        active_at = now;
        timestamp = now;
      }

      this.model.set({
        active_at,
        draftChanged: true,
        quotedMessageId: messageId,
        timestamp,
      });

      await this.saveModel();
    }

    if (message) {
      this.quotedMessage = message;
      this.quote = await model.makeQuote(this.quotedMessage);

      this.enableMessageField();
      this.focusMessageField();
    }

    this.renderQuotedMessage();
  }

  renderQuotedMessage(): void {
    const { model }: { model: ConversationModel } = this;

    if (!this.quotedMessage) {
      window.reduxActions.composer.setQuotedMessage(undefined);
      return;
    }

    window.reduxActions.composer.setQuotedMessage({
      conversationId: model.id,
      quote: this.quote,
    });
  }

  showInvalidMessageToast(messageText?: string): boolean {
    const { model }: { model: ConversationModel } = this;

    let toastView:
      | undefined
      | typeof ToastBlocked
      | typeof ToastBlockedGroup
      | typeof ToastExpired
      | typeof ToastInvalidConversation
      | typeof ToastLeftGroup
      | typeof ToastMessageBodyTooLong;

    if (window.reduxStore.getState().expiration.hasExpired) {
      toastView = ToastExpired;
    }
    if (!model.isValid()) {
      toastView = ToastInvalidConversation;
    }

    const e164 = this.model.get('e164');
    const uuid = this.model.get('uuid');
    if (
      isDirectConversation(this.model.attributes) &&
      ((e164 && window.storage.blocked.isBlocked(e164)) ||
        (uuid && window.storage.blocked.isUuidBlocked(uuid)))
    ) {
      toastView = ToastBlocked;
    }

    const groupId = this.model.get('groupId');
    if (
      !isDirectConversation(this.model.attributes) &&
      groupId &&
      window.storage.blocked.isGroupBlocked(groupId)
    ) {
      toastView = ToastBlockedGroup;
    }

    if (!isDirectConversation(model.attributes) && model.get('left')) {
      toastView = ToastLeftGroup;
    }
    if (messageText && messageText.length > MAX_MESSAGE_BODY_LENGTH) {
      toastView = ToastMessageBodyTooLong;
    }

    if (toastView) {
      showToast(toastView);
      return true;
    }

    return false;
  }

  async sendMessage(
    message = '',
    mentions: BodyRangesType = [],
    options: {
      draftAttachments?: ReadonlyArray<AttachmentType>;
      force?: boolean;
      timestamp?: number;
      voiceNoteAttachment?: AttachmentType;
    } = {}
  ): Promise<void> {
    const { model }: { model: ConversationModel } = this;
    const timestamp = options.timestamp || Date.now();

    this.sendStart = Date.now();

    try {
      const contacts = await this.getUntrustedContacts(options);
      this.disableMessageField();

      if (contacts && contacts.length) {
        const sendAnyway = await this.showSendAnywayDialog(contacts.models);
        if (sendAnyway) {
          this.sendMessage(message, mentions, { force: true, timestamp });
          return;
        }

        this.enableMessageField();
        return;
      }
    } catch (error) {
      this.enableMessageField();
      log.error(
        'sendMessage error:',
        error && error.stack ? error.stack : error
      );
      return;
    }

    model.clearTypingTimers();

    if (this.showInvalidMessageToast(message)) {
      this.enableMessageField();
      return;
    }

    try {
      if (
        !message.length &&
        !this.hasFiles({ includePending: false }) &&
        !options.voiceNoteAttachment
      ) {
        return;
      }

      let attachments: Array<AttachmentType> = [];
      if (options.voiceNoteAttachment) {
        attachments = [options.voiceNoteAttachment];
      } else if (options.draftAttachments) {
        attachments = (
          await Promise.all(
            options.draftAttachments.map(resolveAttachmentDraftData)
          )
        ).filter(isNotNil);
      }

      const sendHQImages =
        window.reduxStore &&
        window.reduxStore.getState().composer.shouldSendHighQualityAttachments;
      const sendDelta = Date.now() - this.sendStart;

      log.info('Send pre-checks took', sendDelta, 'milliseconds');

      model.enqueueMessageForSend(
        message,
        attachments,
        this.quote,
        this.getLinkPreviewForSend(message),
        undefined, // sticker
        mentions,
        {
          sendHQImages,
          timestamp,
        }
      );

      batchDispatch(() => {
        this.compositionApi.current?.reset();
        model.setMarkedUnread(false);
        this.setQuoteMessage(null);
        this.resetLinkPreview();
        this.clearAttachments();
        window.reduxActions.composer.resetComposer();
      });
    } catch (error) {
      log.error(
        'Error pulling attached files before send',
        error && error.stack ? error.stack : error
      );
    } finally {
      this.enableMessageField();
    }
  }

  onEditorStateChange(
    messageText: string,
    bodyRanges: Array<BodyRangeType>,
    caretLocation?: number
  ): void {
    this.maybeBumpTyping(messageText);
    this.debouncedSaveDraft(messageText, bodyRanges);
    this.debouncedMaybeGrabLinkPreview(messageText, caretLocation);
  }

  async saveDraft(
    messageText: string,
    bodyRanges: Array<BodyRangeType>
  ): Promise<void> {
    const { model }: { model: ConversationModel } = this;

    const trimmed =
      messageText && messageText.length > 0 ? messageText.trim() : '';

    if (model.get('draft') && (!messageText || trimmed.length === 0)) {
      this.model.set({
        draft: null,
        draftChanged: true,
        draftBodyRanges: [],
      });
      await this.saveModel();

      return;
    }

    if (messageText !== model.get('draft')) {
      const now = Date.now();
      let active_at = this.model.get('active_at');
      let timestamp = this.model.get('timestamp');

      if (!active_at) {
        active_at = now;
        timestamp = now;
      }

      this.model.set({
        active_at,
        draft: messageText,
        draftBodyRanges: bodyRanges,
        draftChanged: true,
        timestamp,
      });
      await this.saveModel();
    }
  }

  maybeGrabLinkPreview(message: string, caretLocation?: number): void {
    // Don't generate link previews if user has turned them off
    if (!window.Events.getLinkPreviewSetting()) {
      return;
    }
    // Do nothing if we're offline
    if (!window.textsecure.messaging) {
      return;
    }
    // If we have attachments, don't add link preview
    if (this.hasFiles({ includePending: true })) {
      return;
    }
    // If we're behind a user-configured proxy, we don't support link previews
    if (window.isBehindProxy()) {
      return;
    }

    if (!message) {
      this.resetLinkPreview();
      return;
    }
    if (this.disableLinkPreviews) {
      return;
    }

    const links = LinkPreview.findLinks(message, caretLocation);
    const { currentlyMatchedLink } = this;
    if (currentlyMatchedLink && links.includes(currentlyMatchedLink)) {
      return;
    }

    this.currentlyMatchedLink = undefined;
    this.excludedPreviewUrls = this.excludedPreviewUrls || [];

    const link = links.find(
      item =>
        LinkPreview.isLinkSafeToPreview(item) &&
        !this.excludedPreviewUrls.includes(item)
    );
    if (!link) {
      this.removeLinkPreview();
      return;
    }

    this.addLinkPreview(link);
  }

  resetLinkPreview(): void {
    this.disableLinkPreviews = false;
    this.excludedPreviewUrls = [];
    this.removeLinkPreview();
  }

  removeLinkPreview(): void {
    (this.preview || []).forEach((item: LinkPreviewResult) => {
      if (item.url) {
        URL.revokeObjectURL(item.url);
      }
    });
    this.preview = undefined;
    this.currentlyMatchedLink = undefined;
    this.linkPreviewAbortController?.abort();
    this.linkPreviewAbortController = undefined;

    window.reduxActions.linkPreviews.removeLinkPreview();
  }

  async getStickerPackPreview(
    url: string,
    abortSignal: Readonly<AbortSignal>
  ): Promise<null | LinkPreviewResult> {
    const isPackDownloaded = (
      pack?: StickerPackDBType
    ): pack is StickerPackDBType => {
      if (!pack) {
        return false;
      }

      return pack.status === 'downloaded' || pack.status === 'installed';
    };
    const isPackValid = (
      pack?: StickerPackDBType
    ): pack is StickerPackDBType => {
      if (!pack) {
        return false;
      }
      return (
        pack.status === 'ephemeral' ||
        pack.status === 'downloaded' ||
        pack.status === 'installed'
      );
    };

    const dataFromLink = Stickers.getDataFromLink(url);
    if (!dataFromLink) {
      return null;
    }
    const { id, key } = dataFromLink;

    try {
      const keyBytes = Bytes.fromHex(key);
      const keyBase64 = Bytes.toBase64(keyBytes);

      const existing = Stickers.getStickerPack(id);
      if (!isPackDownloaded(existing)) {
        await Stickers.downloadEphemeralPack(id, keyBase64);
      }

      if (abortSignal.aborted) {
        return null;
      }

      const pack = Stickers.getStickerPack(id);

      if (!isPackValid(pack)) {
        return null;
      }
      if (pack.key !== keyBase64) {
        return null;
      }

      const { title, coverStickerId } = pack;
      const sticker = pack.stickers[coverStickerId];
      const data =
        pack.status === 'ephemeral'
          ? await window.Signal.Migrations.readTempData(sticker.path)
          : await window.Signal.Migrations.readStickerData(sticker.path);

      if (abortSignal.aborted) {
        return null;
      }

      let contentType: MIMEType;
      const sniffedMimeType = sniffImageMimeType(data);
      if (sniffedMimeType) {
        contentType = sniffedMimeType;
      } else {
        log.warn(
          'getStickerPackPreview: Unable to sniff sticker MIME type; falling back to WebP'
        );
        contentType = IMAGE_WEBP;
      }

      return {
        date: null,
        description: null,
        image: {
          ...sticker,
          data,
          size: data.byteLength,
          contentType,
        },
        title,
        url,
      };
    } catch (error) {
      log.error(
        'getStickerPackPreview error:',
        error && error.stack ? error.stack : error
      );
      return null;
    } finally {
      if (id) {
        await Stickers.removeEphemeralPack(id);
      }
    }
  }

  async getGroupPreview(
    url: string,
    abortSignal: Readonly<AbortSignal>
  ): Promise<null | LinkPreviewResult> {
    const urlObject = maybeParseUrl(url);
    if (!urlObject) {
      return null;
    }

    const { hash } = urlObject;
    if (!hash) {
      return null;
    }
    const groupData = hash.slice(1);

    const { inviteLinkPassword, masterKey } =
      window.Signal.Groups.parseGroupLink(groupData);

    const fields = window.Signal.Groups.deriveGroupFields(
      Bytes.fromBase64(masterKey)
    );
    const id = Bytes.toBase64(fields.id);
    const logId = `groupv2(${id})`;
    const secretParams = Bytes.toBase64(fields.secretParams);

    log.info(`getGroupPreview/${logId}: Fetching pre-join state`);
    const result = await window.Signal.Groups.getPreJoinGroupInfo(
      inviteLinkPassword,
      masterKey
    );

    if (abortSignal.aborted) {
      return null;
    }

    const title =
      window.Signal.Groups.decryptGroupTitle(result.title, secretParams) ||
      window.i18n('unknownGroup');
    const description =
      result.memberCount === 1 || result.memberCount === undefined
        ? window.i18n('GroupV2--join--member-count--single')
        : window.i18n('GroupV2--join--member-count--multiple', {
            count: result.memberCount.toString(),
          });
    let image: undefined | LinkPreviewImage;

    if (result.avatar) {
      try {
        const data = await window.Signal.Groups.decryptGroupAvatar(
          result.avatar,
          secretParams
        );
        image = {
          data,
          size: data.byteLength,
          contentType: IMAGE_JPEG,
          blurHash: await window.imageToBlurHash(
            new Blob([data], {
              type: IMAGE_JPEG,
            })
          ),
        };
      } catch (error) {
        const errorString = error && error.stack ? error.stack : error;
        log.error(
          `getGroupPreview/${logId}: Failed to fetch avatar ${errorString}`
        );
      }
    }

    if (abortSignal.aborted) {
      return null;
    }

    return {
      date: null,
      description,
      image,
      title,
      url,
    };
  }

  async getPreview(
    url: string,
    abortSignal: Readonly<AbortSignal>
  ): Promise<null | LinkPreviewResult> {
    if (LinkPreview.isStickerPack(url)) {
      return this.getStickerPackPreview(url, abortSignal);
    }
    if (LinkPreview.isGroupLink(url)) {
      return this.getGroupPreview(url, abortSignal);
    }

    // This is already checked elsewhere, but we want to be extra-careful.
    if (!LinkPreview.isLinkSafeToPreview(url)) {
      return null;
    }

    const linkPreviewMetadata =
      await window.textsecure.messaging.fetchLinkPreviewMetadata(
        url,
        abortSignal
      );
    if (!linkPreviewMetadata || abortSignal.aborted) {
      return null;
    }
    const { title, imageHref, description, date } = linkPreviewMetadata;

    let image;
    if (imageHref && LinkPreview.isLinkSafeToPreview(imageHref)) {
      let objectUrl: void | string;
      try {
        const fullSizeImage =
          await window.textsecure.messaging.fetchLinkPreviewImage(
            imageHref,
            abortSignal
          );
        if (abortSignal.aborted) {
          return null;
        }
        if (!fullSizeImage) {
          throw new Error('Failed to fetch link preview image');
        }

        // Ensure that this file is either small enough or is resized to meet our
        //   requirements for attachments
        const withBlob = await autoScale({
          contentType: fullSizeImage.contentType,
          file: new Blob([fullSizeImage.data], {
            type: fullSizeImage.contentType,
          }),
          fileName: title,
        });

        const data = await fileToBytes(withBlob.file);
        objectUrl = URL.createObjectURL(withBlob.file);

        const blurHash = await window.imageToBlurHash(withBlob.file);

        const dimensions = await VisualAttachment.getImageDimensions({
          objectUrl,
          logger: log,
        });

        image = {
          data,
          size: data.byteLength,
          ...dimensions,
          contentType: stringToMIMEType(withBlob.file.type),
          blurHash,
        };
      } catch (error) {
        // We still want to show the preview if we failed to get an image
        log.error(
          'getPreview failed to get image for link preview:',
          error.message
        );
      } finally {
        if (objectUrl) {
          URL.revokeObjectURL(objectUrl);
        }
      }
    }

    if (abortSignal.aborted) {
      return null;
    }

    return {
      date: date || null,
      description: description || null,
      image,
      title,
      url,
    };
  }

  async addLinkPreview(url: string): Promise<void> {
    if (this.currentlyMatchedLink === url) {
      log.warn(
        'addLinkPreview should not be called with the same URL like this'
      );
      return;
    }

    (this.preview || []).forEach((item: LinkPreviewResult) => {
      if (item.url) {
        URL.revokeObjectURL(item.url);
      }
    });
    window.reduxActions.linkPreviews.removeLinkPreview();
    this.preview = undefined;

    // Cancel other in-flight link preview requests.
    if (this.linkPreviewAbortController) {
      log.info(
        'addLinkPreview: canceling another in-flight link preview request'
      );
      this.linkPreviewAbortController.abort();
    }

    const thisRequestAbortController = new AbortController();
    this.linkPreviewAbortController = thisRequestAbortController;

    const timeout = setTimeout(() => {
      thisRequestAbortController.abort();
    }, LINK_PREVIEW_TIMEOUT);

    this.currentlyMatchedLink = url;
    this.renderLinkPreview();

    try {
      const result = await this.getPreview(
        url,
        thisRequestAbortController.signal
      );

      if (!result) {
        log.info(
          'addLinkPreview: failed to load preview (not necessarily a problem)'
        );

        // This helps us disambiguate between two kinds of failure:
        //
        // 1. We failed to fetch the preview because of (1) a network failure (2) an
        //    invalid response (3) a timeout
        // 2. We failed to fetch the preview because we aborted the request because the
        //    user changed the link (e.g., by continuing to type the URL)
        const failedToFetch = this.currentlyMatchedLink === url;
        if (failedToFetch) {
          this.excludedPreviewUrls.push(url);
          this.removeLinkPreview();
        }
        return;
      }

      if (result.image && result.image.data) {
        const blob = new Blob([result.image.data], {
          type: result.image.contentType,
        });
        result.image.url = URL.createObjectURL(blob);
      } else if (!result.title) {
        // A link preview isn't worth showing unless we have either a title or an image
        this.removeLinkPreview();
        return;
      }

      window.reduxActions.linkPreviews.addLinkPreview({
        ...result,
        description: dropNull(result.description),
        date: dropNull(result.date),
        domain: LinkPreview.getDomain(result.url),
        isStickerPack: LinkPreview.isStickerPack(result.url),
      });
      this.preview = [result];
      this.renderLinkPreview();
    } catch (error) {
      log.error(
        'Problem loading link preview, disabling.',
        error && error.stack ? error.stack : error
      );
      this.disableLinkPreviews = true;
      this.removeLinkPreview();
    } finally {
      clearTimeout(timeout);
    }
  }

  renderLinkPreview(): void {
    if (this.forwardMessageModal) {
      return;
    }
    window.reduxActions.composer.setLinkPreviewResult(
      Boolean(this.currentlyMatchedLink),
      this.getLinkPreviewWithDomain()
    );
  }

  getLinkPreviewForSend(message: string): Array<LinkPreviewType> {
    // Don't generate link previews if user has turned them off
    if (!window.storage.get('linkPreviews', false)) {
      return [];
    }

    if (!this.preview) {
      return [];
    }

    const urlsInMessage = new Set<string>(LinkPreview.findLinks(message));

    return (
      this.preview
        // This bullet-proofs against sending link previews for URLs that are no longer in
        //   the message. This can happen if you have a link preview, then quickly delete
        //   the link and send the message.
        .filter(({ url }: Readonly<{ url: string }>) => urlsInMessage.has(url))
        .map((item: LinkPreviewResult) => {
          if (item.image) {
            // We eliminate the ObjectURL here, unneeded for send or save
            return {
              ...item,
              image: omit(item.image, 'url'),
              description: dropNull(item.description),
              date: dropNull(item.date),
              domain: LinkPreview.getDomain(item.url),
              isStickerPack: LinkPreview.isStickerPack(item.url),
            };
          }

          return {
            ...item,
            description: dropNull(item.description),
            date: dropNull(item.date),
            domain: LinkPreview.getDomain(item.url),
            isStickerPack: LinkPreview.isStickerPack(item.url),
          };
        })
    );
  }

  getLinkPreviewWithDomain(): LinkPreviewWithDomain | undefined {
    if (!this.preview || !this.preview.length) {
      return undefined;
    }

    const [preview] = this.preview;
    return {
      ...preview,
      domain: LinkPreview.getDomain(preview.url),
    };
  }

  // Called whenever the user changes the message composition field. But only
  //   fires if there's content in the message field after the change.
  maybeBumpTyping(messageText: string): void {
    if (messageText.length && this.model.throttledBumpTyping) {
      this.model.throttledBumpTyping();
    }
  }
}

window.Whisper.ConversationView = ConversationView;<|MERGE_RESOLUTION|>--- conflicted
+++ resolved
@@ -1487,23 +1487,11 @@
             }
           );
 
-<<<<<<< HEAD
         // First we upgrade these messages to ensure that they have thumbnails
         for (let max = rawMedia.length, i = 0; i < max; i += 1) {
           const message = rawMedia[i];
           const { schemaVersion } = message;
 
-          if (
-            schemaVersion &&
-            schemaVersion < Message.VERSION_NEEDED_FOR_DISPLAY
-          ) {
-            // Yep, we really do want to wait for each of these
-            // eslint-disable-next-line no-await-in-loop
-            rawMedia[i] = await upgradeMessageSchema(message);
-            // eslint-disable-next-line no-await-in-loop
-            await window.Signal.Data.saveMessage(rawMedia[i]);
-          }
-=======
         if (
           schemaVersion &&
           schemaVersion < Message.VERSION_NEEDED_FOR_DISPLAY
@@ -1513,7 +1501,7 @@
           rawMedia[i] = await upgradeMessageSchema(message);
           // eslint-disable-next-line no-await-in-loop
           await window.Signal.Data.saveMessage(rawMedia[i], { ourUuid });
->>>>>>> f03cf1ba
+          }
         }
 
         const media: Array<MediaType> = flatten(
