// Copyright 2021 Signal Messenger, LLC
// SPDX-License-Identifier: AGPL-3.0-only

import { groupBy, isEmpty, isNumber, isObject, map, omit } from 'lodash';
import { createSelector } from 'reselect';
import filesize from 'filesize';
import getDirection from 'direction';
import emojiRegex from 'emoji-regex';
import LinkifyIt from 'linkify-it';

import type { StateType } from '../reducer';
import type {
  LastMessageStatus,
  MessageAttributesType,
  MessageReactionType,
  ShallowChallengeError,
} from '../../model-types.d';

import type {
  Contact as SmartMessageDetailContact,
  OwnProps as SmartMessageDetailPropsType,
} from '../smart/MessageDetail';
import type { TimelineItemType } from '../../components/conversation/TimelineItem';
import type { PropsData } from '../../components/conversation/Message';
import type { PropsData as TimelineMessagePropsData } from '../../components/conversation/TimelineMessage';
import { TextDirection } from '../../components/conversation/Message';
import type { PropsData as TimerNotificationProps } from '../../components/conversation/TimerNotification';
import type { PropsData as ChangeNumberNotificationProps } from '../../components/conversation/ChangeNumberNotification';
import type { PropsData as SafetyNumberNotificationProps } from '../../components/conversation/SafetyNumberNotification';
import type { PropsData as VerificationNotificationProps } from '../../components/conversation/VerificationNotification';
import type { PropsDataType as GroupsV2Props } from '../../components/conversation/GroupV2Change';
import type { PropsDataType as GroupV1MigrationPropsType } from '../../components/conversation/GroupV1Migration';
import type { PropsDataType as DeliveryIssuePropsType } from '../../components/conversation/DeliveryIssueNotification';
import type { PropsType as PaymentEventNotificationPropsType } from '../../components/conversation/PaymentEventNotification';
import type { PropsDataType as ConversationMergePropsType } from '../../components/conversation/ConversationMergeNotification';
import type {
  PropsData as GroupNotificationProps,
  ChangeType,
} from '../../components/conversation/GroupNotification';
import type { PropsType as ProfileChangeNotificationPropsType } from '../../components/conversation/ProfileChangeNotification';
import type { QuotedAttachmentType } from '../../components/conversation/Quote';

import { getDomain, isStickerPack } from '../../types/LinkPreview';
import type { UUIDStringType } from '../../types/UUID';

import type { EmbeddedContactType } from '../../types/EmbeddedContact';
import { embeddedContactSelector } from '../../types/EmbeddedContact';
import type { AssertProps, HydratedBodyRangesType } from '../../types/Util';
import type { LinkPreviewType } from '../../types/message/LinkPreviews';
import { getMentionsRegex } from '../../types/Message';
import { CallMode } from '../../types/Calling';
import { SignalService as Proto } from '../../protobuf';
import type { AttachmentType } from '../../types/Attachment';
import { isVoiceMessage, canBeDownloaded } from '../../types/Attachment';
import { ReadStatus } from '../../messages/MessageReadStatus';

import type { CallingNotificationType } from '../../util/callingNotification';
import { missingCaseError } from '../../util/missingCaseError';
import { getRecipients } from '../../util/getRecipients';
import { getOwn } from '../../util/getOwn';
import { isNotNil } from '../../util/isNotNil';
import { isMoreRecentThan } from '../../util/timestamp';
import * as iterables from '../../util/iterables';
import { strictAssert } from '../../util/assert';

import { getAccountSelector } from './accounts';
import {
  getContactNameColorSelector,
  getConversationSelector,
  getSelectedMessage,
  isMissingRequiredProfileSharing,
} from './conversations';
import {
  getIntl,
  getRegionCode,
  getUserACI,
  getUserConversationId,
  getUserNumber,
  getUserPNI,
} from './user';

import type {
  ConversationType,
  MessageWithUIFieldsType,
} from '../ducks/conversations';

import type { AccountSelectorType } from './accounts';
import type { CallSelectorType, CallStateType } from './calling';
import type {
  GetConversationByIdType,
  ContactNameColorSelectorType,
} from './conversations';
import {
  SendStatus,
  isDelivered,
  isFailed,
  isMessageJustForMe,
  isRead,
  isSent,
  isViewed,
  maxStatus,
  someSendStatus,
} from '../../messages/MessageSendState';
import * as log from '../../logging/log';
import { getConversationColorAttributes } from '../../util/getConversationColorAttributes';
import { DAY, HOUR, DurationInSeconds } from '../../util/durations';
import { getStoryReplyText } from '../../util/getStoryReplyText';
import type { MessageAttributesWithPaymentEvent } from '../../messages/helpers';
import {
  isIncoming,
  isOutgoing,
  messageHasPaymentEvent,
  isStory,
} from '../../messages/helpers';

import { calculateExpirationTimestamp } from '../../util/expirationTimer';
import { isSignalConversation } from '../../util/isSignalConversation';
import type { AnyPaymentEvent } from '../../types/Payment';
import { isPaymentNotificationEvent } from '../../types/Payment';
import { getTitleNoDefault, getNumber } from '../../util/getTitle';

export { isIncoming, isOutgoing, isStory };

const THREE_HOURS = 3 * HOUR;
const linkify = LinkifyIt();

type FormattedContact = Partial<ConversationType> &
  Pick<
    ConversationType,
    | 'acceptedMessageRequest'
    | 'id'
    | 'isMe'
    | 'sharedGroupNames'
    | 'title'
    | 'type'
    | 'unblurredAvatarPath'
  >;
export type PropsForMessage = Omit<TimelineMessagePropsData, 'interactionMode'>;
type PropsForUnsupportedMessage = {
  canProcessNow: boolean;
  contact: FormattedContact;
};

export type GetPropsForBubbleOptions = Readonly<{
  conversationSelector: GetConversationByIdType;
  ourConversationId?: string;
  ourNumber?: string;
  ourACI?: UUIDStringType;
  ourPNI?: UUIDStringType;
  selectedMessageId?: string;
  selectedMessageCounter?: number;
  regionCode?: string;
  callSelector: CallSelectorType;
  activeCall?: CallStateType;
  accountSelector: AccountSelectorType;
  contactNameColorSelector: ContactNameColorSelectorType;
}>;

export function hasErrors(
  message: Pick<MessageWithUIFieldsType, 'errors'>
): boolean {
  return message.errors ? message.errors.length > 0 : false;
}

export function getSource(
  message: MessageWithUIFieldsType,
  ourNumber: string | undefined
): string | undefined {
  if (isIncoming(message)) {
    return message.source;
  }
  if (!isOutgoing(message)) {
    log.warn('message.getSource: Called for non-incoming/non-outoing message');
  }

  return ourNumber;
}

export function getSourceDevice(
  message: MessageWithUIFieldsType,
  ourDeviceId: number
): string | number | undefined {
  const { sourceDevice } = message;

  if (isIncoming(message)) {
    return sourceDevice;
  }
  if (!isOutgoing(message)) {
    log.warn(
      'message.getSourceDevice: Called for non-incoming/non-outoing message'
    );
  }

  return sourceDevice || ourDeviceId;
}

export function getSourceUuid(
  message: MessageWithUIFieldsType,
  ourACI: string | undefined
): string | undefined {
  if (isIncoming(message)) {
    return message.sourceUuid;
  }
  if (!isOutgoing(message)) {
    log.warn(
      'message.getSourceUuid: Called for non-incoming/non-outoing message'
    );
  }

  return ourACI;
}

export type GetContactOptions = Pick<
  GetPropsForBubbleOptions,
  | 'conversationSelector'
  | 'ourConversationId'
  | 'ourNumber'
  | 'ourACI'
  | 'ourPNI'
>;

export function getContactId(
  message: MessageWithUIFieldsType,
  {
    conversationSelector,
    ourConversationId,
    ourNumber,
    ourACI,
  }: GetContactOptions
): string | undefined {
  const source = getSource(message, ourNumber);
  const sourceUuid = getSourceUuid(message, ourACI);

  if (!source && !sourceUuid) {
    return ourConversationId;
  }

  const conversation = conversationSelector(sourceUuid || source);
  return conversation.id;
}

// TODO: DESKTOP-2145
export function getContact(
  message: MessageWithUIFieldsType,
  {
    conversationSelector,
    ourConversationId,
    ourNumber,
    ourACI,
  }: GetContactOptions
): ConversationType {
  const source = getSource(message, ourNumber);
  const sourceUuid = getSourceUuid(message, ourACI);

  if (!source && !sourceUuid) {
    return conversationSelector(ourConversationId);
  }

  return conversationSelector(sourceUuid || source);
}

export function getConversation(
  message: Pick<MessageWithUIFieldsType, 'conversationId'>,
  conversationSelector: GetConversationByIdType
): ConversationType {
  return conversationSelector(message.conversationId);
}

// Message

export const getAttachmentsForMessage = ({
  sticker,
  attachments = [],
}: MessageWithUIFieldsType): Array<AttachmentType> => {
  if (sticker && sticker.data) {
    const { data } = sticker;

    // We don't show anything if we don't have the sticker or the blurhash...
    if (!data.blurHash && (data.pending || !data.path)) {
      return [];
    }

    return [
      {
        ...data,
        // We want to show the blurhash for stickers, not the spinner
        pending: false,
        url: data.path
          ? window.Signal.Migrations.getAbsoluteAttachmentPath(data.path)
          : undefined,
      },
    ];
  }

  return attachments
    .filter(attachment => !attachment.error || canBeDownloaded(attachment))
    .map(attachment => getPropsForAttachment(attachment))
    .filter(isNotNil);
};

export const processBodyRanges = (
  { bodyRanges }: Pick<MessageWithUIFieldsType, 'bodyRanges'>,
  options: { conversationSelector: GetConversationByIdType }
): HydratedBodyRangesType | undefined => {
  if (!bodyRanges) {
    return undefined;
  }

  return bodyRanges
    .filter(range => range.mentionUuid)
    .map(range => {
      const { conversationSelector } = options;
      const conversation = conversationSelector(range.mentionUuid);

      return {
        ...range,
        conversationID: conversation.id,
        replacementText: conversation.title,
      };
    })
    .sort((a, b) => b.start - a.start);
};

const getAuthorForMessage = (
  message: MessageWithUIFieldsType,
  options: GetContactOptions
): PropsData['author'] => {
  const {
    acceptedMessageRequest,
    avatarPath,
    badges,
    color,
    id,
    isMe,
    name,
    phoneNumber,
    profileName,
    sharedGroupNames,
    title,
    unblurredAvatarPath,
  } = getContact(message, options);

  const unsafe = {
    acceptedMessageRequest,
    avatarPath,
    badges,
    color,
    id,
    isMe,
    name,
    phoneNumber,
    profileName,
    sharedGroupNames,
    title,
    unblurredAvatarPath,
  };

  const safe: AssertProps<PropsData['author'], typeof unsafe> = unsafe;

  return safe;
};

const getPreviewsForMessage = ({
  preview: previews = [],
}: MessageWithUIFieldsType): Array<LinkPreviewType> => {
  return previews.map(preview => ({
    ...preview,
    isStickerPack: isStickerPack(preview.url),
    domain: getDomain(preview.url),
    image: preview.image ? getPropsForAttachment(preview.image) : undefined,
  }));
};

const getReactionsForMessage = (
  { reactions = [] }: MessageWithUIFieldsType,
  { conversationSelector }: { conversationSelector: GetConversationByIdType }
) => {
  const reactionBySender = new Map<string, MessageReactionType>();
  for (const reaction of reactions) {
    const existingReaction = reactionBySender.get(reaction.fromId);
    if (!existingReaction || reaction.timestamp > existingReaction.timestamp) {
      reactionBySender.set(reaction.fromId, reaction);
    }
  }

  const reactionsWithEmpties = reactionBySender.values();
  const reactionsWithEmoji = iterables.filter(
    reactionsWithEmpties,
    re => re.emoji
  );
  const formattedReactions = iterables.map(reactionsWithEmoji, re => {
    const c = conversationSelector(re.fromId);

    type From = NonNullable<PropsData['reactions']>[0]['from'];

    const {
      acceptedMessageRequest,
      avatarPath,
      badges,
      color,
      id,
      isMe,
      name,
      phoneNumber,
      profileName,
      sharedGroupNames,
      title,
    } = c;

    const unsafe = {
      acceptedMessageRequest,
      avatarPath,
      badges,
      color,
      id,
      isMe,
      name,
      phoneNumber,
      profileName,
      sharedGroupNames,
      title,
    };

    const from: AssertProps<From, typeof unsafe> = unsafe;

    strictAssert(re.emoji, 'Expected all reactions to have an emoji');

    return {
      emoji: re.emoji,
      timestamp: re.timestamp,
      from,
    };
  });

  return [...formattedReactions];
};

const getPropsForStoryReplyContext = (
  message: Pick<
    MessageWithUIFieldsType,
    'body' | 'conversationId' | 'storyReaction' | 'storyReplyContext'
  >,
  {
    conversationSelector,
    ourConversationId,
  }: {
    conversationSelector: GetConversationByIdType;
    ourConversationId?: string;
  }
): PropsData['storyReplyContext'] => {
  const { storyReaction, storyReplyContext } = message;
  if (!storyReplyContext) {
    return undefined;
  }

  const contact = conversationSelector(storyReplyContext.authorUuid);

  const authorTitle = contact.firstName || contact.title;
  const isFromMe = contact.id === ourConversationId;

  const conversation = getConversation(message, conversationSelector);

  const { conversationColor, customColor } =
    getConversationColorAttributes(conversation);

  return {
    authorTitle,
    conversationColor,
    customColor,
    emoji: storyReaction?.emoji,
    isFromMe,
    rawAttachment: storyReplyContext.attachment
      ? processQuoteAttachment(storyReplyContext.attachment)
      : undefined,
    storyId: storyReplyContext.messageId,
    text: getStoryReplyText(window.i18n, storyReplyContext.attachment),
  };
};

export const getPropsForQuote = (
  message: Pick<
    MessageWithUIFieldsType,
    'conversationId' | 'quote' | 'payment'
  >,
  {
    conversationSelector,
    ourConversationId,
  }: {
    conversationSelector: GetConversationByIdType;
    ourConversationId?: string;
  }
): PropsData['quote'] => {
  const { quote } = message;
  if (!quote) {
    return undefined;
  }

<<<<<<< HEAD
    const {
      author,
      authorUuid,
      id: sentAt,
      isViewOnce,
      isGiftBadge: isTargetGiftBadge,
      referencedMessageNotFound,
      fromGroupName,
      payment,
      text = '',
    } = quote;

    const contact = conversationSelector(authorUuid || author);

    const authorId = contact.id;
    const authorName = contact.name;
    const authorPhoneNumber = contact.phoneNumber;
    const authorProfileName = contact.profileName;
    const authorTitle = contact.title;
    const isFromMe = authorId === ourConversationId;

    const firstAttachment = quote.attachments && quote.attachments[0];
    const conversation = getConversation(message, conversationSelector);

    const { conversationColor, customColor } =
      getConversationColorAttributes(conversation);

    return {
      authorId,
      authorName,
      authorPhoneNumber,
      authorProfileName,
      authorTitle,
      bodyRanges: processBodyRanges(quote, { conversationSelector }),
      conversationColor,
      conversationTitle: conversation.title,
      customColor,
      isFromMe,
      fromGroupName,
      rawAttachment: firstAttachment
        ? processQuoteAttachment(firstAttachment)
        : undefined,
      payment,
      isGiftBadge: Boolean(isTargetGiftBadge),
      isViewOnce,
      referencedMessageNotFound,
      sentAt: Number(sentAt),
      text,
    };
  }
);
=======
  const {
    author,
    authorUuid,
    id: sentAt,
    isViewOnce,
    isGiftBadge: isTargetGiftBadge,
    referencedMessageNotFound,
    payment,
    text = '',
  } = quote;

  const contact = conversationSelector(authorUuid || author);

  const authorId = contact.id;
  const authorName = contact.name;
  const authorPhoneNumber = contact.phoneNumber;
  const authorProfileName = contact.profileName;
  const authorTitle = contact.title;
  const isFromMe = authorId === ourConversationId;

  const firstAttachment = quote.attachments && quote.attachments[0];
  const conversation = getConversation(message, conversationSelector);

  const { conversationColor, customColor } =
    getConversationColorAttributes(conversation);

  return {
    authorId,
    authorName,
    authorPhoneNumber,
    authorProfileName,
    authorTitle,
    bodyRanges: processBodyRanges(quote, { conversationSelector }),
    conversationColor,
    conversationTitle: conversation.title,
    customColor,
    isFromMe,
    rawAttachment: firstAttachment
      ? processQuoteAttachment(firstAttachment)
      : undefined,
    payment,
    isGiftBadge: Boolean(isTargetGiftBadge),
    isViewOnce,
    referencedMessageNotFound,
    sentAt: Number(sentAt),
    text,
  };
};
>>>>>>> 3d735acd

export type GetPropsForMessageOptions = Pick<
  GetPropsForBubbleOptions,
  | 'conversationSelector'
  | 'ourConversationId'
  | 'ourACI'
  | 'ourPNI'
  | 'ourNumber'
  | 'selectedMessageId'
  | 'selectedMessageCounter'
  | 'regionCode'
  | 'accountSelector'
  | 'contactNameColorSelector'
>;

function getTextAttachment(
  message: MessageWithUIFieldsType
): AttachmentType | undefined {
  return (
    message.bodyAttachment && getPropsForAttachment(message.bodyAttachment)
  );
}

function getPayment(
  message: MessageWithUIFieldsType
): AnyPaymentEvent | undefined {
  return message.payment;
}

export function cleanBodyForDirectionCheck(text: string): string {
  const MENTIONS_REGEX = getMentionsRegex();
  const EMOJI_REGEX = emojiRegex();
  const initial = text.replace(MENTIONS_REGEX, '').replace(EMOJI_REGEX, '');

  const linkMatches = linkify.match(initial);

  if (!linkMatches || linkMatches.length === 0) {
    return initial;
  }

  let result = '';
  let lastIndex = 0;

  linkMatches.forEach(match => {
    if (lastIndex < match.index) {
      result += initial.slice(lastIndex, match.index);
    }

    // drop the actual contents of the match

    lastIndex = match.lastIndex;
  });

  if (lastIndex < initial.length) {
    result += initial.slice(lastIndex);
  }

  return result;
}

function getTextDirection(body?: string): TextDirection {
  if (!body) {
    return TextDirection.None;
  }

  const cleaned = cleanBodyForDirectionCheck(body);
  const direction = getDirection(cleaned);
  switch (direction) {
    case 'ltr':
      return TextDirection.LeftToRight;
    case 'rtl':
      return TextDirection.RightToLeft;
    case 'neutral':
      return TextDirection.Default;
    default: {
      const unexpected: never = direction;
      log.warn(`getTextDirection: unexpected direction ${unexpected}`);
      return TextDirection.None;
    }
  }
}

export const getPropsForMessage = (
  message: MessageWithUIFieldsType,
  options: GetPropsForMessageOptions
): Omit<PropsForMessage, 'renderingContext' | 'menu' | 'contextMenu'> => {
  const attachments = getAttachmentsForMessage(message);
  const bodyRanges = processBodyRanges(message, options);
  const author = getAuthorForMessage(message, options);
  const previews = getPreviewsForMessage(message);
  const reactions = getReactionsForMessage(message, options);
  const quote = getPropsForQuote(message, options);
  const storyReplyContext = getPropsForStoryReplyContext(message, options);
  const textAttachment = getTextAttachment(message);
  const payment = getPayment(message);

  const {
    accountSelector,
    conversationSelector,
    ourConversationId,
    ourNumber,
    ourACI,
    regionCode,
    selectedMessageId,
    selectedMessageCounter,
    contactNameColorSelector,
  } = options;

  const { expireTimer, expirationStartTimestamp, conversationId } = message;
  const expirationLength = expireTimer
    ? DurationInSeconds.toMillis(expireTimer)
    : undefined;

  const conversation = getConversation(message, conversationSelector);
  const isGroup = conversation.type === 'group';
  const { sticker } = message;

  const isMessageTapToView = isTapToView(message);

  const isSelected = message.id === selectedMessageId;

  const selectedReaction = (
    (message.reactions || []).find(re => re.fromId === ourConversationId) || {}
  ).emoji;

  const authorId = getContactId(message, {
    conversationSelector,
    ourConversationId,
    ourNumber,
    ourACI,
  });
  const contactNameColor = contactNameColorSelector(conversationId, authorId);

  const { conversationColor, customColor } =
    getConversationColorAttributes(conversation);

<<<<<<< HEAD
    return {
      attachments,
      author,
      bodyRanges,
      previews,
      quote,
      reactions,
      storyReplyContext,
      textAttachment,
      payment,
      canDeleteForEveryone: canDeleteForEveryone(message),
      canDownload: canDownload(message, conversationSelector),
      canReact: canReact(message, ourConversationId, conversationSelector),
      canReply: canReply(message, ourConversationId, conversationSelector),
      canReplyPrivately: canReplyPrivately(
        message,
        ourConversationId,
        conversationSelector
      ),
      canRetry: hasErrors(message),
      canRetryDeleteForEveryone: canRetryDeleteForEveryone(message),
      contact: getPropsForEmbeddedContact(message, regionCode, accountSelector),
      contactNameColor,
      conversationColor,
      conversationId,
      conversationTitle: conversation.title,
      conversationType: isGroup ? 'group' : 'direct',
      customColor,
      deletedForEveryone: message.deletedForEveryone || false,
      direction: isIncoming(message) ? 'incoming' : 'outgoing',
      displayLimit: message.displayLimit,
      expirationLength,
      expirationTimestamp: calculateExpirationTimestamp({
        expireTimer,
        expirationStartTimestamp,
      }),
      giftBadge: message.giftBadge,
      id: message.id,
      isBlocked: conversation.isBlocked || false,
      isMessageRequestAccepted: conversation?.acceptedMessageRequest ?? true,
      isSelected,
      isSelectedCounter: isSelected ? selectedMessageCounter : undefined,
      isSticker: Boolean(sticker),
      isTapToView: isMessageTapToView,
      isTapToViewError:
        isMessageTapToView && isIncoming(message) && message.isTapToViewInvalid,
      isTapToViewExpired: isMessageTapToView && message.isErased,
      readStatus: message.readStatus ?? ReadStatus.Read,
      selectedReaction,
      lastSeenHere: message.lastSeenHere,
      status: getMessagePropStatus(message, ourConversationId),
      text: message.body,
      textDirection: getTextDirection(message.body),
      timestamp: message.sent_at,
    };
  }
);
=======
  return {
    attachments,
    author,
    bodyRanges,
    previews,
    quote,
    reactions,
    storyReplyContext,
    textAttachment,
    payment,
    canDeleteForEveryone: canDeleteForEveryone(message),
    canDownload: canDownload(message, conversationSelector),
    canReact: canReact(message, ourConversationId, conversationSelector),
    canReply: canReply(message, ourConversationId, conversationSelector),
    canRetry: hasErrors(message),
    canRetryDeleteForEveryone: canRetryDeleteForEveryone(message),
    contact: getPropsForEmbeddedContact(message, regionCode, accountSelector),
    contactNameColor,
    conversationColor,
    conversationId,
    conversationTitle: conversation.title,
    conversationType: isGroup ? 'group' : 'direct',
    customColor,
    deletedForEveryone: message.deletedForEveryone || false,
    direction: isIncoming(message) ? 'incoming' : 'outgoing',
    displayLimit: message.displayLimit,
    expirationLength,
    expirationTimestamp: calculateExpirationTimestamp({
      expireTimer,
      expirationStartTimestamp,
    }),
    giftBadge: message.giftBadge,
    id: message.id,
    isBlocked: conversation.isBlocked || false,
    isMessageRequestAccepted: conversation?.acceptedMessageRequest ?? true,
    isSelected,
    isSelectedCounter: isSelected ? selectedMessageCounter : undefined,
    isSticker: Boolean(sticker),
    isTapToView: isMessageTapToView,
    isTapToViewError:
      isMessageTapToView && isIncoming(message) && message.isTapToViewInvalid,
    isTapToViewExpired: isMessageTapToView && message.isErased,
    readStatus: message.readStatus ?? ReadStatus.Read,
    selectedReaction,
    status: getMessagePropStatus(message, ourConversationId),
    text: message.body,
    textDirection: getTextDirection(message.body),
    timestamp: message.sent_at,
  };
};
>>>>>>> 3d735acd

// This is getPropsForMessage but wrapped in reselect's createSelector so that
// we can derive all of the selector dependencies that getPropsForMessage
// requires and you won't have to pass them in. For use within a smart/connected
// component that has access to selectors.
export const getMessagePropsSelector = createSelector(
  getConversationSelector,
  getUserConversationId,
  getUserACI,
  getUserPNI,
  getUserNumber,
  getRegionCode,
  getAccountSelector,
  getContactNameColorSelector,
  getSelectedMessage,
  (
      conversationSelector,
      ourConversationId,
      ourACI,
      ourPNI,
      ourNumber,
      regionCode,
      accountSelector,
      contactNameColorSelector,
      selectedMessage
    ) =>
    (message: MessageWithUIFieldsType) => {
      return getPropsForMessage(message, {
        accountSelector,
        contactNameColorSelector,
        conversationSelector,
        ourConversationId,
        ourNumber,
        ourACI,
        ourPNI,
        regionCode,
        selectedMessageCounter: selectedMessage?.counter,
        selectedMessageId: selectedMessage?.id,
      });
    }
);

// Top-level prop generation for the message bubble
export function getPropsForBubble(
  message: MessageWithUIFieldsType,
  options: GetPropsForBubbleOptions
): TimelineItemType {
  const { received_at_ms: receivedAt, timestamp: messageTimestamp } = message;
  const timestamp = receivedAt || messageTimestamp;

  if (isUnsupportedMessage(message)) {
    return {
      type: 'unsupportedMessage',
      data: getPropsForUnsupportedMessage(message, options),
      timestamp,
    };
  }
  if (isGroupV2Change(message)) {
    return {
      type: 'groupV2Change',
      data: getPropsForGroupV2Change(message, options),
      timestamp,
    };
  }
  if (isGroupV1Migration(message)) {
    return {
      type: 'groupV1Migration',
      data: getPropsForGroupV1Migration(message, options),
      timestamp,
    };
  }
  if (isExpirationTimerUpdate(message)) {
    return {
      type: 'timerNotification',
      data: getPropsForTimerNotification(message, options),
      timestamp,
    };
  }
  if (isKeyChange(message)) {
    return {
      type: 'safetyNumberNotification',
      data: getPropsForSafetyNumberNotification(message, options),
      timestamp,
    };
  }
  if (isVerifiedChange(message)) {
    return {
      type: 'verificationNotification',
      data: getPropsForVerificationNotification(message, options),
      timestamp,
    };
  }
  if (isGroupUpdate(message)) {
    return {
      type: 'groupNotification',
      data: getPropsForGroupNotification(message, options),
      timestamp,
    };
  }
  if (isEndSession(message)) {
    return {
      type: 'resetSessionNotification',
      data: null,
      timestamp,
    };
  }
  if (isCallHistory(message)) {
    return {
      type: 'callHistory',
      data: getPropsForCallHistory(message, options),
      timestamp,
    };
  }
  if (isProfileChange(message)) {
    return {
      type: 'profileChange',
      data: getPropsForProfileChange(message, options),
      timestamp,
    };
  }
  if (isUniversalTimerNotification(message)) {
    return {
      type: 'universalTimerNotification',
      data: null,
      timestamp,
    };
  }
  if (isChangeNumberNotification(message)) {
    return {
      type: 'changeNumberNotification',
      data: getPropsForChangeNumberNotification(message, options),
      timestamp,
    };
  }
  if (isChatSessionRefreshed(message)) {
    return {
      type: 'chatSessionRefreshed',
      data: null,
      timestamp,
    };
  }
  if (isDeliveryIssue(message)) {
    return {
      type: 'deliveryIssue',
      data: getPropsForDeliveryIssue(message, options),
      timestamp,
    };
  }
  if (isConversationMerge(message)) {
    return {
      type: 'conversationMerge',
      data: getPropsForConversationMerge(message, options),
      timestamp,
    };
  }

  if (
    messageHasPaymentEvent(message) &&
    !isPaymentNotificationEvent(message.payment)
  ) {
    return {
      type: 'paymentEvent',
      data: getPropsForPaymentEvent(message, options),
      timestamp,
    };
  }

  const data = getPropsForMessage(message, options);

  return {
    type: 'message' as const,
    data,
    timestamp: data.timestamp,
  };
}

function getPropsForPaymentEvent(
  message: MessageAttributesWithPaymentEvent,
  { conversationSelector }: GetPropsForBubbleOptions
): Omit<PaymentEventNotificationPropsType, 'i18n'> {
  return {
    sender: conversationSelector(message.sourceUuid),
    conversation: getConversation(message, conversationSelector),
    event: message.payment,
  };
}

// Unsupported Message

export function isUnsupportedMessage(
  message: MessageWithUIFieldsType
): boolean {
  const versionAtReceive = message.supportedVersionAtReceive;
  const requiredVersion = message.requiredProtocolVersion;

  return (
    isNumber(versionAtReceive) &&
    isNumber(requiredVersion) &&
    versionAtReceive < requiredVersion
  );
}

function getPropsForUnsupportedMessage(
  message: MessageWithUIFieldsType,
  options: GetContactOptions
): PropsForUnsupportedMessage {
  const CURRENT_PROTOCOL_VERSION = Proto.DataMessage.ProtocolVersion.CURRENT;

  const requiredVersion = message.requiredProtocolVersion;
  const canProcessNow = Boolean(
    CURRENT_PROTOCOL_VERSION &&
      requiredVersion &&
      CURRENT_PROTOCOL_VERSION >= requiredVersion
  );

  return {
    canProcessNow,
    contact: getContact(message, options),
  };
}

// GroupV2 Change

export function isGroupV2Change(message: MessageWithUIFieldsType): boolean {
  return Boolean(message.groupV2Change);
}

function getPropsForGroupV2Change(
  message: MessageWithUIFieldsType,
  { conversationSelector, ourACI, ourPNI }: GetPropsForBubbleOptions
): GroupsV2Props {
  const change = message.groupV2Change;

  if (!change) {
    throw new Error('getPropsForGroupV2Change: Change is missing!');
  }

  const conversation = getConversation(message, conversationSelector);

  return {
    areWeAdmin: Boolean(conversation.areWeAdmin),
    conversationId: conversation.id,
    groupName: conversation?.type === 'group' ? conversation?.name : undefined,
    groupMemberships: conversation.memberships,
    groupBannedMemberships: conversation.bannedMemberships,
    ourACI,
    ourPNI,
    change,
  };
}

// GroupV1 Migration

export function isGroupV1Migration(message: MessageWithUIFieldsType): boolean {
  return message.type === 'group-v1-migration';
}

function getPropsForGroupV1Migration(
  message: MessageWithUIFieldsType,
  { conversationSelector }: GetPropsForBubbleOptions
): GroupV1MigrationPropsType {
  const migration = message.groupMigration;
  if (!migration) {
    // Backwards-compatibility with data schema in early betas
    const invitedGV2Members = message.invitedGV2Members || [];
    const droppedGV2MemberIds = message.droppedGV2MemberIds || [];

    const invitedMembers = invitedGV2Members.map(item =>
      conversationSelector(item.uuid)
    );
    const droppedMembers = droppedGV2MemberIds.map(conversationId =>
      conversationSelector(conversationId)
    );

    return {
      areWeInvited: false,
      conversationId: message.conversationId,
      droppedMembers,
      invitedMembers,
    };
  }

  const {
    areWeInvited,
    droppedMemberIds,
    invitedMembers: rawInvitedMembers,
  } = migration;
  const invitedMembers = rawInvitedMembers.map(item =>
    conversationSelector(item.uuid)
  );
  const droppedMembers = droppedMemberIds.map(conversationId =>
    conversationSelector(conversationId)
  );

  return {
    areWeInvited,
    conversationId: message.conversationId,
    droppedMembers,
    invitedMembers,
  };
}

// Note: props are null!

// Expiration Timer Update

export function isExpirationTimerUpdate(
  message: Pick<MessageWithUIFieldsType, 'flags'>
): boolean {
  const flag = Proto.DataMessage.Flags.EXPIRATION_TIMER_UPDATE;
  // eslint-disable-next-line no-bitwise
  return Boolean(message.flags && message.flags & flag);
}

function getPropsForTimerNotification(
  message: MessageWithUIFieldsType,
  { ourConversationId, conversationSelector }: GetPropsForBubbleOptions
): TimerNotificationProps {
  const timerUpdate = message.expirationTimerUpdate;
  if (!timerUpdate) {
    throw new Error(
      'getPropsForTimerNotification: missing expirationTimerUpdate!'
    );
  }

  const { expireTimer, fromSync, source, sourceUuid } = timerUpdate;
  const disabled = !expireTimer;
  const sourceId = sourceUuid || source;
  const { id: formattedContactId, title } = conversationSelector(sourceId);

  // Pacify typescript
  type MaybeExpireTimerType =
    | { disabled: true }
    | {
        disabled: false;
        expireTimer: DurationInSeconds;
      };

  const maybeExpireTimer: MaybeExpireTimerType = disabled
    ? {
        disabled: true,
      }
    : {
        disabled: false,
        expireTimer,
      };

  const basicProps = {
    title,
    ...maybeExpireTimer,
    type: 'fromOther' as const,
  };

  if (fromSync) {
    return {
      ...basicProps,
      type: 'fromSync' as const,
    };
  }
  if (formattedContactId === ourConversationId) {
    return {
      ...basicProps,
      type: 'fromMe' as const,
    };
  }
  if (!sourceId) {
    return {
      ...basicProps,
      type: 'fromMember' as const,
    };
  }

  return basicProps;
}

// Key Change

export function isKeyChange(message: MessageWithUIFieldsType): boolean {
  return message.type === 'keychange';
}

function getPropsForSafetyNumberNotification(
  message: MessageWithUIFieldsType,
  { conversationSelector }: GetPropsForBubbleOptions
): SafetyNumberNotificationProps {
  const conversation = getConversation(message, conversationSelector);
  const isGroup = conversation?.type === 'group';
  const identifier = message.key_changed;

  if (isGroup && !identifier) {
    throw new Error(
      'getPropsForSafetyNumberNotification: isGroup = true, but no identifier!'
    );
  }

  const contact = identifier ? conversationSelector(identifier) : conversation;

  return {
    isGroup,
    contact,
  };
}

// Verified Change

export function isVerifiedChange(message: MessageWithUIFieldsType): boolean {
  return message.type === 'verified-change';
}

function getPropsForVerificationNotification(
  message: MessageWithUIFieldsType,
  { conversationSelector }: GetPropsForBubbleOptions
): VerificationNotificationProps {
  const type = message.verified ? 'markVerified' : 'markNotVerified';
  const isLocal = message.local || false;
  const identifier = message.verifiedChanged;

  return {
    type,
    isLocal,
    contact: conversationSelector(identifier),
  };
}

// Gift Badge

export function isGiftBadge(
  message: Pick<MessageWithUIFieldsType, 'giftBadge'>
): boolean {
  return Boolean(message.giftBadge);
}

// Group Update (V1)

export function isGroupUpdate(
  message: Pick<MessageWithUIFieldsType, 'group_update'>
): boolean {
  return Boolean(message.group_update);
}

function getPropsForGroupNotification(
  message: MessageWithUIFieldsType,
  options: GetContactOptions
): GroupNotificationProps {
  const groupUpdate = message.group_update;
  if (!groupUpdate) {
    throw new Error(
      'getPropsForGroupNotification: Message missing group_update'
    );
  }

  const { conversationSelector } = options;

  const changes = [];

  if (
    !groupUpdate.avatarUpdated &&
    !groupUpdate.left &&
    !groupUpdate.joined &&
    !groupUpdate.name
  ) {
    changes.push({
      type: 'general' as ChangeType,
    });
  }

  if (groupUpdate.joined?.length) {
    changes.push({
      type: 'add' as ChangeType,
      contacts: map(
        Array.isArray(groupUpdate.joined)
          ? groupUpdate.joined
          : [groupUpdate.joined],
        identifier => conversationSelector(identifier)
      ),
    });
  }

  if (groupUpdate.left === 'You') {
    changes.push({
      type: 'remove' as ChangeType,
    });
  } else if (groupUpdate.left) {
    changes.push({
      type: 'remove' as ChangeType,
      contacts: map(
        Array.isArray(groupUpdate.left) ? groupUpdate.left : [groupUpdate.left],
        identifier => conversationSelector(identifier)
      ),
    });
  }

  if (groupUpdate.name) {
    changes.push({
      type: 'name' as ChangeType,
      newName: groupUpdate.name,
    });
  }

  if (groupUpdate.avatarUpdated) {
    changes.push({
      type: 'avatar' as ChangeType,
    });
  }

  const from = getContact(message, options);

  return {
    from,
    changes,
  };
}

// End Session

export function isEndSession(
  message: Pick<MessageWithUIFieldsType, 'flags'>
): boolean {
  const flag = Proto.DataMessage.Flags.END_SESSION;
  // eslint-disable-next-line no-bitwise
  return Boolean(message.flags && message.flags & flag);
}

// Call History

export function isCallHistory(message: MessageWithUIFieldsType): boolean {
  return message.type === 'call-history';
}

export type GetPropsForCallHistoryOptions = Pick<
  GetPropsForBubbleOptions,
  'conversationSelector' | 'callSelector' | 'activeCall'
>;

export function getPropsForCallHistory(
  message: MessageWithUIFieldsType,
  {
    conversationSelector,
    callSelector,
    activeCall,
  }: GetPropsForCallHistoryOptions
): CallingNotificationType {
  const { callHistoryDetails } = message;
  if (!callHistoryDetails) {
    throw new Error('getPropsForCallHistory: Missing callHistoryDetails');
  }

  const activeCallConversationId = activeCall?.conversationId;

  switch (callHistoryDetails.callMode) {
    // Old messages weren't saved with a call mode.
    case undefined:
    case CallMode.Direct:
      return {
        ...callHistoryDetails,
        activeCallConversationId,
        callMode: CallMode.Direct,
      };
    case CallMode.Group: {
      const { conversationId } = message;
      if (!conversationId) {
        throw new Error('getPropsForCallHistory: missing conversation ID');
      }

      let call = callSelector(conversationId);
      if (call && call.callMode !== CallMode.Group) {
        log.error(
          'getPropsForCallHistory: there is an unexpected non-group call; pretending it does not exist'
        );
        call = undefined;
      }

      const creator = conversationSelector(callHistoryDetails.creatorUuid);
      const deviceCount = call?.peekInfo?.deviceCount ?? 0;

      return {
        activeCallConversationId,
        callMode: CallMode.Group,
        conversationId,
        creator,
        deviceCount,
        ended:
          callHistoryDetails.eraId !== call?.peekInfo?.eraId || !deviceCount,
        maxDevices: call?.peekInfo?.maxDevices ?? Infinity,
        startedTime: callHistoryDetails.startedTime,
      };
    }
    default:
      throw new Error(
        `getPropsForCallHistory: missing case ${missingCaseError(
          callHistoryDetails
        )}`
      );
  }
}

// Profile Change

export function isProfileChange(message: MessageWithUIFieldsType): boolean {
  return message.type === 'profile-change';
}

function getPropsForProfileChange(
  message: MessageWithUIFieldsType,
  { conversationSelector }: GetPropsForBubbleOptions
): ProfileChangeNotificationPropsType {
  const change = message.profileChange;
  const { changedId } = message;
  const changedContact = conversationSelector(changedId);

  if (!change) {
    throw new Error('getPropsForProfileChange: profileChange is undefined');
  }

  return {
    changedContact,
    change,
  } as ProfileChangeNotificationPropsType;
}

// Universal Timer Notification

// Note: smart, so props not generated here

export function isUniversalTimerNotification(
  message: MessageWithUIFieldsType
): boolean {
  return message.type === 'universal-timer-notification';
}

// Change Number Notification

export function isChangeNumberNotification(
  message: MessageWithUIFieldsType
): boolean {
  return message.type === 'change-number-notification';
}

function getPropsForChangeNumberNotification(
  message: MessageWithUIFieldsType,
  { conversationSelector }: GetPropsForBubbleOptions
): ChangeNumberNotificationProps {
  return {
    sender: conversationSelector(message.sourceUuid),
    timestamp: message.sent_at,
  };
}

// Chat Session Refreshed

export function isChatSessionRefreshed(
  message: MessageWithUIFieldsType
): boolean {
  return message.type === 'chat-session-refreshed';
}

// Note: props are null

export function isConversationMerge(message: MessageWithUIFieldsType): boolean {
  return message.type === 'conversation-merge';
}
export function getPropsForConversationMerge(
  message: MessageWithUIFieldsType,
  { conversationSelector }: GetPropsForBubbleOptions
): ConversationMergePropsType {
  const { conversationMerge } = message;
  if (!conversationMerge) {
    throw new Error(
      'getPropsForConversationMerge: message is missing conversationMerge!'
    );
  }

  const conversation = getConversation(message, conversationSelector);
  const conversationTitle = conversation.title;

  const { renderInfo } = conversationMerge;
  const obsoleteConversationTitle = getTitleNoDefault(renderInfo);
  const obsoleteConversationNumber = getNumber(renderInfo);

  return {
    conversationTitle,
    obsoleteConversationTitle,
    obsoleteConversationNumber,
  };
}

// Delivery Issue

export function isDeliveryIssue(message: MessageWithUIFieldsType): boolean {
  return message.type === 'delivery-issue';
}

function getPropsForDeliveryIssue(
  message: MessageWithUIFieldsType,
  { conversationSelector }: GetPropsForBubbleOptions
): DeliveryIssuePropsType {
  const sender = conversationSelector(message.sourceUuid);
  const conversation = getConversation(message, conversationSelector);

  return {
    sender,
    inGroup: conversation.type === 'group',
  };
}

// Other utility functions

export function isTapToView(message: MessageWithUIFieldsType): boolean {
  // If a message is deleted for everyone, that overrides all other styling
  if (message.deletedForEveryone) {
    return false;
  }

  return Boolean(message.isViewOnce || message.messageTimer);
}

export function getMessagePropStatus(
  message: Pick<
    MessageWithUIFieldsType,
    | 'deletedForEveryone'
    | 'deletedForEveryoneFailed'
    | 'deletedForEveryoneSendStatus'
    | 'errors'
    | 'sendStateByConversationId'
    | 'type'
  >,
  ourConversationId: string | undefined
): LastMessageStatus | undefined {
  if (!isOutgoing(message)) {
    return hasErrors(message) ? 'error' : undefined;
  }

  if (getLastChallengeError(message)) {
    return 'paused';
  }

  const {
    deletedForEveryone,
    deletedForEveryoneFailed,
    deletedForEveryoneSendStatus,
    sendStateByConversationId = {},
  } = message;

  // Note: we only do anything here if deletedForEveryoneSendStatus exists, because old
  //   messages deleted for everyone won't have send status.
  if (deletedForEveryone && deletedForEveryoneSendStatus) {
    if (deletedForEveryoneFailed) {
      const anySuccessfulSends = Object.values(
        deletedForEveryoneSendStatus
      ).some(item => item);

      return anySuccessfulSends ? 'partial-sent' : 'error';
    }
    const missingSends = Object.values(deletedForEveryoneSendStatus).some(
      item => !item
    );
    if (missingSends) {
      return 'sending';
    }
  }

  if (
    ourConversationId &&
    isMessageJustForMe(sendStateByConversationId, ourConversationId)
  ) {
    const status =
      sendStateByConversationId[ourConversationId]?.status ??
      SendStatus.Pending;
    const sent = isSent(status);
    if (
      hasErrors(message) ||
      someSendStatus(sendStateByConversationId, isFailed)
    ) {
      return sent ? 'partial-sent' : 'error';
    }
    return sent ? 'viewed' : 'sending';
  }

  const sendStates = Object.values(
    ourConversationId
      ? omit(sendStateByConversationId, ourConversationId)
      : sendStateByConversationId
  );
  const highestSuccessfulStatus = sendStates.reduce(
    (result: SendStatus, { status }) => maxStatus(result, status),
    SendStatus.Pending
  );

  if (
    hasErrors(message) ||
    someSendStatus(sendStateByConversationId, isFailed)
  ) {
    return isSent(highestSuccessfulStatus) ? 'partial-sent' : 'error';
  }
  if (isViewed(highestSuccessfulStatus)) {
    return 'viewed';
  }
  if (isRead(highestSuccessfulStatus)) {
    return 'read';
  }
  if (isDelivered(highestSuccessfulStatus)) {
    return 'delivered';
  }
  if (isSent(highestSuccessfulStatus)) {
    return 'sent';
  }
  return 'sending';
}

export function getPropsForEmbeddedContact(
  message: MessageWithUIFieldsType,
  regionCode: string | undefined,
  accountSelector: (identifier?: string) => UUIDStringType | undefined
): EmbeddedContactType | undefined {
  const contacts = message.contact;
  if (!contacts || !contacts.length) {
    return undefined;
  }

  const firstContact = contacts[0];
  const numbers = firstContact?.number;
  const firstNumber = numbers && numbers[0] ? numbers[0].value : undefined;

  return embeddedContactSelector(firstContact, {
    regionCode,
    getAbsoluteAttachmentPath:
      window.Signal.Migrations.getAbsoluteAttachmentPath,
    firstNumber,
    uuid: accountSelector(firstNumber),
  });
}

export function getPropsForAttachment(
  attachment: AttachmentType
): AttachmentType | undefined {
  if (!attachment) {
    return undefined;
  }

  const { path, pending, size, screenshot, thumbnail } = attachment;

  return {
    ...attachment,
    fileSize: size ? filesize(size) : undefined,
    isVoiceMessage: isVoiceMessage(attachment),
    pending,
    url: path
      ? window.Signal.Migrations.getAbsoluteAttachmentPath(path)
      : undefined,
    screenshot: screenshot?.path
      ? {
          ...screenshot,
          url: window.Signal.Migrations.getAbsoluteAttachmentPath(
            screenshot.path
          ),
        }
      : undefined,
    thumbnail: thumbnail?.path
      ? {
          ...thumbnail,
          url: window.Signal.Migrations.getAbsoluteAttachmentPath(
            thumbnail.path
          ),
        }
      : undefined,
  };
}

function processQuoteAttachment(
  attachment: AttachmentType
): QuotedAttachmentType {
  const { thumbnail } = attachment;
  const path =
    thumbnail &&
    thumbnail.path &&
    window.Signal.Migrations.getAbsoluteAttachmentPath(thumbnail.path);
  const objectUrl = thumbnail && thumbnail.objectUrl;

  const thumbnailWithObjectUrl =
    (!path && !objectUrl) || !thumbnail
      ? undefined
      : { ...thumbnail, objectUrl: path || objectUrl };

  return {
    ...attachment,
    isVoiceMessage: isVoiceMessage(attachment),
    thumbnail: thumbnailWithObjectUrl,
  };
}

function canReplyOrReact(
  message: Pick<
    MessageWithUIFieldsType,
    | 'canReplyToStory'
    | 'deletedForEveryone'
    | 'sendStateByConversationId'
    | 'payment'
    | 'type'
  >,
  ourConversationId: string | undefined,
  conversation: undefined | Readonly<ConversationType>
): boolean {
  const { deletedForEveryone, sendStateByConversationId } = message;

  if (!conversation) {
    return false;
  }

  if (conversation.isGroupV1AndDisabled) {
    return false;
  }

  if (isMissingRequiredProfileSharing(conversation)) {
    return false;
  }

  if (!conversation.acceptedMessageRequest) {
    return false;
  }

  if (deletedForEveryone) {
    return false;
  }

  if (isSignalConversation(conversation)) {
    return false;
  }

  if (isOutgoing(message)) {
    return (
      isMessageJustForMe(sendStateByConversationId, ourConversationId) ||
      someSendStatus(
        ourConversationId
          ? omit(sendStateByConversationId, ourConversationId)
          : sendStateByConversationId,
        isSent
      )
    );
  }

  // If we get past all the other checks above then we can always reply or
  // react if the message type is "incoming" | "story"
  if (isIncoming(message)) {
    return true;
  }

  if (isStory(message)) {
    return (
      Boolean(message.canReplyToStory) && conversation.id !== ourConversationId
    );
  }

  // Fail safe.
  return false;
}

export function canReply(
  message: Pick<
    MessageWithUIFieldsType,
    | 'canReplyToStory'
    | 'conversationId'
    | 'deletedForEveryone'
    | 'sendStateByConversationId'
    | 'type'
  >,
  ourConversationId: string | undefined,
  conversationSelector: GetConversationByIdType
): boolean {
  const conversation = getConversation(message, conversationSelector);
  if (
    !conversation ||
    (conversation.announcementsOnly && !conversation.areWeAdmin)
  ) {
    return false;
  }
  return canReplyOrReact(message, ourConversationId, conversation);
}

export function canReplyPrivately(
  message: Pick<
    MessageWithUIFieldsType,
    | 'canReplyToStory'
    | 'conversationId'
    | 'deletedForEveryone'
    | 'sendStateByConversationId'
    | 'type'
  >,
  ourConversationId: string | undefined,
  conversationSelector: GetConversationByIdType
): boolean {
  const conversation = getConversation(message, conversationSelector);
  if (
    !conversation ||
    conversation.type !== 'group' ||
    message.type !== 'incoming'
  ) {
    return false;
  }
  return canReplyOrReact(message, ourConversationId, conversation);
}

export function canReact(
  message: Pick<
    MessageWithUIFieldsType,
    | 'conversationId'
    | 'deletedForEveryone'
    | 'sendStateByConversationId'
    | 'type'
  >,
  ourConversationId: string | undefined,
  conversationSelector: GetConversationByIdType
): boolean {
  const conversation = getConversation(message, conversationSelector);
  return canReplyOrReact(message, ourConversationId, conversation);
}

export function canDeleteForEveryone(
  message: Pick<
    MessageWithUIFieldsType,
    'type' | 'deletedForEveryone' | 'sent_at' | 'sendStateByConversationId'
  >
): boolean {
  return (
    // Is this a message I sent?
    isOutgoing(message) &&
    // Has the message already been deleted?
    !message.deletedForEveryone &&
    // Is it too old to delete?
    isMoreRecentThan(message.sent_at, THREE_HOURS) &&
    // Is it sent to anyone?
    someSendStatus(message.sendStateByConversationId, isSent)
  );
}

export function canRetryDeleteForEveryone(
  message: Pick<
    MessageWithUIFieldsType,
    'deletedForEveryone' | 'deletedForEveryoneFailed' | 'sent_at'
  >
): boolean {
  return Boolean(
    message.deletedForEveryone &&
      message.deletedForEveryoneFailed &&
      // Is it too old to delete?
      isMoreRecentThan(message.sent_at, DAY)
  );
}

export function canDownload(
  message: MessageWithUIFieldsType,
  conversationSelector: GetConversationByIdType
): boolean {
  if (isOutgoing(message)) {
    return true;
  }

  const conversation = getConversation(message, conversationSelector);
  const isAccepted = Boolean(
    conversation && conversation.acceptedMessageRequest
  );
  if (!isAccepted) {
    return false;
  }

  // Ensure that all attachments are downloadable
  const { attachments } = message;
  if (attachments && attachments.length) {
    return attachments.every(attachment => Boolean(attachment.path));
  }

  return true;
}

export function getLastChallengeError(
  message: Pick<MessageWithUIFieldsType, 'errors'>
): ShallowChallengeError | undefined {
  const { errors } = message;
  if (!errors) {
    return undefined;
  }

  const challengeErrors = errors
    .filter((error): error is ShallowChallengeError => {
      return (
        error.name === 'SendMessageChallengeError' &&
        isNumber(error.retryAfter) &&
        isObject(error.data)
      );
    })
    .sort((a, b) => a.retryAfter - b.retryAfter);

  return challengeErrors.pop();
}

const getSelectedMessageForDetails = (
  state: StateType
): MessageAttributesType | undefined =>
  state.conversations.selectedMessageForDetails;

const OUTGOING_KEY_ERROR = 'OutgoingIdentityKeyError';

export const getMessageDetails = createSelector(
  getAccountSelector,
  getContactNameColorSelector,
  getConversationSelector,
  getIntl,
  getRegionCode,
  getSelectedMessageForDetails,
  getUserACI,
  getUserPNI,
  getUserConversationId,
  getUserNumber,
  (
    accountSelector,
    contactNameColorSelector,
    conversationSelector,
    i18n,
    regionCode,
    message,
    ourACI,
    ourPNI,
    ourConversationId,
    ourNumber
  ): SmartMessageDetailPropsType | undefined => {
    if (!message || !ourConversationId) {
      return;
    }

    const {
      errors: messageErrors = [],
      sendStateByConversationId = {},
      unidentifiedDeliveries = [],
      unidentifiedDeliveryReceived,
    } = message;

    const unidentifiedDeliveriesSet = new Set(
      map(
        unidentifiedDeliveries,
        identifier =>
          window.ConversationController.getConversationId(identifier) as string
      )
    );

    let conversationIds: Array<string>;
    if (isIncoming(message)) {
      conversationIds = [
        getContactId(message, {
          conversationSelector,
          ourConversationId,
          ourNumber,
          ourACI,
        }),
      ].filter(isNotNil);
    } else if (!isEmpty(sendStateByConversationId)) {
      if (isMessageJustForMe(sendStateByConversationId, ourConversationId)) {
        conversationIds = [ourConversationId];
      } else {
        conversationIds = Object.keys(sendStateByConversationId).filter(
          id => id !== ourConversationId
        );
      }
    } else {
      const messageConversation = window.ConversationController.get(
        message.conversationId
      );
      const conversationRecipients = messageConversation
        ? getRecipients(messageConversation.attributes) || []
        : [];
      // Older messages don't have the recipients included on the message, so we fall back
      //   to the conversation's current recipients
      conversationIds = conversationRecipients
        .map((id: string) =>
          window.ConversationController.getConversationId(id)
        )
        .filter(isNotNil);
    }

    // This will make the error message for outgoing key errors a bit nicer
    const allErrors = messageErrors.map(error => {
      if (error.name === OUTGOING_KEY_ERROR) {
        return {
          ...error,
          message: i18n('newIdentity'),
        };
      }

      return error;
    });

    // If an error has a specific number it's associated with, we'll show it next to
    //   that contact. Otherwise, it will be a standalone entry.
    const errors = allErrors.filter(error =>
      Boolean(error.identifier || error.number)
    );
    const errorsGroupedById = groupBy(allErrors, error => {
      const identifier = error.identifier || error.number;
      if (!identifier) {
        return null;
      }

      return window.ConversationController.getConversationId(identifier);
    });

    const hasUnidentifiedDeliveryIndicators = window.storage.get(
      'unidentifiedDeliveryIndicators',
      false
    );

    const contacts: ReadonlyArray<SmartMessageDetailContact> =
      conversationIds.map(id => {
        const errorsForContact = getOwn(errorsGroupedById, id);
        const isOutgoingKeyError = Boolean(
          errorsForContact?.some(error => error.name === OUTGOING_KEY_ERROR)
        );

        let isUnidentifiedDelivery = false;
        if (hasUnidentifiedDeliveryIndicators) {
          isUnidentifiedDelivery = isIncoming(message)
            ? Boolean(unidentifiedDeliveryReceived)
            : unidentifiedDeliveriesSet.has(id);
        }

        const sendState = getOwn(sendStateByConversationId, id);

        let status = sendState?.status;

        // If a message was only sent to yourself (Note to Self or a lonely group), it
        //   is shown read.
        if (id === ourConversationId && status && isSent(status)) {
          status = SendStatus.Read;
        }

        const statusTimestamp = sendState?.updatedAt;

        return {
          ...conversationSelector(id),
          errors: errorsForContact,
          isOutgoingKeyError,
          isUnidentifiedDelivery,
          status,
          statusTimestamp:
            statusTimestamp === message.timestamp ? undefined : statusTimestamp,
        };
      });

    return {
      contacts,
      errors,
      message: getPropsForMessage(message, {
        accountSelector,
        contactNameColorSelector,
        conversationSelector,
        ourACI,
        ourConversationId,
        ourNumber,
        ourPNI,
        regionCode,
      }),
      receivedAt: Number(message.received_at_ms || message.received_at),
    };
  }
);<|MERGE_RESOLUTION|>--- conflicted
+++ resolved
@@ -495,59 +495,6 @@
     return undefined;
   }
 
-<<<<<<< HEAD
-    const {
-      author,
-      authorUuid,
-      id: sentAt,
-      isViewOnce,
-      isGiftBadge: isTargetGiftBadge,
-      referencedMessageNotFound,
-      fromGroupName,
-      payment,
-      text = '',
-    } = quote;
-
-    const contact = conversationSelector(authorUuid || author);
-
-    const authorId = contact.id;
-    const authorName = contact.name;
-    const authorPhoneNumber = contact.phoneNumber;
-    const authorProfileName = contact.profileName;
-    const authorTitle = contact.title;
-    const isFromMe = authorId === ourConversationId;
-
-    const firstAttachment = quote.attachments && quote.attachments[0];
-    const conversation = getConversation(message, conversationSelector);
-
-    const { conversationColor, customColor } =
-      getConversationColorAttributes(conversation);
-
-    return {
-      authorId,
-      authorName,
-      authorPhoneNumber,
-      authorProfileName,
-      authorTitle,
-      bodyRanges: processBodyRanges(quote, { conversationSelector }),
-      conversationColor,
-      conversationTitle: conversation.title,
-      customColor,
-      isFromMe,
-      fromGroupName,
-      rawAttachment: firstAttachment
-        ? processQuoteAttachment(firstAttachment)
-        : undefined,
-      payment,
-      isGiftBadge: Boolean(isTargetGiftBadge),
-      isViewOnce,
-      referencedMessageNotFound,
-      sentAt: Number(sentAt),
-      text,
-    };
-  }
-);
-=======
   const {
     author,
     authorUuid,
@@ -555,6 +502,7 @@
     isViewOnce,
     isGiftBadge: isTargetGiftBadge,
     referencedMessageNotFound,
+    fromGroupName,
     payment,
     text = '',
   } = quote;
@@ -585,6 +533,7 @@
     conversationTitle: conversation.title,
     customColor,
     isFromMe,
+    fromGroupName,
     rawAttachment: firstAttachment
       ? processQuoteAttachment(firstAttachment)
       : undefined,
@@ -596,7 +545,6 @@
     text,
   };
 };
->>>>>>> 3d735acd
 
 export type GetPropsForMessageOptions = Pick<
   GetPropsForBubbleOptions,
@@ -733,65 +681,6 @@
   const { conversationColor, customColor } =
     getConversationColorAttributes(conversation);
 
-<<<<<<< HEAD
-    return {
-      attachments,
-      author,
-      bodyRanges,
-      previews,
-      quote,
-      reactions,
-      storyReplyContext,
-      textAttachment,
-      payment,
-      canDeleteForEveryone: canDeleteForEveryone(message),
-      canDownload: canDownload(message, conversationSelector),
-      canReact: canReact(message, ourConversationId, conversationSelector),
-      canReply: canReply(message, ourConversationId, conversationSelector),
-      canReplyPrivately: canReplyPrivately(
-        message,
-        ourConversationId,
-        conversationSelector
-      ),
-      canRetry: hasErrors(message),
-      canRetryDeleteForEveryone: canRetryDeleteForEveryone(message),
-      contact: getPropsForEmbeddedContact(message, regionCode, accountSelector),
-      contactNameColor,
-      conversationColor,
-      conversationId,
-      conversationTitle: conversation.title,
-      conversationType: isGroup ? 'group' : 'direct',
-      customColor,
-      deletedForEveryone: message.deletedForEveryone || false,
-      direction: isIncoming(message) ? 'incoming' : 'outgoing',
-      displayLimit: message.displayLimit,
-      expirationLength,
-      expirationTimestamp: calculateExpirationTimestamp({
-        expireTimer,
-        expirationStartTimestamp,
-      }),
-      giftBadge: message.giftBadge,
-      id: message.id,
-      isBlocked: conversation.isBlocked || false,
-      isMessageRequestAccepted: conversation?.acceptedMessageRequest ?? true,
-      isSelected,
-      isSelectedCounter: isSelected ? selectedMessageCounter : undefined,
-      isSticker: Boolean(sticker),
-      isTapToView: isMessageTapToView,
-      isTapToViewError:
-        isMessageTapToView && isIncoming(message) && message.isTapToViewInvalid,
-      isTapToViewExpired: isMessageTapToView && message.isErased,
-      readStatus: message.readStatus ?? ReadStatus.Read,
-      selectedReaction,
-      lastSeenHere: message.lastSeenHere,
-      status: getMessagePropStatus(message, ourConversationId),
-      text: message.body,
-      textDirection: getTextDirection(message.body),
-      timestamp: message.sent_at,
-    };
-  }
-);
-=======
   return {
     attachments,
     author,
@@ -806,6 +695,11 @@
     canDownload: canDownload(message, conversationSelector),
     canReact: canReact(message, ourConversationId, conversationSelector),
     canReply: canReply(message, ourConversationId, conversationSelector),
+    canReplyPrivately: canReplyPrivately(
+      message,
+      ourConversationId,
+      conversationSelector
+    ),
     canRetry: hasErrors(message),
     canRetryDeleteForEveryone: canRetryDeleteForEveryone(message),
     contact: getPropsForEmbeddedContact(message, regionCode, accountSelector),
@@ -836,13 +730,13 @@
     isTapToViewExpired: isMessageTapToView && message.isErased,
     readStatus: message.readStatus ?? ReadStatus.Read,
     selectedReaction,
+    lastSeenHere: message.lastSeenHere,
     status: getMessagePropStatus(message, ourConversationId),
     text: message.body,
     textDirection: getTextDirection(message.body),
     timestamp: message.sent_at,
   };
 };
->>>>>>> 3d735acd
 
 // This is getPropsForMessage but wrapped in reselect's createSelector so that
 // we can derive all of the selector dependencies that getPropsForMessage
