--- conflicted
+++ resolved
@@ -528,11 +528,8 @@
       isViewOnce,
       isGiftBadge: isTargetGiftBadge,
       referencedMessageNotFound,
-<<<<<<< HEAD
       fromGroupName,
-=======
       payment,
->>>>>>> 6a81b339
       text = '',
     } = quote;
 
@@ -598,6 +595,7 @@
   | 'canDownload'
   | 'canReact'
   | 'canReply'
+  | 'canReplyPrivately'
   | 'canRetry'
   | 'canRetryDeleteForEveryone'
   | 'contact'
@@ -624,7 +622,6 @@
   | 'isTapToViewExpired'
   | 'readStatus'
   | 'lastSeenHere'
-  | 'receivedAt'
   | 'selectedReaction'
   | 'status'
   | 'text'
@@ -680,11 +677,11 @@
       getConversationColorAttributes(conversation);
 
     return {
-      receivedAt: message.received_at,
       canDeleteForEveryone: canDeleteForEveryone(message),
       canDownload: canDownload(message, conversationSelector),
       canReact: canReact(message, ourConversationId, conversationSelector),
       canReply: canReply(message, ourConversationId, conversationSelector),
+      canReplyPrivately: canReplyPrivately(message, ourConversationId, conversationSelector),
       canRetry: hasErrors(message),
       canRetryDeleteForEveryone: canRetryDeleteForEveryone(message),
       contact: getPropsForEmbeddedContact(message, regionCode, accountSelector),
@@ -1778,6 +1775,30 @@
   return canReplyOrReact(message, ourConversationId, conversation);
 }
 
+export function canReplyPrivately(
+  message: Pick<
+    MessageWithUIFieldsType,
+    | 'canReplyToStory'
+    | 'conversationId'
+    | 'deletedForEveryone'
+    | 'sendStateByConversationId'
+    | 'type'
+  >,
+  ourConversationId: string | undefined,
+  conversationSelector: GetConversationByIdType
+): boolean {
+  const conversation = getConversation(message, conversationSelector);
+  if (
+    !conversation ||
+    conversation.type !== 'group' ||
+    message.type !== 'incoming'
+  ) {
+    return false;
+  }
+  return canReplyOrReact(message, ourConversationId, conversation);
+}
+
+
 export function canReact(
   message: Pick<
     MessageWithUIFieldsType,
