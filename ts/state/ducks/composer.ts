// Copyright 2021 Signal Messenger, LLC
// SPDX-License-Identifier: AGPL-3.0-only

import path from 'path';
import { debounce, isEqual } from 'lodash';
import type { ThunkAction, ThunkDispatch } from 'redux-thunk';
import { v4 as generateUuid } from 'uuid';
import { webUtils } from 'electron';

import type { ReadonlyDeep } from 'type-fest';
import type {
  AddLinkPreviewActionType,
  RemoveLinkPreviewActionType,
} from './linkPreviews';
import {
  type AttachmentType,
  type AttachmentDraftType,
  type InMemoryAttachmentDraftType,
  isVideoAttachment,
  isImageAttachment,
} from '../../types/Attachment';
import { DataReader, DataWriter } from '../../sql/Client';
import type { BoundActionCreatorsMapObject } from '../../hooks/useBoundActions';
import type { DraftBodyRanges } from '../../types/BodyRange';
import type { LinkPreviewForUIType } from '../../types/message/LinkPreviews';
import type { ReadonlyMessageAttributesType } from '../../model-types.d';
import type { NoopActionType } from './noop';
import type { ShowToastActionType } from './toast';
import type { StateType as RootStateType } from '../reducer';
import { createLogger } from '../../logging/log';
import * as Errors from '../../types/errors';
import {
  ADD_PREVIEW as ADD_LINK_PREVIEW,
  REMOVE_PREVIEW as REMOVE_LINK_PREVIEW,
} from './linkPreviews';
import { LinkPreviewSourceType } from '../../types/LinkPreview';
import type { AciString } from '../../types/ServiceId';
import { completeRecording, getIsRecording } from './audioRecorder';
import { SHOW_TOAST } from './toast';
import type { AnyToast } from '../../types/Toast';
import { ToastType } from '../../types/Toast';
import { SafetyNumberChangeSource } from '../../components/SafetyNumberChangeDialog';
import { assignWithNoUnnecessaryAllocation } from '../../util/assignWithNoUnnecessaryAllocation';
import { blockSendUntilConversationsAreVerified } from '../../util/blockSendUntilConversationsAreVerified';
import { clearConversationDraftAttachments } from '../../util/clearConversationDraftAttachments';
import { deleteDraftAttachment } from '../../util/deleteDraftAttachment';
import {
  getLinkPreviewForSend,
  hasLinkPreviewLoaded,
  maybeGrabLinkPreview,
  removeLinkPreview,
  resetLinkPreview,
  suspendLinkPreviews,
} from '../../services/LinkPreview';
import {
  getMaximumOutgoingAttachmentSizeInKb,
  getRenderDetailsForLimit,
  KIBIBYTE,
} from '../../types/AttachmentSize';
import { getValue as getRemoteConfigValue } from '../../RemoteConfig';
import { getRecipientsByConversation } from '../../util/getRecipientsByConversation';
import { processAttachment } from '../../util/processAttachment';
import { hasDraftAttachments } from '../../util/hasDraftAttachments';
import { isFileDangerous } from '../../util/isFileDangerous';
import { stringToMIMEType } from '../../types/MIME';
import { isNotNil } from '../../util/isNotNil';
import { replaceIndex } from '../../util/replaceIndex';
import { resolveAttachmentDraftData } from '../../util/resolveAttachmentDraftData';
import { resolveDraftAttachmentOnDisk } from '../../util/resolveDraftAttachmentOnDisk';
import { shouldShowInvalidMessageToast } from '../../util/shouldShowInvalidMessageToast';
import { writeDraftAttachment } from '../../util/writeDraftAttachment';
import { getMessageById } from '../../messages/getMessageById';
import { canReply, isNormalBubble } from '../selectors/message';
import { getAuthorId } from '../../messages/helpers';
import { getConversationSelector } from '../selectors/conversations';
import { enqueueReactionForSend } from '../../reactions/enqueueReactionForSend';
import { useBoundActions } from '../../hooks/useBoundActions';
import {
  CONVERSATION_UNLOADED,
  TARGETED_CONVERSATION_CHANGED,
  showConversation,
} from './conversations';
import type {
  ConversationUnloadedActionType,
  TargetedConversationChangedActionType,
  ScrollToMessageActionType,
} from './conversations';
import { longRunningTaskWrapper } from '../../util/longRunningTaskWrapper';
import { drop } from '../../util/drop';
import { strictAssert } from '../../util/assert';
import { makeQuote } from '../../util/makeQuote';
import { sendEditedMessage as doSendEditedMessage } from '../../util/sendEditedMessage';
import { Sound, SoundType } from '../../util/Sound';
import {
  isImageTypeSupported,
  isVideoTypeSupported,
} from '../../util/GoogleChrome';

const log = createLogger('composer');

// State
// eslint-disable-next-line local-rules/type-alias-readonlydeep
type ComposerStateByConversationType = {
  attachments: ReadonlyArray<AttachmentDraftType>;
  focusCounter: number;
  disabledCounter: number;
  linkPreviewLoading: boolean;
  linkPreviewResult?: LinkPreviewForUIType;
  messageCompositionId: string;
  quotedMessage?: QuotedMessageForComposerType;
  sendCounter: number;
  shouldSendHighQualityAttachments?: boolean;
};

export type QuotedMessageForComposerType = ReadonlyDeep<{
  conversationId: ReadonlyMessageAttributesType['conversationId'];
  quote: ReadonlyMessageAttributesType['quote'] & {
    messageId?: string;
  };
}>;

// eslint-disable-next-line local-rules/type-alias-readonlydeep
export type ComposerStateType = {
  conversations: Record<string, ComposerStateByConversationType>;
};

function getEmptyComposerState(): ComposerStateByConversationType {
  return {
    attachments: [],
    focusCounter: 0,
    disabledCounter: 0,
    linkPreviewLoading: false,
    messageCompositionId: generateUuid(),
    sendCounter: 0,
  };
}

export function getComposerStateForConversation(
  composer: ComposerStateType,
  conversationId: string
): ComposerStateByConversationType {
  return composer.conversations[conversationId] ?? getEmptyComposerState();
}

// Actions

const ADD_PENDING_ATTACHMENT = 'composer/ADD_PENDING_ATTACHMENT';
const INCREMENT_SEND_COUNTER = 'composer/INCREMENT_SEND_COUNTER';
const REPLACE_ATTACHMENTS = 'composer/REPLACE_ATTACHMENTS';
const RESET_COMPOSER = 'composer/RESET_COMPOSER';
export const SET_FOCUS = 'composer/SET_FOCUS';
const SET_HIGH_QUALITY_SETTING = 'composer/SET_HIGH_QUALITY_SETTING';
const SET_QUOTED_MESSAGE = 'composer/SET_QUOTED_MESSAGE';
const UPDATE_COMPOSER_DISABLED = 'composer/UPDATE_COMPOSER_DISABLED';

type AddPendingAttachmentActionType = ReadonlyDeep<{
  type: typeof ADD_PENDING_ATTACHMENT;
  payload: {
    conversationId: string;
    attachment: AttachmentDraftType;
  };
}>;

export type IncrementSendActionType = ReadonlyDeep<{
  type: typeof INCREMENT_SEND_COUNTER;
  payload: {
    conversationId: string;
  };
}>;

// eslint-disable-next-line local-rules/type-alias-readonlydeep
export type ReplaceAttachmentsActionType = {
  type: typeof REPLACE_ATTACHMENTS;
  payload: {
    conversationId: string;
    attachments: ReadonlyArray<AttachmentDraftType>;
  };
};

export type ResetComposerActionType = ReadonlyDeep<{
  type: typeof RESET_COMPOSER;
  payload: {
    conversationId: string;
  };
}>;

type UpdateComposerDisabledActionType = ReadonlyDeep<{
  type: typeof UPDATE_COMPOSER_DISABLED;
  payload: {
    conversationId: string;
    value: boolean;
  };
}>;

export type SetFocusActionType = ReadonlyDeep<{
  type: typeof SET_FOCUS;
  payload: {
    conversationId: string;
  };
}>;

type SetHighQualitySettingActionType = ReadonlyDeep<{
  type: typeof SET_HIGH_QUALITY_SETTING;
  payload: {
    conversationId: string;
    value: boolean;
  };
}>;

// eslint-disable-next-line local-rules/type-alias-readonlydeep
export type SetQuotedMessageActionType = {
  type: typeof SET_QUOTED_MESSAGE;
  payload: {
    conversationId: string;
    quotedMessage?: QuotedMessageForComposerType;
  };
};

// eslint-disable-next-line local-rules/type-alias-readonlydeep
type ComposerActionType =
  | AddLinkPreviewActionType
  | AddPendingAttachmentActionType
  | ConversationUnloadedActionType
  | IncrementSendActionType
  | RemoveLinkPreviewActionType
  | ReplaceAttachmentsActionType
  | ResetComposerActionType
  | TargetedConversationChangedActionType
  | UpdateComposerDisabledActionType
  | SetFocusActionType
  | SetHighQualitySettingActionType
  | SetQuotedMessageActionType;

// Action Creators

export const actions = {
  addAttachment,
  addPendingAttachment,
  cancelJoinRequest,
  incrementSendCounter,
  onClearAttachments,
  onCloseLinkPreview,
  onEditorStateChange,
  onTextTooLong,
  processAttachments,
  reactToMessage,
  removeAttachment,
  replaceAttachments,
  resetComposer,
  saveDraftRecordingIfNeeded,
  scrollToQuotedMessage,
  sendEditedMessage,
  sendMultiMediaMessage,
  sendStickerMessage,
  setComposerFocus,
  setMediaQualitySetting,
  setQuoteByMessageId,
  setQuotedMessage,
  updateComposerDisabled,
};

function incrementSendCounter(conversationId: string): IncrementSendActionType {
  return {
    type: INCREMENT_SEND_COUNTER,
    payload: {
      conversationId,
    },
  };
}

export const useComposerActions = (): BoundActionCreatorsMapObject<
  typeof actions
> => useBoundActions(actions);

function onClearAttachments(conversationId: string): NoopActionType {
  const conversation = window.ConversationController.get(conversationId);
  if (!conversation) {
    throw new Error('onClearAttachments: No conversation found');
  }

  void clearConversationDraftAttachments(
    conversation.id,
    conversation.get('draftAttachments')
  );

  return {
    type: 'NOOP',
    payload: null,
  };
}

function cancelJoinRequest(conversationId: string): NoopActionType {
  const conversation = window.ConversationController.get(conversationId);
  if (!conversation) {
    throw new Error('cancelJoinRequest: No conversation found');
  }

  void longRunningTaskWrapper({
    idForLogging: conversation.idForLogging(),
    name: 'cancelJoinRequest',
    task: async () => conversation.cancelJoinRequest(),
  });

  return {
    type: 'NOOP',
    payload: null,
  };
}

function onCloseLinkPreview(conversationId: string): NoopActionType {
  suspendLinkPreviews();
  removeLinkPreview(conversationId);

  return {
    type: 'NOOP',
    payload: null,
  };
}

function onTextTooLong(): ShowToastActionType {
  return {
    type: SHOW_TOAST,
    payload: {
      toastType: ToastType.MessageBodyTooLong,
    },
  };
}

function scrollToQuotedMessage({
  authorId,
  conversationId,
  sentAt,
  text,
}: Readonly<{
  authorId: string;
  conversationId: string;
  sentAt: number;
  text: string;
}>): ThunkAction<
  void,
  RootStateType,
  unknown,
  ShowToastActionType | ScrollToMessageActionType
> {
  return async (dispatch, getState) => {
    const messages = await DataReader.getMessagesBySentAt(sentAt);
    const message = messages.find(item =>
      Boolean(
        authorId &&
          getAuthorId(item) === authorId &&
          (item.conversationId === conversationId || item.body === text)
      )
    );

    if (!message) {
      dispatch({
        type: SHOW_TOAST,
        payload: {
          toastType: ToastType.OriginalMessageNotFound,
        },
      });
      return;
    }

    if (getState().conversations.selectedConversationId !== conversationId) {
      return;
    }

    showConversation({
      conversationId: message.conversationId,
      messageId: message.id,
      switchToAssociatedView: true,
    })(dispatch, getState, undefined);
  };
}

export function saveDraftRecordingIfNeeded(): ThunkAction<
  void,
  RootStateType,
  unknown,
  never
> {
  return (dispatch, getState) => {
    const { conversations, audioRecorder } = getState();
    const { selectedConversationId: conversationId } = conversations;

    if (!getIsRecording(audioRecorder) || !conversationId) {
      return;
    }

    dispatch(
      completeRecording(conversationId, attachment => {
        dispatch(
          addPendingAttachment(conversationId, { ...attachment, pending: true })
        );
        dispatch(addAttachment(conversationId, attachment));

        const conversation = window.ConversationController.get(conversationId);
        if (!conversation) {
          throw new Error('saveDraftRecordingIfNeeded: No conversation found');
        }

        drop(conversation.updateLastMessage());
      })
    );
  };
}

// eslint-disable-next-line local-rules/type-alias-readonlydeep
type WithPreSendChecksOptions = Readonly<{
  message?: string;
  voiceNoteAttachment?: InMemoryAttachmentDraftType;
  draftAttachments?: ReadonlyArray<AttachmentDraftType>;
}>;

async function withPreSendChecks(
  conversationId: string,
  options: WithPreSendChecksOptions,
  dispatch: ThunkDispatch<
    RootStateType,
    unknown,
    UpdateComposerDisabledActionType | ShowToastActionType
  >,
  body: () => Promise<void>
): Promise<void> {
  const conversation = window.ConversationController.get(conversationId);
  if (!conversation) {
    throw new Error('withPreSendChecks: No conversation found');
  }

  const sendStart = Date.now();
  const recipientsByConversation = getRecipientsByConversation([
    conversation.attributes,
  ]);

  const { message, voiceNoteAttachment } = options;
  const draftAttachments =
    options.draftAttachments ?? conversation.attributes.draftAttachments;

  try {
    dispatch(updateComposerDisabled(conversationId, true));

    try {
      const sendAnyway = await blockSendUntilConversationsAreVerified(
        recipientsByConversation,
        SafetyNumberChangeSource.MessageSend
      );
      if (!sendAnyway) {
        return;
      }
    } catch (error) {
      log.error(
        'withPreSendChecks block until verified error:',
        Errors.toLogFormat(error)
      );
      return;
    }

    const toast = shouldShowInvalidMessageToast(
      conversation.attributes,
      message
    );
    if (toast != null) {
      dispatch({
        type: SHOW_TOAST,
        payload: toast,
      });
      return;
    }

    if (
      !message?.length &&
      !hasDraftAttachments(draftAttachments, {
        includePending: false,
      }) &&
      !voiceNoteAttachment
    ) {
      return;
    }

    const sendDelta = Date.now() - sendStart;
    log.info(`withPreSendChecks: Send pre-checks took ${sendDelta}ms`);

    await body();
  } finally {
    dispatch(updateComposerDisabled(conversationId, false));
  }

  conversation.clearTypingTimers();
}

function sendEditedMessage(
  conversationId: string,
  options: WithPreSendChecksOptions & {
    bodyRanges?: DraftBodyRanges;
    targetMessageId: string;
    quoteAuthorAci?: AciString;
    quoteSentAt?: number;
  }
): ThunkAction<
  void,
  RootStateType,
  unknown,
  UpdateComposerDisabledActionType | ShowToastActionType
> {
  return async dispatch => {
    const conversation = window.ConversationController.get(conversationId);
    if (!conversation) {
      throw new Error('sendEditedMessage: No conversation found');
    }

    const {
      message = '',
      bodyRanges,
      quoteSentAt,
      quoteAuthorAci,
      targetMessageId,
    } = options;

    await withPreSendChecks(conversationId, options, dispatch, async () => {
      try {
        await doSendEditedMessage(conversationId, {
          body: message,
          bodyRanges,
          preview: getLinkPreviewForSend(message),
          quoteAuthorAci,
          quoteSentAt,
          targetMessageId,
        });
      } catch (error) {
        log.error('sendEditedMessage', Errors.toLogFormat(error));
        if (error.toastType) {
          dispatch({
            type: SHOW_TOAST,
            payload: {
              toastType: error.toastType,
            },
          });
        }
      }
    });
  };
}

function sendMultiMediaMessage(
  conversationId: string,
  options: WithPreSendChecksOptions & {
    bodyRanges?: DraftBodyRanges;
    draftAttachments?: ReadonlyArray<AttachmentDraftType>;
    timestamp?: number;
  }
): ThunkAction<
  void,
  RootStateType,
  unknown,
  | IncrementSendActionType
  | NoopActionType
  | ResetComposerActionType
  | UpdateComposerDisabledActionType
  | SetQuotedMessageActionType
  | ShowToastActionType
> {
  return async (dispatch, getState) => {
    const conversation = window.ConversationController.get(conversationId);
    if (!conversation) {
      throw new Error('sendMultiMediaMessage: No conversation found');
    }

    const {
      draftAttachments,
      bodyRanges,
      message = '',
      timestamp = Date.now(),
      voiceNoteAttachment,
    } = options;

    const state = getState();

    await withPreSendChecks(conversationId, options, dispatch, async () => {
      let attachments: Array<AttachmentType> = [];
      if (voiceNoteAttachment) {
        attachments = [voiceNoteAttachment];
      } else if (draftAttachments) {
        attachments = (
          await Promise.all(draftAttachments.map(resolveAttachmentDraftData))
        ).filter(isNotNil);
      }

      const conversationComposerState = getComposerStateForConversation(
        state.composer,
        conversationId
      );

      const quote = conversationComposerState.quotedMessage?.quote;

      const shouldSendHighQualityAttachments = window.reduxStore
        ? conversationComposerState.shouldSendHighQualityAttachments
        : undefined;

      const sendHQImages =
        shouldSendHighQualityAttachments !== undefined
          ? shouldSendHighQualityAttachments
          : state.items['sent-media-quality'] === 'high';

      try {
        await conversation.enqueueMessageForSend(
          {
            body: message,
            attachments,
            quote,
            preview: getLinkPreviewForSend(message),
            bodyRanges,
          },
          {
            sendHQImages,
            timestamp,
            // We rely on enqueueMessageForSend to call these within redux's batch
            extraReduxActions: () => {
              conversation.setMarkedUnread(false);
              resetLinkPreview(conversationId);
              drop(
                clearConversationDraftAttachments(
                  conversationId,
                  draftAttachments
                )
              );
              setQuoteByMessageId(conversationId, undefined)(
                dispatch,
                getState,
                undefined
              );
              dispatch(incrementSendCounter(conversationId));

              if (state.items.audioMessage) {
                drop(new Sound({ soundType: SoundType.Whoosh }).play());
              }
            },
          }
        );
      } catch (error) {
        log.error(
          'Error pulling attached files before send',
          Errors.toLogFormat(error)
        );
      }
    });
  };
}

function sendStickerMessage(
  conversationId: string,
  options: {
    packId: string;
    stickerId: number;
  }
): ThunkAction<
  void,
  RootStateType,
  unknown,
  NoopActionType | ShowToastActionType
> {
  return async dispatch => {
    const conversation = window.ConversationController.get(conversationId);
    if (!conversation) {
      throw new Error('sendStickerMessage: No conversation found');
    }

    const recipientsByConversation = getRecipientsByConversation([
      conversation.attributes,
    ]);

    try {
      const sendAnyway = await blockSendUntilConversationsAreVerified(
        recipientsByConversation,
        SafetyNumberChangeSource.MessageSend
      );
      if (!sendAnyway) {
        return;
      }

      const toast = shouldShowInvalidMessageToast(conversation.attributes);
      if (toast != null) {
        dispatch({
          type: SHOW_TOAST,
          payload: toast,
        });
        return;
      }

      const { packId, stickerId } = options;
      void conversation.sendStickerMessage(packId, stickerId);
    } catch (error) {
      log.error('clickSend error:', Errors.toLogFormat(error));
    }

    dispatch({
      type: 'NOOP',
      payload: null,
    });
  };
}

// Not cool that we have to pull from ConversationModel here
// but if the current selected conversation isn't the one that we're operating
// on then we won't be able to grab attachments from state so we resort to the
// next in-memory store.
function getAttachmentsFromConversationModel(
  conversationId: string
): ReadonlyArray<AttachmentDraftType> {
  const conversation = window.ConversationController.get(conversationId);
  return conversation?.get('draftAttachments') || [];
}

export function setQuoteByMessageId(
  conversationId: string,
  messageId: string | undefined
): ThunkAction<void, RootStateType, unknown, SetQuotedMessageActionType> {
  return async (dispatch, getState) => {
    const conversation = window.ConversationController.get(conversationId);
    if (!conversation) {
      throw new Error('setQuoteByMessageId: No conversation found');
    }

    const draftEditMessage = conversation.get('draftEditMessage');
    // We can remove quotes, but we can't add them
    if (draftEditMessage && messageId) {
      return;
    }
    if (draftEditMessage && draftEditMessage.quote) {
      conversation.set({
        draftEditMessage: {
          ...draftEditMessage,
          quote: undefined,
        },
      });
      dispatch(setComposerFocus(conversation.id));
      return;
    }

    const message = messageId ? await getMessageById(messageId) : undefined;
    const state = getState();

    if (
      message &&
      !canReply(
        message.attributes,
        window.ConversationController.getOurConversationIdOrThrow(),
        getConversationSelector(state)
      )
    ) {
      return;
    }

    if (message && !isNormalBubble(message.attributes)) {
      return;
    }

    const existing = conversation.get('quotedMessageId');
    if (existing !== messageId) {
      const now = Date.now();
      let activeAt = conversation.get('active_at');
      let timestamp = conversation.get('timestamp');

      if (!activeAt && messageId) {
        activeAt = now;
        timestamp = now;
      }

      conversation.set({
        active_at: activeAt,
        draftChanged: true,
        quotedMessageId: messageId,
        timestamp,
      });

      await DataWriter.updateConversation(conversation.attributes);
    }

    if (message) {
      let fromGroupName;
      if (message.attributes.conversationId !== conversationId) {
        const originalConversation = window.ConversationController.get(
          message.attributes.conversationId
        );
        if (originalConversation) {
          fromGroupName = originalConversation.attributes.name;
        }
      }
      const quote = await makeQuote(message.attributes, fromGroupName);

      // In case the conversation changed while we were about to set the quote
      if (getState().conversations.selectedConversationId !== conversationId) {
        return;
      }

      dispatch(
        setQuotedMessage(conversationId, {
          conversationId,
          quote,
        })
      );

<<<<<<< HEAD
      dispatch(setComposerFocus(conversationId));
      dispatch(setComposerDisabledState(conversationId, false));
=======
      dispatch(setComposerFocus(conversation.id));
>>>>>>> 00efbb32
    } else {
      dispatch(setQuotedMessage(conversationId, undefined));
    }
  };
}

function addAttachment(
  conversationId: string,
  attachment: InMemoryAttachmentDraftType
): ThunkAction<void, RootStateType, unknown, ReplaceAttachmentsActionType> {
  return async (dispatch, getState) => {
    // We do async operations first so multiple in-process addAttachments don't stomp on
    //   each other.
    const onDisk = await writeDraftAttachment(attachment);
    const toAdd = { ...onDisk, clientUuid: generateUuid() };

    const state = getState();

    const isSelectedConversation =
      state.conversations.selectedConversationId === conversationId;

    const conversationComposerState = getComposerStateForConversation(
      state.composer,
      conversationId
    );

    const draftAttachments = isSelectedConversation
      ? conversationComposerState.attachments
      : getAttachmentsFromConversationModel(conversationId);

    // We expect there to either be a pending draft attachment or an existing
    // attachment that we'll be replacing.
    const hasDraftAttachmentPending = draftAttachments.some(
      draftAttachment => draftAttachment.path === attachment.path
    );

    // User has canceled the draft so we don't need to continue processing
    if (!hasDraftAttachmentPending) {
      await deleteDraftAttachment(toAdd);
      return;
    }

    // Remove any pending attachments that were transcoding
    const index = draftAttachments.findIndex(
      draftAttachment => draftAttachment.path === attachment.path
    );
    let nextAttachments = draftAttachments;
    if (index < 0) {
      log.warn(
        `addAttachment: Failed to find pending attachment with path ${attachment.path}`
      );
      nextAttachments = [...draftAttachments, toAdd];
    } else {
      nextAttachments = replaceIndex(draftAttachments, index, toAdd);
    }

    replaceAttachments(conversationId, nextAttachments)(
      dispatch,
      getState,
      null
    );

    const conversation = window.ConversationController.get(conversationId);
    if (conversation) {
      conversation.set({
        draftAttachments: nextAttachments,
        draftChanged: true,
      });

      // if the conversation has already unloaded
      if (!isSelectedConversation) {
        const now = Date.now();
        const activeAt = conversation.get('active_at') || now;
        conversation.set({
          active_at: activeAt,
          draftChanged: false,
          draftTimestamp: now,
          timestamp: now,
        });
      }

      await DataWriter.updateConversation(conversation.attributes);
    }
  };
}

function addPendingAttachment(
  conversationId: string,
  pendingAttachment: AttachmentDraftType
): ThunkAction<void, RootStateType, unknown, ReplaceAttachmentsActionType> {
  return (dispatch, getState) => {
    const state = getState();

    const isSelectedConversation =
      state.conversations.selectedConversationId === conversationId;

    const conversationComposerState = getComposerStateForConversation(
      state.composer,
      conversationId
    );

    const draftAttachments = isSelectedConversation
      ? conversationComposerState.attachments
      : getAttachmentsFromConversationModel(conversationId);

    const nextAttachments = [...draftAttachments, pendingAttachment];

    dispatch({
      type: REPLACE_ATTACHMENTS,
      payload: {
        conversationId,
        attachments: nextAttachments,
      },
    });

    const conversation = window.ConversationController.get(conversationId);
    if (conversation) {
      conversation.attributes.draftAttachments = nextAttachments;
      conversation.attributes.draftChanged = true;
      drop(DataWriter.updateConversation(conversation.attributes));
    }
  };
}

export function setComposerFocus(
  conversationId: string
): ThunkAction<void, RootStateType, unknown, SetFocusActionType> {
  return async (dispatch, getState) => {
    if (getState().conversations.selectedConversationId !== conversationId) {
      return;
    }

    dispatch({
      type: SET_FOCUS,
      payload: {
        conversationId,
      },
    });
  };
}

function onEditorStateChange({
  bodyRanges,
  caretLocation,
  conversationId,
  messageText,
  sendCounter,
}: {
  bodyRanges: DraftBodyRanges;
  caretLocation?: number;
  conversationId: string | undefined;
  messageText: string;
  sendCounter: number;
}): ThunkAction<void, RootStateType, unknown, NoopActionType> {
  return (dispatch, getState) => {
    if (!conversationId) {
      throw new Error(
        'onEditorStateChange: Got falsey conversationId, needs local override'
      );
    }

    const conversation = window.ConversationController.get(conversationId);
    if (!conversation) {
      throw new Error('onEditorStateChange: Unable to find conversation');
    }

    const state = getState().composer.conversations[conversationId];
    if (!state) {
      return;
    }

    if (state.sendCounter !== sendCounter) {
      log.warn(
        `onEditorStateChange: Got update for conversation ${conversation.idForLogging()}`,
        `but sendCounter doesnt match (old: ${state.sendCounter}, new: ${sendCounter})`
      );
      return;
    }

    debouncedSaveDraft(conversationId, messageText, bodyRanges);

    // If we have attachments, don't add link preview
    if (
      hasDraftAttachments(conversation.attributes.draftAttachments, {
        includePending: true,
      }) ||
      Boolean(conversation.attributes.draftEditMessage?.attachmentThumbnail)
    ) {
      return;
    }

    maybeGrabLinkPreview(messageText, LinkPreviewSourceType.Composer, {
      caretLocation,
      conversationId,
    });

    dispatch({
      type: 'NOOP',
      payload: null,
    });
  };
}

function processAttachments({
  conversationId,
  files,
  flags,
}: {
  conversationId: string;
  files: ReadonlyArray<File>;
  flags: number | null;
}): ThunkAction<
  void,
  RootStateType,
  unknown,
  NoopActionType | ShowToastActionType | UpdateComposerDisabledActionType
> {
  return async (dispatch, getState) => {
    if (!files.length) {
      return;
    }

    // If the call came from a conversation we are no longer in we do not
    // update the state.
    if (getState().conversations.selectedConversationId !== conversationId) {
      return;
    }

    const conversation = window.ConversationController.get(conversationId);
    if (!conversation) {
      throw new Error('processAttachments: Unable to find conv');
    }

    const draftEditMessage = conversation.get('draftEditMessage');
    if (draftEditMessage) {
      return;
    }

    const { audioRecorder } = getState();

    if (hasLinkPreviewLoaded() || getIsRecording(audioRecorder)) {
      return;
    }

    let toastToShow: AnyToast | undefined;

    const nextDraftAttachments = (
      conversation.get('draftAttachments') || []
    ).slice();
    const filesToProcess: Array<File> = [];
    for (let i = 0; i < files.length; i += 1) {
      const file = files[i];
      const processingResult = preProcessAttachment(file, nextDraftAttachments);
      if (processingResult != null) {
        toastToShow = processingResult;
      } else {
        const pendingAttachment = getPendingAttachment(file);
        if (pendingAttachment) {
          addPendingAttachment(conversationId, pendingAttachment)(
            dispatch,
            getState,
            undefined
          );
          filesToProcess.push(file);
          // we keep a running count of the draft attachments so we can show a
          // toast in case we add too many attachments at once
          nextDraftAttachments.push(pendingAttachment);
        }
      }
    }

    dispatch(updateComposerDisabled(conversationId, true));

    try {
      await Promise.all(
        filesToProcess.map(async file => {
          try {
            const attachment = await processAttachment(file, {
              generateScreenshot: true,
              flags,
            });
            if (!attachment) {
              removeAttachment(conversationId, webUtils.getPathForFile(file))(
                dispatch,
                getState,
                undefined
              );
              return;
            }
            addAttachment(conversationId, attachment)(
              dispatch,
              getState,
              undefined
            );
          } catch (err) {
            log.error(
              'handleAttachmentsProcessing: failed to process attachment:',
              err.stack
            );
            removeAttachment(conversationId, webUtils.getPathForFile(file))(
              dispatch,
              getState,
              undefined
            );
            toastToShow = { toastType: ToastType.UnableToLoadAttachment };
          }
        })
      );
    } finally {
      dispatch(updateComposerDisabled(conversationId, false));
    }

    if (toastToShow) {
      dispatch({
        type: SHOW_TOAST,
        payload: toastToShow,
      });

      return;
    }

    dispatch({
      type: 'NOOP',
      payload: null,
    });
  };
}

function preProcessAttachment(
  file: File,
  draftAttachments: Array<AttachmentDraftType>
): AnyToast | undefined {
  if (!file) {
    return;
  }

  if (isFileDangerous(file.name)) {
    return { toastType: ToastType.DangerousFileType };
  }

  if (draftAttachments.length >= 32) {
    return { toastType: ToastType.MaxAttachments };
  }

  const haveNonImageOrVideo = draftAttachments.some(
    (attachment: AttachmentDraftType) => {
      return !isImageAttachment(attachment) && !isVideoAttachment(attachment);
    }
  );
  // You can't add another attachment if you already have a non-image staged
  if (haveNonImageOrVideo) {
    return { toastType: ToastType.UnsupportedMultiAttachment };
  }

  const fileType = stringToMIMEType(file.type);
  const imageOrVideo =
    isImageTypeSupported(fileType) || isVideoTypeSupported(fileType);

  // You can't add a non-image attachment if you already have attachments staged
  if (!imageOrVideo && draftAttachments.length > 0) {
    return { toastType: ToastType.CannotMixMultiAndNonMultiAttachments };
  }

  // Putting this after everything else because the other checks are more
  // important to show to the user.
  const limitKb = getMaximumOutgoingAttachmentSizeInKb(getRemoteConfigValue);
  if (file.size / KIBIBYTE > limitKb) {
    return {
      toastType: ToastType.FileSize,
      parameters: getRenderDetailsForLimit(limitKb),
    };
  }

  return undefined;
}

function getPendingAttachment(file: File): AttachmentDraftType | undefined {
  if (!file) {
    return;
  }

  const fileType = stringToMIMEType(file.type);
  const { name: fileName } = path.parse(file.name);

  return {
    contentType: fileType,
    clientUuid: generateUuid(),
    fileName,
    size: file.size,
    path: file.name,
    pending: true,
  };
}

function removeAttachment(
  conversationId: string,
  filePath: string
): ThunkAction<void, RootStateType, unknown, ReplaceAttachmentsActionType> {
  return async (dispatch, getState) => {
    const state = getState();

    const { attachments } = getComposerStateForConversation(
      state.composer,
      conversationId
    );

    const [targetAttachment] = attachments.filter(
      attachment => attachment.path === filePath
    );
    if (!targetAttachment) {
      return;
    }

    const nextAttachments = attachments.filter(
      attachment => attachment.path !== filePath
    );

    const conversation = window.ConversationController.get(conversationId);
    if (conversation) {
      conversation.attributes.draftAttachments = nextAttachments;
      conversation.attributes.draftChanged = true;
      await DataWriter.updateConversation(conversation.attributes);
    }

    replaceAttachments(conversationId, nextAttachments)(
      dispatch,
      getState,
      null
    );

    if (
      targetAttachment.path &&
      targetAttachment.fileName !== targetAttachment.path
    ) {
      await deleteDraftAttachment(targetAttachment);
    }
  };
}

export function replaceAttachments(
  conversationId: string,
  attachments: ReadonlyArray<AttachmentDraftType>
): ThunkAction<void, RootStateType, unknown, ReplaceAttachmentsActionType> {
  return (dispatch, getState) => {
    // If the call came from a conversation we are no longer in we do not
    // update the state.
    if (getState().conversations.selectedConversationId !== conversationId) {
      return;
    }

    if (hasDraftAttachments(attachments, { includePending: true })) {
      removeLinkPreview(conversationId);
    }

    dispatch({
      type: REPLACE_ATTACHMENTS,
      payload: {
        conversationId,
        attachments: attachments.map(resolveDraftAttachmentOnDisk),
      },
    });
    dispatch(setComposerFocus(conversationId));
  };
}

function reactToMessage(
  messageId: string,
  reaction: { emoji: string; remove: boolean }
): ThunkAction<
  void,
  RootStateType,
  unknown,
  NoopActionType | ShowToastActionType
> {
  return async dispatch => {
    const { emoji, remove } = reaction;
    try {
      await enqueueReactionForSend({
        messageId,
        emoji,
        remove,
      });
      dispatch({
        type: 'NOOP',
        payload: null,
      });
    } catch (error) {
      log.error(
        'reactToMessage: Error sending reaction',
        error,
        messageId,
        reaction
      );
      dispatch({
        type: SHOW_TOAST,
        payload: {
          toastType: ToastType.ReactionFailed,
        },
      });
    }
  };
}

export function resetComposer(conversationId: string): ResetComposerActionType {
  return {
    type: RESET_COMPOSER,
    payload: {
      conversationId,
    },
  };
}
const debouncedSaveDraft = debounce(saveDraft, 100);

function saveDraft(
  conversationId: string,
  messageText: string,
  bodyRanges: DraftBodyRanges
) {
  const conversation = window.ConversationController.get(conversationId);
  if (!conversation) {
    throw new Error('saveDraft: Unable to find conversation');
  }

  const trimmed =
    messageText && messageText.length > 0 ? messageText.trim() : '';

  if (conversation.get('draft') && (!messageText || trimmed.length === 0)) {
    conversation.set({
      draft: null,
      draftChanged: true,
      draftBodyRanges: [],
    });
    drop(DataWriter.updateConversation(conversation.attributes));
    return;
  }

  if (
    messageText !== conversation.get('draft') ||
    !isEqual(bodyRanges, conversation.get('draftBodyRanges'))
  ) {
    const now = Date.now();
    let activeAt = conversation.get('active_at');
    let timestamp = conversation.get('timestamp');

    if (!activeAt) {
      activeAt = now;
      timestamp = now;
    }

    if (messageText.length && conversation.throttledBumpTyping) {
      conversation.throttledBumpTyping();
    }

    conversation.set({
      active_at: activeAt,
      draft: messageText,
      draftBodyRanges: bodyRanges,
      draftChanged: true,
      timestamp,
    });
    drop(DataWriter.updateConversation(conversation.attributes));
  }
}

function updateComposerDisabled(
  conversationId: string,
  value: boolean
): UpdateComposerDisabledActionType {
  return {
    type: UPDATE_COMPOSER_DISABLED,
    payload: {
      conversationId,
      value,
    },
  };
}

function setMediaQualitySetting(
  conversationId: string,
  value: boolean
): SetHighQualitySettingActionType {
  return {
    type: SET_HIGH_QUALITY_SETTING,
    payload: {
      conversationId,
      value,
    },
  };
}

function setQuotedMessage(
  conversationId: string,
  quotedMessage?: QuotedMessageForComposerType
): SetQuotedMessageActionType {
  return {
    type: SET_QUOTED_MESSAGE,
    payload: {
      conversationId,
      quotedMessage,
    },
  };
}

// Reducer

export function getEmptyState(): ComposerStateType {
  return {
    conversations: {},
  };
}

function updateComposerState(
  state: Readonly<ComposerStateType>,
  action: Readonly<ComposerActionType>,
  getNextComposerState: (
    prevState: ComposerStateByConversationType
  ) => Partial<ComposerStateByConversationType>
): ComposerStateType {
  const { conversationId } = action.payload;

  strictAssert(
    conversationId,
    'updateComposerState: no conversationId provided'
  );

  const prevComposerState = getComposerStateForConversation(
    state,
    conversationId
  );

  const nextComposerStateForConversation = assignWithNoUnnecessaryAllocation(
    prevComposerState,
    getNextComposerState(prevComposerState)
  );

  return assignWithNoUnnecessaryAllocation(state, {
    conversations: assignWithNoUnnecessaryAllocation(state.conversations, {
      [conversationId]: nextComposerStateForConversation,
    }),
  });
}

export function reducer(
  state: Readonly<ComposerStateType> = getEmptyState(),
  action: Readonly<ComposerActionType>
): ComposerStateType {
  if (action.type === CONVERSATION_UNLOADED) {
    const nextConversations: Record<string, ComposerStateByConversationType> =
      {};
    Object.keys(state.conversations).forEach(conversationId => {
      if (conversationId === action.payload.conversationId) {
        return;
      }

      nextConversations[conversationId] = state.conversations[conversationId];
    });

    return {
      ...state,
      conversations: nextConversations,
    };
  }

  if (action.type === TARGETED_CONVERSATION_CHANGED) {
    if (action.payload.conversationId) {
      return {
        ...state,
        conversations: {
          [action.payload.conversationId]: getEmptyComposerState(),
        },
      };
    }

    return getEmptyState();
  }

  if (action.type === RESET_COMPOSER) {
    return updateComposerState(state, action, () => ({}));
  }

  if (action.type === REPLACE_ATTACHMENTS) {
    const { attachments } = action.payload;

    return updateComposerState(state, action, () => ({
      attachments,
      ...(attachments.length
        ? {}
        : { shouldSendHighQualityAttachments: undefined }),
    }));
  }

  if (action.type === INCREMENT_SEND_COUNTER) {
    return updateComposerState(state, action, prevState => ({
      sendCounter: prevState.sendCounter + 1,
    }));
  }

  if (action.type === SET_FOCUS) {
    return updateComposerState(state, action, prevState => ({
      focusCounter: prevState.focusCounter + 1,
    }));
  }

  if (action.type === SET_HIGH_QUALITY_SETTING) {
    return updateComposerState(state, action, () => ({
      shouldSendHighQualityAttachments: action.payload.value,
    }));
  }

  if (action.type === SET_QUOTED_MESSAGE) {
    const { quotedMessage } = action.payload;
    return updateComposerState(state, action, () => ({
      quotedMessage,
    }));
  }

  if (action.type === ADD_LINK_PREVIEW) {
    if (action.payload.source !== LinkPreviewSourceType.Composer) {
      return state;
    }

    return updateComposerState(state, action, () => ({
      linkPreviewLoading: true,
      linkPreviewResult: action.payload.linkPreview,
    }));
  }

  if (action.type === REMOVE_LINK_PREVIEW && action.payload.conversationId) {
    return updateComposerState(state, action, () => ({
      linkPreviewLoading: false,
      linkPreviewResult: undefined,
    }));
  }

  if (action.type === ADD_PENDING_ATTACHMENT) {
    return updateComposerState(state, action, prevState => ({
      attachments: [...prevState.attachments, action.payload.attachment],
    }));
  }

  if (action.type === UPDATE_COMPOSER_DISABLED) {
    return updateComposerState(state, action, oldState => ({
      disabledCounter:
        oldState.disabledCounter + (action.payload.value ? 1 : -1),
    }));
  }

  return state;
}<|MERGE_RESOLUTION|>--- conflicted
+++ resolved
@@ -800,12 +800,7 @@
         })
       );
 
-<<<<<<< HEAD
       dispatch(setComposerFocus(conversationId));
-      dispatch(setComposerDisabledState(conversationId, false));
-=======
-      dispatch(setComposerFocus(conversation.id));
->>>>>>> 00efbb32
     } else {
       dispatch(setQuotedMessage(conversationId, undefined));
     }
