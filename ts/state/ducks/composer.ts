// Copyright 2021 Signal Messenger, LLC
// SPDX-License-Identifier: AGPL-3.0-only

import path from 'path';

import { debounce, isEqual } from 'lodash';
import type { ThunkAction, ThunkDispatch } from 'redux-thunk';

import type { ReadonlyDeep } from 'type-fest';
import type {
  AddLinkPreviewActionType,
  RemoveLinkPreviewActionType,
} from './linkPreviews';
import type {
  AttachmentType,
  AttachmentDraftType,
  InMemoryAttachmentDraftType,
} from '../../types/Attachment';
import type { BoundActionCreatorsMapObject } from '../../hooks/useBoundActions';
import type { DraftBodyRanges } from '../../types/BodyRange';
import type { LinkPreviewType } from '../../types/message/LinkPreviews';
import type { MessageAttributesType } from '../../model-types.d';
import type { NoopActionType } from './noop';
import type { ShowToastActionType } from './toast';
import type { StateType as RootStateType } from '../reducer';
import type { UUIDStringType } from '../../types/UUID';
import * as log from '../../logging/log';
import * as Errors from '../../types/errors';
import {
  ADD_PREVIEW as ADD_LINK_PREVIEW,
  REMOVE_PREVIEW as REMOVE_LINK_PREVIEW,
} from './linkPreviews';
import { LinkPreviewSourceType } from '../../types/LinkPreview';
import { completeRecording } from './audioRecorder';
import { RecordingState } from '../../types/AudioRecorder';
import { SHOW_TOAST } from './toast';
import type { AnyToast } from '../../types/Toast';
import { ToastType } from '../../types/Toast';
import { SafetyNumberChangeSource } from '../../components/SafetyNumberChangeDialog';
import { UUID } from '../../types/UUID';
import { assignWithNoUnnecessaryAllocation } from '../../util/assignWithNoUnnecessaryAllocation';
import { blockSendUntilConversationsAreVerified } from '../../util/blockSendUntilConversationsAreVerified';
import { clearConversationDraftAttachments } from '../../util/clearConversationDraftAttachments';
import { deleteDraftAttachment } from '../../util/deleteDraftAttachment';
import {
  getLinkPreviewForSend,
  hasLinkPreviewLoaded,
  maybeGrabLinkPreview,
  removeLinkPreview,
  resetLinkPreview,
  suspendLinkPreviews,
} from '../../services/LinkPreview';
import {
  getMaximumAttachmentSizeInKb,
  getRenderDetailsForLimit,
  KIBIBYTE,
} from '../../types/AttachmentSize';
import { getValue as getRemoteConfigValue } from '../../RemoteConfig';
import { getRecipientsByConversation } from '../../util/getRecipientsByConversation';
import { processAttachment } from '../../util/processAttachment';
import { hasDraftAttachments } from '../../util/hasDraftAttachments';
import { isFileDangerous } from '../../util/isFileDangerous';
import { isImage, isVideo, stringToMIMEType } from '../../types/MIME';
import { isNotNil } from '../../util/isNotNil';
import { replaceIndex } from '../../util/replaceIndex';
import { resolveAttachmentDraftData } from '../../util/resolveAttachmentDraftData';
import { resolveDraftAttachmentOnDisk } from '../../util/resolveDraftAttachmentOnDisk';
import { shouldShowInvalidMessageToast } from '../../util/shouldShowInvalidMessageToast';
import { writeDraftAttachment } from '../../util/writeDraftAttachment';
import { getMessageById } from '../../messages/getMessageById';
import { canReply } from '../selectors/message';
import { getContactId } from '../../messages/helpers';
import { getConversationSelector } from '../selectors/conversations';
import { enqueueReactionForSend } from '../../reactions/enqueueReactionForSend';
import { useBoundActions } from '../../hooks/useBoundActions';
import {
  CONVERSATION_UNLOADED,
  TARGETED_CONVERSATION_CHANGED,
  showConversation,
} from './conversations';
import type {
  ConversationUnloadedActionType,
  TargetedConversationChangedActionType,
  ScrollToMessageActionType,
} from './conversations';
import { longRunningTaskWrapper } from '../../util/longRunningTaskWrapper';
import { drop } from '../../util/drop';
import { strictAssert } from '../../util/assert';
import { makeQuote } from '../../util/makeQuote';
import { sendEditedMessage as doSendEditedMessage } from '../../util/sendEditedMessage';
import { maybeBlockSendForFormattingModal } from '../../util/maybeBlockSendForFormattingModal';

// State
// eslint-disable-next-line local-rules/type-alias-readonlydeep
type ComposerStateByConversationType = {
  attachments: ReadonlyArray<AttachmentDraftType>;
  focusCounter: number;
  isDisabled: boolean;
  linkPreviewLoading: boolean;
  linkPreviewResult?: LinkPreviewType;
  messageCompositionId: UUIDStringType;
  quotedMessage?: Pick<MessageAttributesType, 'conversationId' | 'quote'>;
  sendCounter: number;
  shouldSendHighQualityAttachments?: boolean;
};

// eslint-disable-next-line local-rules/type-alias-readonlydeep
export type QuotedMessageType = Pick<
  MessageAttributesType,
  'conversationId' | 'quote'
>;

// eslint-disable-next-line local-rules/type-alias-readonlydeep
export type ComposerStateType = {
  conversations: Record<string, ComposerStateByConversationType>;
};

function getEmptyComposerState(): ComposerStateByConversationType {
  return {
    attachments: [],
    focusCounter: 0,
    isDisabled: false,
    linkPreviewLoading: false,
    messageCompositionId: UUID.generate().toString(),
    sendCounter: 0,
  };
}

export function getComposerStateForConversation(
  composer: ComposerStateType,
  conversationId: string
): ComposerStateByConversationType {
  return composer.conversations[conversationId] ?? getEmptyComposerState();
}

// Actions

const ADD_PENDING_ATTACHMENT = 'composer/ADD_PENDING_ATTACHMENT';
const INCREMENT_SEND_COUNTER = 'composer/INCREMENT_SEND_COUNTER';
const REPLACE_ATTACHMENTS = 'composer/REPLACE_ATTACHMENTS';
const RESET_COMPOSER = 'composer/RESET_COMPOSER';
export const SET_FOCUS = 'composer/SET_FOCUS';
const SET_HIGH_QUALITY_SETTING = 'composer/SET_HIGH_QUALITY_SETTING';
const SET_QUOTED_MESSAGE = 'composer/SET_QUOTED_MESSAGE';
const SET_COMPOSER_DISABLED = 'composer/SET_COMPOSER_DISABLED';

type AddPendingAttachmentActionType = ReadonlyDeep<{
  type: typeof ADD_PENDING_ATTACHMENT;
  payload: {
    conversationId: string;
    attachment: AttachmentDraftType;
  };
}>;

export type IncrementSendActionType = ReadonlyDeep<{
  type: typeof INCREMENT_SEND_COUNTER;
  payload: {
    conversationId: string;
  };
}>;

// eslint-disable-next-line local-rules/type-alias-readonlydeep
export type ReplaceAttachmentsActionType = {
  type: typeof REPLACE_ATTACHMENTS;
  payload: {
    conversationId: string;
    attachments: ReadonlyArray<AttachmentDraftType>;
  };
};

export type ResetComposerActionType = ReadonlyDeep<{
  type: typeof RESET_COMPOSER;
  payload: {
    conversationId: string;
  };
}>;

type SetComposerDisabledStateActionType = ReadonlyDeep<{
  type: typeof SET_COMPOSER_DISABLED;
  payload: {
    conversationId: string;
    value: boolean;
  };
}>;

export type SetFocusActionType = ReadonlyDeep<{
  type: typeof SET_FOCUS;
  payload: {
    conversationId: string;
  };
}>;

type SetHighQualitySettingActionType = ReadonlyDeep<{
  type: typeof SET_HIGH_QUALITY_SETTING;
  payload: {
    conversationId: string;
    value: boolean;
  };
}>;

// eslint-disable-next-line local-rules/type-alias-readonlydeep
export type SetQuotedMessageActionType = {
  type: typeof SET_QUOTED_MESSAGE;
  payload: {
    conversationId: string;
    quotedMessage?: QuotedMessageType;
  };
};

// eslint-disable-next-line local-rules/type-alias-readonlydeep
type ComposerActionType =
  | AddLinkPreviewActionType
  | AddPendingAttachmentActionType
  | ConversationUnloadedActionType
  | IncrementSendActionType
  | RemoveLinkPreviewActionType
  | ReplaceAttachmentsActionType
  | ResetComposerActionType
  | TargetedConversationChangedActionType
  | SetComposerDisabledStateActionType
  | SetFocusActionType
  | SetHighQualitySettingActionType
  | SetQuotedMessageActionType;

// Action Creators

export const actions = {
  addAttachment,
  addPendingAttachment,
  cancelJoinRequest,
  incrementSendCounter,
  onClearAttachments,
  onCloseLinkPreview,
  onEditorStateChange,
  onTextTooLong,
  processAttachments,
  reactToMessage,
  removeAttachment,
  replaceAttachments,
  resetComposer,
  scrollToQuotedMessage,
  sendEditedMessage,
  sendMultiMediaMessage,
  sendStickerMessage,
  setComposerDisabledState,
  setComposerFocus,
  setMediaQualitySetting,
  setQuoteByMessageId,
  setQuotedMessage,
};

function incrementSendCounter(conversationId: string): IncrementSendActionType {
  return {
    type: INCREMENT_SEND_COUNTER,
    payload: {
      conversationId,
    },
  };
}

export const useComposerActions = (): BoundActionCreatorsMapObject<
  typeof actions
> => useBoundActions(actions);

function onClearAttachments(conversationId: string): NoopActionType {
  const conversation = window.ConversationController.get(conversationId);
  if (!conversation) {
    throw new Error('onClearAttachments: No conversation found');
  }

  void clearConversationDraftAttachments(
    conversation.id,
    conversation.get('draftAttachments')
  );

  return {
    type: 'NOOP',
    payload: null,
  };
}

function cancelJoinRequest(conversationId: string): NoopActionType {
  const conversation = window.ConversationController.get(conversationId);
  if (!conversation) {
    throw new Error('cancelJoinRequest: No conversation found');
  }

  void longRunningTaskWrapper({
    idForLogging: conversation.idForLogging(),
    name: 'cancelJoinRequest',
    task: async () => conversation.cancelJoinRequest(),
  });

  return {
    type: 'NOOP',
    payload: null,
  };
}

function onCloseLinkPreview(conversationId: string): NoopActionType {
  suspendLinkPreviews();
  removeLinkPreview(conversationId);

  return {
    type: 'NOOP',
    payload: null,
  };
}

function onTextTooLong(): ShowToastActionType {
  return {
    type: SHOW_TOAST,
    payload: {
      toastType: ToastType.MessageBodyTooLong,
    },
  };
}

function scrollToQuotedMessage({
  authorId,
  conversationId,
  sentAt,
  text,
}: Readonly<{
  authorId: string;
  conversationId: string;
  sentAt: number;
  text: string;
}>): ThunkAction<
  void,
  RootStateType,
  unknown,
  ShowToastActionType | ScrollToMessageActionType
> {
  return async (dispatch, getState) => {
    const messages = await window.Signal.Data.getMessagesBySentAt(sentAt);
    const message = messages.find(item =>
      Boolean(
        authorId &&
          getContactId(item) === authorId &&
          (item.conversationId === conversationId || item.body === text)
      )
    );

    if (!message) {
      dispatch({
        type: SHOW_TOAST,
        payload: {
          toastType: ToastType.OriginalMessageNotFound,
        },
      });
      return;
    }

    if (getState().conversations.selectedConversationId !== conversationId) {
      return;
    }

    showConversation({
      conversationId: message.conversationId,
      messageId: message.id,
      switchToAssociatedView: true,
    })(dispatch, getState, undefined);
  };
}

export function handleLeaveConversation(
  conversationId: string
): ThunkAction<void, RootStateType, unknown, never> {
  return (dispatch, getState) => {
    const { audioRecorder } = getState();

    if (audioRecorder.recordingState !== RecordingState.Recording) {
      return;
    }

    // save draft of voice note
    dispatch(
      completeRecording(conversationId, attachment => {
        dispatch(
          addPendingAttachment(conversationId, { ...attachment, pending: true })
        );
        dispatch(addAttachment(conversationId, attachment));
      })
    );
  };
}

// eslint-disable-next-line local-rules/type-alias-readonlydeep
type WithPreSendChecksOptions = Readonly<{
  bodyRanges?: DraftBodyRanges;
  message?: string;
  voiceNoteAttachment?: InMemoryAttachmentDraftType;
}>;

async function withPreSendChecks(
  conversationId: string,
  options: WithPreSendChecksOptions,
  dispatch: ThunkDispatch<
    RootStateType,
    unknown,
    SetComposerDisabledStateActionType | ShowToastActionType
  >,
  body: () => Promise<void>
): Promise<void> {
  const conversation = window.ConversationController.get(conversationId);
  if (!conversation) {
    throw new Error('sendMultiMediaMessage: No conversation found');
  }

  const sendStart = Date.now();
  const recipientsByConversation = getRecipientsByConversation([
    conversation.attributes,
  ]);

  const { bodyRanges, message, voiceNoteAttachment } = options;

  try {
    dispatch(setComposerDisabledState(conversationId, true));

    try {
      const sendAnyway = await blockSendUntilConversationsAreVerified(
        recipientsByConversation,
        SafetyNumberChangeSource.MessageSend
      );
      if (!sendAnyway) {
        dispatch(setComposerDisabledState(conversationId, false));
        return;
      }
    } catch (error) {
      log.error(
        'withPreSendChecks block until verified error:',
        Errors.toLogFormat(error)
      );
      return;
    }

    try {
      if (bodyRanges?.length && !window.storage.get('formattingWarningShown')) {
        const sendAnyway = await maybeBlockSendForFormattingModal(bodyRanges);
        if (!sendAnyway) {
          dispatch(setComposerDisabledState(conversationId, false));
          return;
        }
        drop(window.storage.put('formattingWarningShown', true));
      }
    } catch (error) {
      log.error(
        'withPreSendChecks block for formatting modal:',
        Errors.toLogFormat(error)
      );
      return;
    }

<<<<<<< HEAD
    const toastType = shouldShowInvalidMessageToast(
      conversation.attributes,
      message
    );
    if (toastType) {
=======
    const toast = shouldShowInvalidMessageToast(conversation.attributes);
    if (toast != null) {
>>>>>>> 92cfe838
      dispatch({
        type: SHOW_TOAST,
        payload: toast,
      });
      return;
    }

    if (
      !message?.length &&
      !hasDraftAttachments(conversation.attributes.draftAttachments, {
        includePending: false,
      }) &&
      !voiceNoteAttachment
    ) {
      return;
    }

    const sendDelta = Date.now() - sendStart;
    log.info(`withPreSendChecks: Send pre-checks took ${sendDelta}ms`);

    await body();
  } finally {
    dispatch(setComposerDisabledState(conversationId, false));
  }

  conversation.clearTypingTimers();
}

function sendEditedMessage(
  conversationId: string,
  options: WithPreSendChecksOptions & {
    targetMessageId: string;
    quoteAuthorUuid?: string;
    quoteSentAt?: number;
  }
): ThunkAction<
  void,
  RootStateType,
  unknown,
  SetComposerDisabledStateActionType | ShowToastActionType
> {
  return async dispatch => {
    const conversation = window.ConversationController.get(conversationId);
    if (!conversation) {
      throw new Error('sendEditedMessage: No conversation found');
    }

    const {
      message = '',
      bodyRanges,
      quoteSentAt,
      quoteAuthorUuid,
      targetMessageId,
    } = options;

    await withPreSendChecks(conversationId, options, dispatch, async () => {
      try {
        await doSendEditedMessage(conversationId, {
          body: message,
          bodyRanges,
          preview: getLinkPreviewForSend(message),
          quoteAuthorUuid,
          quoteSentAt,
          targetMessageId,
        });
      } catch (error) {
        log.error('sendEditedMessage', Errors.toLogFormat(error));
        if (error.toastType) {
          dispatch({
            type: SHOW_TOAST,
            payload: {
              toastType: error.toastType,
            },
          });
        }
      }
    });
  };
}

function sendMultiMediaMessage(
  conversationId: string,
  options: WithPreSendChecksOptions & {
    draftAttachments?: ReadonlyArray<AttachmentDraftType>;
    timestamp?: number;
  }
): ThunkAction<
  void,
  RootStateType,
  unknown,
  | IncrementSendActionType
  | NoopActionType
  | ResetComposerActionType
  | SetComposerDisabledStateActionType
  | SetQuotedMessageActionType
  | ShowToastActionType
> {
  return async (dispatch, getState) => {
    const conversation = window.ConversationController.get(conversationId);
    if (!conversation) {
      throw new Error('sendMultiMediaMessage: No conversation found');
    }

    const {
      draftAttachments,
      bodyRanges,
      message = '',
      timestamp = Date.now(),
      voiceNoteAttachment,
    } = options;

    const state = getState();

    await withPreSendChecks(conversationId, options, dispatch, async () => {
      let attachments: Array<AttachmentType> = [];
      if (voiceNoteAttachment) {
        attachments = [voiceNoteAttachment];
      } else if (draftAttachments) {
        attachments = (
          await Promise.all(draftAttachments.map(resolveAttachmentDraftData))
        ).filter(isNotNil);
      }

      const conversationComposerState = getComposerStateForConversation(
        state.composer,
        conversationId
      );

      const quote = conversationComposerState.quotedMessage?.quote;

      const shouldSendHighQualityAttachments = window.reduxStore
        ? conversationComposerState.shouldSendHighQualityAttachments
        : undefined;

      const sendHQImages =
        shouldSendHighQualityAttachments !== undefined
          ? shouldSendHighQualityAttachments
          : state.items['sent-media-quality'] === 'high';

      try {
        await conversation.enqueueMessageForSend(
          {
            body: message,
            attachments,
            quote,
            preview: getLinkPreviewForSend(message),
            bodyRanges,
          },
          {
            sendHQImages,
            timestamp,
            // We rely on enqueueMessageForSend to call these within redux's batch
            extraReduxActions: () => {
              conversation.setMarkedUnread(false);
              resetLinkPreview(conversationId);
              drop(
                clearConversationDraftAttachments(
                  conversationId,
                  draftAttachments
                )
              );
              setQuoteByMessageId(conversationId, undefined)(
                dispatch,
                getState,
                undefined
              );
              dispatch(incrementSendCounter(conversationId));
              dispatch(setComposerDisabledState(conversationId, false));
            },
          }
        );
      } catch (error) {
        log.error(
          'Error pulling attached files before send',
          Errors.toLogFormat(error)
        );
      }
    });
  };
}

function sendStickerMessage(
  conversationId: string,
  options: {
    packId: string;
    stickerId: number;
  }
): ThunkAction<
  void,
  RootStateType,
  unknown,
  NoopActionType | ShowToastActionType
> {
  return async dispatch => {
    const conversation = window.ConversationController.get(conversationId);
    if (!conversation) {
      throw new Error('sendStickerMessage: No conversation found');
    }

    const recipientsByConversation = getRecipientsByConversation([
      conversation.attributes,
    ]);

    try {
      const sendAnyway = await blockSendUntilConversationsAreVerified(
        recipientsByConversation,
        SafetyNumberChangeSource.MessageSend
      );
      if (!sendAnyway) {
        return;
      }

      const toast = shouldShowInvalidMessageToast(conversation.attributes);
      if (toast != null) {
        dispatch({
          type: SHOW_TOAST,
          payload: toast,
        });
        return;
      }

      const { packId, stickerId } = options;
      void conversation.sendStickerMessage(packId, stickerId);
    } catch (error) {
      log.error('clickSend error:', Errors.toLogFormat(error));
    }

    dispatch({
      type: 'NOOP',
      payload: null,
    });
  };
}

// Not cool that we have to pull from ConversationModel here
// but if the current selected conversation isn't the one that we're operating
// on then we won't be able to grab attachments from state so we resort to the
// next in-memory store.
function getAttachmentsFromConversationModel(
  conversationId: string
): ReadonlyArray<AttachmentDraftType> {
  const conversation = window.ConversationController.get(conversationId);
  return conversation?.get('draftAttachments') || [];
}

export function setQuoteByMessageId(
  conversationId: string,
  messageId: string | undefined
): ThunkAction<
  void,
  RootStateType,
  unknown,
  SetComposerDisabledStateActionType | SetQuotedMessageActionType
> {
  return async (dispatch, getState) => {
    const conversation = window.ConversationController.get(conversationId);
    if (!conversation) {
      throw new Error('sendStickerMessage: No conversation found');
    }

    const message = messageId ? await getMessageById(messageId) : undefined;
    const state = getState();

    if (
      message &&
      !canReply(
        message.attributes,
        window.ConversationController.getOurConversationIdOrThrow(),
        getConversationSelector(state)
      )
    ) {
      return;
    }

    if (message && !message.isNormalBubble()) {
      return;
    }

    const existing = conversation.get('quotedMessageId');
    if (existing !== messageId) {
      const now = Date.now();
      let activeAt = conversation.get('active_at');
      let timestamp = conversation.get('timestamp');

      if (!activeAt && messageId) {
        activeAt = now;
        timestamp = now;
      }

      conversation.set({
        active_at: activeAt,
        draftChanged: true,
        quotedMessageId: messageId,
        timestamp,
      });

      window.Signal.Data.updateConversation(conversation.attributes);
    }

    const draftEditMessage = conversation.get('draftEditMessage');
    if (message) {
      let fromGroupName;
      if (message.attributes.conversationId !== conversationId) {
        const originalConversation = window.ConversationController.get(
          message.attributes.conversationId
        );
        if (originalConversation) {
          fromGroupName = originalConversation.attributes.name;
        }
      }
      const quote = await makeQuote(message.attributes, fromGroupName);

      // In case the conversation changed while we were about to set the quote
      if (getState().conversations.selectedConversationId !== conversationId) {
        return;
      }

      if (draftEditMessage) {
        conversation.set({
          draftEditMessage: {
            ...draftEditMessage,
            quote,
          },
        });
      } else {
        dispatch(
          setQuotedMessage(conversationId, {
            conversationId,
            quote,
          })
        );
      }

      dispatch(setComposerFocus(conversationId));
      dispatch(setComposerDisabledState(conversationId, false));
    } else if (draftEditMessage) {
      conversation.set({
        draftEditMessage: {
          ...draftEditMessage,
          quote: undefined,
        },
      });
    } else {
      dispatch(setQuotedMessage(conversationId, undefined));
    }
  };
}

function addAttachment(
  conversationId: string,
  attachment: InMemoryAttachmentDraftType
): ThunkAction<void, RootStateType, unknown, ReplaceAttachmentsActionType> {
  return async (dispatch, getState) => {
    // We do async operations first so multiple in-process addAttachments don't stomp on
    //   each other.
    const onDisk = await writeDraftAttachment(attachment);

    const state = getState();

    const isSelectedConversation =
      state.conversations.selectedConversationId === conversationId;

    const conversationComposerState = getComposerStateForConversation(
      state.composer,
      conversationId
    );

    const draftAttachments = isSelectedConversation
      ? conversationComposerState.attachments
      : getAttachmentsFromConversationModel(conversationId);

    // We expect there to either be a pending draft attachment or an existing
    // attachment that we'll be replacing.
    const hasDraftAttachmentPending = draftAttachments.some(
      draftAttachment => draftAttachment.path === attachment.path
    );

    // User has canceled the draft so we don't need to continue processing
    if (!hasDraftAttachmentPending) {
      await deleteDraftAttachment(onDisk);
      return;
    }

    // Remove any pending attachments that were transcoding
    const index = draftAttachments.findIndex(
      draftAttachment => draftAttachment.path === attachment.path
    );
    let nextAttachments = draftAttachments;
    if (index < 0) {
      log.warn(
        `addAttachment: Failed to find pending attachment with path ${attachment.path}`
      );
      nextAttachments = [...draftAttachments, onDisk];
    } else {
      nextAttachments = replaceIndex(draftAttachments, index, onDisk);
    }

    replaceAttachments(conversationId, nextAttachments)(
      dispatch,
      getState,
      null
    );

    const conversation = window.ConversationController.get(conversationId);
    if (conversation) {
      conversation.set({
        draftAttachments: nextAttachments,
        draftChanged: true,
      });

      // if the conversation has already unloaded
      if (!isSelectedConversation) {
        const now = Date.now();
        const activeAt = conversation.get('active_at') || now;
        conversation.set({
          active_at: activeAt,
          draftChanged: false,
          draftTimestamp: now,
          timestamp: now,
        });
      }

      window.Signal.Data.updateConversation(conversation.attributes);
    }
  };
}

function addPendingAttachment(
  conversationId: string,
  pendingAttachment: AttachmentDraftType
): ThunkAction<void, RootStateType, unknown, ReplaceAttachmentsActionType> {
  return (dispatch, getState) => {
    const state = getState();

    const isSelectedConversation =
      state.conversations.selectedConversationId === conversationId;

    const conversationComposerState = getComposerStateForConversation(
      state.composer,
      conversationId
    );

    const draftAttachments = isSelectedConversation
      ? conversationComposerState.attachments
      : getAttachmentsFromConversationModel(conversationId);

    const nextAttachments = [...draftAttachments, pendingAttachment];

    dispatch({
      type: REPLACE_ATTACHMENTS,
      payload: {
        conversationId,
        attachments: nextAttachments,
      },
    });

    const conversation = window.ConversationController.get(conversationId);
    if (conversation) {
      conversation.attributes.draftAttachments = nextAttachments;
      conversation.attributes.draftChanged = true;
      window.Signal.Data.updateConversation(conversation.attributes);
    }
  };
}

export function setComposerFocus(
  conversationId: string
): ThunkAction<void, RootStateType, unknown, SetFocusActionType> {
  return async (dispatch, getState) => {
    if (getState().conversations.selectedConversationId !== conversationId) {
      return;
    }

    dispatch({
      type: SET_FOCUS,
      payload: {
        conversationId,
      },
    });
  };
}

function onEditorStateChange({
  bodyRanges,
  caretLocation,
  conversationId,
  messageText,
  sendCounter,
}: {
  bodyRanges: DraftBodyRanges;
  caretLocation?: number;
  conversationId: string | undefined;
  messageText: string;
  sendCounter: number;
}): ThunkAction<void, RootStateType, unknown, NoopActionType> {
  return (dispatch, getState) => {
    if (!conversationId) {
      throw new Error(
        'onEditorStateChange: Got falsey conversationId, needs local override'
      );
    }

    const conversation = window.ConversationController.get(conversationId);
    if (!conversation) {
      throw new Error('processAttachments: Unable to find conversation');
    }

    const state = getState().composer.conversations[conversationId];
    if (!state) {
      return;
    }

    if (state.sendCounter !== sendCounter) {
      log.warn(
        `onEditorStateChange: Got update for conversation ${conversation.idForLogging()}`,
        `but sendCounter doesnt match (old: ${state.sendCounter}, new: ${sendCounter})`
      );
      return;
    }

    if (messageText.length && conversation.throttledBumpTyping) {
      conversation.throttledBumpTyping();
    }

    debouncedSaveDraft(conversationId, messageText, bodyRanges);

    // If we have attachments, don't add link preview
    if (
      !hasDraftAttachments(conversation.attributes.draftAttachments, {
        includePending: true,
      })
    ) {
      maybeGrabLinkPreview(messageText, LinkPreviewSourceType.Composer, {
        caretLocation,
        conversationId,
      });
    }

    dispatch({
      type: 'NOOP',
      payload: null,
    });
  };
}

function processAttachments({
  conversationId,
  files,
}: {
  conversationId: string;
  files: ReadonlyArray<File>;
}): ThunkAction<
  void,
  RootStateType,
  unknown,
  NoopActionType | ShowToastActionType
> {
  return async (dispatch, getState) => {
    if (!files.length) {
      return;
    }

    // If the call came from a conversation we are no longer in we do not
    // update the state.
    if (getState().conversations.selectedConversationId !== conversationId) {
      return;
    }

    const conversation = window.ConversationController.get(conversationId);
    if (!conversation) {
      throw new Error('processAttachments: Unable to find conv');
    }

    const state = getState();
    const isRecording =
      state.audioRecorder.recordingState === RecordingState.Recording;

    if (hasLinkPreviewLoaded() || isRecording) {
      return;
    }

    let toastToShow: AnyToast | undefined;

    const nextDraftAttachments = (
      conversation.get('draftAttachments') || []
    ).slice();
    const filesToProcess: Array<File> = [];
    for (let i = 0; i < files.length; i += 1) {
      const file = files[i];
      const processingResult = preProcessAttachment(file, nextDraftAttachments);
      if (processingResult != null) {
        toastToShow = processingResult;
      } else {
        const pendingAttachment = getPendingAttachment(file);
        if (pendingAttachment) {
          addPendingAttachment(conversationId, pendingAttachment)(
            dispatch,
            getState,
            undefined
          );
          filesToProcess.push(file);
          // we keep a running count of the draft attachments so we can show a
          // toast in case we add too many attachments at once
          nextDraftAttachments.push(pendingAttachment);
        }
      }
    }

    await Promise.all(
      filesToProcess.map(async file => {
        try {
          const attachment = await processAttachment(file);
          if (!attachment) {
            removeAttachment(conversationId, file.path)(
              dispatch,
              getState,
              undefined
            );
            return;
          }
          addAttachment(conversationId, attachment)(
            dispatch,
            getState,
            undefined
          );
        } catch (err) {
          log.error(
            'handleAttachmentsProcessing: failed to process attachment:',
            err.stack
          );
          removeAttachment(conversationId, file.path)(
            dispatch,
            getState,
            undefined
          );
          toastToShow = { toastType: ToastType.UnableToLoadAttachment };
        }
      })
    );

    if (toastToShow) {
      dispatch({
        type: SHOW_TOAST,
        payload: toastToShow,
      });

      return;
    }

    dispatch({
      type: 'NOOP',
      payload: null,
    });
  };
}

function preProcessAttachment(
  file: File,
  draftAttachments: Array<AttachmentDraftType>
): AnyToast | undefined {
  if (!file) {
    return;
  }

  const limitKb = getMaximumAttachmentSizeInKb(getRemoteConfigValue);
  if (file.size / KIBIBYTE > limitKb) {
    return {
      toastType: ToastType.FileSize,
      parameters: getRenderDetailsForLimit(limitKb),
    };
  }

  if (isFileDangerous(file.name)) {
    return { toastType: ToastType.DangerousFileType };
  }

  if (draftAttachments.length >= 32) {
    return { toastType: ToastType.MaxAttachments };
  }

  const haveNonImageOrVideo = draftAttachments.some(
    (attachment: AttachmentDraftType) => {
      return (
        !isImage(attachment.contentType) && !isVideo(attachment.contentType)
      );
    }
  );
  // You can't add another attachment if you already have a non-image staged
  if (haveNonImageOrVideo) {
    return { toastType: ToastType.UnsupportedMultiAttachment };
  }

  const fileType = stringToMIMEType(file.type);
  const imageOrVideo = isImage(fileType) || isVideo(fileType);

  // You can't add a non-image attachment if you already have attachments staged
  if (!imageOrVideo && draftAttachments.length > 0) {
    return { toastType: ToastType.CannotMixMultiAndNonMultiAttachments };
  }

  return undefined;
}

function getPendingAttachment(file: File): AttachmentDraftType | undefined {
  if (!file) {
    return;
  }

  const fileType = stringToMIMEType(file.type);
  const { name: fileName } = path.parse(file.name);

  return {
    contentType: fileType,
    fileName,
    size: file.size,
    path: file.name,
    pending: true,
  };
}

function removeAttachment(
  conversationId: string,
  filePath: string
): ThunkAction<void, RootStateType, unknown, ReplaceAttachmentsActionType> {
  return async (dispatch, getState) => {
    const state = getState();

    const { attachments } = getComposerStateForConversation(
      state.composer,
      conversationId
    );

    const [targetAttachment] = attachments.filter(
      attachment => attachment.path === filePath
    );
    if (!targetAttachment) {
      return;
    }

    const nextAttachments = attachments.filter(
      attachment => attachment.path !== filePath
    );

    const conversation = window.ConversationController.get(conversationId);
    if (conversation) {
      conversation.attributes.draftAttachments = nextAttachments;
      conversation.attributes.draftChanged = true;
      window.Signal.Data.updateConversation(conversation.attributes);
    }

    replaceAttachments(conversationId, nextAttachments)(
      dispatch,
      getState,
      null
    );

    if (
      targetAttachment.path &&
      targetAttachment.fileName !== targetAttachment.path
    ) {
      await deleteDraftAttachment(targetAttachment);
    }
  };
}

export function replaceAttachments(
  conversationId: string,
  attachments: ReadonlyArray<AttachmentDraftType>
): ThunkAction<void, RootStateType, unknown, ReplaceAttachmentsActionType> {
  return (dispatch, getState) => {
    // If the call came from a conversation we are no longer in we do not
    // update the state.
    if (getState().conversations.selectedConversationId !== conversationId) {
      return;
    }

    if (hasDraftAttachments(attachments, { includePending: true })) {
      removeLinkPreview(conversationId);
    }

    dispatch({
      type: REPLACE_ATTACHMENTS,
      payload: {
        conversationId,
        attachments: attachments.map(resolveDraftAttachmentOnDisk),
      },
    });
    dispatch(setComposerFocus(conversationId));
  };
}

function reactToMessage(
  messageId: string,
  reaction: { emoji: string; remove: boolean }
): ThunkAction<
  void,
  RootStateType,
  unknown,
  NoopActionType | ShowToastActionType
> {
  return async dispatch => {
    const { emoji, remove } = reaction;
    try {
      await enqueueReactionForSend({
        messageId,
        emoji,
        remove,
      });
      dispatch({
        type: 'NOOP',
        payload: null,
      });
    } catch (error) {
      log.error(
        'reactToMessage: Error sending reaction',
        error,
        messageId,
        reaction
      );
      dispatch({
        type: SHOW_TOAST,
        payload: {
          toastType: ToastType.ReactionFailed,
        },
      });
    }
  };
}

export function resetComposer(conversationId: string): ResetComposerActionType {
  return {
    type: RESET_COMPOSER,
    payload: {
      conversationId,
    },
  };
}
const debouncedSaveDraft = debounce(saveDraft);

function saveDraft(
  conversationId: string,
  messageText: string,
  bodyRanges: DraftBodyRanges
) {
  const conversation = window.ConversationController.get(conversationId);
  if (!conversation) {
    throw new Error('saveDraft: Unable to find conversation');
  }

  const trimmed =
    messageText && messageText.length > 0 ? messageText.trim() : '';

  if (conversation.get('draft') && (!messageText || trimmed.length === 0)) {
    conversation.set({
      draft: null,
      draftChanged: true,
      draftBodyRanges: [],
    });
    window.Signal.Data.updateConversation(conversation.attributes);
    return;
  }

  if (
    messageText !== conversation.get('draft') ||
    !isEqual(bodyRanges, conversation.get('draftBodyRanges'))
  ) {
    const now = Date.now();
    let activeAt = conversation.get('active_at');
    let timestamp = conversation.get('timestamp');

    if (!activeAt) {
      activeAt = now;
      timestamp = now;
    }

    conversation.set({
      active_at: activeAt,
      draft: messageText,
      draftBodyRanges: bodyRanges,
      draftChanged: true,
      timestamp,
    });
    window.Signal.Data.updateConversation(conversation.attributes);
  }
}

function setComposerDisabledState(
  conversationId: string,
  value: boolean
): SetComposerDisabledStateActionType {
  return {
    type: SET_COMPOSER_DISABLED,
    payload: {
      conversationId,
      value,
    },
  };
}

function setMediaQualitySetting(
  conversationId: string,
  value: boolean
): SetHighQualitySettingActionType {
  return {
    type: SET_HIGH_QUALITY_SETTING,
    payload: {
      conversationId,
      value,
    },
  };
}

function setQuotedMessage(
  conversationId: string,
  quotedMessage?: QuotedMessageType
): SetQuotedMessageActionType {
  return {
    type: SET_QUOTED_MESSAGE,
    payload: {
      conversationId,
      quotedMessage,
    },
  };
}

// Reducer

export function getEmptyState(): ComposerStateType {
  return {
    conversations: {},
  };
}

function updateComposerState(
  state: Readonly<ComposerStateType>,
  action: Readonly<ComposerActionType>,
  getNextComposerState: (
    prevState: ComposerStateByConversationType
  ) => Partial<ComposerStateByConversationType>
): ComposerStateType {
  const { conversationId } = action.payload;

  strictAssert(
    conversationId,
    'updateComposerState: no conversationId provided'
  );

  const prevComposerState = getComposerStateForConversation(
    state,
    conversationId
  );

  const nextComposerStateForConversation = assignWithNoUnnecessaryAllocation(
    prevComposerState,
    getNextComposerState(prevComposerState)
  );

  return assignWithNoUnnecessaryAllocation(state, {
    conversations: assignWithNoUnnecessaryAllocation(state.conversations, {
      [conversationId]: nextComposerStateForConversation,
    }),
  });
}

export function reducer(
  state: Readonly<ComposerStateType> = getEmptyState(),
  action: Readonly<ComposerActionType>
): ComposerStateType {
  if (action.type === CONVERSATION_UNLOADED) {
    const nextConversations: Record<string, ComposerStateByConversationType> =
      {};
    Object.keys(state.conversations).forEach(conversationId => {
      if (conversationId === action.payload.conversationId) {
        return;
      }

      nextConversations[conversationId] = state.conversations[conversationId];
    });

    return {
      ...state,
      conversations: nextConversations,
    };
  }

  if (action.type === TARGETED_CONVERSATION_CHANGED) {
    if (action.payload.conversationId) {
      return {
        ...state,
        conversations: {
          [action.payload.conversationId]: getEmptyComposerState(),
        },
      };
    }

    return getEmptyState();
  }

  if (action.type === RESET_COMPOSER) {
    return updateComposerState(state, action, () => ({}));
  }

  if (action.type === REPLACE_ATTACHMENTS) {
    const { attachments } = action.payload;

    return updateComposerState(state, action, () => ({
      attachments,
      ...(attachments.length
        ? {}
        : { shouldSendHighQualityAttachments: undefined }),
    }));
  }

  if (action.type === INCREMENT_SEND_COUNTER) {
    return updateComposerState(state, action, prevState => ({
      sendCounter: prevState.sendCounter + 1,
    }));
  }

  if (action.type === SET_FOCUS) {
    return updateComposerState(state, action, prevState => ({
      focusCounter: prevState.focusCounter + 1,
    }));
  }

  if (action.type === SET_HIGH_QUALITY_SETTING) {
    return updateComposerState(state, action, () => ({
      shouldSendHighQualityAttachments: action.payload.value,
    }));
  }

  if (action.type === SET_QUOTED_MESSAGE) {
    const { quotedMessage } = action.payload;
    return updateComposerState(state, action, () => ({
      quotedMessage,
    }));
  }

  if (action.type === ADD_LINK_PREVIEW) {
    if (action.payload.source !== LinkPreviewSourceType.Composer) {
      return state;
    }

    return updateComposerState(state, action, () => ({
      linkPreviewLoading: true,
      linkPreviewResult: action.payload.linkPreview,
    }));
  }

  if (action.type === REMOVE_LINK_PREVIEW && action.payload.conversationId) {
    return updateComposerState(state, action, () => ({
      linkPreviewLoading: false,
      linkPreviewResult: undefined,
    }));
  }

  if (action.type === ADD_PENDING_ATTACHMENT) {
    return updateComposerState(state, action, prevState => ({
      attachments: [...prevState.attachments, action.payload.attachment],
    }));
  }

  if (action.type === SET_COMPOSER_DISABLED) {
    return updateComposerState(state, action, () => ({
      isDisabled: action.payload.value,
    }));
  }

  return state;
}<|MERGE_RESOLUTION|>--- conflicted
+++ resolved
@@ -452,16 +452,8 @@
       return;
     }
 
-<<<<<<< HEAD
-    const toastType = shouldShowInvalidMessageToast(
-      conversation.attributes,
-      message
-    );
-    if (toastType) {
-=======
     const toast = shouldShowInvalidMessageToast(conversation.attributes);
     if (toast != null) {
->>>>>>> 92cfe838
       dispatch({
         type: SHOW_TOAST,
         payload: toast,
