// Copyright 2021 Signal Messenger, LLC
// SPDX-License-Identifier: AGPL-3.0-only

import path from 'path';

import { debounce } from 'lodash';
import type { ThunkAction } from 'redux-thunk';

import type { ReadonlyDeep } from 'type-fest';
import type {
  AddLinkPreviewActionType,
  RemoveLinkPreviewActionType,
} from './linkPreviews';
import type {
  AttachmentType,
  AttachmentDraftType,
  InMemoryAttachmentDraftType,
} from '../../types/Attachment';
import type { BoundActionCreatorsMapObject } from '../../hooks/useBoundActions';
import type {
  DraftBodyRangesType,
  ReplacementValuesType,
} from '../../types/Util';
import type { LinkPreviewType } from '../../types/message/LinkPreviews';
import type { MessageAttributesType } from '../../model-types.d';
import type { NoopActionType } from './noop';
import type { ShowToastActionType } from './toast';
import type { StateType as RootStateType } from '../reducer';
import type { UUIDStringType } from '../../types/UUID';
import * as log from '../../logging/log';
import * as Errors from '../../types/errors';
import {
  ADD_PREVIEW as ADD_LINK_PREVIEW,
  REMOVE_PREVIEW as REMOVE_LINK_PREVIEW,
} from './linkPreviews';
import { LinkPreviewSourceType } from '../../types/LinkPreview';
import { completeRecording } from './audioRecorder';
import { RecordingState } from '../../types/AudioRecorder';
import { SHOW_TOAST } from './toast';
import { ToastType } from '../../types/Toast';
import { SafetyNumberChangeSource } from '../../components/SafetyNumberChangeDialog';
import { UUID } from '../../types/UUID';
import { assignWithNoUnnecessaryAllocation } from '../../util/assignWithNoUnnecessaryAllocation';
import { blockSendUntilConversationsAreVerified } from '../../util/blockSendUntilConversationsAreVerified';
import { clearConversationDraftAttachments } from '../../util/clearConversationDraftAttachments';
import { deleteDraftAttachment } from '../../util/deleteDraftAttachment';
import {
  getLinkPreviewForSend,
  hasLinkPreviewLoaded,
  maybeGrabLinkPreview,
  removeLinkPreview,
  resetLinkPreview,
  suspendLinkPreviews,
} from '../../services/LinkPreview';
import {
  getMaximumAttachmentSizeInKb,
  getRenderDetailsForLimit,
  KIBIBYTE,
} from '../../types/AttachmentSize';
import { getValue as getRemoteConfigValue } from '../../RemoteConfig';
import { getRecipientsByConversation } from '../../util/getRecipientsByConversation';
import { processAttachment } from '../../util/processAttachment';
import { hasDraftAttachments } from '../../util/hasDraftAttachments';
import { isFileDangerous } from '../../util/isFileDangerous';
import { isImage, isVideo, stringToMIMEType } from '../../types/MIME';
import { isNotNil } from '../../util/isNotNil';
import { replaceIndex } from '../../util/replaceIndex';
import { resolveAttachmentDraftData } from '../../util/resolveAttachmentDraftData';
import { resolveDraftAttachmentOnDisk } from '../../util/resolveDraftAttachmentOnDisk';
import { shouldShowInvalidMessageToast } from '../../util/shouldShowInvalidMessageToast';
import { writeDraftAttachment } from '../../util/writeDraftAttachment';
import { getMessageById } from '../../messages/getMessageById';
import { canReply } from '../selectors/message';
import { getContactId } from '../../messages/helpers';
import { getConversationSelector } from '../selectors/conversations';
import { enqueueReactionForSend } from '../../reactions/enqueueReactionForSend';
import { useBoundActions } from '../../hooks/useBoundActions';
import {
  CONVERSATION_UNLOADED,
<<<<<<< HEAD
  SELECTED_CONVERSATION_CHANGED,
  showConversation,
=======
  TARGETED_CONVERSATION_CHANGED,
  scrollToMessage,
>>>>>>> d4e7177b
} from './conversations';
import type {
  ConversationUnloadedActionType,
  TargetedConversationChangedActionType,
  ScrollToMessageActionType,
} from './conversations';
import { longRunningTaskWrapper } from '../../util/longRunningTaskWrapper';
import { drop } from '../../util/drop';
import { strictAssert } from '../../util/assert';
import { makeQuote } from '../../util/makeQuote';

// State
// eslint-disable-next-line local-rules/type-alias-readonlydeep
type ComposerStateByConversationType = {
  attachments: ReadonlyArray<AttachmentDraftType>;
  focusCounter: number;
  isDisabled: boolean;
  linkPreviewLoading: boolean;
  linkPreviewResult?: LinkPreviewType;
  messageCompositionId: UUIDStringType;
  quotedMessage?: Pick<MessageAttributesType, 'conversationId' | 'quote'>;
  shouldSendHighQualityAttachments?: boolean;
};

// eslint-disable-next-line local-rules/type-alias-readonlydeep
export type QuotedMessageType = Pick<
  MessageAttributesType,
  'conversationId' | 'quote'
>;

// eslint-disable-next-line local-rules/type-alias-readonlydeep
export type ComposerStateType = {
  conversations: Record<string, ComposerStateByConversationType>;
};

function getEmptyComposerState(): ComposerStateByConversationType {
  return {
    attachments: [],
    focusCounter: 0,
    isDisabled: false,
    linkPreviewLoading: false,
    messageCompositionId: UUID.generate().toString(),
  };
}

export function getComposerStateForConversation(
  composer: ComposerStateType,
  conversationId: string
): ComposerStateByConversationType {
  return composer.conversations[conversationId] ?? getEmptyComposerState();
}

// Actions

const ADD_PENDING_ATTACHMENT = 'composer/ADD_PENDING_ATTACHMENT';
const REPLACE_ATTACHMENTS = 'composer/REPLACE_ATTACHMENTS';
const RESET_COMPOSER = 'composer/RESET_COMPOSER';
const SET_FOCUS = 'composer/SET_FOCUS';
const SET_HIGH_QUALITY_SETTING = 'composer/SET_HIGH_QUALITY_SETTING';
const SET_QUOTED_MESSAGE = 'composer/SET_QUOTED_MESSAGE';
const SET_COMPOSER_DISABLED = 'composer/SET_COMPOSER_DISABLED';

type AddPendingAttachmentActionType = ReadonlyDeep<{
  type: typeof ADD_PENDING_ATTACHMENT;
  payload: {
    conversationId: string;
    attachment: AttachmentDraftType;
  };
}>;

// eslint-disable-next-line local-rules/type-alias-readonlydeep
export type ReplaceAttachmentsActionType = {
  type: typeof REPLACE_ATTACHMENTS;
  payload: {
    conversationId: string;
    attachments: ReadonlyArray<AttachmentDraftType>;
  };
};

export type ResetComposerActionType = ReadonlyDeep<{
  type: typeof RESET_COMPOSER;
  payload: {
    conversationId: string;
  };
}>;

type SetComposerDisabledStateActionType = ReadonlyDeep<{
  type: typeof SET_COMPOSER_DISABLED;
  payload: {
    conversationId: string;
    value: boolean;
  };
}>;

export type SetFocusActionType = ReadonlyDeep<{
  type: typeof SET_FOCUS;
  payload: {
    conversationId: string;
  };
}>;

type SetHighQualitySettingActionType = ReadonlyDeep<{
  type: typeof SET_HIGH_QUALITY_SETTING;
  payload: {
    conversationId: string;
    value: boolean;
  };
}>;

// eslint-disable-next-line local-rules/type-alias-readonlydeep
export type SetQuotedMessageActionType = {
  type: typeof SET_QUOTED_MESSAGE;
  payload: {
    conversationId: string;
    quotedMessage?: QuotedMessageType;
  };
};

// eslint-disable-next-line local-rules/type-alias-readonlydeep
type ComposerActionType =
  | AddLinkPreviewActionType
  | AddPendingAttachmentActionType
  | ConversationUnloadedActionType
  | RemoveLinkPreviewActionType
  | ReplaceAttachmentsActionType
  | ResetComposerActionType
  | TargetedConversationChangedActionType
  | SetComposerDisabledStateActionType
  | SetFocusActionType
  | SetHighQualitySettingActionType
  | SetQuotedMessageActionType;

// Action Creators

export const actions = {
  addAttachment,
  addPendingAttachment,
  cancelJoinRequest,
  onClearAttachments,
  onCloseLinkPreview,
  onEditorStateChange,
  onTextTooLong,
  processAttachments,
  reactToMessage,
  removeAttachment,
  replaceAttachments,
  resetComposer,
  scrollToQuotedMessage,
  sendMultiMediaMessage,
  sendStickerMessage,
  setComposerDisabledState,
  setComposerFocus,
  setMediaQualitySetting,
  setQuoteByMessageId,
  setQuotedMessage,
};

export const useComposerActions = (): BoundActionCreatorsMapObject<
  typeof actions
> => useBoundActions(actions);

function onClearAttachments(conversationId: string): NoopActionType {
  const conversation = window.ConversationController.get(conversationId);
  if (!conversation) {
    throw new Error('onClearAttachments: No conversation found');
  }

  void clearConversationDraftAttachments(
    conversation.id,
    conversation.get('draftAttachments')
  );

  return {
    type: 'NOOP',
    payload: null,
  };
}

function cancelJoinRequest(conversationId: string): NoopActionType {
  const conversation = window.ConversationController.get(conversationId);
  if (!conversation) {
    throw new Error('cancelJoinRequest: No conversation found');
  }

  void longRunningTaskWrapper({
    idForLogging: conversation.idForLogging(),
    name: 'cancelJoinRequest',
    task: async () => conversation.cancelJoinRequest(),
  });

  return {
    type: 'NOOP',
    payload: null,
  };
}

function onCloseLinkPreview(conversationId: string): NoopActionType {
  suspendLinkPreviews();
  removeLinkPreview(conversationId);

  return {
    type: 'NOOP',
    payload: null,
  };
}
function onTextTooLong(): ShowToastActionType {
  return {
    type: SHOW_TOAST,
    payload: {
      toastType: ToastType.MessageBodyTooLong,
    },
  };
}

function scrollToQuotedMessage({
  authorId,
  conversationId,
  sentAt,
  text,
}: Readonly<{
  authorId: string;
  conversationId: string;
  sentAt: number;
  text: string;
}>): ThunkAction<
  void,
  RootStateType,
  unknown,
  ShowToastActionType | ScrollToMessageActionType
> {
  return async (dispatch, getState) => {
    const messages = await window.Signal.Data.getMessagesBySentAt(sentAt);
    const message = messages.find(item =>
      Boolean(
        authorId &&
          getContactId(item) === authorId &&
          (item.conversationId === conversationId || item.body === text)
      )
    );

    if (!message) {
      dispatch({
        type: SHOW_TOAST,
        payload: {
          toastType: ToastType.OriginalMessageNotFound,
        },
      });
      return;
    }

    if (getState().conversations.selectedConversationId !== conversationId) {
      return;
    }

    showConversation({
      conversationId: message.conversationId,
      messageId: message.id,
      switchToAssociatedView: true,
    })(dispatch, getState, undefined);
  };
}

export function handleLeaveConversation(
  conversationId: string
): ThunkAction<void, RootStateType, unknown, never> {
  return (dispatch, getState) => {
    const { audioRecorder } = getState();

    if (audioRecorder.recordingState !== RecordingState.Recording) {
      return;
    }

    // save draft of voice note
    dispatch(
      completeRecording(conversationId, attachment => {
        dispatch(
          addPendingAttachment(conversationId, { ...attachment, pending: true })
        );
        dispatch(addAttachment(conversationId, attachment));
      })
    );
  };
}

function sendMultiMediaMessage(
  conversationId: string,
  options: {
    draftAttachments?: ReadonlyArray<AttachmentDraftType>;
    mentions?: DraftBodyRangesType;
    message?: string;
    timestamp?: number;
    voiceNoteAttachment?: InMemoryAttachmentDraftType;
  }
): ThunkAction<
  void,
  RootStateType,
  unknown,
  | NoopActionType
  | ResetComposerActionType
  | SetComposerDisabledStateActionType
  | SetQuotedMessageActionType
  | ShowToastActionType
> {
  return async (dispatch, getState) => {
    const conversation = window.ConversationController.get(conversationId);
    if (!conversation) {
      throw new Error('sendMultiMediaMessage: No conversation found');
    }

    const {
      draftAttachments,
      message = '',
      mentions,
      timestamp = Date.now(),
      voiceNoteAttachment,
    } = options;

    const state = getState();

    const sendStart = Date.now();
    const recipientsByConversation = getRecipientsByConversation([
      conversation.attributes,
    ]);

    try {
      dispatch(setComposerDisabledState(conversationId, true));

      const sendAnyway = await blockSendUntilConversationsAreVerified(
        recipientsByConversation,
        SafetyNumberChangeSource.MessageSend
      );
      if (!sendAnyway) {
        dispatch(setComposerDisabledState(conversationId, false));
        return;
      }
    } catch (error) {
      dispatch(setComposerDisabledState(conversationId, false));
      log.error('sendMessage error:', Errors.toLogFormat(error));
      return;
    }

    conversation.clearTypingTimers();

    const toastType = shouldShowInvalidMessageToast(
      conversation.attributes,
      message
    );
    if (toastType) {
      dispatch({
        type: SHOW_TOAST,
        payload: {
          toastType,
        },
      });
      dispatch(setComposerDisabledState(conversationId, false));
      return;
    }

    if (
      !message.length &&
      !hasDraftAttachments(conversation.attributes.draftAttachments, {
        includePending: false,
      }) &&
      !voiceNoteAttachment
    ) {
      dispatch(setComposerDisabledState(conversationId, false));
      return;
    }

    try {
      let attachments: Array<AttachmentType> = [];
      if (voiceNoteAttachment) {
        attachments = [voiceNoteAttachment];
      } else if (draftAttachments) {
        attachments = (
          await Promise.all(draftAttachments.map(resolveAttachmentDraftData))
        ).filter(isNotNil);
      }

      const conversationComposerState = getComposerStateForConversation(
        state.composer,
        conversationId
      );

      const quote = conversationComposerState.quotedMessage?.quote;

      const shouldSendHighQualityAttachments = window.reduxStore
        ? conversationComposerState.shouldSendHighQualityAttachments
        : undefined;

      const sendHQImages =
        shouldSendHighQualityAttachments !== undefined
          ? shouldSendHighQualityAttachments
          : state.items['sent-media-quality'] === 'high';

      const sendDelta = Date.now() - sendStart;

      log.info('Send pre-checks took', sendDelta, 'milliseconds');

      await conversation.enqueueMessageForSend(
        {
          body: message,
          attachments,
          quote,
          preview: getLinkPreviewForSend(message),
          mentions,
        },
        {
          sendHQImages,
          timestamp,
          // We rely on enqueueMessageForSend to call these within redux's batch
          extraReduxActions: () => {
            conversation.setMarkedUnread(false);
            resetLinkPreview(conversationId);
            drop(
              clearConversationDraftAttachments(
                conversationId,
                draftAttachments
              )
            );
            setQuoteByMessageId(conversationId, undefined)(
              dispatch,
              getState,
              undefined
            );
            dispatch(resetComposer(conversationId));
            dispatch(setComposerDisabledState(conversationId, false));
          },
        }
      );
    } catch (error) {
      log.error(
        'Error pulling attached files before send',
        Errors.toLogFormat(error)
      );
      dispatch(setComposerDisabledState(conversationId, false));
    }
  };
}

function sendStickerMessage(
  conversationId: string,
  options: {
    packId: string;
    stickerId: number;
  }
): ThunkAction<
  void,
  RootStateType,
  unknown,
  NoopActionType | ShowToastActionType
> {
  return async dispatch => {
    const conversation = window.ConversationController.get(conversationId);
    if (!conversation) {
      throw new Error('sendStickerMessage: No conversation found');
    }

    const recipientsByConversation = getRecipientsByConversation([
      conversation.attributes,
    ]);

    try {
      const sendAnyway = await blockSendUntilConversationsAreVerified(
        recipientsByConversation,
        SafetyNumberChangeSource.MessageSend
      );
      if (!sendAnyway) {
        return;
      }

      const toastType = shouldShowInvalidMessageToast(conversation.attributes);
      if (toastType) {
        dispatch({
          type: SHOW_TOAST,
          payload: {
            toastType,
          },
        });
        return;
      }

      const { packId, stickerId } = options;
      void conversation.sendStickerMessage(packId, stickerId);
    } catch (error) {
      log.error('clickSend error:', Errors.toLogFormat(error));
    }

    dispatch({
      type: 'NOOP',
      payload: null,
    });
  };
}

// Not cool that we have to pull from ConversationModel here
// but if the current selected conversation isn't the one that we're operating
// on then we won't be able to grab attachments from state so we resort to the
// next in-memory store.
function getAttachmentsFromConversationModel(
  conversationId: string
): ReadonlyArray<AttachmentDraftType> {
  const conversation = window.ConversationController.get(conversationId);
  return conversation?.get('draftAttachments') || [];
}

export function setQuoteByMessageId(
  conversationId: string,
  messageId: string | undefined
): ThunkAction<
  void,
  RootStateType,
  unknown,
  SetComposerDisabledStateActionType | SetQuotedMessageActionType
> {
  return async (dispatch, getState) => {
    const conversation = window.ConversationController.get(conversationId);
    if (!conversation) {
      throw new Error('sendStickerMessage: No conversation found');
    }

    const message = messageId ? await getMessageById(messageId) : undefined;
    const state = getState();

    if (
      message &&
      !canReply(
        message.attributes,
        window.ConversationController.getOurConversationIdOrThrow(),
        getConversationSelector(state)
      )
    ) {
      return;
    }

    if (message && !message.isNormalBubble()) {
      return;
    }

    const existing = conversation.get('quotedMessageId');
    if (existing !== messageId) {
      const now = Date.now();
      let activeAt = conversation.get('active_at');
      let timestamp = conversation.get('timestamp');

      if (!activeAt && messageId) {
        activeAt = now;
        timestamp = now;
      }

      conversation.set({
        active_at: activeAt,
        draftChanged: true,
        quotedMessageId: messageId,
        timestamp,
      });

      window.Signal.Data.updateConversation(conversation.attributes);
    }

    if (message) {
<<<<<<< HEAD
      const quote = await conversation.makeQuote(message, conversationId);
=======
      const quote = await makeQuote(message.attributes);

      // In case the conversation changed while we were about to set the quote
      if (getState().conversations.selectedConversationId !== conversationId) {
        return;
      }

>>>>>>> d4e7177b
      dispatch(
        setQuotedMessage(conversationId, {
          conversationId,
          quote,
        })
      );

      dispatch(setComposerFocus(conversationId));
      dispatch(setComposerDisabledState(conversationId, false));
    } else {
      dispatch(setQuotedMessage(conversationId, undefined));
    }
  };
}

function addAttachment(
  conversationId: string,
  attachment: InMemoryAttachmentDraftType
): ThunkAction<void, RootStateType, unknown, ReplaceAttachmentsActionType> {
  return async (dispatch, getState) => {
    // We do async operations first so multiple in-process addAttachments don't stomp on
    //   each other.
    const onDisk = await writeDraftAttachment(attachment);

    const state = getState();

    const isSelectedConversation =
      state.conversations.selectedConversationId === conversationId;

    const conversationComposerState = getComposerStateForConversation(
      state.composer,
      conversationId
    );

    const draftAttachments = isSelectedConversation
      ? conversationComposerState.attachments
      : getAttachmentsFromConversationModel(conversationId);

    // We expect there to either be a pending draft attachment or an existing
    // attachment that we'll be replacing.
    const hasDraftAttachmentPending = draftAttachments.some(
      draftAttachment => draftAttachment.path === attachment.path
    );

    // User has canceled the draft so we don't need to continue processing
    if (!hasDraftAttachmentPending) {
      await deleteDraftAttachment(onDisk);
      return;
    }

    // Remove any pending attachments that were transcoding
    const index = draftAttachments.findIndex(
      draftAttachment => draftAttachment.path === attachment.path
    );
    let nextAttachments = draftAttachments;
    if (index < 0) {
      log.warn(
        `addAttachment: Failed to find pending attachment with path ${attachment.path}`
      );
      nextAttachments = [...draftAttachments, onDisk];
    } else {
      nextAttachments = replaceIndex(draftAttachments, index, onDisk);
    }

    replaceAttachments(conversationId, nextAttachments)(
      dispatch,
      getState,
      null
    );

    const conversation = window.ConversationController.get(conversationId);
    if (conversation) {
      conversation.set({
        draftAttachments: nextAttachments,
        draftChanged: true,
      });

      // if the conversation has already unloaded
      if (!isSelectedConversation) {
        const now = Date.now();
        const activeAt = conversation.get('active_at') || now;
        conversation.set({
          active_at: activeAt,
          draftChanged: false,
          draftTimestamp: now,
          timestamp: now,
        });
      }

      window.Signal.Data.updateConversation(conversation.attributes);
    }
  };
}

function addPendingAttachment(
  conversationId: string,
  pendingAttachment: AttachmentDraftType
): ThunkAction<void, RootStateType, unknown, ReplaceAttachmentsActionType> {
  return (dispatch, getState) => {
    const state = getState();

    const isSelectedConversation =
      state.conversations.selectedConversationId === conversationId;

    const conversationComposerState = getComposerStateForConversation(
      state.composer,
      conversationId
    );

    const draftAttachments = isSelectedConversation
      ? conversationComposerState.attachments
      : getAttachmentsFromConversationModel(conversationId);

    const nextAttachments = [...draftAttachments, pendingAttachment];

    dispatch({
      type: REPLACE_ATTACHMENTS,
      payload: {
        conversationId,
        attachments: nextAttachments,
      },
    });

    const conversation = window.ConversationController.get(conversationId);
    if (conversation) {
      conversation.attributes.draftAttachments = nextAttachments;
      conversation.attributes.draftChanged = true;
      window.Signal.Data.updateConversation(conversation.attributes);
    }
  };
}

export function setComposerFocus(
  conversationId: string
): ThunkAction<void, RootStateType, unknown, SetFocusActionType> {
  return async (dispatch, getState) => {
    if (getState().conversations.selectedConversationId !== conversationId) {
      return;
    }

    dispatch({
      type: SET_FOCUS,
      payload: {
        conversationId,
      },
    });
  };
}

function onEditorStateChange(
  conversationId: string | undefined,
  messageText: string,
  bodyRanges: DraftBodyRangesType,
  caretLocation?: number
): NoopActionType {
  if (!conversationId) {
    throw new Error(
      'onEditorStateChange: Got falsey conversationId, needs local override'
    );
  }

  const conversation = window.ConversationController.get(conversationId);
  if (!conversation) {
    throw new Error('processAttachments: Unable to find conversation');
  }

  if (messageText.length && conversation.throttledBumpTyping) {
    conversation.throttledBumpTyping();
  }

  debouncedSaveDraft(conversationId, messageText, bodyRanges);

  // If we have attachments, don't add link preview
  if (
    !hasDraftAttachments(conversation.attributes.draftAttachments, {
      includePending: true,
    })
  ) {
    maybeGrabLinkPreview(messageText, LinkPreviewSourceType.Composer, {
      caretLocation,
      conversationId,
    });
  }

  return {
    type: 'NOOP',
    payload: null,
  };
}

function processAttachments({
  conversationId,
  files,
}: {
  conversationId: string;
  files: ReadonlyArray<File>;
}): ThunkAction<
  void,
  RootStateType,
  unknown,
  NoopActionType | ShowToastActionType
> {
  return async (dispatch, getState) => {
    if (!files.length) {
      return;
    }

    // If the call came from a conversation we are no longer in we do not
    // update the state.
    if (getState().conversations.selectedConversationId !== conversationId) {
      return;
    }

    const conversation = window.ConversationController.get(conversationId);
    if (!conversation) {
      throw new Error('processAttachments: Unable to find conv');
    }

    const state = getState();
    const isRecording =
      state.audioRecorder.recordingState === RecordingState.Recording;

    if (hasLinkPreviewLoaded() || isRecording) {
      return;
    }

    let toastToShow:
      | { toastType: ToastType; parameters?: ReplacementValuesType }
      | undefined;

    const nextDraftAttachments = (
      conversation.get('draftAttachments') || []
    ).slice();
    const filesToProcess: Array<File> = [];
    for (let i = 0; i < files.length; i += 1) {
      const file = files[i];
      const processingResult = preProcessAttachment(file, nextDraftAttachments);
      if (processingResult != null) {
        toastToShow = processingResult;
      } else {
        const pendingAttachment = getPendingAttachment(file);
        if (pendingAttachment) {
          addPendingAttachment(conversationId, pendingAttachment)(
            dispatch,
            getState,
            undefined
          );
          filesToProcess.push(file);
          // we keep a running count of the draft attachments so we can show a
          // toast in case we add too many attachments at once
          nextDraftAttachments.push(pendingAttachment);
        }
      }
    }

    await Promise.all(
      filesToProcess.map(async file => {
        try {
          const attachment = await processAttachment(file);
          if (!attachment) {
            removeAttachment(conversationId, file.path)(
              dispatch,
              getState,
              undefined
            );
            return;
          }
          addAttachment(conversationId, attachment)(
            dispatch,
            getState,
            undefined
          );
        } catch (err) {
          log.error(
            'handleAttachmentsProcessing: failed to process attachment:',
            err.stack
          );
          removeAttachment(conversationId, file.path)(
            dispatch,
            getState,
            undefined
          );
          toastToShow = { toastType: ToastType.UnableToLoadAttachment };
        }
      })
    );

    if (toastToShow) {
      dispatch({
        type: SHOW_TOAST,
        payload: toastToShow,
      });

      return;
    }

    dispatch({
      type: 'NOOP',
      payload: null,
    });
  };
}

function preProcessAttachment(
  file: File,
  draftAttachments: Array<AttachmentDraftType>
): { toastType: ToastType; parameters?: ReplacementValuesType } | undefined {
  if (!file) {
    return;
  }

  const limitKb = getMaximumAttachmentSizeInKb(getRemoteConfigValue);
  if (file.size / KIBIBYTE > limitKb) {
    return {
      toastType: ToastType.FileSize,
      parameters: getRenderDetailsForLimit(limitKb),
    };
  }

  if (isFileDangerous(file.name)) {
    return { toastType: ToastType.DangerousFileType };
  }

  if (draftAttachments.length >= 32) {
    return { toastType: ToastType.MaxAttachments };
  }

  const haveNonImageOrVideo = draftAttachments.some(
    (attachment: AttachmentDraftType) => {
      return (
        !isImage(attachment.contentType) && !isVideo(attachment.contentType)
      );
    }
  );
  // You can't add another attachment if you already have a non-image staged
  if (haveNonImageOrVideo) {
    return { toastType: ToastType.UnsupportedMultiAttachment };
  }

  const fileType = stringToMIMEType(file.type);
  const imageOrVideo = isImage(fileType) || isVideo(fileType);

  // You can't add a non-image attachment if you already have attachments staged
  if (!imageOrVideo && draftAttachments.length > 0) {
    return { toastType: ToastType.CannotMixMultiAndNonMultiAttachments };
  }

  return undefined;
}

function getPendingAttachment(file: File): AttachmentDraftType | undefined {
  if (!file) {
    return;
  }

  const fileType = stringToMIMEType(file.type);
  const { name: fileName } = path.parse(file.name);

  return {
    contentType: fileType,
    fileName,
    size: file.size,
    path: file.name,
    pending: true,
  };
}

function removeAttachment(
  conversationId: string,
  filePath: string
): ThunkAction<void, RootStateType, unknown, ReplaceAttachmentsActionType> {
  return async (dispatch, getState) => {
    const state = getState();

    const { attachments } = getComposerStateForConversation(
      state.composer,
      conversationId
    );

    const [targetAttachment] = attachments.filter(
      attachment => attachment.path === filePath
    );
    if (!targetAttachment) {
      return;
    }

    const nextAttachments = attachments.filter(
      attachment => attachment.path !== filePath
    );

    const conversation = window.ConversationController.get(conversationId);
    if (conversation) {
      conversation.attributes.draftAttachments = nextAttachments;
      conversation.attributes.draftChanged = true;
      window.Signal.Data.updateConversation(conversation.attributes);
    }

    replaceAttachments(conversationId, nextAttachments)(
      dispatch,
      getState,
      null
    );

    if (
      targetAttachment.path &&
      targetAttachment.fileName !== targetAttachment.path
    ) {
      await deleteDraftAttachment(targetAttachment);
    }
  };
}

export function replaceAttachments(
  conversationId: string,
  attachments: ReadonlyArray<AttachmentDraftType>
): ThunkAction<void, RootStateType, unknown, ReplaceAttachmentsActionType> {
  return (dispatch, getState) => {
    // If the call came from a conversation we are no longer in we do not
    // update the state.
    if (getState().conversations.selectedConversationId !== conversationId) {
      return;
    }

    if (hasDraftAttachments(attachments, { includePending: true })) {
      removeLinkPreview(conversationId);
    }

    dispatch({
      type: REPLACE_ATTACHMENTS,
      payload: {
        conversationId,
        attachments: attachments.map(resolveDraftAttachmentOnDisk),
      },
    });
    dispatch(setComposerFocus(conversationId));
  };
}

function reactToMessage(
  messageId: string,
  reaction: { emoji: string; remove: boolean }
): ThunkAction<
  void,
  RootStateType,
  unknown,
  NoopActionType | ShowToastActionType
> {
  return async dispatch => {
    const { emoji, remove } = reaction;
    try {
      await enqueueReactionForSend({
        messageId,
        emoji,
        remove,
      });
      dispatch({
        type: 'NOOP',
        payload: null,
      });
    } catch (error) {
      log.error(
        'reactToMessage: Error sending reaction',
        error,
        messageId,
        reaction
      );
      dispatch({
        type: SHOW_TOAST,
        payload: {
          toastType: ToastType.ReactionFailed,
        },
      });
    }
  };
}

export function resetComposer(conversationId: string): ResetComposerActionType {
  return {
    type: RESET_COMPOSER,
    payload: {
      conversationId,
    },
  };
}
const debouncedSaveDraft = debounce(saveDraft);

function saveDraft(
  conversationId: string,
  messageText: string,
  bodyRanges: DraftBodyRangesType
) {
  const conversation = window.ConversationController.get(conversationId);
  if (!conversation) {
    throw new Error('saveDraft: Unable to find conversation');
  }

  const trimmed =
    messageText && messageText.length > 0 ? messageText.trim() : '';

  if (conversation.get('draft') && (!messageText || trimmed.length === 0)) {
    conversation.set({
      draft: null,
      draftChanged: true,
      draftBodyRanges: [],
    });
    window.Signal.Data.updateConversation(conversation.attributes);
    return;
  }

  if (messageText !== conversation.get('draft')) {
    log.info(`saveDraft(${conversation.idForLogging()})`);
    const now = Date.now();
    let activeAt = conversation.get('active_at');
    let timestamp = conversation.get('timestamp');

    if (!activeAt) {
      activeAt = now;
      timestamp = now;
    }

    conversation.set({
      active_at: activeAt,
      draft: messageText,
      draftBodyRanges: bodyRanges,
      draftChanged: true,
      timestamp,
    });
    window.Signal.Data.updateConversation(conversation.attributes);
  }
}

function setComposerDisabledState(
  conversationId: string,
  value: boolean
): SetComposerDisabledStateActionType {
  return {
    type: SET_COMPOSER_DISABLED,
    payload: {
      conversationId,
      value,
    },
  };
}

function setMediaQualitySetting(
  conversationId: string,
  value: boolean
): SetHighQualitySettingActionType {
  return {
    type: SET_HIGH_QUALITY_SETTING,
    payload: {
      conversationId,
      value,
    },
  };
}

function setQuotedMessage(
  conversationId: string,
  quotedMessage?: QuotedMessageType
): SetQuotedMessageActionType {
  return {
    type: SET_QUOTED_MESSAGE,
    payload: {
      conversationId,
      quotedMessage,
    },
  };
}

// Reducer

export function getEmptyState(): ComposerStateType {
  return {
    conversations: {},
  };
}

function updateComposerState(
  state: Readonly<ComposerStateType>,
  action: Readonly<ComposerActionType>,
  getNextComposerState: (
    prevState: ComposerStateByConversationType
  ) => Partial<ComposerStateByConversationType>
): ComposerStateType {
  const { conversationId } = action.payload;

  strictAssert(
    conversationId,
    'updateComposerState: no conversationId provided'
  );

  const prevComposerState = getComposerStateForConversation(
    state,
    conversationId
  );

  const nextComposerStateForConversation = assignWithNoUnnecessaryAllocation(
    prevComposerState,
    getNextComposerState(prevComposerState)
  );

  return assignWithNoUnnecessaryAllocation(state, {
    conversations: assignWithNoUnnecessaryAllocation(state.conversations, {
      [conversationId]: nextComposerStateForConversation,
    }),
  });
}

export function reducer(
  state: Readonly<ComposerStateType> = getEmptyState(),
  action: Readonly<ComposerActionType>
): ComposerStateType {
  if (action.type === CONVERSATION_UNLOADED) {
    const nextConversations: Record<string, ComposerStateByConversationType> =
      {};
    Object.keys(state.conversations).forEach(conversationId => {
      if (conversationId === action.payload.conversationId) {
        return;
      }

      nextConversations[conversationId] = state.conversations[conversationId];
    });

    return {
      ...state,
      conversations: nextConversations,
    };
  }

  if (action.type === TARGETED_CONVERSATION_CHANGED) {
    if (action.payload.conversationId) {
      return {
        ...state,
        conversations: {
          [action.payload.conversationId]: getEmptyComposerState(),
        },
      };
    }

    return getEmptyState();
  }

  if (action.type === RESET_COMPOSER) {
    return updateComposerState(state, action, () => ({}));
  }

  if (action.type === REPLACE_ATTACHMENTS) {
    const { attachments } = action.payload;

    return updateComposerState(state, action, () => ({
      attachments,
      ...(attachments.length
        ? {}
        : { shouldSendHighQualityAttachments: undefined }),
    }));
  }

  if (action.type === SET_FOCUS) {
    return updateComposerState(state, action, prevState => ({
      focusCounter: prevState.focusCounter + 1,
    }));
  }

  if (action.type === SET_HIGH_QUALITY_SETTING) {
    return updateComposerState(state, action, () => ({
      shouldSendHighQualityAttachments: action.payload.value,
    }));
  }

  if (action.type === SET_QUOTED_MESSAGE) {
    const { quotedMessage } = action.payload;
    return updateComposerState(state, action, () => ({
      quotedMessage,
    }));
  }

  if (action.type === ADD_LINK_PREVIEW) {
    if (action.payload.source !== LinkPreviewSourceType.Composer) {
      return state;
    }

    return updateComposerState(state, action, () => ({
      linkPreviewLoading: true,
      linkPreviewResult: action.payload.linkPreview,
    }));
  }

  if (action.type === REMOVE_LINK_PREVIEW && action.payload.conversationId) {
    return updateComposerState(state, action, () => ({
      linkPreviewLoading: false,
      linkPreviewResult: undefined,
    }));
  }

  if (action.type === ADD_PENDING_ATTACHMENT) {
    return updateComposerState(state, action, prevState => ({
      attachments: [...prevState.attachments, action.payload.attachment],
    }));
  }

  if (action.type === SET_COMPOSER_DISABLED) {
    return updateComposerState(state, action, () => ({
      isDisabled: action.payload.value,
    }));
  }

  return state;
}<|MERGE_RESOLUTION|>--- conflicted
+++ resolved
@@ -77,13 +77,8 @@
 import { useBoundActions } from '../../hooks/useBoundActions';
 import {
   CONVERSATION_UNLOADED,
-<<<<<<< HEAD
-  SELECTED_CONVERSATION_CHANGED,
+  TARGETED_CONVERSATION_CHANGED,
   showConversation,
-=======
-  TARGETED_CONVERSATION_CHANGED,
-  scrollToMessage,
->>>>>>> d4e7177b
 } from './conversations';
 import type {
   ConversationUnloadedActionType,
@@ -645,17 +640,22 @@
     }
 
     if (message) {
-<<<<<<< HEAD
-      const quote = await conversation.makeQuote(message, conversationId);
-=======
-      const quote = await makeQuote(message.attributes);
+      let fromGroupName;
+      if (message.attributes.conversationId !== conversationId) {
+        const originalConversation = window.ConversationController.get(
+          message.attributes.conversationId
+        );
+        if (originalConversation) {
+          fromGroupName = originalConversation.attributes.name;
+        }
+      }
+      const quote = await makeQuote(message.attributes, fromGroupName);
 
       // In case the conversation changed while we were about to set the quote
       if (getState().conversations.selectedConversationId !== conversationId) {
         return;
       }
 
->>>>>>> d4e7177b
       dispatch(
         setQuotedMessage(conversationId, {
           conversationId,
