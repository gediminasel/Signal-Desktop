// Copyright 2022 Signal Messenger, LLC
// SPDX-License-Identifier: AGPL-3.0-only

import type { ThunkAction } from 'redux-thunk';

import type { ReadonlyDeep } from 'type-fest';
import type { AttachmentType } from '../../types/Attachment';
import type { BoundActionCreatorsMapObject } from '../../hooks/useBoundActions';
import type { MediaItemType } from '../../types/MediaItem';
import type {
  MessageChangedActionType,
  MessageDeletedActionType,
  MessageExpiredActionType,
} from './conversations';
import type { ShowStickerPackPreviewActionType } from './globalModals';
import type { ShowToastActionType } from './toast';
import type { StateType as RootStateType } from '../reducer';

import * as log from '../../logging/log';
import { __DEPRECATED$getMessageById } from '../../messages/getMessageById';
import type { ReadonlyMessageAttributesType } from '../../model-types.d';
import { isGIF } from '../../types/Attachment';
import {
  isImageTypeSupported,
  isVideoTypeSupported,
} from '../../util/GoogleChrome';
import {
  getLocalAttachmentUrl,
  AttachmentDisposition,
} from '../../util/getLocalAttachmentUrl';
import { isTapToView } from '../selectors/message';
import { SHOW_TOAST } from './toast';
import { ToastType } from '../../types/Toast';
import {
  MESSAGE_CHANGED,
  MESSAGE_DELETED,
  MESSAGE_EXPIRED,
  saveAttachmentFromMessage,
} from './conversations';
import { showStickerPackPreview } from './globalModals';
import { useBoundActions } from '../../hooks/useBoundActions';
import { DataReader } from '../../sql/Client';

// eslint-disable-next-line local-rules/type-alias-readonlydeep
export type LightboxStateType =
  | {
      isShowingLightbox: false;
    }
  | {
      isShowingLightbox: true;
      isViewOnce: boolean;
      media: ReadonlyArray<ReadonlyDeep<MediaItemType>>;
      hasPrevMessage: boolean;
      hasNextMessage: boolean;
      selectedIndex: number | undefined;
      playbackDisabled: boolean;
    };

const CLOSE_LIGHTBOX = 'lightbox/CLOSE';
const SHOW_LIGHTBOX = 'lightbox/SHOW';
const SET_SELECTED_LIGHTBOX_INDEX = 'lightbox/SET_SELECTED_LIGHTBOX_INDEX';
const SET_LIGHTBOX_PLAYBACK_DISABLED =
  'lightbox/SET_LIGHTBOX_PLAYBACK_DISABLED';

type CloseLightboxActionType = ReadonlyDeep<{
  type: typeof CLOSE_LIGHTBOX;
}>;

// eslint-disable-next-line local-rules/type-alias-readonlydeep
type ShowLightboxActionType = {
  type: typeof SHOW_LIGHTBOX;
  payload: {
    isViewOnce: boolean;
    media: ReadonlyArray<ReadonlyDeep<MediaItemType>>;
    hasPrevMessage: boolean;
    hasNextMessage: boolean;
    selectedIndex: number | undefined;
  };
};

type SetLightboxPlaybackDisabledActionType = ReadonlyDeep<{
  type: typeof SET_LIGHTBOX_PLAYBACK_DISABLED;
  payload: boolean;
}>;

type SetSelectedLightboxIndexActionType = ReadonlyDeep<{
  type: typeof SET_SELECTED_LIGHTBOX_INDEX;
  payload: number;
}>;

// eslint-disable-next-line local-rules/type-alias-readonlydeep
type LightboxActionType =
  | CloseLightboxActionType
  | MessageChangedActionType
  | MessageDeletedActionType
  | MessageExpiredActionType
  | ShowLightboxActionType
  | SetSelectedLightboxIndexActionType
  | SetLightboxPlaybackDisabledActionType;

function closeLightbox(): ThunkAction<
  void,
  RootStateType,
  unknown,
  CloseLightboxActionType
> {
  return (dispatch, getState) => {
    const { lightbox } = getState();

    if (!lightbox.isShowingLightbox) {
      return;
    }

    const { isViewOnce, media } = lightbox;

    if (isViewOnce) {
      media.forEach(item => {
        if (!item.attachment.path) {
          return;
        }
        void window.Signal.Migrations.deleteTempFile(item.attachment.path);
      });
    }

    dispatch({
      type: CLOSE_LIGHTBOX,
    });
  };
}

function setPlaybackDisabled(
  playbackDisabled: boolean
): ThunkAction<
  void,
  RootStateType,
  unknown,
  SetLightboxPlaybackDisabledActionType
> {
  return (dispatch, getState) => {
    const { lightbox } = getState();

    if (!lightbox.isShowingLightbox) {
      return;
    }

    dispatch({
      type: SET_LIGHTBOX_PLAYBACK_DISABLED,
      payload: playbackDisabled,
    });
  };
}

function showLightboxWithMedia(
  selectedIndex: number | undefined,
  media: ReadonlyArray<ReadonlyDeep<MediaItemType>>
): ShowLightboxActionType {
  return {
    type: SHOW_LIGHTBOX,
    payload: {
      isViewOnce: false,
      media,
      selectedIndex,
      hasPrevMessage: false,
      hasNextMessage: false,
    },
  };
}

function showLightboxForViewOnceMedia(
  messageId: string
): ThunkAction<void, RootStateType, unknown, ShowLightboxActionType> {
  return async dispatch => {
    log.info('showLightboxForViewOnceMedia: attempting to display message');

    const message = await __DEPRECATED$getMessageById(messageId);
    if (!message) {
      throw new Error(
        `showLightboxForViewOnceMedia: Message ${messageId} missing!`
      );
    }

    if (!isTapToView(message.attributes)) {
      throw new Error(
        `showLightboxForViewOnceMedia: Message ${message.idForLogging()} is not a tap to view message`
      );
    }

    if (message.isErased()) {
      throw new Error(
        `showLightboxForViewOnceMedia: Message ${message.idForLogging()} is already erased`
      );
    }

    const firstAttachment = (message.get('attachments') || [])[0];
    if (!firstAttachment || !firstAttachment.path) {
      throw new Error(
        `showLightboxForViewOnceMedia: Message ${message.idForLogging()} had no first attachment with path`
      );
    }

    const { copyIntoTempDirectory, getAbsoluteAttachmentPath } =
      window.Signal.Migrations;

    const absolutePath = getAbsoluteAttachmentPath(firstAttachment.path);
    const { path: tempPath } = await copyIntoTempDirectory(absolutePath);
    const tempAttachment = {
      ...firstAttachment,
      path: tempPath,
    };

    await message.markViewOnceMessageViewed();

    const { contentType } = tempAttachment;

    const media = [
      {
        attachment: tempAttachment,
        objectURL: getLocalAttachmentUrl(tempAttachment, {
          disposition: AttachmentDisposition.Temporary,
        }),
        contentType,
        index: 0,
        message: {
          attachments: message.get('attachments') || [],
          id: message.get('id'),
          conversationId: message.get('conversationId'),
          received_at: message.get('received_at'),
          received_at_ms: Number(message.get('received_at_ms')),
          sent_at: message.get('sent_at'),
        },
      },
    ];

    dispatch({
      type: SHOW_LIGHTBOX,
      payload: {
        isViewOnce: true,
        media,
        selectedIndex: undefined,
        hasPrevMessage: false,
        hasNextMessage: false,
      },
    });
  };
}

function filterValidAttachments(
  attributes: ReadonlyMessageAttributesType
): Array<AttachmentType> {
  return (attributes.attachments ?? []).filter(
    item => item.thumbnail && !item.pending && !item.error
  );
}

function showLightbox(opts: {
  attachment: AttachmentType;
  messageId: string;
}): ThunkAction<
  void,
  RootStateType,
  unknown,
  | ShowLightboxActionType
  | ShowStickerPackPreviewActionType
  | ShowToastActionType
> {
  return async (dispatch, getState) => {
    const { attachment, messageId } = opts;

    const message = await __DEPRECATED$getMessageById(messageId);
    if (!message) {
      throw new Error(`showLightbox: Message ${messageId} missing!`);
    }
    const sticker = message.get('sticker');
    if (sticker) {
      const { packId, packKey } = sticker;
      dispatch(showStickerPackPreview(packId, packKey));
      return;
    }

    const { contentType } = attachment;

    if (
      !isImageTypeSupported(contentType) &&
      !isVideoTypeSupported(contentType)
    ) {
      saveAttachmentFromMessage(messageId, attachment)(
        dispatch,
        getState,
        null
      );
      return;
    }

    const attachments = filterValidAttachments(message.attributes);
    const loop = isGIF(attachments);

    const authorId =
      window.ConversationController.lookupOrCreate({
        serviceId: message.get('sourceServiceId'),
        e164: message.get('source'),
        reason: 'conversation_view.showLightBox',
      })?.id || message.get('conversationId');
    const receivedAt = message.get('received_at');
    const sentAt = message.get('sent_at');

<<<<<<< HEAD
    let media = attachments
      .filter(item => item.thumbnail && !item.pending && !item.error)
      .map((item, index) => ({
        objectURL: getAbsoluteAttachmentPath(item.path ?? ''),
        path: item.path,
        contentType: item.contentType,
        loop,
        index,
        message: {
          attachments: message.get('attachments') || [],
          id: messageId,
          conversationId: authorId,
          received_at: receivedAt,
          received_at_ms: Number(message.get('received_at_ms')),
          sent_at: sentAt,
        },
        attachment: item,
        thumbnailObjectUrl:
          item.thumbnail?.objectUrl ||
          getAbsoluteAttachmentPath(item.thumbnail?.path ?? ''),
      }));

    if (!media.length && attachment.path) {
      media = [
        {
          objectURL: getAbsoluteAttachmentPath(attachment.path),
          path: attachment.path,
          contentType: attachment.contentType,
          loop,
          index: 0,
          message: {
            attachments: message.get('attachments') || [],
            id: message.get('id'),
            conversationId:
              window.ConversationController.lookupOrCreate({
                serviceId: message.get('sourceServiceId'),
                e164: message.get('source'),
                reason: 'conversation_view.showLightBox',
              })?.id || message.get('conversationId'),
            received_at: message.get('received_at'),
            received_at_ms: Number(message.get('received_at_ms')),
            sent_at: message.get('sent_at'),
          },
          attachment,
          thumbnailObjectUrl:
            attachment.thumbnail?.objectUrl ||
            getAbsoluteAttachmentPath(
              attachment.thumbnail?.path ?? attachment.path
            ),
        },
      ];
    }
=======
    const media = attachments.map((item, index) => ({
      objectURL: getLocalAttachmentUrl(item),
      path: item.path,
      contentType: item.contentType,
      loop,
      index,
      message: {
        attachments: message.get('attachments') || [],
        id: messageId,
        conversationId: authorId,
        received_at: receivedAt,
        received_at_ms: Number(message.get('received_at_ms')),
        sent_at: sentAt,
      },
      attachment: item,
      thumbnailObjectUrl:
        item.thumbnail?.objectUrl || item.thumbnail
          ? getLocalAttachmentUrl(item.thumbnail)
          : undefined,
    }));
>>>>>>> faea93e5

    if (!media.length) {
      log.error(
        'showLightbox: unable to load attachment',
        sentAt,
        message.get('attachments')?.map(x => ({
          thumbnail: !!x.thumbnail,
          contentType: x.contentType,
          pending: x.pending,
          error: x.error,
          flags: x.flags,
          path: x.path,
          size: x.size,
        }))
      );

      dispatch({
        type: SHOW_TOAST,
        payload: {
          toastType: ToastType.UnableToLoadAttachment,
        },
      });
      return;
    }

    const { older, newer } =
      await DataReader.getConversationRangeCenteredOnMessage({
        conversationId: message.get('conversationId'),
        messageId,
        receivedAt,
        sentAt,
        limit: 1,
        storyId: undefined,
        includeStoryReplies: false,

        // This is the critical option since we only want messages with visual
        // attachments.
        requireVisualMediaAttachments: true,
      });

    dispatch({
      type: SHOW_LIGHTBOX,
      payload: {
        isViewOnce: false,
        media,
        selectedIndex: media.findIndex(({ path }) => path === attachment.path),
        hasPrevMessage:
          older.length > 0 && filterValidAttachments(older[0]).length > 0,
        hasNextMessage:
          newer.length > 0 && filterValidAttachments(newer[0]).length > 0,
        playbackDisabled: false,
      },
    });
  };
}

enum AdjacentMessageDirection {
  Previous = 'Previous',
  Next = 'Next',
}

function showLightboxForAdjacentMessage(
  direction: AdjacentMessageDirection
): ThunkAction<
  void,
  RootStateType,
  unknown,
  ShowLightboxActionType | ShowToastActionType
> {
  return async (dispatch, getState) => {
    const { lightbox } = getState();

    if (!lightbox.isShowingLightbox || lightbox.media.length === 0) {
      log.warn('showLightboxForAdjacentMessage: empty lightbox');
      return;
    }

    const [media] = lightbox.media;
    const {
      id: messageId,
      received_at: receivedAt,
      sent_at: sentAt,
    } = media.message;

    const message = await __DEPRECATED$getMessageById(messageId);
    if (!message) {
      log.warn('showLightboxForAdjacentMessage: original message is gone');
      dispatch({
        type: SHOW_TOAST,
        payload: {
          toastType: ToastType.UnableToLoadAttachment,
        },
      });
      return;
    }
    const conversationId = message.get('conversationId');

    const options = {
      conversationId,
      messageId,
      receivedAt,
      sentAt,
      limit: 1,
      storyId: undefined,
      includeStoryReplies: false,

      // This is the critical option since we only want messages with visual
      // attachments.
      requireVisualMediaAttachments: true,
    };

    const [adjacent] =
      direction === AdjacentMessageDirection.Previous
        ? await DataReader.getOlderMessagesByConversation(options)
        : await DataReader.getNewerMessagesByConversation(options);

    if (!adjacent) {
      log.warn(
        `showLightboxForAdjacentMessage(${direction}, ${messageId}, ` +
          `${sentAt}): no ${direction} message found`
      );
      dispatch({
        type: SHOW_TOAST,
        payload: {
          toastType: ToastType.UnableToLoadAttachment,
        },
      });
      return;
    }

    const attachments = filterValidAttachments(adjacent);
    if (!attachments.length) {
      log.warn(
        `showLightboxForAdjacentMessage(${direction}, ${messageId}, ` +
          `${sentAt}): no valid attachments found`
      );
      dispatch({
        type: SHOW_TOAST,
        payload: {
          toastType: ToastType.UnableToLoadAttachment,
        },
      });
      return;
    }

    dispatch(
      showLightbox({
        attachment:
          direction === AdjacentMessageDirection.Previous
            ? attachments[attachments.length - 1]
            : attachments[0],
        messageId: adjacent.id,
      })
    );
  };
}

function showLightboxForNextMessage(): ThunkAction<
  void,
  RootStateType,
  unknown,
  ShowLightboxActionType
> {
  return showLightboxForAdjacentMessage(AdjacentMessageDirection.Next);
}

function showLightboxForPrevMessage(): ThunkAction<
  void,
  RootStateType,
  unknown,
  ShowLightboxActionType
> {
  return showLightboxForAdjacentMessage(AdjacentMessageDirection.Previous);
}

function setSelectedLightboxIndex(
  index: number
): SetSelectedLightboxIndexActionType {
  return {
    type: SET_SELECTED_LIGHTBOX_INDEX,
    payload: index,
  };
}

export const actions = {
  closeLightbox,
  showLightbox,
  showLightboxForViewOnceMedia,
  showLightboxWithMedia,
  showLightboxForPrevMessage,
  showLightboxForNextMessage,
  setSelectedLightboxIndex,
  setPlaybackDisabled,
};

export const useLightboxActions = (): BoundActionCreatorsMapObject<
  typeof actions
> => useBoundActions(actions);

export function getEmptyState(): LightboxStateType {
  return {
    isShowingLightbox: false,
  };
}

export function reducer(
  state: Readonly<LightboxStateType> = getEmptyState(),
  action: Readonly<LightboxActionType>
): LightboxStateType {
  if (action.type === CLOSE_LIGHTBOX) {
    return getEmptyState();
  }

  if (action.type === SHOW_LIGHTBOX) {
    return {
      ...action.payload,
      isShowingLightbox: true,
      playbackDisabled: false,
    };
  }

  if (action.type === SET_SELECTED_LIGHTBOX_INDEX) {
    if (!state.isShowingLightbox) {
      return state;
    }

    return {
      ...state,
      selectedIndex: Math.max(
        0,
        Math.min(state.media.length - 1, action.payload)
      ),
    };
  }

  if (action.type === SET_LIGHTBOX_PLAYBACK_DISABLED) {
    if (!state.isShowingLightbox) {
      return state;
    }

    return {
      ...state,
      playbackDisabled: action.payload,
    };
  }

  if (
    action.type === MESSAGE_CHANGED ||
    action.type === MESSAGE_DELETED ||
    action.type === MESSAGE_EXPIRED
  ) {
    if (!state.isShowingLightbox) {
      return state;
    }

    if (action.type === MESSAGE_EXPIRED && !state.isViewOnce) {
      return state;
    }

    if (
      action.type === MESSAGE_CHANGED &&
      !action.payload.data.deletedForEveryone
    ) {
      return state;
    }

    const nextMedia = state.media.filter(
      item => item.message.id !== action.payload.id
    );

    if (nextMedia.length === state.media.length) {
      return state;
    }

    if (!nextMedia.length) {
      return getEmptyState();
    }

    return {
      ...state,
      media: nextMedia,
    };
  }

  return state;
}<|MERGE_RESOLUTION|>--- conflicted
+++ resolved
@@ -303,61 +303,7 @@
     const receivedAt = message.get('received_at');
     const sentAt = message.get('sent_at');
 
-<<<<<<< HEAD
-    let media = attachments
-      .filter(item => item.thumbnail && !item.pending && !item.error)
-      .map((item, index) => ({
-        objectURL: getAbsoluteAttachmentPath(item.path ?? ''),
-        path: item.path,
-        contentType: item.contentType,
-        loop,
-        index,
-        message: {
-          attachments: message.get('attachments') || [],
-          id: messageId,
-          conversationId: authorId,
-          received_at: receivedAt,
-          received_at_ms: Number(message.get('received_at_ms')),
-          sent_at: sentAt,
-        },
-        attachment: item,
-        thumbnailObjectUrl:
-          item.thumbnail?.objectUrl ||
-          getAbsoluteAttachmentPath(item.thumbnail?.path ?? ''),
-      }));
-
-    if (!media.length && attachment.path) {
-      media = [
-        {
-          objectURL: getAbsoluteAttachmentPath(attachment.path),
-          path: attachment.path,
-          contentType: attachment.contentType,
-          loop,
-          index: 0,
-          message: {
-            attachments: message.get('attachments') || [],
-            id: message.get('id'),
-            conversationId:
-              window.ConversationController.lookupOrCreate({
-                serviceId: message.get('sourceServiceId'),
-                e164: message.get('source'),
-                reason: 'conversation_view.showLightBox',
-              })?.id || message.get('conversationId'),
-            received_at: message.get('received_at'),
-            received_at_ms: Number(message.get('received_at_ms')),
-            sent_at: message.get('sent_at'),
-          },
-          attachment,
-          thumbnailObjectUrl:
-            attachment.thumbnail?.objectUrl ||
-            getAbsoluteAttachmentPath(
-              attachment.thumbnail?.path ?? attachment.path
-            ),
-        },
-      ];
-    }
-=======
-    const media = attachments.map((item, index) => ({
+    let media = attachments.map((item, index) => ({
       objectURL: getLocalAttachmentUrl(item),
       path: item.path,
       contentType: item.contentType,
@@ -377,7 +323,31 @@
           ? getLocalAttachmentUrl(item.thumbnail)
           : undefined,
     }));
->>>>>>> faea93e5
+
+    if (!media.length && attachment.path) {
+      media = [
+        {
+          objectURL: getLocalAttachmentUrl(attachment),
+          path: attachment.path,
+          contentType: attachment.contentType,
+          loop,
+          index: 0,
+          message: {
+            attachments: message.get('attachments') || [],
+            id: messageId,
+            conversationId: authorId,
+            received_at: receivedAt,
+            received_at_ms: Number(message.get('received_at_ms')),
+            sent_at: sentAt,
+          },
+          attachment,
+          thumbnailObjectUrl:
+            attachment.thumbnail?.objectUrl || attachment.thumbnail
+              ? getLocalAttachmentUrl(attachment)
+              : undefined,
+        },
+      ];
+    }
 
     if (!media.length) {
       log.error(
