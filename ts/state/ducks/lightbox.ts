--- conflicted
+++ resolved
@@ -262,7 +262,15 @@
 
     const { getAbsoluteAttachmentPath } = window.Signal.Migrations;
 
-<<<<<<< HEAD
+    const authorId =
+      window.ConversationController.lookupOrCreate({
+        uuid: message.get('sourceUuid'),
+        e164: message.get('source'),
+        reason: 'conversation_view.showLightBox',
+      })?.id || message.get('conversationId');
+    const receivedAt = message.get('received_at');
+    const sentAt = message.get('sent_at');
+
     let media = attachments
       .filter(item => item.thumbnail && !item.pending && !item.error)
       .map((item, index) => ({
@@ -273,52 +281,17 @@
         index,
         message: {
           attachments: message.get('attachments') || [],
-          id: message.get('id'),
-          conversationId:
-            window.ConversationController.lookupOrCreate({
-              uuid: message.get('sourceUuid'),
-              e164: message.get('source'),
-              reason: 'conversation_view.showLightBox',
-            })?.id || message.get('conversationId'),
-          received_at: message.get('received_at'),
+          id: messageId,
+          conversationId: authorId,
+          received_at: receivedAt,
           received_at_ms: Number(message.get('received_at_ms')),
-          sent_at: message.get('sent_at'),
+          sent_at: sentAt,
         },
         attachment: item,
         thumbnailObjectUrl:
           item.thumbnail?.objectUrl ||
           getAbsoluteAttachmentPath(item.thumbnail?.path ?? ''),
       }));
-=======
-    const authorId =
-      window.ConversationController.lookupOrCreate({
-        uuid: message.get('sourceUuid'),
-        e164: message.get('source'),
-        reason: 'conversation_view.showLightBox',
-      })?.id || message.get('conversationId');
-    const receivedAt = message.get('received_at');
-    const sentAt = message.get('sent_at');
-
-    const media = attachments.map((item, index) => ({
-      objectURL: getAbsoluteAttachmentPath(item.path ?? ''),
-      path: item.path,
-      contentType: item.contentType,
-      loop,
-      index,
-      message: {
-        attachments: message.get('attachments') || [],
-        id: messageId,
-        conversationId: authorId,
-        received_at: receivedAt,
-        received_at_ms: Number(message.get('received_at_ms')),
-        sent_at: sentAt,
-      },
-      attachment: item,
-      thumbnailObjectUrl:
-        item.thumbnail?.objectUrl ||
-        getAbsoluteAttachmentPath(item.thumbnail?.path ?? ''),
-    }));
->>>>>>> 78f0626e
 
     if (!media.length && attachment.path) {
       media = [
