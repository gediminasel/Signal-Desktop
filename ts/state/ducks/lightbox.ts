// Copyright 2022 Signal Messenger, LLC
// SPDX-License-Identifier: AGPL-3.0-only

import type { ThunkAction } from 'redux-thunk';

import type { ReadonlyDeep } from 'type-fest';
import type { AttachmentType } from '../../types/Attachment';
import type { BoundActionCreatorsMapObject } from '../../hooks/useBoundActions';
import type { MediaItemType } from '../../types/MediaItem';
import type {
  MessageChangedActionType,
  MessageDeletedActionType,
  MessageExpiredActionType,
} from './conversations';
import type { ShowStickerPackPreviewActionType } from './globalModals';
import type { ShowToastActionType } from './toast';
import type { StateType as RootStateType } from '../reducer';

import * as log from '../../logging/log';
import { getMessageById } from '../../messages/getMessageById';
import type { ReadonlyMessageAttributesType } from '../../model-types.d';
import { isGIF, isIncremental } from '../../types/Attachment';
import {
  isImageTypeSupported,
  isVideoTypeSupported,
} from '../../util/GoogleChrome';
import {
  getLocalAttachmentUrl,
  AttachmentDisposition,
} from '../../util/getLocalAttachmentUrl';
import { isTapToView } from '../selectors/message';
import { SHOW_TOAST } from './toast';
import { ToastType } from '../../types/Toast';
import {
  MESSAGE_CHANGED,
  MESSAGE_DELETED,
  MESSAGE_EXPIRED,
  saveAttachmentFromMessage,
} from './conversations';
import { showStickerPackPreview } from './globalModals';
import { useBoundActions } from '../../hooks/useBoundActions';
import { DataReader } from '../../sql/Client';
import { deleteDownloadsJobQueue } from '../../jobs/deleteDownloadsJobQueue';
import { AttachmentDownloadUrgency } from '../../jobs/AttachmentDownloadManager';
import { queueAttachmentDownloads } from '../../util/queueAttachmentDownloads';
import { getMessageIdForLogging } from '../../util/idForLogging';
import { markViewOnceMessageViewed } from '../../services/MessageUpdater';

// eslint-disable-next-line local-rules/type-alias-readonlydeep
export type LightboxStateType =
  | {
      isShowingLightbox: false;
    }
  | {
      isShowingLightbox: true;
      isViewOnce: boolean;
      media: ReadonlyArray<ReadonlyDeep<MediaItemType>>;
      hasPrevMessage: boolean;
      hasNextMessage: boolean;
      selectedIndex: number | undefined;
      playbackDisabled: boolean;
    };

const CLOSE_LIGHTBOX = 'lightbox/CLOSE';
const SHOW_LIGHTBOX = 'lightbox/SHOW';
const SET_SELECTED_LIGHTBOX_INDEX = 'lightbox/SET_SELECTED_LIGHTBOX_INDEX';
const SET_LIGHTBOX_PLAYBACK_DISABLED =
  'lightbox/SET_LIGHTBOX_PLAYBACK_DISABLED';

type CloseLightboxActionType = ReadonlyDeep<{
  type: typeof CLOSE_LIGHTBOX;
}>;

// eslint-disable-next-line local-rules/type-alias-readonlydeep
type ShowLightboxActionType = {
  type: typeof SHOW_LIGHTBOX;
  payload: {
    isViewOnce: boolean;
    media: ReadonlyArray<ReadonlyDeep<MediaItemType>>;
    hasPrevMessage: boolean;
    hasNextMessage: boolean;
    selectedIndex: number | undefined;
  };
};

type SetLightboxPlaybackDisabledActionType = ReadonlyDeep<{
  type: typeof SET_LIGHTBOX_PLAYBACK_DISABLED;
  payload: boolean;
}>;

type SetSelectedLightboxIndexActionType = ReadonlyDeep<{
  type: typeof SET_SELECTED_LIGHTBOX_INDEX;
  payload: number;
}>;

// eslint-disable-next-line local-rules/type-alias-readonlydeep
type LightboxActionType =
  | CloseLightboxActionType
  | MessageChangedActionType
  | MessageDeletedActionType
  | MessageExpiredActionType
  | ShowLightboxActionType
  | SetSelectedLightboxIndexActionType
  | SetLightboxPlaybackDisabledActionType;

function closeLightbox(): ThunkAction<
  void,
  RootStateType,
  unknown,
  CloseLightboxActionType
> {
  return (dispatch, getState) => {
    const { lightbox } = getState();

    if (!lightbox.isShowingLightbox) {
      return;
    }

    deleteDownloadsJobQueue.resume();

    const { isViewOnce, media } = lightbox;

    if (isViewOnce) {
      media.forEach(item => {
        if (!item.attachment.path) {
          return;
        }
        void window.Signal.Migrations.deleteTempFile(item.attachment.path);
      });
    }

    dispatch({
      type: CLOSE_LIGHTBOX,
    });
  };
}

function setPlaybackDisabled(
  playbackDisabled: boolean
): ThunkAction<
  void,
  RootStateType,
  unknown,
  SetLightboxPlaybackDisabledActionType
> {
  return (dispatch, getState) => {
    const { lightbox } = getState();

    if (!lightbox.isShowingLightbox) {
      return;
    }

    dispatch({
      type: SET_LIGHTBOX_PLAYBACK_DISABLED,
      payload: playbackDisabled,
    });
  };
}

function showLightboxForViewOnceMedia(
  messageId: string
): ThunkAction<void, RootStateType, unknown, ShowLightboxActionType> {
  return async dispatch => {
    log.info('showLightboxForViewOnceMedia: attempting to display message');

    const message = await getMessageById(messageId);
    if (!message) {
      throw new Error(
        `showLightboxForViewOnceMedia: Message ${messageId} missing!`
      );
    }

    if (!isTapToView(message.attributes)) {
      throw new Error(
        `showLightboxForViewOnceMedia: Message ${getMessageIdForLogging(message.attributes)} is not a tap to view message`
      );
    }

    if (message.get('isErased')) {
      throw new Error(
        `showLightboxForViewOnceMedia: Message ${getMessageIdForLogging(message.attributes)} is already erased`
      );
    }

    const firstAttachment = (message.get('attachments') || [])[0];
    if (!firstAttachment || !firstAttachment.path) {
      throw new Error(
        `showLightboxForViewOnceMedia: Message ${getMessageIdForLogging(message.attributes)} had no first attachment with path`
      );
    }

    const { copyIntoTempDirectory, getAbsoluteAttachmentPath } =
      window.Signal.Migrations;

    const absolutePath = getAbsoluteAttachmentPath(firstAttachment.path);
    const { path: tempPath } = await copyIntoTempDirectory(absolutePath);
    const tempAttachment = {
      ...firstAttachment,
      path: tempPath,
    };

    await markViewOnceMessageViewed(message);

    const { contentType } = tempAttachment;

    const media = [
      {
        attachment: tempAttachment,
        objectURL: getLocalAttachmentUrl(tempAttachment, {
          disposition: AttachmentDisposition.Temporary,
        }),
        contentType,
        index: 0,
        message: {
          attachments: message.get('attachments') || [],
          id: message.get('id'),
          conversationId: message.get('conversationId'),
          receivedAt: message.get('received_at'),
          receivedAtMs: Number(message.get('received_at_ms')),
          sentAt: message.get('sent_at'),
        },
      },
    ];

    dispatch({
      type: SHOW_LIGHTBOX,
      payload: {
        isViewOnce: true,
        media,
        selectedIndex: undefined,
        hasPrevMessage: false,
        hasNextMessage: false,
      },
    });
  };
}

function filterValidAttachments(
  attributes: ReadonlyMessageAttributesType
): Array<AttachmentType> {
  return (attributes.attachments ?? []).filter(
    item => (!item.pending || isIncremental(item)) && !item.error
  );
}

function showLightbox(opts: {
  attachment: AttachmentType;
  messageId: string;
}): ThunkAction<
  void,
  RootStateType,
  unknown,
  | ShowLightboxActionType
  | ShowStickerPackPreviewActionType
  | ShowToastActionType
> {
  return async (dispatch, getState) => {
    const { attachment, messageId } = opts;

    const message = await getMessageById(messageId);
    if (!message) {
      throw new Error(`showLightbox: Message ${messageId} missing!`);
    }
    const sticker = message.get('sticker');
    if (sticker) {
      const { packId, packKey } = sticker;
      dispatch(showStickerPackPreview(packId, packKey));
      return;
    }

    const { contentType } = attachment;

    if (
      !isImageTypeSupported(contentType) &&
      !isVideoTypeSupported(contentType)
    ) {
      saveAttachmentFromMessage(messageId, attachment)(
        dispatch,
        getState,
        null
      );
      return;
    }

    if (isIncremental(attachment)) {
      // Queue all attachments, but this target attachment should be IMMEDIATE
      const updatedFields = await queueAttachmentDownloads(message.attributes, {
        urgency: AttachmentDownloadUrgency.STANDARD,
        attachmentDigestForImmediate: attachment.digest,
      });
      if (updatedFields) {
        message.set(updatedFields);
        await window.MessageCache.saveMessage(message.attributes);
      }
    }

    const attachments = filterValidAttachments(message.attributes);
    const loop = isGIF(attachments);

    const authorId =
      window.ConversationController.lookupOrCreate({
        serviceId: message.get('sourceServiceId'),
        e164: message.get('source'),
        reason: 'conversation_view.showLightBox',
      })?.id || message.get('conversationId');
    const receivedAt = message.get('received_at');
    const sentAt = message.get('sent_at');

<<<<<<< HEAD
    let media = attachments.map((item, index) => ({
      objectURL: getLocalAttachmentUrl(item),
      path: item.path,
      contentType: item.contentType,
      loop,
      index,
      message: {
        attachments: message.get('attachments') || [],
        id: messageId,
        conversationId: authorId,
        receivedAt,
        receivedAtMs: Number(message.get('received_at_ms')),
        sentAt,
      },
      attachment: item,
      thumbnailObjectUrl:
        item.thumbnail?.objectUrl || item.thumbnail
          ? getLocalAttachmentUrl(item.thumbnail)
          : undefined,
    }));
=======
    const media = attachments
      .map((item, index) => ({
        objectURL: item.path ? getLocalAttachmentUrl(item) : undefined,
        incrementalObjectUrl:
          isIncremental(item) && item.downloadPath
            ? getLocalAttachmentUrl(item, {
                disposition: AttachmentDisposition.Download,
              })
            : undefined,
        path: item.path,
        contentType: item.contentType,
        loop,
        index,
        message: {
          attachments: message.get('attachments') || [],
          id: messageId,
          conversationId: authorId,
          receivedAt,
          receivedAtMs: Number(message.get('received_at_ms')),
          sentAt,
        },
        attachment: item,
        thumbnailObjectUrl:
          item.thumbnail?.objectUrl || item.thumbnail?.path
            ? getLocalAttachmentUrl(item.thumbnail)
            : undefined,
        size: item.size,
        totalDownloaded: item.totalDownloaded,
      }))
      .filter(item => item.objectURL || item.incrementalObjectUrl);
>>>>>>> ca1d1735

    if (!media.length && attachment.path) {
      media = [
        {
          objectURL: getLocalAttachmentUrl(attachment),
          path: attachment.path,
          contentType: attachment.contentType,
          loop,
          index: 0,
          message: {
            attachments: message.get('attachments') || [],
            id: messageId,
            conversationId: authorId,
            receivedAt,
            receivedAtMs: Number(message.get('received_at_ms')),
            sentAt,
          },
          attachment,
          thumbnailObjectUrl:
            attachment.thumbnail?.objectUrl || attachment.thumbnail
              ? getLocalAttachmentUrl(attachment)
              : undefined,
        },
      ];
    }

    if (!media.length) {
      log.error(
        'showLightbox: unable to load attachment',
        sentAt,
        message.get('attachments')?.map(x => ({
          contentType: x.contentType,
          downloadPath: x.downloadPath,
          error: x.error,
          flags: x.flags,
          isIncremental: isIncremental(x),
          path: x.path,
          pending: x.pending,
          size: x.size,
          thumbnail: !!x.thumbnail,
        }))
      );

      dispatch({
        type: SHOW_TOAST,
        payload: {
          toastType: ToastType.UnableToLoadAttachment,
        },
      });
      return;
    }

    const { older, newer } =
      await DataReader.getConversationRangeCenteredOnMessage({
        conversationId: message.get('conversationId'),
        messageId,
        receivedAt,
        sentAt,
        limit: 1,
        storyId: undefined,
        includeStoryReplies: false,

        // This is the critical option since we only want messages with visual
        // attachments.
        requireVisualMediaAttachments: true,
      });

    const index = media.findIndex(({ path }) => path === attachment.path);
    dispatch({
      type: SHOW_LIGHTBOX,
      payload: {
        isViewOnce: false,
        media,
        selectedIndex: index === -1 ? 0 : index,
        hasPrevMessage:
          older.length > 0 && filterValidAttachments(older[0]).length > 0,
        hasNextMessage:
          newer.length > 0 && filterValidAttachments(newer[0]).length > 0,
        playbackDisabled: false,
      },
    });
  };
}

enum AdjacentMessageDirection {
  Previous = 'Previous',
  Next = 'Next',
}

function showLightboxForAdjacentMessage(
  direction: AdjacentMessageDirection
): ThunkAction<
  void,
  RootStateType,
  unknown,
  ShowLightboxActionType | ShowToastActionType
> {
  return async (dispatch, getState) => {
    const { lightbox } = getState();

    if (!lightbox.isShowingLightbox || lightbox.media.length === 0) {
      log.warn('showLightboxForAdjacentMessage: empty lightbox');
      return;
    }

    const [media] = lightbox.media;
    const { id: messageId, receivedAt, sentAt } = media.message;

    const message = await getMessageById(messageId);
    if (!message) {
      log.warn('showLightboxForAdjacentMessage: original message is gone');
      dispatch({
        type: SHOW_TOAST,
        payload: {
          toastType: ToastType.UnableToLoadAttachment,
        },
      });
      return;
    }
    const conversationId = message.get('conversationId');

    const options = {
      conversationId,
      messageId,
      receivedAt,
      sentAt,
      limit: 1,
      storyId: undefined,
      includeStoryReplies: false,

      // This is the critical option since we only want messages with visual
      // attachments.
      requireVisualMediaAttachments: true,
    };

    const [adjacent] =
      direction === AdjacentMessageDirection.Previous
        ? await DataReader.getOlderMessagesByConversation(options)
        : await DataReader.getNewerMessagesByConversation(options);

    if (!adjacent) {
      log.warn(
        `showLightboxForAdjacentMessage(${direction}, ${messageId}, ` +
          `${sentAt}): no ${direction} message found`
      );
      dispatch({
        type: SHOW_TOAST,
        payload: {
          toastType: ToastType.UnableToLoadAttachment,
        },
      });
      return;
    }

    const attachments = filterValidAttachments(adjacent);
    if (!attachments.length) {
      log.warn(
        `showLightboxForAdjacentMessage(${direction}, ${messageId}, ` +
          `${sentAt}): no valid attachments found`
      );
      dispatch({
        type: SHOW_TOAST,
        payload: {
          toastType: ToastType.UnableToLoadAttachment,
        },
      });
      return;
    }

    dispatch(
      showLightbox({
        attachment:
          direction === AdjacentMessageDirection.Previous
            ? attachments[attachments.length - 1]
            : attachments[0],
        messageId: adjacent.id,
      })
    );
  };
}

function showLightboxForNextMessage(): ThunkAction<
  void,
  RootStateType,
  unknown,
  ShowLightboxActionType
> {
  return showLightboxForAdjacentMessage(AdjacentMessageDirection.Next);
}

function showLightboxForPrevMessage(): ThunkAction<
  void,
  RootStateType,
  unknown,
  ShowLightboxActionType
> {
  return showLightboxForAdjacentMessage(AdjacentMessageDirection.Previous);
}

function setSelectedLightboxIndex(
  index: number
): SetSelectedLightboxIndexActionType {
  return {
    type: SET_SELECTED_LIGHTBOX_INDEX,
    payload: index,
  };
}

export const actions = {
  closeLightbox,
  showLightbox,
  showLightboxForViewOnceMedia,
  showLightboxForPrevMessage,
  showLightboxForNextMessage,
  setSelectedLightboxIndex,
  setPlaybackDisabled,
};

export const useLightboxActions = (): BoundActionCreatorsMapObject<
  typeof actions
> => useBoundActions(actions);

export function getEmptyState(): LightboxStateType {
  return {
    isShowingLightbox: false,
  };
}

export function reducer(
  state: Readonly<LightboxStateType> = getEmptyState(),
  action: Readonly<LightboxActionType>
): LightboxStateType {
  if (action.type === CLOSE_LIGHTBOX) {
    return getEmptyState();
  }

  if (action.type === SHOW_LIGHTBOX) {
    return {
      ...action.payload,
      isShowingLightbox: true,
      playbackDisabled: false,
    };
  }

  if (action.type === SET_SELECTED_LIGHTBOX_INDEX) {
    if (!state.isShowingLightbox) {
      return state;
    }

    return {
      ...state,
      selectedIndex: Math.max(
        0,
        Math.min(state.media.length - 1, action.payload)
      ),
    };
  }

  if (action.type === SET_LIGHTBOX_PLAYBACK_DISABLED) {
    if (!state.isShowingLightbox) {
      return state;
    }

    return {
      ...state,
      playbackDisabled: action.payload,
    };
  }

  if (
    action.type === MESSAGE_CHANGED ||
    action.type === MESSAGE_DELETED ||
    action.type === MESSAGE_EXPIRED
  ) {
    if (!state.isShowingLightbox) {
      return state;
    }

    if (action.type === MESSAGE_EXPIRED && !state.isViewOnce) {
      return state;
    }

    if (
      action.type === MESSAGE_CHANGED &&
      !action.payload.data.deletedForEveryone
    ) {
      const message = action.payload.data;
      const attachmentsByDigest = new Map<string, AttachmentType>();
      if (!message.attachments || !message.attachments.length) {
        return state;
      }

      message.attachments.forEach(attachment => {
        const { digest } = attachment;
        if (!digest) {
          return;
        }

        attachmentsByDigest.set(digest, attachment);
      });

      let changed = false;
      const media = state.media.map(item => {
        if (item.message.id !== message.id) {
          return item;
        }

        const { digest } = item.attachment;
        if (!digest) {
          return item;
        }

        const attachment = attachmentsByDigest.get(digest);
        if (
          !attachment ||
          !isIncremental(attachment) ||
          (!item.attachment.pending && !attachment.pending)
        ) {
          return item;
        }

        const { totalDownloaded, pending } = attachment;
        if (totalDownloaded !== item.attachment.totalDownloaded) {
          changed = true;
          return {
            ...item,
            attachment: {
              ...item.attachment,
              totalDownloaded,
              pending,
            },
          };
        }

        return item;
      });

      if (changed) {
        return {
          ...state,
          media,
        };
      }

      return state;
    }

    const nextMedia = state.media.filter(
      item => item.message.id !== action.payload.id
    );

    if (nextMedia.length === state.media.length) {
      return state;
    }

    if (!nextMedia.length) {
      return getEmptyState();
    }

    return {
      ...state,
      media: nextMedia,
    };
  }

  return state;
}<|MERGE_RESOLUTION|>--- conflicted
+++ resolved
@@ -306,29 +306,7 @@
     const receivedAt = message.get('received_at');
     const sentAt = message.get('sent_at');
 
-<<<<<<< HEAD
-    let media = attachments.map((item, index) => ({
-      objectURL: getLocalAttachmentUrl(item),
-      path: item.path,
-      contentType: item.contentType,
-      loop,
-      index,
-      message: {
-        attachments: message.get('attachments') || [],
-        id: messageId,
-        conversationId: authorId,
-        receivedAt,
-        receivedAtMs: Number(message.get('received_at_ms')),
-        sentAt,
-      },
-      attachment: item,
-      thumbnailObjectUrl:
-        item.thumbnail?.objectUrl || item.thumbnail
-          ? getLocalAttachmentUrl(item.thumbnail)
-          : undefined,
-    }));
-=======
-    const media = attachments
+    let media = attachments
       .map((item, index) => ({
         objectURL: item.path ? getLocalAttachmentUrl(item) : undefined,
         incrementalObjectUrl:
@@ -358,12 +336,13 @@
         totalDownloaded: item.totalDownloaded,
       }))
       .filter(item => item.objectURL || item.incrementalObjectUrl);
->>>>>>> ca1d1735
-
+
+    // Handle screenshot
     if (!media.length && attachment.path) {
       media = [
         {
           objectURL: getLocalAttachmentUrl(attachment),
+          incrementalObjectUrl: undefined,
           path: attachment.path,
           contentType: attachment.contentType,
           loop,
@@ -381,6 +360,8 @@
             attachment.thumbnail?.objectUrl || attachment.thumbnail
               ? getLocalAttachmentUrl(attachment)
               : undefined,
+          size: attachment.size,
+          totalDownloaded: attachment.totalDownloaded,
         },
       ];
     }
