// Copyright 2019 Signal Messenger, LLC
// SPDX-License-Identifier: AGPL-3.0-only

import type { ThunkAction } from 'redux-thunk';
import {
  chunk,
  difference,
  fromPairs,
  isEqual,
  omit,
  orderBy,
  pick,
  values,
  without,
} from 'lodash';
import type { PhoneNumber } from 'google-libphonenumber';

import { clipboard, ipcRenderer } from 'electron';
import type { ReadonlyDeep } from 'type-fest';
import { DataReader, DataWriter } from '../../sql/Client';
import type { AttachmentType } from '../../types/Attachment';
import type { StateType as RootStateType } from '../reducer';
import * as groups from '../../groups';
import * as log from '../../logging/log';
import { calling } from '../../services/calling';
import { getOwn } from '../../util/getOwn';
import { assertDev, strictAssert } from '../../util/assert';
import { drop } from '../../util/drop';
import type { DurationInSeconds } from '../../util/durations';
import * as universalExpireTimer from '../../util/universalExpireTimer';
import * as Attachment from '../../types/Attachment';
import { AttachmentDownloadUrgency } from '../../types/AttachmentDownload';
import { isFileDangerous } from '../../util/isFileDangerous';
import { getLocalAttachmentUrl } from '../../util/getLocalAttachmentUrl';
import { instance as libphonenumberInstance } from '../../util/libphonenumberInstance';
import type {
  ShowSendAnywayDialogActionType,
  ShowErrorModalActionType,
  ToggleProfileEditorErrorActionType,
} from './globalModals';
import {
  SHOW_SEND_ANYWAY_DIALOG,
  SHOW_ERROR_MODAL,
  TOGGLE_PROFILE_EDITOR_ERROR,
} from './globalModals';
import {
  MODIFY_LIST,
  DELETE_LIST,
  HIDE_MY_STORIES_FROM,
  VIEWERS_CHANGED,
} from './storyDistributionLists';
import type { StoryDistributionListsActionType } from './storyDistributionLists';
import type {
  UUIDFetchStateKeyType,
  UUIDFetchStateType,
} from '../../util/uuidFetchState';

import type {
  AvatarColorType,
  ConversationColorType,
  CustomColorType,
} from '../../types/Colors';
import type {
  ConversationAttributesType,
  DraftEditMessageType,
  LastMessageStatus,
  MessageAttributesType,
  ReadonlyMessageAttributesType,
} from '../../model-types.d';
import type {
  DraftBodyRanges,
  HydratedBodyRangesType,
} from '../../types/BodyRange';
import { CallMode } from '../../types/CallDisposition';
import type { MediaItemType } from '../../types/MediaItem';
import type { StoryDistributionIdString } from '../../types/StoryDistributionId';
import { normalizeStoryDistributionId } from '../../types/StoryDistributionId';
import type {
  ServiceIdString,
  AciString,
  PniString,
} from '../../types/ServiceId';
import { isAciString } from '../../util/isAciString';
import { MY_STORY_ID, StorySendMode } from '../../types/Stories';
import * as Errors from '../../types/errors';
import {
  getGroupSizeRecommendedLimit,
  getGroupSizeHardLimit,
} from '../../groups/limits';
import { isMessageUnread } from '../../util/isMessageUnread';
import { toggleSelectedContactForGroupAddition } from '../../groups/toggleSelectedContactForGroupAddition';
import type { GroupNameCollisionsWithIdsByTitle } from '../../util/groupMemberNameCollisions';
import { writeProfile } from '../../services/writeProfile';
import {
  getConversationServiceIdsStoppingSend,
  getConversationIdsStoppedForVerification,
  getConversationSelector,
  getMe,
  getMessagesByConversation,
  getPendingAvatarDownloadSelector,
} from '../selectors/conversations';
import { getIntl } from '../selectors/user';
import type {
  AvatarDataType,
  AvatarUpdateOptionsType,
} from '../../types/Avatar';
import { getDefaultAvatars } from '../../types/Avatar';
import { getAvatarData } from '../../util/getAvatarData';
import { isSameAvatarData } from '../../util/isSameAvatarData';
import { longRunningTaskWrapper } from '../../util/longRunningTaskWrapper';
import {
  ComposerStep,
  ConversationVerificationState,
  OneTimeModalState,
  TargetedMessageSource,
} from './conversationsEnums';
import { markViewed as messageUpdaterMarkViewed } from '../../services/MessageUpdater';
import type { BoundActionCreatorsMapObject } from '../../hooks/useBoundActions';
import { useBoundActions } from '../../hooks/useBoundActions';

import type { NoopActionType } from './noop';
import {
  conversationJobQueue,
  conversationQueueJobEnum,
} from '../../jobs/conversationJobQueue';
import type { TimelineMessageLoadingState } from '../../util/timelineUtil';
import {
  isDirectConversation,
  isGroup,
  isGroupV2,
  isMe,
} from '../../util/whatTypeOfConversation';
import { missingCaseError } from '../../util/missingCaseError';
import { viewSyncJobQueue } from '../../jobs/viewSyncJobQueue';
import { ReadStatus } from '../../messages/MessageReadStatus';
import { isIncoming, isStory, processBodyRanges } from '../selectors/message';
import { getActiveCall, getActiveCallState } from '../selectors/calling';
import { sendDeleteForEveryoneMessage } from '../../util/sendDeleteForEveryoneMessage';
import type { ShowToastActionType } from './toast';
import { SHOW_TOAST } from './toast';
import { ToastType } from '../../types/Toast';
import { isMemberRequestingToJoin } from '../../util/groupMembershipUtils';
import { removePendingMember } from '../../util/removePendingMember';
import { denyPendingApprovalRequest } from '../../util/denyPendingApprovalRequest';
import { SignalService as Proto } from '../../protobuf';
import { addReportSpamJob } from '../../jobs/helpers/addReportSpamJob';
import { reportSpamJobQueue } from '../../jobs/reportSpamJobQueue';
import {
  modifyGroupV2,
  buildAddMembersChange,
  buildPromotePendingAdminApprovalMemberChange,
  buildUpdateAttributesChange,
  initiateMigrationToGroupV2 as doInitiateMigrationToGroupV2,
} from '../../groups';
import { getMessageById } from '../../messages/getMessageById';
import type { PanelRenderType, PanelRequestType } from '../../types/Panels';
import type { ConversationQueueJobData } from '../../jobs/conversationJobQueue';
import { isOlderThan } from '../../util/timestamp';
import { DAY } from '../../util/durations';
import { isNotNil } from '../../util/isNotNil';
import { PanelType } from '../../types/Panels';
import { startConversation } from '../../util/startConversation';
import { getMessageSentTimestamp } from '../../util/getMessageSentTimestamp';
import { removeLinkPreview } from '../../services/LinkPreview';
import type {
  ReplaceAttachmentsActionType,
  ResetComposerActionType,
  SetFocusActionType,
  SetQuotedMessageActionType,
} from './composer';
import {
  SET_FOCUS,
  replaceAttachments,
  setComposerFocus,
  setQuoteByMessageId,
  resetComposer,
  saveDraftRecordingIfNeeded,
} from './composer';
import { ReceiptType } from '../../types/Receipt';
import { Sound, SoundType } from '../../util/Sound';
import {
  canEditMessage,
  isWithinMaxEdits,
  MESSAGE_MAX_EDIT_COUNT,
} from '../../util/canEditMessage';
import type { ChangeNavTabActionType } from './nav';
import { CHANGE_NAV_TAB, NavTab, actions as navActions } from './nav';
import { sortByMessageOrder } from '../../types/ForwardDraft';
import { getAddedByForOurPendingInvitation } from '../../util/getAddedByForOurPendingInvitation';
import {
  getConversationIdForLogging,
  getMessageIdForLogging,
} from '../../util/idForLogging';
import { singleProtoJobQueue } from '../../jobs/singleProtoJobQueue';
import MessageSender from '../../textsecure/SendMessage';
import { AttachmentDownloadManager } from '../../jobs/AttachmentDownloadManager';
import type {
  DeleteForMeSyncEventData,
  AddressableMessage,
} from '../../textsecure/messageReceiverEvents';
import {
  getConversationIdentifier,
  getAddressableMessage,
} from '../../util/syncIdentifiers';
import { MAX_MESSAGE_COUNT } from '../../util/deleteForMe.types';
import { markCallHistoryReadInConversation } from './callHistory';
import type { CapabilitiesType } from '../../textsecure/WebAPI';
import { actions as searchActions } from './search';
import type { SearchActionType } from './search';
import { getNotificationTextForMessage } from '../../util/getNotificationTextForMessage';
import { doubleCheckMissingQuoteReference as doDoubleCheckMissingQuoteReference } from '../../util/doubleCheckMissingQuoteReference';
import { queueAttachmentDownloadsForMessage } from '../../util/queueAttachmentDownloads';
import { markAttachmentAsCorrupted as doMarkAttachmentAsCorrupted } from '../../messageModifiers/AttachmentDownloads';
import {
  isSent,
  SendActionType,
  sendStateReducer,
} from '../../messages/MessageSendState';
import { markFailed } from '../../test-node/util/messageFailures';
import { cleanupMessages } from '../../util/cleanup';
import { MessageModel } from '../../models/messages';
import type { ConversationModel } from '../../models/conversations';

// State

export type DBConversationType = ReadonlyDeep<{
  id: string;
  activeAt?: number;
  lastMessage?: string | null;
  type: string;
}>;

export const InteractionModes = ['mouse', 'keyboard'] as const;
export type InteractionModeType = ReadonlyDeep<
  (typeof InteractionModes)[number]
>;

export type MessageTimestamps = ReadonlyDeep<
  Pick<ReadonlyMessageAttributesType, 'sent_at' | 'received_at'>
>;

export type MessageType = ReadonlyDeep<
  ReadonlyMessageAttributesType & {
    interactionType?: InteractionModeType;
  }
>;
export type MessageWithUIFieldsType = ReadonlyDeep<
  ReadonlyMessageAttributesType & {
    displayLimit?: number;
    isSpoilerExpanded?: Record<number, boolean>;
  }
>;

export const ConversationTypes = ['direct', 'group'] as const;
export type ConversationTypeType = ReadonlyDeep<
  (typeof ConversationTypes)[number]
>;

export type LastMessageType = ReadonlyDeep<
  | {
      deletedForEveryone: false;
      author?: string;
      bodyRanges?: HydratedBodyRangesType;
      prefix?: string;
      status?: LastMessageStatus;
      text: string;
    }
  | { deletedForEveryone: true }
>;
export type DraftPreviewType = ReadonlyDeep<{
  text: string;
  prefix?: string;
  bodyRanges?: HydratedBodyRangesType;
}>;

export type ConversationRemovalStage = ReadonlyDeep<
  'justNotification' | 'messageRequest'
>;

export type ConversationType = ReadonlyDeep<
  {
    id: string;
    serviceId?: ServiceIdString;
    pni?: PniString;
    e164?: string;
    name?: string;
    nicknameGivenName?: string;
    nicknameFamilyName?: string;
    note?: string;
    systemGivenName?: string;
    systemFamilyName?: string;
    systemNickname?: string;
    familyName?: string;
    firstName?: string;
    profileName?: string;
    profileLastUpdatedAt?: number;
    capabilities?: CapabilitiesType;
    username?: string;
    about?: string;
    aboutText?: string;
    aboutEmoji?: string;
    avatars?: ReadonlyArray<AvatarDataType>;
    avatarUrl?: string;
    rawAvatarPath?: string;
    avatarHash?: string;
    avatarPlaceholderGradient?: Readonly<[string, string]>;
    profileAvatarUrl?: string;
    hasAvatar?: boolean;
    areWeAdmin?: boolean;
    areWePending?: boolean;
    areWePendingApproval?: boolean;
    canChangeTimer?: boolean;
    canEditGroupInfo?: boolean;
    canAddNewMembers?: boolean;
    color?: AvatarColorType;
    conversationColor?: ConversationColorType;
    customColor?: CustomColorType;
    customColorId?: string;
    discoveredUnregisteredAt?: number;
    hideStory?: boolean;
    isArchived?: boolean;
    isBlocked?: boolean;
    isReported?: boolean;
    reportingToken?: string;
    removalStage?: ConversationRemovalStage;
    isGroupV1AndDisabled?: boolean;
    isPinned?: boolean;
    isUntrusted?: boolean;
    isVerified?: boolean;
    activeAt?: number;
    timestamp?: number;
    lastMessageReceivedAt?: number;
    lastMessageReceivedAtMs?: number;
    inboxPosition?: number;
    left?: boolean;
    lastMessage?: LastMessageType;
    lastSeenMessageByUser?: Record<string, { receivedAt: number; id: string }>;
    markedUnread?: boolean;
    phoneNumber?: string;
    membersCount?: number;
    hasMessages?: boolean;
    messagesDeleted?: boolean;
    accessControlAddFromInviteLink?: number;
    accessControlAttributes?: number;
    accessControlMembers?: number;
    announcementsOnly?: boolean;
    announcementsOnlyReady?: boolean;
    expireTimer?: DurationInSeconds;
    memberships?: ReadonlyArray<{
      aci: AciString;
      isAdmin: boolean;
    }>;
    pendingMemberships?: ReadonlyArray<{
      serviceId: ServiceIdString;
      addedByUserId?: AciString;
    }>;
    pendingApprovalMemberships?: ReadonlyArray<{
      aci: AciString;
    }>;
    bannedMemberships?: ReadonlyArray<ServiceIdString>;
    muteExpiresAt?: number;
    dontNotifyForMentionsIfMuted?: boolean;
    isMe: boolean;
    lastUpdated?: number;
    // This is used by the CompositionInput for @mentions
    sortedGroupMembers?: ReadonlyArray<ConversationType>;
    title: string;
    titleNoDefault?: string;
    titleNoNickname?: string;
    searchableTitle?: string;
    unreadCount?: number;
    unreadMentionsCount?: number;
    isSelected?: boolean;
    isFetchingUUID?: boolean;
    typingContactIdTimestamps?: Record<string, number>;
    recentMediaItems?: ReadonlyArray<MediaItemType>;
    profileSharing?: boolean;
    sharingPhoneNumber?: boolean;

    shouldShowDraft?: boolean;
    // Full information for re-hydrating composition area
    draftText?: string;
    draftEditMessage?: DraftEditMessageType;
    draftBodyRanges?: DraftBodyRanges;
    // Summary for the left pane
    draftPreview?: DraftPreviewType;

    sharedGroupNames: ReadonlyArray<string>;
    groupDescription?: string;
    groupVersion?: 1 | 2;
    groupId?: string;
    groupLink?: string;
    acceptedMessageRequest: boolean;
    secretParams?: string;
    publicParams?: string;
    profileKey?: string;
    voiceNotePlaybackRate?: number;

    badges: ReadonlyArray<
      | {
          id: string;
        }
      | {
          id: string;
          expiresAt: number;
          isVisible: boolean;
        }
    >;
  } & (
    | {
        type: 'direct';
        storySendMode?: undefined;
        acknowledgedGroupNameCollisions?: undefined;
      }
    | {
        type: 'group';
        storySendMode: StorySendMode;
        acknowledgedGroupNameCollisions: GroupNameCollisionsWithIdsByTitle;
      }
  )
>;
export type ProfileDataType = ReadonlyDeep<
  {
    firstName: string;
  } & Pick<ConversationType, 'aboutEmoji' | 'aboutText' | 'familyName'>
>;

export type ConversationLookupType = ReadonlyDeep<{
  [key: string]: ConversationType;
}>;
export type CustomError = ReadonlyDeep<
  Error & {
    identifier?: string;
    number?: string;
  }
>;

type MessagePointerType = ReadonlyDeep<{
  id: string;
  received_at: number;
  sent_at?: number;
}>;
type MessageMetricsType = ReadonlyDeep<{
  newest?: MessagePointerType;
  oldest?: MessagePointerType;
  oldestUnseen?: MessagePointerType;
  totalUnseen: number;
}>;

export type MessageLookupType = ReadonlyDeep<{
  [key: string]: MessageWithUIFieldsType;
}>;
export type ConversationMessageType = ReadonlyDeep<{
  isNearBottom?: boolean;
  messageChangeCounter: number;
  messageIds: ReadonlyArray<string>;
  messageLoadingState?: undefined | TimelineMessageLoadingState;
  metrics: MessageMetricsType;
  scrollToMessageId?: string;
  scrollToMessageCounter: number;
}>;
export type ConversationPreloadDataType = ReadonlyDeep<{
  conversationId: string;
  messages: ReadonlyArray<ReadonlyMessageAttributesType>;
  metrics: MessageMetricsType;
  unboundedFetch: boolean;
}>;

export type MessagesByConversationType = ReadonlyDeep<{
  [key: string]: ConversationMessageType | undefined;
}>;

export type PreJoinConversationType = ReadonlyDeep<{
  avatar?: {
    loading?: boolean;
    url?: string;
  };
  groupDescription?: string;
  memberCount: number;
  title: string;
  approvalRequired: boolean;
}>;

type ComposerGroupCreationState = ReadonlyDeep<{
  groupAvatar: undefined | Uint8Array;
  groupName: string;
  groupExpireTimer: DurationInSeconds;
  maximumGroupSizeModalState: OneTimeModalState;
  recommendedGroupSizeModalState: OneTimeModalState;
  selectedConversationIds: ReadonlyArray<string>;
  userAvatarData: ReadonlyArray<AvatarDataType>;
}>;

type DistributionVerificationData = ReadonlyDeep<{
  serviceIdsNeedingVerification: Array<ServiceIdString>;
}>;

export type ConversationVerificationData = ReadonlyDeep<
  | {
      type: ConversationVerificationState.PendingVerification;
      serviceIdsNeedingVerification: ReadonlyArray<ServiceIdString>;

      byDistributionId?: Record<
        StoryDistributionIdString,
        DistributionVerificationData
      >;
    }
  | {
      type: ConversationVerificationState.VerificationCancelled;
      canceledAt: number;
    }
>;

type VerificationDataByConversation = ReadonlyDeep<
  Record<string, ConversationVerificationData>
>;

type ComposerStateType = ReadonlyDeep<
  | {
      step: ComposerStep.StartDirectConversation | ComposerStep.FindByUsername;
      searchTerm: string;
      uuidFetchState: UUIDFetchStateType;
    }
  | {
      step: ComposerStep.FindByPhoneNumber;
      searchTerm: string;
      uuidFetchState: UUIDFetchStateType;
      selectedRegion: string;
    }
  | ({
      step: ComposerStep.ChooseGroupMembers;
      searchTerm: string;
      uuidFetchState: UUIDFetchStateType;
    } & ComposerGroupCreationState)
  | ({
      step: ComposerStep.SetGroupMetadata;
      isEditingAvatar: boolean;
    } & ComposerGroupCreationState &
      (
        | { isCreating: false; hasError: boolean }
        | { isCreating: true; hasError: false }
      ))
>;

export type ConversationsStateType = ReadonlyDeep<{
  preJoinConversation?: PreJoinConversationType;
  invitedServiceIdsForNewlyCreatedGroup?: ReadonlyArray<ServiceIdString>;
  conversationLookup: ConversationLookupType;
  conversationsByE164: ConversationLookupType;
  conversationsByServiceId: ConversationLookupType;
  conversationsByGroupId: ConversationLookupType;
  conversationsByUsername: ConversationLookupType;
  selectedConversationId?: string;
  targetedMessage: string | undefined;
  targetedMessageCounter: number;
  targetedMessageSource: TargetedMessageSource | undefined;
  targetedConversationPanels: {
    isAnimating: boolean;
    wasAnimated: boolean;
    direction: 'push' | 'pop' | undefined;
    stack: ReadonlyArray<PanelRenderType>;
    watermark: number;
  };
  targetedMessageForDetails?: ReadonlyMessageAttributesType;

  lastSelectedMessage: MessageTimestamps | undefined;
  selectedMessageIds: ReadonlyArray<string> | undefined;

  showArchived: boolean;
  composer?: ComposerStateType;
  hasContactSpoofingReview: boolean;

  /**
   * Each key is a conversation ID. Each value is a value representing the state of
   * verification: either a set of pending conversationIds to be approved, or a tombstone
   * telling jobs to cancel themselves up to that timestamp.
   */
  verificationDataByConversation: VerificationDataByConversation;

  // Note: it's very important that both of these locations are always kept up to date
  messagesLookup: MessageLookupType;
  messagesByConversation: MessagesByConversationType;

  // Map of conversation IDs to a boolean indicating whether an avatar download
  // was requested
  pendingRequestedAvatarDownload: Record<string, boolean>;

  preloadData?: ConversationPreloadDataType;
}>;

// Helpers

export const getConversationCallMode = (
  conversation: ConversationType
): CallMode | null => {
  if (
    conversation.left ||
    conversation.isBlocked ||
    conversation.isMe ||
    !conversation.acceptedMessageRequest
  ) {
    return null;
  }

  if (conversation.type === 'direct') {
    return CallMode.Direct;
  }

  if (conversation.type === 'group' && conversation.groupVersion === 2) {
    return CallMode.Group;
  }

  return null;
};

// Actions

const CANCEL_CONVERSATION_PENDING_VERIFICATION =
  'conversations/CANCEL_CONVERSATION_PENDING_VERIFICATION';
const CLEAR_CANCELLED_VERIFICATION =
  'conversations/CLEAR_CANCELLED_VERIFICATION';
const CLEAR_CONVERSATIONS_PENDING_VERIFICATION =
  'conversations/CLEAR_CONVERSATIONS_PENDING_VERIFICATION';
export const COLORS_CHANGED = 'conversations/COLORS_CHANGED';
export const COLOR_SELECTED = 'conversations/COLOR_SELECTED';
const COMPOSE_TOGGLE_EDITING_AVATAR =
  'conversations/compose/COMPOSE_TOGGLE_EDITING_AVATAR';
const COMPOSE_ADD_AVATAR = 'conversations/compose/ADD_AVATAR';
const COMPOSE_REMOVE_AVATAR = 'conversations/compose/REMOVE_AVATAR';
const COMPOSE_REPLACE_AVATAR = 'conversations/compose/REPLACE_AVATAR';
const CUSTOM_COLOR_REMOVED = 'conversations/CUSTOM_COLOR_REMOVED';
const CONVERSATION_STOPPED_BY_MISSING_VERIFICATION =
  'conversations/CONVERSATION_STOPPED_BY_MISSING_VERIFICATION';
const DISCARD_MESSAGES = 'conversations/DISCARD_MESSAGES';
const REPLACE_AVATARS = 'conversations/REPLACE_AVATARS';
export const TARGETED_CONVERSATION_CHANGED =
  'conversations/TARGETED_CONVERSATION_CHANGED';
const PUSH_PANEL = 'conversations/PUSH_PANEL';
const POP_PANEL = 'conversations/POP_PANEL';
const PANEL_ANIMATION_DONE = 'conversations/PANEL_ANIMATION_DONE';
const PANEL_ANIMATION_STARTED = 'conversations/PANEL_ANIMATION_STARTED';
export const MARK_READ = 'conversations/MARK_READ';
export const MESSAGE_CHANGED = 'MESSAGE_CHANGED';
export const MESSAGE_DELETED = 'MESSAGE_DELETED';
export const MESSAGE_EXPIRED = 'conversations/MESSAGE_EXPIRED';
export const SET_VOICE_NOTE_PLAYBACK_RATE =
  'conversations/SET_VOICE_NOTE_PLAYBACK_RATE';
export const CONVERSATION_UNLOADED = 'CONVERSATION_UNLOADED';
export const SHOW_SPOILER = 'conversations/SHOW_SPOILER';
export const SET_PENDING_REQUESTED_AVATAR_DOWNLOAD =
  'conversations/SET_PENDING_REQUESTED_AVATAR_DOWNLOAD';

export type CancelVerificationDataByConversationActionType = ReadonlyDeep<{
  type: typeof CANCEL_CONVERSATION_PENDING_VERIFICATION;
  payload: {
    canceledAt: number;
  };
}>;
type ClearGroupCreationErrorActionType = ReadonlyDeep<{
  type: 'CLEAR_GROUP_CREATION_ERROR';
}>;
type ClearInvitedServiceIdsForNewlyCreatedGroupActionType = ReadonlyDeep<{
  type: 'CLEAR_INVITED_SERVICE_IDS_FOR_NEWLY_CREATED_GROUP';
}>;
type ClearVerificationDataByConversationActionType = ReadonlyDeep<{
  type: typeof CLEAR_CONVERSATIONS_PENDING_VERIFICATION;
}>;
type ClearCancelledVerificationActionType = ReadonlyDeep<{
  type: typeof CLEAR_CANCELLED_VERIFICATION;
  payload: {
    conversationId: string;
  };
}>;
type CloseContactSpoofingReviewActionType = ReadonlyDeep<{
  type: 'CLOSE_CONTACT_SPOOFING_REVIEW';
}>;
type CloseMaximumGroupSizeModalActionType = ReadonlyDeep<{
  type: 'CLOSE_MAXIMUM_GROUP_SIZE_MODAL';
}>;
type CloseRecommendedGroupSizeModalActionType = ReadonlyDeep<{
  type: 'CLOSE_RECOMMENDED_GROUP_SIZE_MODAL';
}>;
type ColorsChangedActionType = ReadonlyDeep<{
  type: typeof COLORS_CHANGED;
  payload: {
    conversationColor?: ConversationColorType;
    customColorData?: {
      id: string;
      value: CustomColorType;
    };
  };
}>;
type ColorSelectedPayloadType = ReadonlyDeep<{
  conversationId: string;
  conversationColor?: ConversationColorType;
  customColorData?: {
    id: string;
    value: CustomColorType;
  };
}>;
export type ColorSelectedActionType = ReadonlyDeep<{
  type: typeof COLOR_SELECTED;
  payload: ColorSelectedPayloadType;
}>;
type ComposeDeleteAvatarActionType = ReadonlyDeep<{
  type: typeof COMPOSE_REMOVE_AVATAR;
  payload: AvatarDataType;
}>;
type ComposeReplaceAvatarsActionType = ReadonlyDeep<{
  type: typeof COMPOSE_REPLACE_AVATAR;
  payload: {
    curr: AvatarDataType;
    prev?: AvatarDataType;
  };
}>;
type ComposeSaveAvatarActionType = ReadonlyDeep<{
  type: typeof COMPOSE_ADD_AVATAR;
  payload: AvatarDataType;
}>;
type CustomColorRemovedActionType = ReadonlyDeep<{
  type: typeof CUSTOM_COLOR_REMOVED;
  payload: {
    colorId: string;
  };
}>;
type DiscardMessagesActionType = ReadonlyDeep<{
  type: typeof DISCARD_MESSAGES;
  payload: Readonly<
    | {
        conversationId: string;
        numberToKeepAtBottom: number;
      }
    | { conversationId: string; numberToKeepAtTop: number }
  >;
}>;
type SetPreJoinConversationActionType = ReadonlyDeep<{
  type: 'SET_PRE_JOIN_CONVERSATION';
  payload: {
    data: PreJoinConversationType | undefined;
  };
}>;

export type ConversationsUpdatedActionType = ReadonlyDeep<{
  type: 'CONVERSATIONS_UPDATED';
  payload: {
    data: Array<ConversationType>;
  };
}>;
export type ConversationRemovedActionType = ReadonlyDeep<{
  type: 'CONVERSATION_REMOVED';
  payload: {
    id: string;
  };
}>;
export type ConversationUnloadedActionType = ReadonlyDeep<{
  type: typeof CONVERSATION_UNLOADED;
  payload: {
    conversationId: string;
  };
}>;
type CreateGroupPendingActionType = ReadonlyDeep<{
  type: 'CREATE_GROUP_PENDING';
}>;
type CreateGroupFulfilledActionType = ReadonlyDeep<{
  type: 'CREATE_GROUP_FULFILLED';
  payload: {
    invitedServiceIds: ReadonlyArray<ServiceIdString>;
  };
}>;
type CreateGroupRejectedActionType = ReadonlyDeep<{
  type: 'CREATE_GROUP_REJECTED';
}>;
export type RemoveAllConversationsActionType = ReadonlyDeep<{
  type: 'CONVERSATIONS_REMOVE_ALL';
  payload: null;
}>;
export type MessageTargetedActionType = ReadonlyDeep<{
  type: 'MESSAGE_TARGETED';
  payload: {
    messageId: string;
    conversationId: string;
  };
}>;
export type ToggleSelectMessagesActionType = ReadonlyDeep<{
  type: 'TOGGLE_SELECT_MESSAGES';
  payload: {
    toggledMessageId: string;
    messageIds: Array<string>;
    selected: boolean;
  };
}>;
export type ToggleSelectModeActionType = ReadonlyDeep<{
  type: 'TOGGLE_SELECT_MODE';
  payload: {
    on: boolean;
  };
}>;
type ConversationStoppedByMissingVerificationActionType = ReadonlyDeep<{
  type: typeof CONVERSATION_STOPPED_BY_MISSING_VERIFICATION;
  payload: {
    conversationId: string;
    distributionId?: StoryDistributionIdString;
    untrustedServiceIds: ReadonlyArray<ServiceIdString>;
  };
}>;
export type MarkReadActionType = ReadonlyDeep<{
  type: typeof MARK_READ;
  payload: {
    conversationId: string;
  };
}>;
export type MessageChangedActionType = ReadonlyDeep<{
  type: typeof MESSAGE_CHANGED;
  payload: {
    id: string;
    conversationId: string;
    data: ReadonlyMessageAttributesType;
  };
}>;
export type MessageDeletedActionType = ReadonlyDeep<{
  type: typeof MESSAGE_DELETED;
  payload: {
    id: string;
    conversationId: string;
  };
}>;
export type MessageExpandedActionType = ReadonlyDeep<{
  type: 'MESSAGE_EXPANDED';
  payload: {
    id: string;
    displayLimit: number;
  };
}>;
export type ShowSpoilerActionType = ReadonlyDeep<{
  type: typeof SHOW_SPOILER;
  payload: {
    id: string;
    data: Record<number, boolean>;
  };
}>;

export type SetPendingRequestedAvatarDownloadActionType = ReadonlyDeep<{
  type: typeof SET_PENDING_REQUESTED_AVATAR_DOWNLOAD;
  payload: {
    conversationId: string;
    value: boolean;
  };
}>;

export type MessagesAddedActionType = ReadonlyDeep<{
  type: 'MESSAGES_ADDED';
  payload: {
    conversationId: string;
    isActive: boolean;
    isJustSent: boolean;
    isNewMessage: boolean;
    messages: ReadonlyArray<ReadonlyMessageAttributesType>;
  };
}>;

export type MessageExpiredActionType = ReadonlyDeep<{
  type: typeof MESSAGE_EXPIRED;
  payload: {
    id: string;
  };
}>;

export type RepairNewestMessageActionType = ReadonlyDeep<{
  type: 'REPAIR_NEWEST_MESSAGE';
  payload: {
    conversationId: string;
  };
}>;
export type RepairOldestMessageActionType = ReadonlyDeep<{
  type: 'REPAIR_OLDEST_MESSAGE';
  payload: {
    conversationId: string;
  };
}>;
export type MessagesResetActionType = ReadonlyDeep<{
  type: 'MESSAGES_RESET';
  payload: {
    conversationId: string;
    messages: ReadonlyArray<ReadonlyMessageAttributesType>;
    metrics: MessageMetricsType;
    scrollToMessageId?: string;
    // The set of provided messages should be trusted, even if it conflicts with metrics,
    //   because we weren't looking for a specific time window of messages with our query.
    unboundedFetch: boolean;
  };
}>;
export type SetMessageLoadingStateActionType = ReadonlyDeep<{
  type: 'SET_MESSAGE_LOADING_STATE';
  payload: {
    conversationId: string;
    messageLoadingState: undefined | TimelineMessageLoadingState;
  };
}>;
export type SetIsNearBottomActionType = ReadonlyDeep<{
  type: 'SET_NEAR_BOTTOM';
  payload: {
    conversationId: string;
    isNearBottom: boolean;
  };
}>;
export type ScrollToMessageActionType = ReadonlyDeep<{
  type: 'SCROLL_TO_MESSAGE';
  payload: {
    conversationId: string;
    messageId: string;
  };
}>;
export type ClearTargetedMessageActionType = ReadonlyDeep<{
  type: 'CLEAR_TARGETED_MESSAGE';
  payload: null;
}>;
export type ClearUnreadMetricsActionType = ReadonlyDeep<{
  type: 'CLEAR_UNREAD_METRICS';
  payload: {
    conversationId: string;
  };
}>;
export type TargetedConversationChangedActionType = ReadonlyDeep<{
  type: typeof TARGETED_CONVERSATION_CHANGED;
  payload: {
    conversationId?: string;
    messageId?: string;
    switchToAssociatedView?: boolean;
  };
}>;
type ReviewConversationNameCollisionActionType = ReadonlyDeep<{
  type: 'REVIEW_CONVERSATION_NAME_COLLISION';
}>;
type ShowInboxActionType = ReadonlyDeep<{
  type: 'SHOW_INBOX';
  payload: null;
}>;
export type ShowArchivedConversationsActionType = ReadonlyDeep<{
  type: 'SHOW_ARCHIVED_CONVERSATIONS';
  payload: null;
}>;
type SetComposeGroupAvatarActionType = ReadonlyDeep<{
  type: 'SET_COMPOSE_GROUP_AVATAR';
  payload: { groupAvatar: undefined | Uint8Array };
}>;
type SetComposeGroupNameActionType = ReadonlyDeep<{
  type: 'SET_COMPOSE_GROUP_NAME';
  payload: { groupName: string };
}>;
type SetComposeGroupExpireTimerActionType = ReadonlyDeep<{
  type: 'SET_COMPOSE_GROUP_EXPIRE_TIMER';
  payload: { groupExpireTimer: DurationInSeconds };
}>;
type SetComposeSearchTermActionType = ReadonlyDeep<{
  type: 'SET_COMPOSE_SEARCH_TERM';
  payload: { searchTerm: string };
}>;
type SetComposeSelectedRegionActionType = ReadonlyDeep<{
  type: 'SET_COMPOSE_SELECTED_REGION';
  payload: { selectedRegion: string };
}>;
type SetIsFetchingUUIDActionType = ReadonlyDeep<{
  type: 'SET_IS_FETCHING_UUID';
  payload: {
    identifier: UUIDFetchStateKeyType;
    isFetching: boolean;
  };
}>;
type SetRecentMediaItemsActionType = ReadonlyDeep<{
  type: 'SET_RECENT_MEDIA_ITEMS';
  payload: {
    id: string;
    recentMediaItems: ReadonlyArray<MediaItemType>;
  };
}>;
type ToggleComposeEditingAvatarActionType = ReadonlyDeep<{
  type: typeof COMPOSE_TOGGLE_EDITING_AVATAR;
}>;
type StartComposingActionType = ReadonlyDeep<{
  type: 'START_COMPOSING';
}>;
type ShowChooseGroupMembersActionType = ReadonlyDeep<{
  type: 'SHOW_CHOOSE_GROUP_MEMBERS';
}>;
type ShowFindByUsername = ReadonlyDeep<{
  type: 'SHOW_FIND_BY_USERNAME';
}>;
type ShowFindByPhoneNumber = ReadonlyDeep<{
  type: 'SHOW_FIND_BY_PHONE_NUMBER';
}>;
type StartSettingGroupMetadataActionType = ReadonlyDeep<{
  type: 'START_SETTING_GROUP_METADATA';
}>;
export type ToggleConversationInChooseMembersActionType = ReadonlyDeep<{
  type: 'TOGGLE_CONVERSATION_IN_CHOOSE_MEMBERS';
  payload: {
    conversationId: string;
    maxRecommendedGroupSize: number;
    maxGroupSize: number;
  };
}>;

type PushPanelActionType = ReadonlyDeep<{
  type: typeof PUSH_PANEL;
  payload: PanelRenderType;
}>;
type PopPanelActionType = ReadonlyDeep<{
  type: typeof POP_PANEL;
  payload: null;
}>;
type PanelAnimationDoneActionType = ReadonlyDeep<{
  type: typeof PANEL_ANIMATION_DONE;
  payload: null;
}>;
type PanelAnimationStartedActionType = ReadonlyDeep<{
  type: typeof PANEL_ANIMATION_STARTED;
  payload: null;
}>;

type ReplaceAvatarsActionType = ReadonlyDeep<{
  type: typeof REPLACE_AVATARS;
  payload: {
    conversationId: string;
    avatars: ReadonlyArray<AvatarDataType>;
  };
}>;
export type AddPreloadDataActionType = ReadonlyDeep<{
  type: 'ADD_PRELOAD_DATA';
  payload: ConversationPreloadDataType;
}>;
export type ConsumePreloadDataActionType = ReadonlyDeep<{
  type: 'CONSUME_PRELOAD_DATA';
  payload: {
    conversationId: string;
  };
}>;

// eslint-disable-next-line local-rules/type-alias-readonlydeep
export type ConversationActionType =
  | AddPreloadDataActionType
  | CancelVerificationDataByConversationActionType
  | ClearCancelledVerificationActionType
  | ClearGroupCreationErrorActionType
  | ClearInvitedServiceIdsForNewlyCreatedGroupActionType
  | ClearTargetedMessageActionType
  | ClearUnreadMetricsActionType
  | ClearVerificationDataByConversationActionType
  | CloseContactSpoofingReviewActionType
  | CloseMaximumGroupSizeModalActionType
  | CloseRecommendedGroupSizeModalActionType
  | ColorSelectedActionType
  | ColorsChangedActionType
  | ComposeDeleteAvatarActionType
  | ComposeReplaceAvatarsActionType
  | ComposeSaveAvatarActionType
  | ConsumePreloadDataActionType
  | ConversationsUpdatedActionType
  | ConversationRemovedActionType
  | ConversationStoppedByMissingVerificationActionType
  | ConversationUnloadedActionType
  | CreateGroupFulfilledActionType
  | CreateGroupPendingActionType
  | CreateGroupRejectedActionType
  | CustomColorRemovedActionType
  | DiscardMessagesActionType
  | MarkReadActionType
  | MessageChangedActionType
  | MessageDeletedActionType
  | MessageExpandedActionType
  | MessageExpiredActionType
  | MessageTargetedActionType
  | MessagesAddedActionType
  | MessagesResetActionType
  | PanelAnimationStartedActionType
  | PanelAnimationDoneActionType
  | PopPanelActionType
  | PushPanelActionType
  | RemoveAllConversationsActionType
  | RepairNewestMessageActionType
  | RepairOldestMessageActionType
  | ReplaceAvatarsActionType
  | ReviewConversationNameCollisionActionType
  | ScrollToMessageActionType
  | SetPendingRequestedAvatarDownloadActionType
  | TargetedConversationChangedActionType
  | SetComposeGroupAvatarActionType
  | SetComposeGroupExpireTimerActionType
  | SetComposeGroupNameActionType
  | SetComposeSearchTermActionType
  | SetComposeSelectedRegionActionType
  | SetIsFetchingUUIDActionType
  | SetIsNearBottomActionType
  | SetMessageLoadingStateActionType
  | SetPreJoinConversationActionType
  | SetRecentMediaItemsActionType
  | ShowArchivedConversationsActionType
  | ShowChooseGroupMembersActionType
  | ShowFindByUsername
  | ShowFindByPhoneNumber
  | ShowInboxActionType
  | ShowSendAnywayDialogActionType
  | ShowSpoilerActionType
  | StartComposingActionType
  | StartSettingGroupMetadataActionType
  | ToggleComposeEditingAvatarActionType
  | ToggleConversationInChooseMembersActionType
  | ToggleSelectMessagesActionType
  | ToggleSelectModeActionType;

// Action Creators

export const actions = {
  onConversationOpened,
  onConversationClosed,
  acceptConversation,
  acknowledgeGroupMemberNameCollisions,
  addMembersToGroup,
  addPreloadData,
  approvePendingMembershipFromGroupV2,
  reportSpam,
  blockAndReportSpam,
  blockConversation,
  blockGroupLinkRequests,
  cancelAttachmentDownload,
  cancelConversationVerification,
  changeHasGroupLink,
  clearCancelledConversationVerification,
  clearGroupCreationError,
  clearInvitedServiceIdsForNewlyCreatedGroup,
  clearTargetedMessage,
  clearUnreadMetrics,
  closeContactSpoofingReview,
  closeMaximumGroupSizeModal,
  closeRecommendedGroupSizeModal,
  colorSelected,
  composeDeleteAvatarFromDisk,
  composeReplaceAvatar,
  composeSaveAvatarToDisk,
  consumePreloadData,
  conversationsUpdated,
  conversationRemoved,
  conversationStoppedByMissingVerification,
  createGroup,
  deleteAvatarFromDisk,
  deleteConversation,
  deleteMessages,
  deleteMessagesForEveryone,
  destroyMessages,
  discardEditMessage,
  discardMessages,
  doubleCheckMissingQuoteReference,
  generateNewGroupLink,
  getProfilesForConversation,
  initiateMigrationToGroupV2,
  jumpToDate,
  kickOffAttachmentDownload,
  leaveGroup,
  loadNewerMessages,
  loadNewestMessages,
  loadOlderMessages,
  loadRecentMediaItems,
  markAttachmentAsCorrupted,
  markMessageRead,
  markOpenConversationRead,
  messageChanged,
  messageDeleted,
  messageExpanded,
  messageExpired,
  messagesAdded,
  messagesReset,
  myProfileChanged,
  onArchive,
  onMarkUnread,
  onMoveToInbox,
  onUndoArchive,
  openGiftBadge,
  popPanelForConversation,
  pushPanelForConversation,
  panelAnimationDone,
  panelAnimationStarted,
  removeAllConversations,
  removeConversation,
  removeCustomColorOnConversations,
  removeMember,
  removeMemberFromGroup,
  repairNewestMessage,
  repairOldestMessage,
  replaceAvatar,
  resetAllChatColors,
  copyMessageText,
  retryDeleteForEveryone,
  retryMessageSend,
  reviewConversationNameCollision,
  revokePendingMembershipsFromGroupV2,
  saveAttachment,
  saveAttachments,
  saveAttachmentFromMessage,
  saveAvatarToDisk,
  scrollToMessage,
  scrollToOldestUnreadMention,
  setPendingRequestedAvatarDownload,
  startAvatarDownload,
  showSpoiler,
  targetMessage,
  setAccessControlAddFromInviteLinkSetting,
  setAccessControlAttributesSetting,
  setAccessControlMembersSetting,
  setAnnouncementsOnly,
  setComposeGroupAvatar,
  setComposeGroupExpireTimer,
  setComposeGroupName,
  setComposeSearchTerm,
  setComposeSelectedRegion,
  setDisappearingMessages,
  setDontNotifyForMentionsIfMuted,
  setIsFetchingUUID,
  setIsNearBottom,
  setMessageLoadingState,
  setMessageToEdit,
  setMuteExpiration,
  setPinned,
  setPreJoinConversation,
  setVoiceNotePlaybackRate,
  showArchivedConversations,
  showAttachmentDownloadStillInProgressToast,
  showChooseGroupMembers,
  showConversation,
  showExpiredIncomingTapToViewToast,
  showExpiredOutgoingTapToViewToast,
  showFindByUsername,
  showFindByPhoneNumber,
  showInbox,
  showMediaNoLongerAvailableToast,
  startComposing,
  startConversation,
  startSettingGroupMetadata,
  toggleAdmin,
  toggleComposeEditingAvatar,
  toggleConversationInChooseMembers,
  toggleGroupsForStorySend,
  toggleHideStories,
  toggleSelectMessage,
  toggleSelectMode,
  updateConversationModelSharedGroups,
  updateGroupAttributes,
  updateLastMessage,
  updateNicknameAndNote,
  updateSharedGroups,
  verifyConversationsStoppingSend,
};

export const useConversationsActions = (): BoundActionCreatorsMapObject<
  typeof actions
> => useBoundActions(actions);

function onArchive(
  conversationId: string
): ThunkAction<
  void,
  RootStateType,
  unknown,
  ConversationUnloadedActionType | ShowToastActionType
> {
  return (dispatch, getState) => {
    const conversation = window.ConversationController.get(conversationId);
    if (!conversation) {
      throw new Error('onArchive: Conversation not found!');
    }

    const wasPinned = conversation.attributes.isPinned ?? false;
    conversation.setArchived(true);

    onConversationClosed(conversationId, 'archive')(
      dispatch,
      getState,
      undefined
    );

    dispatch({
      type: SHOW_TOAST,
      payload: {
        toastType: ToastType.ConversationArchived,
        parameters: {
          conversationId,
          wasPinned,
        },
      },
    });
  };
}
function onUndoArchive(
  conversationId: string,
  options: { wasPinned?: boolean } = {}
): ThunkAction<
  void,
  RootStateType,
  unknown,
  TargetedConversationChangedActionType
> {
  return (dispatch, getState) => {
    const conversation = window.ConversationController.get(conversationId);
    if (!conversation) {
      throw new Error('onUndoArchive: Conversation not found!');
    }

    conversation.setArchived(false);
    if (options.wasPinned) {
      conversation.pin();
    }
    showConversation({
      conversationId,
    })(dispatch, getState, null);
  };
}

function onMarkUnread(conversationId: string): ShowToastActionType {
  const conversation = window.ConversationController.get(conversationId);
  if (!conversation) {
    throw new Error('onMarkUnread: Conversation not found!');
  }

  conversation.setMarkedUnread(true);

  return {
    type: SHOW_TOAST,
    payload: {
      toastType: ToastType.ConversationMarkedUnread,
    },
  };
}
function onMoveToInbox(conversationId: string): ShowToastActionType {
  const conversation = window.ConversationController.get(conversationId);
  if (!conversation) {
    throw new Error('onMoveToInbox: Conversation not found!');
  }

  conversation.setArchived(false);

  return {
    type: SHOW_TOAST,
    payload: {
      toastType: ToastType.ConversationUnarchived,
    },
  };
}

function acknowledgeGroupMemberNameCollisions(
  conversationId: string,
  groupNameCollisions: ReadonlyDeep<GroupNameCollisionsWithIdsByTitle>
): NoopActionType {
  const conversation = window.ConversationController.get(conversationId);
  if (!conversation) {
    throw new Error(
      'acknowledgeGroupMemberNameCollisions: Conversation not found!'
    );
  }

  conversation.acknowledgeGroupMemberNameCollisions(groupNameCollisions);

  return {
    type: 'NOOP',
    payload: null,
  };
}
function blockGroupLinkRequests(
  conversationId: string,
  serviceId: ServiceIdString
): NoopActionType {
  const conversation = window.ConversationController.get(conversationId);
  if (!conversation) {
    throw new Error('blockGroupLinkRequests: Conversation not found!');
  }

  void conversation.blockGroupLinkRequests(serviceId);

  return {
    type: 'NOOP',
    payload: null,
  };
}
function loadNewerMessages(
  conversationId: string,
  newestMessageId: string
): NoopActionType {
  const conversation = window.ConversationController.get(conversationId);
  if (!conversation) {
    throw new Error('loadNewerMessages: Conversation not found!');
  }

  void conversation.loadNewerMessages(newestMessageId);

  return {
    type: 'NOOP',
    payload: null,
  };
}
function loadNewestMessages(
  conversationId: string,
  newestMessageId: string | undefined,
  setFocus: boolean | undefined
): NoopActionType {
  const conversation = window.ConversationController.get(conversationId);
  if (!conversation) {
    throw new Error('loadNewestMessages: Conversation not found!');
  }

  void conversation.loadNewestMessages(newestMessageId, setFocus);

  return {
    type: 'NOOP',
    payload: null,
  };
}

function loadOlderMessages(
  conversationId: string,
  oldestMessageId: string
): NoopActionType {
  const conversation = window.ConversationController.get(conversationId);
  if (!conversation) {
    throw new Error('loadOlderMessages: Conversation not found!');
  }

  void conversation.loadOlderMessages(oldestMessageId);
  return {
    type: 'NOOP',
    payload: null,
  };
}

function markMessageRead(
  conversationId: string,
  messageId: string
): ThunkAction<void, RootStateType, unknown, NoopActionType> {
  return async (dispatch, getState) => {
    const conversation = window.ConversationController.get(conversationId);
    if (!conversation) {
      throw new Error('markMessageRead: Conversation not found!');
    }

    if (!window.SignalContext.activeWindowService.isActive()) {
      return;
    }

    const activeCall = getActiveCallState(getState());
    if (activeCall && !activeCall.pip) {
      return;
    }

    const message = await getMessageById(messageId);
    if (!message) {
      throw new Error(`markMessageRead: failed to load message ${messageId}`);
    }

    await conversation.markRead(message.get('received_at'), {
      newestSentAt: message.get('sent_at'),
      sendReadReceipts: true,
    });

    if (message.get('type') === 'call-history') {
      const callId = message.get('callId');
      strictAssert(callId, 'callId not found');
      dispatch(markCallHistoryReadInConversation(callId));
    }
  };
}

function removeMember(
  conversationId: string,
  memberConversationId: string
): NoopActionType {
  const conversation = window.ConversationController.get(conversationId);
  if (!conversation) {
    throw new Error('removeMember: Conversation not found!');
  }

  void longRunningTaskWrapper({
    idForLogging: conversation.idForLogging(),
    name: 'removeMember',
    task: () => conversation.removeFromGroupV2(memberConversationId),
  });

  return {
    type: 'NOOP',
    payload: null,
  };
}

function updateSharedGroups(conversationId: string): NoopActionType {
  const conversation = window.ConversationController.get(conversationId);
  if (!conversation) {
    throw new Error('updateSharedGroups: Conversation not found!');
  }

  void conversation.throttledUpdateSharedGroups?.();

  return {
    type: 'NOOP',
    payload: null,
  };
}

function filterAvatarData(
  avatars: ReadonlyArray<AvatarDataType>,
  data: AvatarDataType
): Array<AvatarDataType> {
  return avatars.filter(avatarData => !isSameAvatarData(data, avatarData));
}

function getNextAvatarId(avatars: ReadonlyArray<AvatarDataType>): number {
  return Math.max(...avatars.map(x => Number(x.id))) + 1;
}

async function getAvatarsAndUpdateConversation(
  conversations: ConversationsStateType,
  conversationId: string,
  getNextAvatarsData: (
    avatars: ReadonlyArray<AvatarDataType>,
    nextId: number
  ) => ReadonlyArray<AvatarDataType>
): Promise<ReadonlyArray<AvatarDataType>> {
  const conversation = window.ConversationController.get(conversationId);
  if (!conversation) {
    throw new Error('getAvatarsAndUpdateConversation: No conversation found');
  }

  const { conversationLookup } = conversations;
  const conversationAttrs = conversationLookup[conversationId];
  const avatars =
    conversationAttrs.avatars || getAvatarData(conversation.attributes);

  const nextAvatarId = getNextAvatarId(avatars);
  const nextAvatars = getNextAvatarsData(avatars, nextAvatarId);
  // We don't save buffers to the db, but we definitely want it in-memory so
  // we don't have to re-generate them.
  //
  // Mutating here because we don't want to trigger a model change
  // because we're updating redux here manually ourselves. Au revoir Backbone!
  conversation.attributes.avatars = nextAvatars.map(avatarData =>
    omit(avatarData, ['buffer'])
  );
  await DataWriter.updateConversation(conversation.attributes);

  return nextAvatars;
}

function deleteAvatarFromDisk(
  avatarData: AvatarDataType,
  conversationId?: string
): ThunkAction<void, RootStateType, unknown, ReplaceAvatarsActionType> {
  return async (dispatch, getState) => {
    if (avatarData.imagePath) {
      await window.Signal.Migrations.deleteAvatar(avatarData.imagePath);
    } else {
      log.info(
        'No path for avatarData. Removing from userAvatarData, but not disk'
      );
    }

    strictAssert(conversationId, 'conversationId not provided');

    const avatars = await getAvatarsAndUpdateConversation(
      getState().conversations,
      conversationId,
      prevAvatarsData => filterAvatarData(prevAvatarsData, avatarData)
    );

    dispatch({
      type: REPLACE_AVATARS,
      payload: {
        conversationId,
        avatars,
      },
    });
  };
}

function changeHasGroupLink(
  conversationId: string,
  value: boolean
): ThunkAction<void, RootStateType, unknown, NoopActionType> {
  return async dispatch => {
    const conversation = window.ConversationController.get(conversationId);
    if (!conversation) {
      throw new Error('changeHasGroupLink: No conversation found');
    }

    await longRunningTaskWrapper({
      name: 'toggleGroupLink',
      idForLogging: conversation.idForLogging(),
      task: async () => conversation.toggleGroupLink(value),
    });
    dispatch({
      type: 'NOOP',
      payload: null,
    });
  };
}

function setAnnouncementsOnly(
  conversationId: string,
  value: boolean
): ThunkAction<void, RootStateType, unknown, NoopActionType> {
  return async dispatch => {
    const conversation = window.ConversationController.get(conversationId);
    if (!conversation) {
      throw new Error('setAnnouncementsOnly: No conversation found');
    }

    await longRunningTaskWrapper({
      name: 'updateAnnouncementsOnly',
      idForLogging: conversation.idForLogging(),
      task: async () => conversation.updateAnnouncementsOnly(value),
    });
    dispatch({
      type: 'NOOP',
      payload: null,
    });
  };
}

function setAccessControlMembersSetting(
  conversationId: string,
  value: number
): ThunkAction<void, RootStateType, unknown, NoopActionType> {
  return async dispatch => {
    const conversation = window.ConversationController.get(conversationId);
    if (!conversation) {
      throw new Error('setAccessControlMembersSetting: No conversation found');
    }

    await longRunningTaskWrapper({
      name: 'updateAccessControlMembers',
      idForLogging: conversation.idForLogging(),
      task: async () => conversation.updateAccessControlMembers(value),
    });
    dispatch({
      type: 'NOOP',
      payload: null,
    });
  };
}

function setAccessControlAttributesSetting(
  conversationId: string,
  value: number
): ThunkAction<void, RootStateType, unknown, NoopActionType> {
  return async dispatch => {
    const conversation = window.ConversationController.get(conversationId);
    if (!conversation) {
      throw new Error(
        'setAccessControlAttributesSetting: No conversation found'
      );
    }

    await longRunningTaskWrapper({
      name: 'updateAccessControlAttributes',
      idForLogging: conversation.idForLogging(),
      task: async () => conversation.updateAccessControlAttributes(value),
    });
    dispatch({
      type: 'NOOP',
      payload: null,
    });
  };
}

function setDisappearingMessages(
  conversationId: string,
  seconds: DurationInSeconds
): ThunkAction<void, RootStateType, unknown, NoopActionType> {
  return async dispatch => {
    const conversation = window.ConversationController.get(conversationId);
    if (!conversation) {
      throw new Error('setDisappearingMessages: No conversation found');
    }

    const valueToSet = seconds > 0 ? seconds : undefined;

    await longRunningTaskWrapper({
      name: 'updateExpirationTimer',
      idForLogging: conversation.idForLogging(),
      task: async () =>
        conversation.updateExpirationTimer(valueToSet, {
          reason: 'setDisappearingMessages',
          version: undefined,
        }),
    });
    dispatch({
      type: 'NOOP',
      payload: null,
    });
  };
}

function setDontNotifyForMentionsIfMuted(
  conversationId: string,
  newValue: boolean
): NoopActionType {
  const conversation = window.ConversationController.get(conversationId);
  if (!conversation) {
    throw new Error('setDontNotifyForMentionsIfMuted: No conversation found');
  }

  conversation.setDontNotifyForMentionsIfMuted(newValue);

  return {
    type: 'NOOP',
    payload: null,
  };
}

function setMuteExpiration(
  conversationId: string,
  muteExpiresAt = 0
): NoopActionType {
  const conversation = window.ConversationController.get(conversationId);
  if (!conversation) {
    throw new Error('setMuteExpiration: No conversation found');
  }

  conversation.setMuteExpiration(
    muteExpiresAt >= Number.MAX_SAFE_INTEGER
      ? muteExpiresAt
      : Date.now() + muteExpiresAt
  );

  return {
    type: 'NOOP',
    payload: null,
  };
}

function setPinned(
  conversationId: string,
  value: boolean
): NoopActionType | ShowToastActionType {
  const conversation = window.ConversationController.get(conversationId);
  if (!conversation) {
    throw new Error('setPinned: No conversation found');
  }

  if (value) {
    const pinnedConversationIds = window.storage.get(
      'pinnedConversationIds',
      new Array<string>()
    );

    if (pinnedConversationIds.length >= 4) {
      return {
        type: SHOW_TOAST,
        payload: {
          toastType: ToastType.PinnedConversationsFull,
        },
      };
    }
    conversation.pin();
  } else {
    conversation.unpin();
  }

  return {
    type: 'NOOP',
    payload: null,
  };
}

function deleteMessages({
  conversationId,
  messageIds,
  lastSelectedMessage,
}: {
  conversationId: string;
  messageIds: ReadonlyArray<string>;
  lastSelectedMessage?: MessageTimestamps;
}): ThunkAction<void, RootStateType, unknown, NoopActionType> {
  return async (dispatch, getState) => {
    if (!messageIds || messageIds.length === 0) {
      log.warn('deleteMessages: No message ids provided');
      return;
    }

    const conversation = window.ConversationController.get(conversationId);
    if (!conversation) {
      throw new Error('deleteMessage: No conversation found');
    }

    const messages = (
      await Promise.all(
        messageIds.map(
          async (messageId): Promise<AddressableMessage | undefined> => {
            const message = await getMessageById(messageId);
            if (!message) {
              throw new Error(`deleteMessages: Message ${messageId} missing!`);
            }

            const messageConversationId = message.get('conversationId');
            if (conversationId !== messageConversationId) {
              throw new Error(
                `deleteMessages: message conversation ${messageConversationId} doesn't match provided conversation ${conversationId}`
              );
            }

            return getAddressableMessage(message.attributes);
          }
        )
      )
    ).filter(isNotNil);

    let nearbyMessageId: string | null = null;

    if (nearbyMessageId == null && lastSelectedMessage != null) {
      const foundMessageId = await DataReader.getNearbyMessageFromDeletedSet({
        conversationId,
        lastSelectedMessage,
        deletedMessageIds: messageIds,
        includeStoryReplies: false,
        storyId: undefined,
      });

      if (foundMessageId != null) {
        nearbyMessageId = foundMessageId;
      }
    }

    await DataWriter.removeMessages(messageIds, {
      cleanupMessages,
    });

    popPanelForConversation()(dispatch, getState, undefined);

    if (nearbyMessageId != null) {
      dispatch(scrollToMessage(conversationId, nearbyMessageId));
    }

    const ourConversation =
      window.ConversationController.getOurConversationOrThrow();
    const capable = Boolean(ourConversation.get('capabilities')?.deleteSync);

    if (!capable) {
      return;
    }
    if (messages.length === 0) {
      return;
    }

    const chunks = chunk(messages, MAX_MESSAGE_COUNT);
    const conversationToDelete = getConversationIdentifier(
      conversation.attributes
    );
    const timestamp = Date.now();

    await Promise.all(
      chunks.map(async items => {
        const data: DeleteForMeSyncEventData = items.map(item => ({
          conversation: conversationToDelete,
          message: item,
          timestamp,
          type: 'delete-message' as const,
        }));

        await singleProtoJobQueue.add(
          MessageSender.getDeleteForMeSyncMessage(data)
        );
      })
    );
  };
}

function destroyMessages(
  conversationId: string
): ThunkAction<
  void,
  RootStateType,
  unknown,
  ConversationUnloadedActionType | NoopActionType | SearchActionType
> {
  return async (dispatch, getState) => {
    const conversation = window.ConversationController.get(conversationId);
    if (!conversation) {
      throw new Error('destroyMessages: No conversation found');
    }

    await longRunningTaskWrapper({
      name: 'destroymessages',
      idForLogging: conversation.idForLogging(),
      task: async () => {
        onConversationClosed(conversationId, 'delete messages')(
          dispatch,
          getState,
          undefined
        );

        await conversation.destroyMessages({ source: 'local-delete' });

        // Deselect the conversation
        if (
          getState().conversations.selectedConversationId === conversationId
        ) {
          showConversation({ conversationId: undefined });
        }

        // Clear search state, in case it's showing in search
        dispatch({
          type: 'CLEAR_CONVERSATION_SEARCH',
          payload: null,
        });

        drop(conversation.updateLastMessage());
      },
    });

    dispatch({
      type: 'NOOP',
      payload: null,
    });
  };
}

function discardEditMessage(
  conversationId: string
): ThunkAction<void, RootStateType, unknown, never> {
  return () => {
    window.ConversationController.get(conversationId)?.set(
      {
        draftEditMessage: undefined,
        draftBodyRanges: undefined,
        draft: undefined,
        quotedMessageId: undefined,
      },
      { unset: true }
    );
  };
}

function setMessageToEdit(
  conversationId: string,
  messageId: string
): ThunkAction<
  void,
  RootStateType,
  unknown,
  SetFocusActionType | ShowErrorModalActionType
> {
  return async (dispatch, getState) => {
    const conversation = window.ConversationController.get(conversationId);

    if (!conversation) {
      return;
    }

    const message = (await getMessageById(messageId))?.attributes;
    if (!message) {
      return;
    }

    if (!canEditMessage(message) || !message.body) {
      return;
    }

    if (!isWithinMaxEdits(message)) {
      const i18n = getIntl(getState());
      dispatch({
        type: SHOW_ERROR_MODAL,
        payload: {
          title: i18n('icu:MessageMaxEditsModal__Title'),
          description: i18n('icu:MessageMaxEditsModal__Description', {
            max: MESSAGE_MAX_EDIT_COUNT,
          }),
        },
      });
      return;
    }

    setQuoteByMessageId(conversationId, undefined)(
      dispatch,
      getState,
      undefined
    );

    let attachmentThumbnail: string | undefined;
    if (message.attachments) {
      const thumbnail = message.attachments[0]?.thumbnail;
      attachmentThumbnail = thumbnail?.path
        ? getLocalAttachmentUrl(thumbnail)
        : undefined;
    }

    const draftBodyRanges = processBodyRanges(message, {
      conversationSelector: getConversationSelector(getState()),
    });
    conversation.set({
      draftEditMessage: {
        body: message.body,
        bodyRanges: draftBodyRanges,
        editHistoryLength: message.editHistory?.length ?? 0,
        attachmentThumbnail,
        preview: message.preview ? message.preview[0] : undefined,
        targetMessageId: messageId,
        quote: message.quote,
      },
      draftBodyRanges,
    });

    dispatch({
      type: SET_FOCUS,
      payload: {
        conversationId,
      },
    });
  };
}

function generateNewGroupLink(
  conversationId: string
): ThunkAction<void, RootStateType, unknown, NoopActionType> {
  return async dispatch => {
    const conversation = window.ConversationController.get(conversationId);
    if (!conversation) {
      throw new Error('generateNewGroupLink: No conversation found');
    }

    await longRunningTaskWrapper({
      name: 'refreshGroupLink',
      idForLogging: conversation.idForLogging(),
      task: async () => conversation.refreshGroupLink(),
    });

    dispatch({
      type: 'NOOP',
      payload: null,
    });
  };
}

/**
 * Not an actual redux action creator, so it doesn't produce an action (or dispatch
 * itself) because updates are managed through the backbone model, which will trigger
 * necessary updates and refresh conversation_view.
 *
 * In practice, it's similar to an already-connected thunk action. Later on we will
 * replace it with an actual action that fits in with the redux approach.
 */
export const markViewed = (messageId: string): void => {
  const message = window.MessageCache.getById(messageId);
  if (!message) {
    throw new Error(`markViewed: Message ${messageId} missing!`);
  }

  if (message.get('readStatus') === ReadStatus.Viewed) {
    return;
  }

  const senderE164 = message.get('source');
  const timestamp = getMessageSentTimestamp(message.attributes, { log });

  message.set(messageUpdaterMarkViewed(message.attributes, Date.now()));

  let senderAci: AciString;
  if (isIncoming(message.attributes)) {
    const sourceServiceId = message.get('sourceServiceId');
    strictAssert(
      isAciString(sourceServiceId),
      'Message sourceServiceId must be an ACI'
    );
    senderAci = sourceServiceId;

    const convo = window.ConversationController.get(
      message.get('conversationId')
    );
    const conversationId = message.get('conversationId');
    drop(
      conversationJobQueue.add({
        type: conversationQueueJobEnum.enum.Receipts,
        conversationId,
        receiptsType: ReceiptType.Viewed,
        receipts: [
          {
            messageId,
            conversationId,
            senderE164,
            senderAci,
            timestamp,
            isDirectConversation: convo
              ? isDirectConversation(convo.attributes)
              : true,
          },
        ],
      })
    );
  } else {
    // Use our own ACI for syncing viewed state of an outgoing message.
    senderAci = window.textsecure.storage.user.getCheckedAci();
  }

  drop(
    viewSyncJobQueue.add({
      viewSyncs: [
        {
          messageId,
          senderE164,
          senderAci,
          timestamp,
        },
      ],
    })
  );
};

function setAccessControlAddFromInviteLinkSetting(
  conversationId: string,
  value: boolean
): ThunkAction<void, RootStateType, unknown, NoopActionType> {
  return async dispatch => {
    const conversation = window.ConversationController.get(conversationId);
    if (!conversation) {
      throw new Error(
        'setAccessControlAddFromInviteLinkSetting: No conversation found'
      );
    }

    await longRunningTaskWrapper({
      idForLogging: conversation.idForLogging(),
      name: 'updateAccessControlAddFromInviteLink',
      task: async () =>
        conversation.updateAccessControlAddFromInviteLink(value),
    });

    dispatch({
      type: 'NOOP',
      payload: null,
    });
  };
}

function discardMessages(
  payload: Readonly<DiscardMessagesActionType['payload']>
): DiscardMessagesActionType {
  return { type: DISCARD_MESSAGES, payload };
}

function replaceAvatar(
  curr: AvatarDataType,
  prev?: AvatarDataType,
  conversationId?: string
): ThunkAction<void, RootStateType, unknown, ReplaceAvatarsActionType> {
  return async (dispatch, getState) => {
    strictAssert(conversationId, 'conversationId not provided');

    const avatars = await getAvatarsAndUpdateConversation(
      getState().conversations,
      conversationId,
      (prevAvatarsData, nextId) => {
        const newAvatarData = {
          ...curr,
          id: prev?.id ?? nextId,
        };
        const existingAvatarsData = prev
          ? filterAvatarData(prevAvatarsData, prev)
          : prevAvatarsData;

        return [newAvatarData, ...existingAvatarsData];
      }
    );

    dispatch({
      type: REPLACE_AVATARS,
      payload: {
        conversationId,
        avatars,
      },
    });
  };
}

function saveAvatarToDisk(
  avatarData: AvatarDataType,
  conversationId?: string
): ThunkAction<void, RootStateType, unknown, ReplaceAvatarsActionType> {
  return async (dispatch, getState) => {
    if (!avatarData.buffer) {
      throw new Error('saveAvatarToDisk: No avatar Uint8Array provided');
    }

    strictAssert(conversationId, 'conversationId not provided');

    const { path: imagePath, ...localImage } =
      await window.Signal.Migrations.writeNewAvatarData(avatarData.buffer);

    const avatars = await getAvatarsAndUpdateConversation(
      getState().conversations,
      conversationId,
      (prevAvatarsData, id) => {
        const newAvatarData = {
          ...avatarData,
          ...localImage,
          imagePath,
          id,
        };

        return [newAvatarData, ...prevAvatarsData];
      }
    );

    dispatch({
      type: REPLACE_AVATARS,
      payload: {
        conversationId,
        avatars,
      },
    });
  };
}

function myProfileChanged(
  profileData: ProfileDataType,
  avatarUpdateOptions: AvatarUpdateOptionsType
): ThunkAction<
  void,
  RootStateType,
  unknown,
  NoopActionType | ToggleProfileEditorErrorActionType
> {
  return async (dispatch, getState) => {
    const conversation = getMe(getState());

    try {
      await writeProfile(
        {
          ...conversation,
          ...profileData,
        },
        avatarUpdateOptions
      );

      // writeProfile above updates the backbone model which in turn updates
      // redux through it's on:change event listener. Once we lose Backbone
      // we'll need to manually sync these new changes.
      dispatch({
        type: 'NOOP',
        payload: null,
      });
    } catch (err) {
      log.error('myProfileChanged', Errors.toLogFormat(err));
      dispatch({ type: TOGGLE_PROFILE_EDITOR_ERROR });
    }
  };
}

function removeCustomColorOnConversations(
  colorId: string
): ThunkAction<void, RootStateType, unknown, CustomColorRemovedActionType> {
  return async dispatch => {
    const conversationsToUpdate: Array<ConversationAttributesType> = [];
    window.getConversations().forEach(conversation => {
      if (conversation.get('customColorId') === colorId) {
        conversation.set({
          conversationColor: undefined,
          customColor: undefined,
          customColorId: undefined,
        });
        conversationsToUpdate.push(conversation.attributes);
      }
    });

    if (conversationsToUpdate.length) {
      await DataWriter.updateConversations(conversationsToUpdate);
    }

    dispatch({
      type: CUSTOM_COLOR_REMOVED,
      payload: {
        colorId,
      },
    });
  };
}

function resetAllChatColors(): ThunkAction<
  void,
  RootStateType,
  unknown,
  ColorsChangedActionType
> {
  return async dispatch => {
    // Calling this with no args unsets all the colors in the db
    await DataWriter.updateAllConversationColors();

    window.getConversations().forEach(conversation => {
      conversation.set({
        conversationColor: undefined,
        customColor: undefined,
        customColorId: undefined,
      });
    });

    dispatch({
      type: COLORS_CHANGED,
      payload: {
        conversationColor: undefined,
        customColorData: undefined,
      },
    });
  };
}

function kickOffAttachmentDownload(
  options: Readonly<{ messageId: string }>
): ThunkAction<void, RootStateType, unknown, NoopActionType> {
  return async dispatch => {
    const message = await getMessageById(options.messageId);
    if (!message) {
      throw new Error(
        `kickOffAttachmentDownload: Message ${options.messageId} missing!`
      );
    }
    const didUpdateValues = await queueAttachmentDownloadsForMessage(message, {
      urgency: AttachmentDownloadUrgency.IMMEDIATE,
      isManualDownload: true,
    });

    if (didUpdateValues) {
      drop(window.MessageCache.saveMessage(message.attributes));
    }

    dispatch({
      type: 'NOOP',
      payload: null,
    });
  };
}

function cancelAttachmentDownload({
  messageId,
}: Readonly<{ messageId: string }>): ThunkAction<
  void,
  RootStateType,
  unknown,
  NoopActionType
> {
  return async dispatch => {
    const message = await getMessageById(messageId);
    if (!message) {
      log.warn(`cancelAttachmentDownload: Message ${messageId} missing!`);
    } else {
      message.set({
        attachments: (message.get('attachments') || []).map(attachment => ({
          ...attachment,
          pending: false,
        })),
      });

      await window.MessageCache.saveMessage(message.attributes);
    }

    // A click kicks off downloads for every attachment in a message, so cancel does too
    await AttachmentDownloadManager.cancelJobs(job => {
      return job.messageId === messageId;
    });

    await DataWriter.removeAttachmentDownloadJobsForMessage(messageId);

    dispatch({
      type: 'NOOP',
      payload: null,
    });
  };
}

type AttachmentOptions = ReadonlyDeep<{
  messageId: string;
  attachment: AttachmentType;
}>;

function markAttachmentAsCorrupted(
  options: AttachmentOptions
): ThunkAction<void, RootStateType, unknown, NoopActionType> {
  return async dispatch => {
    await doMarkAttachmentAsCorrupted(options.messageId, options.attachment);

    dispatch({
      type: 'NOOP',
      payload: null,
    });
  };
}

function openGiftBadge(
  messageId: string
): ThunkAction<void, RootStateType, unknown, ShowToastActionType> {
  return async dispatch => {
    const message = await getMessageById(messageId);
    if (!message) {
      throw new Error(`openGiftBadge: Message ${messageId} missing!`);
    }

    dispatch({
      type: SHOW_TOAST,
      payload: {
        toastType: isIncoming(message.attributes)
          ? ToastType.CannotOpenGiftBadgeIncoming
          : ToastType.CannotOpenGiftBadgeOutgoing,
      },
    });
  };
}

function retryMessageSend(
  messageId: string
): ThunkAction<void, RootStateType, unknown, NoopActionType> {
  return async dispatch => {
    const message = await getMessageById(messageId);
    if (!message) {
      throw new Error(`retryMessageSend: Message ${messageId} missing!`);
    }

    // eslint-disable-next-line @typescript-eslint/no-non-null-assertion
    const conversation = window.ConversationController.get(
      message.attributes.conversationId
    )!;

    let currentConversationRecipients: Set<string> | undefined;

    const { storyDistributionListId } = message.attributes;

    if (storyDistributionListId) {
      const storyDistribution =
        await DataReader.getStoryDistributionWithMembers(
          storyDistributionListId
        );

      if (!storyDistribution) {
        markFailed(message);
        return;
      }

      currentConversationRecipients = new Set(
        storyDistribution.members
          .map(serviceId => window.ConversationController.get(serviceId)?.id)
          .filter(isNotNil)
      );
    } else {
      currentConversationRecipients = conversation.getMemberConversationIds();
    }

    // Determine retry recipients and get their most up-to-date addressing information
    const oldSendStateByConversationId =
      message.get('sendStateByConversationId') || {};

    const newSendStateByConversationId = { ...oldSendStateByConversationId };
    for (const [conversationId, sendState] of Object.entries(
      oldSendStateByConversationId
    )) {
      if (isSent(sendState.status)) {
        continue;
      }

      const recipient = window.ConversationController.get(conversationId);
      if (
        !recipient ||
        (!currentConversationRecipients.has(conversationId) &&
          !isMe(recipient.attributes))
      ) {
        continue;
      }

      newSendStateByConversationId[conversationId] = sendStateReducer(
        sendState,
        {
          type: SendActionType.ManuallyRetried,
          updatedAt: Date.now(),
        }
      );
    }

    message.set({ sendStateByConversationId: newSendStateByConversationId });

    if (isStory(message.attributes)) {
      await conversationJobQueue.add(
        {
          type: conversationQueueJobEnum.enum.Story,
          conversationId: conversation.id,
          messageIds: [message.id],
          // using the group timestamp, which will differ from the 1:1 timestamp
          timestamp: message.attributes.timestamp,
        },
        async jobToInsert => {
          await window.MessageCache.saveMessage(message.attributes, {
            jobToInsert,
          });
        }
      );
    } else {
      await conversationJobQueue.add(
        {
          type: conversationQueueJobEnum.enum.NormalMessage,
          conversationId: conversation.id,
          messageId: message.id,
          revision: conversation.get('revision'),
        },
        async jobToInsert => {
          await window.MessageCache.saveMessage(message.attributes, {
            jobToInsert,
          });
        }
      );
    }

    dispatch({
      type: 'NOOP',
      payload: null,
    });
  };
}

export function copyMessageText(
  messageId: string
): ThunkAction<void, RootStateType, unknown, NoopActionType> {
  return async dispatch => {
    const message = await getMessageById(messageId);
    if (!message) {
      throw new Error(`copy: Message ${messageId} missing!`);
    }

    const body = getNotificationTextForMessage(message.attributes);
    clipboard.writeText(body);

    dispatch({
      type: 'NOOP',
      payload: null,
    });
  };
}

export function retryDeleteForEveryone(
  messageId: string
): ThunkAction<void, RootStateType, unknown, NoopActionType> {
  return async dispatch => {
    const message = await getMessageById(messageId);
    if (!message) {
      throw new Error(`retryDeleteForEveryone: Message ${messageId} missing!`);
    }

    if (isOlderThan(message.get('sent_at'), DAY)) {
      throw new Error(
        'retryDeleteForEveryone: Message too old to retry delete for everyone!'
      );
    }

    try {
      const conversation = window.ConversationController.get(
        message.get('conversationId')
      );
      if (!conversation) {
        throw new Error(
          `retryDeleteForEveryone: Conversation for ${messageId} missing!`
        );
      }

      const jobData: ConversationQueueJobData = {
        type: conversationQueueJobEnum.enum.DeleteForEveryone,
        conversationId: conversation.id,
        messageId,
        recipients: conversation.getRecipients(),
        revision: conversation.get('revision'),
        targetTimestamp: message.get('sent_at'),
      };

      log.info(
        `retryDeleteForEveryone: Adding job for message ${getMessageIdForLogging(message.attributes)}!`
      );
      await conversationJobQueue.add(jobData);

      dispatch({
        type: 'NOOP',
        payload: null,
      });
    } catch (error) {
      log.error(
        'retryDeleteForEveryone: Failed to queue delete for everyone',
        Errors.toLogFormat(error)
      );
    }
  };
}

// update the conversation voice note playback rate preference for the conversation
export function setVoiceNotePlaybackRate({
  conversationId,
  rate,
}: {
  conversationId: string;
  rate: number;
}): ThunkAction<void, RootStateType, unknown, ConversationsUpdatedActionType> {
  return async dispatch => {
    const conversationModel = window.ConversationController.get(conversationId);
    if (conversationModel) {
      conversationModel.set({
        voiceNotePlaybackRate: rate === 1 ? undefined : rate,
      });
      await DataWriter.updateConversation(conversationModel.attributes);
    }

    const conversation = conversationModel?.format();

    if (conversation) {
      dispatch({
        type: 'CONVERSATIONS_UPDATED',
        payload: {
          data: [
            {
              ...conversation,
              voiceNotePlaybackRate: rate,
            },
          ],
        },
      });
    }
  };
}

function colorSelected({
  conversationId,
  conversationColor,
  customColorData,
}: ColorSelectedPayloadType): ThunkAction<
  void,
  RootStateType,
  unknown,
  ColorSelectedActionType
> {
  return async dispatch => {
    const conversation = window.ConversationController.get(conversationId);
    if (conversation) {
      if (conversationColor) {
        conversation.set({ conversationColor });
        if (customColorData) {
          conversation.set({
            customColor: customColorData.value,
            customColorId: customColorData.id,
          });
        } else {
          conversation.set({
            customColor: undefined,
            customColorId: undefined,
          });
        }
      } else {
        conversation.set({
          conversationColor: undefined,
          customColor: undefined,
          customColorId: undefined,
        });
      }

      await DataWriter.updateConversation(conversation.attributes);
    }

    dispatch({
      type: COLOR_SELECTED,
      payload: {
        conversationId,
        conversationColor,
        customColorData,
      },
    });
  };
}

function toggleComposeEditingAvatar(): ToggleComposeEditingAvatarActionType {
  return {
    type: COMPOSE_TOGGLE_EDITING_AVATAR,
  };
}

export function cancelConversationVerification(
  canceledAt?: number
): ThunkAction<
  void,
  RootStateType,
  unknown,
  CancelVerificationDataByConversationActionType
> {
  return (dispatch, getState) => {
    const state = getState();
    const conversationIdsBlocked =
      getConversationIdsStoppedForVerification(state);

    dispatch({
      type: CANCEL_CONVERSATION_PENDING_VERIFICATION,
      payload: {
        canceledAt: canceledAt ?? Date.now(),
      },
    });

    // Start the blocked conversation queues up again
    const activeCall = getActiveCall(state);
    conversationIdsBlocked.forEach(conversationId => {
      if (
        activeCall &&
        activeCall.conversationId === conversationId &&
        activeCall.callMode === CallMode.Direct
      ) {
        calling.hangup(conversationId, 'canceled conversation verification');
      }
      conversationJobQueue.resolveVerificationWaiter(conversationId);
    });
  };
}

function verifyConversationsStoppingSend(): ThunkAction<
  void,
  RootStateType,
  unknown,
  ClearVerificationDataByConversationActionType
> {
  return async (dispatch, getState) => {
    const state = getState();
    const serviceIdsStoppingSend = getConversationServiceIdsStoppingSend(state);
    const conversationIdsBlocked =
      getConversationIdsStoppedForVerification(state);
    log.info(
      `verifyConversationsStoppingSend: Starting with ${conversationIdsBlocked.length} blocked ` +
        `conversations and ${serviceIdsStoppingSend.length} conversations to verify.`
    );

    // Mark conversations as approved/verified as appropriate
    const promises: Array<Promise<unknown>> = [];
    serviceIdsStoppingSend.forEach(async serviceId => {
      const conversation = window.ConversationController.get(serviceId);
      if (!conversation) {
        log.warn(
          `verifyConversationsStoppingSend: Cannot verify missing conversation for serviceId ${serviceId}`
        );
        return;
      }

      log.info(
        `verifyConversationsStoppingSend: Verifying conversation ${conversation.idForLogging()}`
      );
      if (conversation.isUnverified()) {
        promises.push(conversation.setVerifiedDefault());
      }
      promises.push(conversation.setApproved());
    });

    dispatch({
      type: CLEAR_CONVERSATIONS_PENDING_VERIFICATION,
    });

    await Promise.all(promises);

    // Start the blocked conversation queues up again
    conversationIdsBlocked.forEach(conversationId => {
      conversationJobQueue.resolveVerificationWaiter(conversationId);
    });
  };
}

export function clearCancelledConversationVerification(
  conversationId: string
): ClearCancelledVerificationActionType {
  return {
    type: CLEAR_CANCELLED_VERIFICATION,
    payload: {
      conversationId,
    },
  };
}

function composeSaveAvatarToDisk(
  avatarData: AvatarDataType
): ThunkAction<void, RootStateType, unknown, ComposeSaveAvatarActionType> {
  return async dispatch => {
    if (!avatarData.buffer) {
      throw new Error('No avatar Uint8Array provided');
    }

    const { path: imagePath, ...localImage } =
      await window.Signal.Migrations.writeNewAvatarData(avatarData.buffer);

    dispatch({
      type: COMPOSE_ADD_AVATAR,
      payload: {
        ...avatarData,
        ...localImage,
        imagePath,
      },
    });
  };
}

function composeDeleteAvatarFromDisk(
  avatarData: AvatarDataType
): ThunkAction<void, RootStateType, unknown, ComposeDeleteAvatarActionType> {
  return async dispatch => {
    if (avatarData.imagePath) {
      await window.Signal.Migrations.deleteAvatar(avatarData.imagePath);
    } else {
      log.info(
        'No path for avatarData. Removing from userAvatarData, but not disk'
      );
    }

    dispatch({
      type: COMPOSE_REMOVE_AVATAR,
      payload: avatarData,
    });
  };
}

function composeReplaceAvatar(
  curr: AvatarDataType,
  prev?: AvatarDataType
): ComposeReplaceAvatarsActionType {
  return {
    type: COMPOSE_REPLACE_AVATAR,
    payload: {
      curr,
      prev,
    },
  };
}

function setPreJoinConversation(
  data: PreJoinConversationType | undefined
): SetPreJoinConversationActionType {
  return {
    type: 'SET_PRE_JOIN_CONVERSATION',
    payload: {
      data,
    },
  };
}

function conversationsUpdated(
  data: Array<ConversationType>
): ThunkAction<void, RootStateType, unknown, ConversationsUpdatedActionType> {
  return (dispatch, getState) => {
    for (const conversation of data) {
      calling.groupMembersChanged(conversation.id);
    }

    const { conversationLookup: oldConversationLookup } =
      getState().conversations;

    dispatch({
      type: 'CONVERSATIONS_UPDATED',
      payload: {
        data,
      },
    });

    dispatch(
      searchActions.updateSearchResultsOnConversationUpdate(
        oldConversationLookup,
        data
      )
    );
  };
}

function conversationRemoved(id: string): ConversationRemovedActionType {
  return {
    type: 'CONVERSATION_REMOVED',
    payload: {
      id,
    },
  };
}

function createGroup(
  createGroupV2 = groups.createGroupV2
): ThunkAction<
  void,
  RootStateType,
  unknown,
  | CreateGroupPendingActionType
  | CreateGroupFulfilledActionType
  | CreateGroupRejectedActionType
  | TargetedConversationChangedActionType
> {
  return async (dispatch, getState) => {
    const { composer } = getState().conversations;
    if (
      composer?.step !== ComposerStep.SetGroupMetadata ||
      composer.isCreating
    ) {
      assertDev(false, 'Cannot create group in this stage; doing nothing');
      return;
    }

    dispatch({ type: 'CREATE_GROUP_PENDING' });

    try {
      const conversation = await createGroupV2({
        name: composer.groupName.trim(),
        avatar: composer.groupAvatar,
        avatars: composer.userAvatarData.map(avatarData =>
          omit(avatarData, ['buffer'])
        ),
        expireTimer: composer.groupExpireTimer,
        conversationIds: composer.selectedConversationIds,
      });
      dispatch({
        type: 'CREATE_GROUP_FULFILLED',
        payload: {
          invitedServiceIds: (conversation.get('pendingMembersV2') || []).map(
            member => member.serviceId
          ),
        },
      });
      showConversation({
        conversationId: conversation.id,
        switchToAssociatedView: true,
      })(dispatch, getState, null);
    } catch (err) {
      log.error('Failed to create group', Errors.toLogFormat(err));
      dispatch({ type: 'CREATE_GROUP_REJECTED' });
    }
  };
}

function removeAllConversations(): RemoveAllConversationsActionType {
  return {
    type: 'CONVERSATIONS_REMOVE_ALL',
    payload: null,
  };
}

function targetMessage(
  messageId: string,
  conversationId: string
): MessageTargetedActionType {
  return {
    type: 'MESSAGE_TARGETED',
    payload: {
      messageId,
      conversationId,
    },
  };
}

function toggleSelectMessage(
  conversationId: string,
  messageId: string,
  shift: boolean,
  selected: boolean
): ThunkAction<void, RootStateType, unknown, ToggleSelectMessagesActionType> {
  return async (dispatch, getState) => {
    const state = getState();
    const { conversations } = state;

    let toggledMessageIds: ReadonlyArray<string>;
    if (shift && conversations.lastSelectedMessage != null) {
      if (conversationId !== conversations.selectedConversationId) {
        throw new Error("toggleSelectMessage: conversationId doesn't match");
      }

      const conversation = window.ConversationController.get(conversationId);

      if (conversation == null) {
        throw new Error('toggleSelectMessage: conversation not found');
      }

      const toggledMessage = getOwn(conversations.messagesLookup, messageId);

      strictAssert(
        toggledMessage != null,
        'toggleSelectMessage: toggled message not found'
      );

      // Sort the messages by their order in the conversation
      const [after, before] = sortByMessageOrder(
        [toggledMessage, conversations.lastSelectedMessage],
        message => message
      );

      const betweenIds = await DataReader.getMessagesBetween(conversationId, {
        after: {
          sent_at: after.sent_at,
          received_at: after.received_at,
        },
        before: {
          sent_at: before.sent_at,
          received_at: before.received_at,
        },
        includeStoryReplies: !isGroup(conversation.attributes),
      });

      toggledMessageIds = [messageId, ...betweenIds];
    } else {
      toggledMessageIds = [messageId];
    }

    dispatch({
      type: 'TOGGLE_SELECT_MESSAGES',
      payload: {
        toggledMessageId: messageId,
        messageIds: toggledMessageIds,
        selected,
      },
    });
  };
}

function toggleSelectMode(on: boolean): ToggleSelectModeActionType {
  return {
    type: 'TOGGLE_SELECT_MODE',
    payload: { on },
  };
}

function getProfilesForConversation(conversationId: string): NoopActionType {
  const conversation = window.ConversationController.get(conversationId);
  if (!conversation) {
    throw new Error('getProfilesForConversation: no conversation found');
  }

  drop(
    conversation.getProfiles().catch(() => {
      /* nothing to do here; logging already happened */
    })
  );

  return {
    type: 'NOOP',
    payload: null,
  };
}

function conversationStoppedByMissingVerification(payload: {
  conversationId: string;
  distributionId?: StoryDistributionIdString;
  untrustedServiceIds: ReadonlyArray<ServiceIdString>;
}): ConversationStoppedByMissingVerificationActionType {
  // Fetching profiles to ensure that we have their latest identity key in storage
  payload.untrustedServiceIds.forEach(serviceId => {
    const conversation = window.ConversationController.get(serviceId);
    if (!conversation) {
      log.error(
        `conversationStoppedByMissingVerification: serviceId ${serviceId} not found!`
      );
      return;
    }

    // Intentionally not awaiting here
    drop(
      conversation.getProfiles().catch(() => {
        /* nothing to do here; logging already happened */
      })
    );
  });

  return {
    type: CONVERSATION_STOPPED_BY_MISSING_VERIFICATION,
    payload,
  };
}

export function markOpenConversationRead(
  conversationId: string
): ThunkAction<void, RootStateType, unknown, MarkReadActionType> {
  return async (dispatch, getState) => {
    const state = getState();
    const { nav } = state;

    if (nav.selectedNavTab !== NavTab.Chats) {
      return;
    }

    dispatch({
      type: MARK_READ,
      payload: {
        conversationId,
      },
    });
  };
}

export function messageChanged(
  id: string,
  conversationId: string,
  data: ReadonlyMessageAttributesType
): MessageChangedActionType {
  return {
    type: MESSAGE_CHANGED,
    payload: {
      id,
      conversationId,
      data,
    },
  };
}

function messageDeleted(
  id: string,
  conversationId: string
): MessageDeletedActionType {
  return {
    type: MESSAGE_DELETED,
    payload: {
      id,
      conversationId,
    },
  };
}

function messageExpanded(
  id: string,
  displayLimit: number
): MessageExpandedActionType {
  return {
    type: 'MESSAGE_EXPANDED',
    payload: {
      id,
      displayLimit,
    },
  };
}
function showSpoiler(
  id: string,
  data: Record<number, boolean>
): ShowSpoilerActionType {
  return {
    type: SHOW_SPOILER,
    payload: {
      id,
      data,
    },
  };
}

function messageExpired(id: string): MessageExpiredActionType {
  return {
    type: MESSAGE_EXPIRED,
    payload: {
      id,
    },
  };
}

function messagesAdded({
  conversationId,
  isActive,
  isJustSent,
  isNewMessage,
  messages,
}: {
  conversationId: string;
  isActive: boolean;
  isJustSent: boolean;
  isNewMessage: boolean;
  messages: ReadonlyArray<ReadonlyMessageAttributesType>;
}): ThunkAction<void, RootStateType, unknown, MessagesAddedActionType> {
  return (dispatch, getState) => {
    const state = getState();
    if (
      isNewMessage &&
      state.items.audioMessage &&
      conversationId === state.conversations.selectedConversationId &&
      isActive &&
      !isJustSent &&
      messages.some(isIncoming)
    ) {
      drop(new Sound({ soundType: SoundType.Pop }).play());
    }

    dispatch({
      type: 'MESSAGES_ADDED',
      payload: {
        conversationId,
        isActive,
        isJustSent,
        isNewMessage,
        messages,
      },
    });
  };
}

function repairNewestMessage(
  conversationId: string
): RepairNewestMessageActionType {
  return {
    type: 'REPAIR_NEWEST_MESSAGE',
    payload: {
      conversationId,
    },
  };
}
function repairOldestMessage(
  conversationId: string
): RepairOldestMessageActionType {
  return {
    type: 'REPAIR_OLDEST_MESSAGE',
    payload: {
      conversationId,
    },
  };
}

function reviewConversationNameCollision(): ReviewConversationNameCollisionActionType {
  return {
    type: 'REVIEW_CONVERSATION_NAME_COLLISION',
  };
}

export type MessageResetOptionsType = ReadonlyDeep<{
  conversationId: string;
  messages: ReadonlyArray<ReadonlyMessageAttributesType>;
  metrics: MessageMetricsType;
  scrollToMessageId?: string;
  unboundedFetch?: boolean;
}>;

function messagesReset({
  conversationId,
  messages,
  metrics,
  scrollToMessageId,
  unboundedFetch,
}: MessageResetOptionsType): MessagesResetActionType {
  for (const message of messages) {
    strictAssert(
      message.conversationId === conversationId,
      `messagesReset(${conversationId}): invalid message conversationId ` +
        `${message.conversationId}`
    );
  }

  return {
    type: 'MESSAGES_RESET',
    payload: {
      unboundedFetch: Boolean(unboundedFetch),
      conversationId,
      messages,
      metrics,
      scrollToMessageId,
    },
  };
}
function addPreloadData(
  preloadData: ConversationPreloadDataType
): AddPreloadDataActionType {
  const { messages, conversationId } = preloadData;
  for (const message of messages) {
    strictAssert(
      message.conversationId === conversationId,
      `addPreloadData(${conversationId}): invalid message conversationId ` +
        `${message.conversationId}`
    );
  }

  return {
    type: 'ADD_PRELOAD_DATA',
    payload: preloadData,
  };
}
function consumePreloadData(
  conversationId: string
): ConsumePreloadDataActionType {
  return {
    type: 'CONSUME_PRELOAD_DATA',
    payload: {
      conversationId,
    },
  };
}
function setMessageLoadingState(
  conversationId: string,
  messageLoadingState: undefined | TimelineMessageLoadingState
): SetMessageLoadingStateActionType {
  return {
    type: 'SET_MESSAGE_LOADING_STATE',
    payload: {
      conversationId,
      messageLoadingState,
    },
  };
}
function setIsNearBottom(
  conversationId: string,
  isNearBottom: boolean
): SetIsNearBottomActionType {
  return {
    type: 'SET_NEAR_BOTTOM',
    payload: {
      conversationId,
      isNearBottom,
    },
  };
}
function setIsFetchingUUID(
  identifier: UUIDFetchStateKeyType,
  isFetching: boolean
): SetIsFetchingUUIDActionType {
  return {
    type: 'SET_IS_FETCHING_UUID',
    payload: {
      identifier,
      isFetching,
    },
  };
}

export type PushPanelForConversationActionType = ReadonlyDeep<
  (panel: PanelRequestType) => unknown
>;

function pushPanelForConversation(
  panel: PanelRequestType
): ThunkAction<void, RootStateType, unknown, PushPanelActionType> {
  return async (dispatch, getState) => {
    const { conversations } = getState();
    const { targetedConversationPanels } = conversations;
    const activePanel =
      targetedConversationPanels.stack[targetedConversationPanels.watermark];
    if (panel.type === activePanel?.type && isEqual(panel, activePanel)) {
      return;
    }

    if (panel.type === PanelType.MessageDetails) {
      const { messageId } = panel.args;

      const message =
        conversations.messagesLookup[messageId] ||
        (await getMessageById(messageId))?.attributes;
      if (!message) {
        throw new Error(
          'pushPanelForConversation: could not find message for MessageDetails'
        );
      }
      dispatch({
        type: PUSH_PANEL,
        payload: {
          type: PanelType.MessageDetails,
          args: {
            message,
          },
        },
      });
      return;
    }

    dispatch({
      type: PUSH_PANEL,
      payload: panel,
    });
  };
}

export type PopPanelForConversationActionType = ReadonlyDeep<() => unknown>;

function popPanelForConversation(): ThunkAction<
  void,
  RootStateType,
  unknown,
  PopPanelActionType
> {
  return (dispatch, getState) => {
    const { conversations } = getState();
    const { targetedConversationPanels } = conversations;

    if (!targetedConversationPanels.stack.length) {
      return;
    }

    dispatch({
      type: POP_PANEL,
      payload: null,
    });
  };
}

function panelAnimationStarted(): PanelAnimationStartedActionType {
  return {
    type: PANEL_ANIMATION_STARTED,
    payload: null,
  };
}

function panelAnimationDone(): PanelAnimationDoneActionType {
  return {
    type: PANEL_ANIMATION_DONE,
    payload: null,
  };
}

function deleteMessagesForEveryone(
  messageIds: ReadonlyArray<string>
): ThunkAction<
  void,
  RootStateType,
  unknown,
  NoopActionType | ShowToastActionType
> {
  return async dispatch => {
    let hasError = false;

    await Promise.all(
      messageIds.map(async messageId => {
        try {
          const message = window.MessageCache.getById(messageId);
          if (!message) {
            throw new Error(
              `deleteMessageForEveryone: Message ${messageId} missing!`
            );
          }

          const conversation = window.ConversationController.get(
            message.get('conversationId')
          );
          if (!conversation) {
            throw new Error('deleteMessageForEveryone: no conversation');
          }

          await sendDeleteForEveryoneMessage(conversation.attributes, {
            id: message.id,
            timestamp: getMessageSentTimestamp(message.attributes, { log }),
          });
        } catch (error) {
          hasError = true;
          log.error(
            'Error queuing delete-for-everyone job',
            Errors.toLogFormat(error),
            messageId
          );
        }
      })
    );

    if (hasError) {
      dispatch({
        type: SHOW_TOAST,
        payload: {
          toastType: ToastType.DeleteForEveryoneFailed,
        },
      });
    } else {
      dispatch({
        type: 'NOOP',
        payload: null,
      });
    }
  };
}

function approvePendingMembershipFromGroupV2(
  conversationId: string,
  memberId: string
): ThunkAction<void, RootStateType, unknown, NoopActionType> {
  return async dispatch => {
    const conversation = window.ConversationController.get(conversationId);
    if (!conversation) {
      throw new Error(
        `approvePendingMembershipFromGroupV2: No conversation found for conversation ${conversationId}`
      );
    }

    const logId = conversation.idForLogging();

    const pendingMember = window.ConversationController.get(memberId);
    if (!pendingMember) {
      throw new Error(
        `approvePendingMembershipFromGroupV2/${logId}: No member found for conversation ${conversationId}`
      );
    }

    const serviceId = pendingMember.getCheckedServiceId(
      `approvePendingMembershipFromGroupV2/${logId}`
    );

    if (
      isGroupV2(conversation.attributes) &&
      isMemberRequestingToJoin(conversation.attributes, serviceId)
    ) {
      strictAssert(
        isAciString(serviceId),
        'Member requesting to join must have ACI'
      );
      await modifyGroupV2({
        conversation,
        usingCredentialsFrom: [],
        createGroupChange: async () => {
          // This user's pending state may have changed in the time between the user's
          //   button press and when we get here. It's especially important to check here
          //   in conflict/retry cases.
          if (!isMemberRequestingToJoin(conversation.attributes, serviceId)) {
            log.warn(
              `approvePendingMembershipFromGroupV2/${logId}: ${serviceId} is not requesting ` +
                'to join the group. Returning early.'
            );
            return undefined;
          }

          return buildPromotePendingAdminApprovalMemberChange({
            group: conversation.attributes,
            aci: serviceId,
          });
        },
        name: 'approvePendingMembershipFromGroupV2',
      });
    }

    dispatch({
      type: 'NOOP',
      payload: null,
    });
  };
}

function revokePendingMembershipsFromGroupV2(
  conversationId: string,
  memberIds: ReadonlyArray<string>
): ThunkAction<void, RootStateType, unknown, NoopActionType> {
  return async dispatch => {
    const conversation = window.ConversationController.get(conversationId);
    if (!conversation) {
      throw new Error(
        `approvePendingMembershipFromGroupV2: No conversation found for conversation ${conversationId}`
      );
    }

    if (!isGroupV2(conversation.attributes)) {
      return;
    }

    // Only pending memberships can be revoked for multiple members at once
    if (memberIds.length > 1) {
      const serviceIds = memberIds.map(id => {
        const serviceId = window.ConversationController.get(id)?.getServiceId();
        strictAssert(serviceId, `serviceId does not exist for ${id}`);
        return serviceId;
      });
      await conversation.modifyGroupV2({
        name: 'removePendingMember',
        usingCredentialsFrom: [],
        createGroupChange: () =>
          removePendingMember(conversation.attributes, serviceIds),
        extraConversationsForSend: memberIds,
      });
      return;
    }

    const [memberId] = memberIds;

    const pendingMember = window.ConversationController.get(memberId);
    if (!pendingMember) {
      const logId = conversation.idForLogging();
      throw new Error(
        `revokePendingMembershipsFromGroupV2/${logId}: No conversation found for conversation ${memberId}`
      );
    }

    const serviceId = pendingMember.getCheckedServiceId(
      'revokePendingMembershipsFromGroupV2'
    );

    if (isMemberRequestingToJoin(conversation.attributes, serviceId)) {
      strictAssert(
        isAciString(serviceId),
        'Member requesting to join must have ACI'
      );
      await conversation.modifyGroupV2({
        name: 'denyPendingApprovalRequest',
        usingCredentialsFrom: [],
        createGroupChange: () =>
          denyPendingApprovalRequest(conversation.attributes, serviceId),
        extraConversationsForSend: [memberId],
      });
    } else if (conversation.isMemberPending(serviceId)) {
      await conversation.modifyGroupV2({
        name: 'removePendingMember',
        usingCredentialsFrom: [],
        createGroupChange: () =>
          removePendingMember(conversation.attributes, [serviceId]),
        extraConversationsForSend: [memberId],
      });
    }

    dispatch({
      type: 'NOOP',
      payload: null,
    });
  };
}

async function syncMessageRequestResponse(
  conversation: ConversationModel,
  response: Proto.SyncMessage.MessageRequestResponse.Type,
  { shouldSave = true } = {}
): Promise<void> {
  // In GroupsV2, this may modify the server. We only want to continue if those
  //   server updates were successful.
  await conversation.applyMessageRequestResponse(response, { shouldSave });

  const groupId = conversation.getGroupIdBuffer();

  if (window.ConversationController.areWePrimaryDevice()) {
    log.warn(
      'syncMessageRequestResponse: We are primary device; not sending message request sync'
    );
    return;
  }

  const threadAci = conversation.getAci();
  if (!threadAci) {
    log.warn(
      'syncMessageRequestResponse: No ACI for target conversation, not sending'
    );
    return;
  }

  try {
    await singleProtoJobQueue.add(
      MessageSender.getMessageRequestResponseSync({
        threadAci,
        groupId,
        type: response,
      })
    );
  } catch (error) {
    log.error(
      'syncMessageRequestResponse: Failed to queue sync message',
      Errors.toLogFormat(error)
    );
  }
}

function getConversationForReportSpam(
  conversation: ConversationType
): ConversationType | null {
  if (conversation.type === 'group') {
    const addedBy = getAddedByForOurPendingInvitation(conversation);
    if (addedBy == null) {
      log.error(
        `getConversationForReportSpam: No addedBy found for ${conversation.id}`
      );
      return null;
    }
    return addedBy;
  }

  return conversation;
}

function reportSpam(
  conversationId: string
): ThunkAction<void, RootStateType, unknown, ShowToastActionType> {
  return async (dispatch, getState) => {
    const conversationSelector = getConversationSelector(getState());
    const conversationOrGroup = conversationSelector(conversationId);
    if (!conversationOrGroup) {
      log.error(
        `reportSpam: Expected a conversation to be found for ${conversationId}. Doing nothing.`
      );
      return;
    }

    const conversation = getConversationForReportSpam(conversationOrGroup);
    const conversationModel = window.ConversationController.get(
      conversation?.id
    );
    if (!conversation || !conversationModel) {
      log.error(
        `reportSpam: Conversation for report spam not found ${conversation?.id}. Doing nothing.`
      );
      return;
    }

    const messageRequestEnum = Proto.SyncMessage.MessageRequestResponse.Type;
    const idForLogging = getConversationIdForLogging(conversation);

    drop(
      longRunningTaskWrapper({
        name: 'reportSpam',
        idForLogging,
        task: async () => {
          await Promise.all([
            syncMessageRequestResponse(
              conversationModel,
              messageRequestEnum.SPAM
            ),
            addReportSpamJob({
              conversation,
              getMessageServerGuidsForSpam:
                DataReader.getMessageServerGuidsForSpam,
              jobQueue: reportSpamJobQueue,
            }),
          ]);

          dispatch({
            type: SHOW_TOAST,
            payload: {
              toastType: ToastType.ReportedSpam,
            },
          });
        },
      })
    );
  };
}

function blockAndReportSpam(
  conversationId: string
): ThunkAction<void, RootStateType, unknown, ShowToastActionType> {
  return async (dispatch, getState) => {
    const conversationSelector = getConversationSelector(getState());
    const conversationOrGroup = conversationSelector(conversationId);
    if (!conversationOrGroup) {
      log.error(
        `blockAndReportSpam: Expected a conversation to be found for ${conversationId}. Doing nothing.`
      );
      return;
    }

    const conversationForSpam =
      getConversationForReportSpam(conversationOrGroup);
    const conversationModel = window.ConversationController.get(
      conversationForSpam?.id
    );
    if (!conversationForSpam || !conversationModel) {
      log.error(
        `reportSpam: Conversation for report spam not found ${conversationForSpam?.id}. Doing nothing.`
      );
      return;
    }
    const messageRequestEnum = Proto.SyncMessage.MessageRequestResponse.Type;
    const idForLogging = getConversationIdForLogging(conversationOrGroup);

    if (conversationModel.getAci()) {
      drop(
        longRunningTaskWrapper({
          name: 'blockAndReportSpam',
          idForLogging,
          task: async () => {
            await Promise.all([
              syncMessageRequestResponse(
                conversationModel,
                messageRequestEnum.BLOCK_AND_SPAM
              ),
              conversationForSpam != null &&
                addReportSpamJob({
                  conversation: conversationForSpam,
                  getMessageServerGuidsForSpam:
                    DataReader.getMessageServerGuidsForSpam,
                  jobQueue: reportSpamJobQueue,
                }),
            ]);

            dispatch({
              type: SHOW_TOAST,
              payload: {
                toastType: ToastType.ReportedSpamAndBlocked,
              },
            });
          },
        })
      );
    } else {
      try {
        await singleProtoJobQueue.add(
          MessageSender.getBlockSync(
            window.textsecure.storage.blocked.getBlockedData()
          )
        );
      } catch (error) {
        log.error(
          `blockConversation/${idForLogging}: Failed to queue block sync message`,
          Errors.toLogFormat(error)
        );
      }
    }
  };
}

function acceptConversation(
  conversationId: string
): ThunkAction<void, RootStateType, unknown, NoopActionType> {
  return async dispatch => {
    const conversation = window.ConversationController.get(conversationId);
    if (!conversation) {
      throw new Error(
        'acceptConversation: Expected a conversation to be found. Doing nothing'
      );
    }

    const messageRequestEnum = Proto.SyncMessage.MessageRequestResponse.Type;
    const idForLogging = getConversationIdForLogging(conversation.attributes);

    if (conversation.getAci()) {
      drop(
        longRunningTaskWrapper({
          name: 'acceptConversation',
          idForLogging,
          task: async () => {
            await syncMessageRequestResponse(
              conversation,
              messageRequestEnum.ACCEPT
            );
          },
        })
      );
    } else {
      await conversation.applyMessageRequestResponse(
        messageRequestEnum.ACCEPT,
        {
          shouldSave: true,
        }
      );

      try {
        await singleProtoJobQueue.add(
          MessageSender.getBlockSync(
            window.textsecure.storage.blocked.getBlockedData()
          )
        );
      } catch (error) {
        log.error(
          `acceptConversation/${idForLogging}: Failed to queue sync message`,
          Errors.toLogFormat(error)
        );
      }
    }

    dispatch({
      type: 'NOOP',
      payload: null,
    });
  };
}

function removeConversation(conversationId: string): ShowToastActionType {
  const conversation = window.ConversationController.get(conversationId);
  if (!conversation) {
    throw new Error(
      'acceptConversation: Expected a conversation to be found. Doing nothing'
    );
  }

  drop(conversation.removeContact());

  return {
    type: SHOW_TOAST,
    payload: {
      toastType: ToastType.ConversationRemoved,
      parameters: {
        title: conversation.getTitle(),
      },
    },
  };
}

function blockConversation(
  conversationId: string
): ThunkAction<void, RootStateType, unknown, NoopActionType> {
  return async dispatch => {
    const conversation = window.ConversationController.get(conversationId);
    if (!conversation) {
      throw new Error(
        'blockConversation: Expected a conversation to be found. Doing nothing'
      );
    }

    const messageRequestEnum = Proto.SyncMessage.MessageRequestResponse.Type;
    const idForLogging = getConversationIdForLogging(conversation.attributes);

    if (conversation.getAci()) {
      drop(
        longRunningTaskWrapper({
          name: 'blockConversation',
          idForLogging,
          task: async () => {
            await syncMessageRequestResponse(
              conversation,
              messageRequestEnum.BLOCK
            );
          },
        })
      );
    } else {
      // In GroupsV2, this may modify the server. We only want to continue if those
      //   server updates were successful.
      await conversation.applyMessageRequestResponse(messageRequestEnum.BLOCK, {
        shouldSave: true,
      });

      try {
        await singleProtoJobQueue.add(
          MessageSender.getBlockSync(
            window.textsecure.storage.blocked.getBlockedData()
          )
        );
      } catch (error) {
        log.error(
          `blockConversation/${idForLogging}: Failed to queue block sync message`,
          Errors.toLogFormat(error)
        );
      }
    }

    dispatch({
      type: 'NOOP',
      payload: null,
    });
  };
}

function deleteConversation(
  conversationId: string
): ThunkAction<void, RootStateType, unknown, NoopActionType> {
  return async dispatch => {
    const conversation = window.ConversationController.get(conversationId);
    if (!conversation) {
      throw new Error(
        'deleteConversation: Expected a conversation to be found. Doing nothing'
      );
    }

    const messageRequestEnum = Proto.SyncMessage.MessageRequestResponse.Type;
    const idForLogging = getConversationIdForLogging(conversation.attributes);

    if (conversation.getAci()) {
      drop(
        longRunningTaskWrapper({
          name: 'deleteConversation',
          idForLogging,
          task: async () => {
            await syncMessageRequestResponse(
              conversation,
              messageRequestEnum.DELETE
            );
          },
        })
      );
    } else {
      await conversation.destroyMessages({ source: 'local-delete' });
    }

    dispatch({
      type: 'NOOP',
      payload: null,
    });
  };
}

function initiateMigrationToGroupV2(conversationId: string): NoopActionType {
  const conversation = window.ConversationController.get(conversationId);
  if (!conversation) {
    throw new Error(
      'deleteConversation: Expected a conversation to be found. Doing nothing'
    );
  }

  void longRunningTaskWrapper({
    idForLogging: conversation.idForLogging(),
    name: 'initiateMigrationToGroupV2',
    task: () => doInitiateMigrationToGroupV2(conversation),
  });

  return {
    type: 'NOOP',
    payload: null,
  };
}

function loadRecentMediaItems(
  conversationId: string,
  limit: number
): ThunkAction<void, RootStateType, unknown, SetRecentMediaItemsActionType> {
  return async dispatch => {
    const messages: Array<MessageAttributesType> =
      await DataReader.getOlderMessagesByConversation({
        conversationId,
        limit,
        requireVisualMediaAttachments: true,
        storyId: undefined,
        includeStoryReplies: false,
      });

    // Cache these messages in memory to ensure Lightbox can find them
    messages.forEach(message => {
      window.MessageCache.register(new MessageModel(message));
    });

    let index = 0;
    const recentMediaItems = messages
      .filter(message => message.attachments !== undefined)
      .reduce(
        (acc, message) => [
          ...acc,
          ...(message.attachments || []).map(
            (attachment: AttachmentType): MediaItemType => {
              const { thumbnail } = attachment;

              const result = {
                objectURL: attachment.path
                  ? getLocalAttachmentUrl(attachment)
                  : '',
                thumbnailObjectUrl: thumbnail?.path
                  ? getLocalAttachmentUrl(thumbnail)
                  : '',
                contentType: attachment.contentType,
                index,
                attachment,
                message: {
                  attachments: message.attachments || [],
                  conversationId:
                    window.ConversationController.get(message.sourceServiceId)
                      ?.id || message.conversationId,
                  id: message.id,
                  receivedAt: message.received_at,
                  receivedAtMs: Number(message.received_at_ms),
                  sentAt: message.sent_at,
                },
              };

              index += 1;

              return result;
            }
          ),
        ],
        [] as Array<MediaItemType>
      );

    dispatch({
      type: 'SET_RECENT_MEDIA_ITEMS',
      payload: { id: conversationId, recentMediaItems },
    });
  };
}

export type SaveAttachmentActionCreatorType = ReadonlyDeep<
  (attachment: AttachmentType, timestamp?: number, index?: number) => unknown
>;

function saveAttachment(
  attachment: AttachmentType,
  timestamp = Date.now(),
  index = 0
): ThunkAction<void, RootStateType, unknown, ShowToastActionType> {
  return async dispatch => {
    const { fileName = '' } = attachment;

    const isDangerous = isFileDangerous(fileName);

    if (isDangerous) {
      dispatch({
        type: SHOW_TOAST,
        payload: {
          toastType: ToastType.DangerousFileType,
        },
      });
      return;
    }

    const { readAttachmentData, saveAttachmentToDisk } =
      window.Signal.Migrations;

    const fullPath = await Attachment.save({
      attachment,
      index: index + 1,
      readAttachmentData,
      saveAttachmentToDisk,
      timestamp,
    });

    if (fullPath) {
      dispatch({
        type: SHOW_TOAST,
        payload: {
          toastType: ToastType.FileSaved,
          parameters: {
            fullPath,
          },
        },
      });
    }
  };
}

const showSaveMultiDialog = (): Promise<{
  canceled: boolean;
  dirPath?: string;
}> => {
  return ipcRenderer.invoke('show-save-multi-dialog');
};

export type SaveAttachmentsActionCreatorType = ReadonlyDeep<
  (
    attachments: ReadonlyArray<AttachmentType>,
    timestamp?: number,
    index?: number
  ) => unknown
>;

function saveAttachments(
  attachments: ReadonlyArray<AttachmentType>,
  timestamp = Date.now()
): ThunkAction<void, RootStateType, unknown, ShowToastActionType> {
  return async dispatch => {
    // check if any of the attachments could be dangerous
    for (const attachment of attachments) {
      const { fileName = '' } = attachment;

      const isDangerous = isFileDangerous(fileName);
      if (isDangerous) {
        dispatch({
          type: SHOW_TOAST,
          payload: {
            toastType: ToastType.DangerousFileType,
          },
        });
        return;
      }
    }

    const { canceled, dirPath } = await showSaveMultiDialog();
    if (canceled || !dirPath) {
      return;
    }

    const { readAttachmentData, saveAttachmentToDisk } =
      window.Signal.Migrations;

    let fullPath;
    let index = 0;
    for (const attachment of attachments) {
      index += 1;

      // eslint-disable-next-line no-await-in-loop
      const result = await Attachment.save({
        attachment,
        index,
        readAttachmentData,
        saveAttachmentToDisk,
        timestamp,
        baseDir: dirPath,
      });

      if (fullPath === undefined) {
        fullPath = result;
      }
    }

    if (fullPath == null) {
      throw new Error('saveAttachments: Returned path to attachment is null!');
    }

    dispatch({
      type: SHOW_TOAST,
      payload: {
        toastType: ToastType.FileSaved,
        parameters: {
          countOfFiles: attachments.length,
          fullPath,
        },
      },
    });
  };
}

function showAttachmentDownloadStillInProgressToast(
  count: number
): ShowToastActionType {
  log.info(
    `showAttachmentDownloadStillInProgressToast: ${count} still-pending attachments`
  );
  return {
    type: SHOW_TOAST,
    payload: {
      toastType: ToastType.AttachmentDownloadStillInProgress,
      parameters: {
        count,
      },
    },
  };
}

// is only used by lightbox/ gallery
export function saveAttachmentFromMessage(
  messageId: string,
  providedAttachment?: AttachmentType
): ThunkAction<void, RootStateType, unknown, ShowToastActionType> {
  return async (dispatch, getState) => {
    const message = await getMessageById(messageId);
    if (!message) {
      throw new Error(
        `saveAttachmentFromMessage: Message ${messageId} missing!`
      );
    }

    const { attachments, sent_at: timestamp } = message.attributes;
    if (!attachments || attachments.length < 1) {
      return;
    }

    const attachment =
      providedAttachment && attachments.includes(providedAttachment)
        ? providedAttachment
        : attachments[0];

    saveAttachment(attachment, timestamp)(dispatch, getState, null);
  };
}

function clearInvitedServiceIdsForNewlyCreatedGroup(): ClearInvitedServiceIdsForNewlyCreatedGroupActionType {
  return { type: 'CLEAR_INVITED_SERVICE_IDS_FOR_NEWLY_CREATED_GROUP' };
}
function clearGroupCreationError(): ClearGroupCreationErrorActionType {
  return { type: 'CLEAR_GROUP_CREATION_ERROR' };
}
function clearTargetedMessage(): ClearTargetedMessageActionType {
  return {
    type: 'CLEAR_TARGETED_MESSAGE',
    payload: null,
  };
}
function clearUnreadMetrics(
  conversationId: string
): ClearUnreadMetricsActionType {
  return {
    type: 'CLEAR_UNREAD_METRICS',
    payload: {
      conversationId,
    },
  };
}
function closeContactSpoofingReview(): CloseContactSpoofingReviewActionType {
  return { type: 'CLOSE_CONTACT_SPOOFING_REVIEW' };
}
function closeMaximumGroupSizeModal(): CloseMaximumGroupSizeModalActionType {
  return { type: 'CLOSE_MAXIMUM_GROUP_SIZE_MODAL' };
}
function closeRecommendedGroupSizeModal(): CloseRecommendedGroupSizeModalActionType {
  return { type: 'CLOSE_RECOMMENDED_GROUP_SIZE_MODAL' };
}

export function scrollToOldestUnreadMention(
  conversationId: string
): ThunkAction<void, RootStateType, unknown, NoopActionType> {
  return async (dispatch, getState) => {
    const conversation = getOwn(
      getState().conversations.conversationLookup,
      conversationId
    );
    if (!conversation) {
      log.warn(`No conversation found: [${conversationId}]`);
      return;
    }

    const oldestUnreadMention =
      await DataReader.getOldestUnreadMentionOfMeForConversation(
        conversationId,
        {
          includeStoryReplies: !isGroup(conversation),
        }
      );

    if (!oldestUnreadMention) {
      log.warn(`No unread mention found for conversation: [${conversationId}]`);
      return;
    }

    dispatch(scrollToMessage(conversationId, oldestUnreadMention.id));
  };
}

export function scrollToMessage(
  conversationId: string,
  messageId: string
): ThunkAction<void, RootStateType, unknown, ScrollToMessageActionType> {
  return async (dispatch, getState) => {
    const conversation = window.ConversationController.get(conversationId);
    if (!conversation) {
      throw new Error('scrollToMessage: No conversation found');
    }

    const message = await getMessageById(messageId);
    if (!message) {
      throw new Error(`scrollToMessage: failed to load message ${messageId}`);
    }
    if (message.get('conversationId') !== conversationId) {
      throw new Error(
        `scrollToMessage: ${messageId} didn't have conversationId ${conversationId}`
      );
    }

    const state = getState();

    let isInMemory = true;

    if (!window.MessageCache.getById(messageId)) {
      isInMemory = false;
    }

    // Message might be in memory, but not in the redux anymore because
    // we call `messageReset()` in `loadAndScroll()`.
    const messagesByConversation =
      getMessagesByConversation(state)[conversationId];
    if (!messagesByConversation?.messageIds.includes(messageId)) {
      isInMemory = false;
    }

    if (isInMemory) {
      dispatch({
        type: 'SCROLL_TO_MESSAGE',
        payload: {
          conversationId,
          messageId,
        },
      });
      return;
    }

    drop(conversation.loadAndScroll(messageId));
  };
}

function setComposeGroupAvatar(
  groupAvatar: undefined | Uint8Array
): SetComposeGroupAvatarActionType {
  return {
    type: 'SET_COMPOSE_GROUP_AVATAR',
    payload: { groupAvatar },
  };
}

function setComposeGroupName(groupName: string): SetComposeGroupNameActionType {
  return {
    type: 'SET_COMPOSE_GROUP_NAME',
    payload: { groupName },
  };
}

function setComposeGroupExpireTimer(
  groupExpireTimer: DurationInSeconds
): SetComposeGroupExpireTimerActionType {
  return {
    type: 'SET_COMPOSE_GROUP_EXPIRE_TIMER',
    payload: { groupExpireTimer },
  };
}

function setComposeSearchTerm(
  searchTerm: string
): SetComposeSearchTermActionType {
  return {
    type: 'SET_COMPOSE_SEARCH_TERM',
    payload: { searchTerm },
  };
}

function setComposeSelectedRegion(
  selectedRegion: string
): SetComposeSelectedRegionActionType {
  return {
    type: 'SET_COMPOSE_SELECTED_REGION',
    payload: { selectedRegion },
  };
}

function startComposing(): StartComposingActionType {
  return { type: 'START_COMPOSING' };
}

function showChooseGroupMembers(): ShowChooseGroupMembersActionType {
  return { type: 'SHOW_CHOOSE_GROUP_MEMBERS' };
}

function showFindByUsername(): ShowFindByUsername {
  return { type: 'SHOW_FIND_BY_USERNAME' };
}

function showFindByPhoneNumber(): ShowFindByPhoneNumber {
  return { type: 'SHOW_FIND_BY_PHONE_NUMBER' };
}

function startSettingGroupMetadata(): StartSettingGroupMetadataActionType {
  return { type: 'START_SETTING_GROUP_METADATA' };
}

function toggleConversationInChooseMembers(
  conversationId: string
): ThunkAction<
  void,
  RootStateType,
  unknown,
  ToggleConversationInChooseMembersActionType
> {
  return dispatch => {
    const maxRecommendedGroupSize = getGroupSizeRecommendedLimit(151);
    const maxGroupSize = Math.max(
      getGroupSizeHardLimit(1001),
      maxRecommendedGroupSize + 1
    );

    assertDev(
      maxGroupSize > maxRecommendedGroupSize,
      'Expected the hard max group size to be larger than the recommended maximum'
    );

    dispatch({
      type: 'TOGGLE_CONVERSATION_IN_CHOOSE_MEMBERS',
      payload: { conversationId, maxGroupSize, maxRecommendedGroupSize },
    });
  };
}

function toggleHideStories(
  conversationId: string
): ThunkAction<void, RootStateType, unknown, NoopActionType> {
  return dispatch => {
    const conversationModel = window.ConversationController.get(conversationId);
    if (conversationModel) {
      conversationModel.toggleHideStories();
    }
    dispatch({
      type: 'NOOP',
      payload: null,
    });
  };
}

function removeMemberFromGroup(
  conversationId: string,
  contactId: string
): ThunkAction<void, RootStateType, unknown, NoopActionType> {
  return dispatch => {
    const conversationModel = window.ConversationController.get(conversationId);
    if (conversationModel) {
      const idForLogging = conversationModel.idForLogging();
      void longRunningTaskWrapper({
        name: 'removeMemberFromGroup',
        idForLogging,
        task: () => conversationModel.removeFromGroupV2(contactId),
      });
    }
    dispatch({
      type: 'NOOP',
      payload: null,
    });
  };
}

function addMembersToGroup(
  conversationId: string,
  contactIds: ReadonlyArray<string>,
  {
    onSuccess,
    onFailure,
  }: {
    onSuccess?: () => unknown;
    onFailure?: () => unknown;
  } = {}
): ThunkAction<void, RootStateType, unknown, never> {
  return async () => {
    const conversation = window.ConversationController.get(conversationId);
    if (!conversation) {
      throw new Error('addMembersToGroup: No conversation found');
    }

    const idForLogging = conversation.idForLogging();
    try {
      await longRunningTaskWrapper({
        name: 'addMembersToGroup',
        idForLogging,
        task: () =>
          modifyGroupV2({
            name: 'addMembersToGroup',
            conversation,
            usingCredentialsFrom: contactIds
              .map(id => window.ConversationController.get(id))
              .filter(isNotNil),
            createGroupChange: async () =>
              buildAddMembersChange(conversation.attributes, contactIds),
          }),
      });
      onSuccess?.();
    } catch {
      onFailure?.();
    }
  };
}

function updateGroupAttributes(
  conversationId: string,
  attributes: Readonly<{
    avatar?: undefined | Uint8Array;
    description?: string;
    title?: string;
  }>,
  {
    onSuccess,
    onFailure,
  }: {
    onSuccess?: () => unknown;
    onFailure?: () => unknown;
  } = {}
): ThunkAction<void, RootStateType, unknown, never> {
  return async () => {
    const conversation = window.ConversationController.get(conversationId);
    if (!conversation) {
      throw new Error('updateGroupAttributes: No conversation found');
    }

    const { id, publicParams, revision, secretParams } =
      conversation.attributes;

    try {
      await modifyGroupV2({
        name: 'updateGroupAttributes',
        conversation,
        usingCredentialsFrom: [],
        createGroupChange: async () =>
          buildUpdateAttributesChange(
            { id, publicParams, revision, secretParams },
            attributes
          ),
      });
      onSuccess?.();
    } catch {
      onFailure?.();
    }
  };
}

function leaveGroup(
  conversationId: string
): ThunkAction<void, RootStateType, unknown, never> {
  return async () => {
    const conversation = window.ConversationController.get(conversationId);
    if (!conversation) {
      throw new Error('leaveGroup: No conversation found');
    }

    await longRunningTaskWrapper({
      idForLogging: conversation.idForLogging(),
      name: 'leaveGroup',
      task: () => conversation.leaveGroupV2(),
    });
  };
}

function toggleGroupsForStorySend(
  conversationIds: ReadonlyArray<string>
): ThunkAction<Promise<void>, RootStateType, unknown, NoopActionType> {
  return async dispatch => {
    await Promise.all(
      conversationIds.map(async conversationId => {
        const conversation = window.ConversationController.get(conversationId);
        if (!conversation) {
          return;
        }

        const oldStorySendMode = conversation.getStorySendMode();
        const newStorySendMode =
          oldStorySendMode === StorySendMode.Always
            ? StorySendMode.Never
            : StorySendMode.Always;

        conversation.set({
          storySendMode: newStorySendMode,
        });
        await DataWriter.updateConversation(conversation.attributes);
        conversation.captureChange('storySendMode');
      })
    );

    dispatch({
      type: 'NOOP',
      payload: null,
    });
  };
}

function toggleAdmin(
  conversationId: string,
  contactId: string
): ThunkAction<void, RootStateType, unknown, NoopActionType> {
  return dispatch => {
    const conversationModel = window.ConversationController.get(conversationId);
    if (conversationModel) {
      void conversationModel.toggleAdmin(contactId);
    }
    dispatch({
      type: 'NOOP',
      payload: null,
    });
  };
}

function updateConversationModelSharedGroups(
  conversationId: string
): ThunkAction<void, RootStateType, unknown, NoopActionType> {
  return dispatch => {
    const conversation = window.ConversationController.get(conversationId);
    if (conversation && conversation.throttledUpdateSharedGroups) {
      void conversation.throttledUpdateSharedGroups();
    }
    dispatch({
      type: 'NOOP',
      payload: null,
    });
  };
}

function showExpiredIncomingTapToViewToast(): ShowToastActionType {
  log.info(
    'showExpiredIncomingTapToViewToastShowing expired tap-to-view toast for an incoming message'
  );
  return {
    type: SHOW_TOAST,
    payload: {
      toastType: ToastType.TapToViewExpiredIncoming,
    },
  };
}
function showExpiredOutgoingTapToViewToast(): ShowToastActionType {
  log.info('Showing expired tap-to-view toast for an outgoing message');
  return {
    type: SHOW_TOAST,
    payload: {
      toastType: ToastType.TapToViewExpiredOutgoing,
    },
  };
}

function showInbox(): ShowInboxActionType {
  return {
    type: 'SHOW_INBOX',
    payload: null,
  };
}
function showMediaNoLongerAvailableToast(): ShowToastActionType {
  return {
    type: SHOW_TOAST,
    payload: {
      toastType: ToastType.MediaNoLongerAvailable,
    },
  };
}

type ShowConversationArgsType = ReadonlyDeep<{
  conversationId?: string;
  messageId?: string;
  switchToAssociatedView?: boolean;
}>;
export type ShowConversationType = ReadonlyDeep<
  (options: ShowConversationArgsType) => unknown
>;

export function showConversation({
  conversationId,
  messageId,
  switchToAssociatedView,
}: ShowConversationArgsType): ThunkAction<
  void,
  RootStateType,
  unknown,
  TargetedConversationChangedActionType | ChangeNavTabActionType
> {
  return (dispatch, getState) => {
    const { conversations, nav } = getState();

    if (nav.selectedNavTab !== NavTab.Chats) {
      dispatch(navActions.changeNavTab(NavTab.Chats));
      const conversation = window.ConversationController.get(conversationId);
      conversation?.setMarkedUnread(false);
    }

    if (conversationId === conversations.selectedConversationId) {
      if (!conversationId) {
        return;
      }

      if (messageId) {
        dispatch(scrollToMessage(conversationId, messageId));
      }
      dispatch(setComposerFocus(conversationId));

      return;
    }

    // notify composer in case we need to stop recording a voice note
    if (conversations.selectedConversationId) {
      saveDraftRecordingIfNeeded()(dispatch, getState, undefined);
      dispatch(
        onConversationClosed(
          conversations.selectedConversationId,
          'showConversation'
        )
      );
    }
    window.ConversationController.get(conversationId)?.onOpenStart();

    dispatch({
      type: TARGETED_CONVERSATION_CHANGED,
      payload: {
        conversationId,
        messageId,
        switchToAssociatedView,
      },
    });
  };
}

function onConversationOpened(
  conversationId: string,
  messageId?: string
): ThunkAction<
  void,
  RootStateType,
  unknown,
  | ReplaceAttachmentsActionType
  | ResetComposerActionType
  | SetFocusActionType
  | SetQuotedMessageActionType
> {
  return async (dispatch, getState) => {
    const promises: Array<Promise<void>> = [];
    const conversation = window.ConversationController.get(conversationId);
    if (!conversation) {
      throw new Error('onConversationOpened: Conversation not found');
    }

    const logId = `onConversationOpened(${conversation.idForLogging()})`;

    log.info(`${logId}: Updating newly opened conversation state`);

    if (messageId) {
      const message = await getMessageById(messageId);

      if (message) {
        drop(conversation.loadAndScroll(messageId));
        return;
      }

      log.warn(`${logId}: Did not find message ${messageId}`);
    }

    const { retryPlaceholders } = window.Signal.Services;
    if (retryPlaceholders) {
      await retryPlaceholders.findByConversationAndMarkOpened(conversation.id);
    }

    const loadAndUpdate = async () => {
      drop(
        Promise.all([
          conversation.loadNewestMessages(undefined, undefined),
          conversation.updateLastMessage(),
          conversation.updateUnread(),
        ])
      );
    };

    promises.push(loadAndUpdate());

    dispatch(setComposerFocus(conversation.id));

    const quotedMessageId = conversation.get('quotedMessageId');
    if (quotedMessageId) {
      setQuoteByMessageId(conversation.id, quotedMessageId)(
        dispatch,
        getState,
        undefined
      );
    }

    promises.push(conversation.fetchLatestGroupV2Data());
    strictAssert(
      conversation.throttledMaybeMigrateV1Group !== undefined,
      `${logId}: Conversation model should be initialized`
    );
    promises.push(conversation.throttledMaybeMigrateV1Group());
    strictAssert(
      conversation.throttledFetchSMSOnlyUUID !== undefined,
      `${logId}: Conversation model should be initialized`
    );
    promises.push(conversation.throttledFetchSMSOnlyUUID());

    const ourAci = window.textsecure.storage.user.getAci();
    if (
      !isGroup(conversation.attributes) ||
      (ourAci && conversation.hasMember(ourAci))
    ) {
      strictAssert(
        conversation.throttledGetProfiles !== undefined,
        `${logId}: Conversation model should be initialized`
      );
      await conversation.throttledGetProfiles().catch(() => {
        /* nothing to do here; logging already happened */
      });
    }

    promises.push(conversation.updateVerified());

    replaceAttachments(
      conversation.get('id'),
      conversation.get('draftAttachments') || []
    )(dispatch, getState, undefined);
    dispatch(resetComposer(conversationId));

    await Promise.all(promises);
    if (window.SignalCI) {
      window.SignalCI.handleEvent('conversationOpenComplete', null);
    }
  };
}

function onConversationClosed(
  conversationId: string,
  reason: string
): ThunkAction<void, RootStateType, unknown, ConversationUnloadedActionType> {
  return async dispatch => {
    const conversation = window.ConversationController.get(conversationId);
    if (!conversation) {
      throw new Error('onConversationClosed: Conversation not found');
    }

    const logId = `onConversationClosed/${conversation.idForLogging()}`;
    log.info(`${logId}: unloading due to ${reason}`);

    if (conversation.get('draftChanged')) {
      if (conversation.hasDraft()) {
        log.info(`${logId}: new draft info needs update`);
        const now = Date.now();
        const activeAt = conversation.get('active_at') || now;

        conversation.set({
          active_at: activeAt,
          draftChanged: false,
          draftTimestamp: now,
          timestamp: now,
          lastMessageReceivedAtMs: now,
        });
      } else {
        log.info(`${logId}: clearing draft info`);
        conversation.set({
          draftChanged: false,
          draftTimestamp: null,
        });
      }

      await DataWriter.updateConversation(conversation.attributes);

      drop(conversation.updateLastMessage());
    }

    removeLinkPreview(conversationId);

    dispatch({
      type: CONVERSATION_UNLOADED,
      payload: {
        conversationId,
      },
    });

    dispatch(searchActions.maybeRemoveReadConversations([conversationId]));
  };
}

function showArchivedConversations(): ShowArchivedConversationsActionType {
  return {
    type: 'SHOW_ARCHIVED_CONVERSATIONS',
    payload: null,
  };
}

function doubleCheckMissingQuoteReference(messageId: string): NoopActionType {
  const message = window.MessageCache.getById(messageId);
  if (message) {
    drop(doDoubleCheckMissingQuoteReference(message));
  }

  return {
    type: 'NOOP',
    payload: null,
  };
}

<<<<<<< HEAD
function jumpToDate(
  conversationId: string,
  timestamp: number
): ThunkAction<void, RootStateType, unknown, NoopActionType> {
  return async dispatch => {
    const found = await DataReader.getMessageAfterDate(
      timestamp,
      conversationId
    );

    if (found) {
      dispatch(scrollToMessage(conversationId, found.id));
=======
function setPendingRequestedAvatarDownload(
  conversationId: string,
  value: boolean
): SetPendingRequestedAvatarDownloadActionType {
  return {
    type: SET_PENDING_REQUESTED_AVATAR_DOWNLOAD,
    payload: {
      conversationId,
      value,
    },
  };
}

function startAvatarDownload(
  conversationId: string
): ThunkAction<
  void,
  RootStateType,
  unknown,
  SetPendingRequestedAvatarDownloadActionType
> {
  return async (dispatch, getState) => {
    const isAlreadyLoading =
      getPendingAvatarDownloadSelector(getState())(conversationId);
    if (isAlreadyLoading) {
      return;
    }
    dispatch(setPendingRequestedAvatarDownload(conversationId, true));

    try {
      const conversation = window.ConversationController.get(conversationId);
      if (!conversation) {
        throw new Error('startAvatarDownload: Conversation not found');
      }

      if (!conversation.attributes.remoteAvatarUrl) {
        throw new Error('startAvatarDownload: no avatar URL');
      }

      if (isGroup(conversation.attributes)) {
        const updateAttrs = await groups.applyNewAvatar({
          newAvatarUrl: conversation.attributes.remoteAvatarUrl,
          attributes: conversation.attributes,
          logId: 'startAvatarDownload',
          forceDownload: true,
        });
        conversation.set(updateAttrs);
      } else {
        await conversation.setAndMaybeFetchProfileAvatar({
          avatarUrl: conversation.attributes.remoteAvatarUrl,
          decryptionKey: null,
          forceFetch: true,
        });
      }

      await DataWriter.updateConversation(conversation.attributes);
    } catch (error) {
      log.error(
        'startAvatarDownload: Failed to download avatar',
        Errors.toLogFormat(error)
      );
    } finally {
      dispatch(setPendingRequestedAvatarDownload(conversationId, false));
>>>>>>> c861161f
    }
  };
}

// Reducer

export function getEmptyState(): ConversationsStateType {
  return {
    conversationLookup: {},
    conversationsByE164: {},
    conversationsByServiceId: {},
    conversationsByGroupId: {},
    conversationsByUsername: {},
    verificationDataByConversation: {},
    messagesByConversation: {},
    messagesLookup: {},
    targetedMessage: undefined,
    targetedMessageCounter: 0,
    targetedMessageSource: undefined,
    lastSelectedMessage: undefined,
    selectedMessageIds: undefined,
    showArchived: false,
    hasContactSpoofingReview: false,
    pendingRequestedAvatarDownload: {},
    targetedConversationPanels: {
      isAnimating: false,
      wasAnimated: false,
      direction: undefined,
      stack: [],
      watermark: -1,
    },
  };
}

export function updateConversationLookups(
  added: ReadonlyArray<ConversationType> | undefined,
  removed: ReadonlyArray<ConversationType> | undefined,
  state: ConversationsStateType
): Pick<
  ConversationsStateType,
  | 'conversationsByE164'
  | 'conversationsByServiceId'
  | 'conversationsByGroupId'
  | 'conversationsByUsername'
> {
  const result = {
    conversationsByE164: state.conversationsByE164,
    conversationsByServiceId: state.conversationsByServiceId,
    conversationsByGroupId: state.conversationsByGroupId,
    conversationsByUsername: state.conversationsByUsername,
  };
  const removedE164s = removed?.map(convo => convo.e164).filter(isNotNil);
  const removedServiceIds = removed
    ?.map(convo => convo.serviceId)
    .filter(isNotNil);
  const removedPnis = removed?.map(convo => convo.pni).filter(isNotNil);
  const removedGroupIds = removed?.map(convo => convo.groupId).filter(isNotNil);
  const removedUsernames = removed
    ?.map(convo => convo.username)
    .filter(isNotNil);

  if (removedE164s?.length) {
    result.conversationsByE164 = omit(result.conversationsByE164, removedE164s);
  }

  if (removedServiceIds?.length) {
    result.conversationsByServiceId = omit(
      result.conversationsByServiceId,
      removedServiceIds
    );
  }
  if (removedPnis?.length) {
    result.conversationsByServiceId = omit(
      result.conversationsByServiceId,
      removedPnis
    );
  }
  if (removedGroupIds?.length) {
    result.conversationsByGroupId = omit(
      result.conversationsByGroupId,
      removedGroupIds
    );
  }
  if (removedUsernames?.length) {
    result.conversationsByUsername = omit(
      result.conversationsByUsername,
      removedUsernames
    );
  }

  function isFirstElementNotNil(val: Array<unknown>) {
    return val[0] != null;
  }
  const addedE164s = added
    ?.map(convo => [convo.e164, convo])
    .filter(isFirstElementNotNil);
  const addedServiceIds = added
    ?.map(convo => [convo.serviceId, convo])
    .filter(isFirstElementNotNil);
  const addedPnis = added
    ?.map(convo => [convo.pni, convo])
    .filter(isFirstElementNotNil);
  const addedGroupIds = added
    ?.map(convo => [convo.groupId, convo])
    .filter(isFirstElementNotNil);
  const addedUsernames = added
    ?.map(convo => [convo.username, convo])
    .filter(isFirstElementNotNil);

  if (addedE164s?.length) {
    result.conversationsByE164 = {
      ...result.conversationsByE164,
      ...Object.fromEntries(addedE164s),
    };
  }
  if (addedServiceIds?.length) {
    result.conversationsByServiceId = {
      ...result.conversationsByServiceId,
      ...Object.fromEntries(addedServiceIds),
    };
  }
  if (addedPnis?.length) {
    result.conversationsByServiceId = {
      ...result.conversationsByServiceId,
      ...Object.fromEntries(addedPnis),
    };
  }
  if (addedGroupIds?.length) {
    result.conversationsByGroupId = {
      ...result.conversationsByGroupId,
      ...Object.fromEntries(addedGroupIds),
    };
  }
  if (addedUsernames?.length) {
    result.conversationsByUsername = {
      ...result.conversationsByUsername,
      ...Object.fromEntries(addedUsernames),
    };
  }

  return result;
}

function updateRootStateDueToConversationUpdate(
  state: ConversationsStateType,
  conversation: ConversationType
): ConversationsStateType {
  if (state.selectedConversationId !== conversation.id) {
    return state;
  }

  let { showArchived } = state;
  const { selectedConversationId, conversationLookup } = state;
  const existing = conversationLookup[conversation.id];

  const keysToOmit: Array<keyof ConversationsStateType> = [];
  const keyValuesToAdd: { hasContactSpoofingReview?: false } = {};

  // Archived -> Inbox: we go back to the normal inbox view
  if (existing.isArchived && !conversation.isArchived) {
    showArchived = false;
  }
  // Inbox -> Archived: no conversation is selected
  // Note: With today's stacked conversations architecture, this can result in weird
  //   behavior - no selected conversation in the left pane, but a conversation show
  //   in the right pane.
  if (!existing.isArchived && conversation.isArchived) {
    keysToOmit.push('selectedConversationId');
  }

  if (!existing.isBlocked && conversation.isBlocked) {
    keyValuesToAdd.hasContactSpoofingReview = false;
  }

  return {
    ...omit(state, keysToOmit),
    ...keyValuesToAdd,
    selectedConversationId,
    showArchived,
  };
}

function closeComposerModal(
  state: Readonly<ConversationsStateType>,
  modalToClose: 'maximumGroupSizeModalState' | 'recommendedGroupSizeModalState'
): ConversationsStateType {
  const { composer } = state;
  if (composer?.step !== ComposerStep.ChooseGroupMembers) {
    assertDev(
      false,
      "Can't close the modal in this composer step. Doing nothing"
    );
    return state;
  }
  if (composer[modalToClose] !== OneTimeModalState.Showing) {
    return state;
  }
  return {
    ...state,
    composer: {
      ...composer,
      [modalToClose]: OneTimeModalState.Shown,
    },
  };
}

function getVerificationDataForConversation({
  conversationId,
  distributionId,
  state,
  untrustedServiceIds,
}: {
  conversationId: string;
  distributionId?: StoryDistributionIdString;
  state: Readonly<VerificationDataByConversation>;
  untrustedServiceIds: ReadonlyArray<ServiceIdString>;
}): VerificationDataByConversation {
  const existing = getOwn(state, conversationId);

  if (
    !existing ||
    existing.type === ConversationVerificationState.VerificationCancelled
  ) {
    return {
      [conversationId]: {
        type: ConversationVerificationState.PendingVerification as const,
        serviceIdsNeedingVerification: distributionId
          ? []
          : untrustedServiceIds,
        ...(distributionId
          ? {
              byDistributionId: {
                [distributionId]: {
                  serviceIdsNeedingVerification: untrustedServiceIds,
                },
              },
            }
          : undefined),
      },
    };
  }

  const existingServiceIds = distributionId
    ? existing.byDistributionId?.[distributionId]?.serviceIdsNeedingVerification
    : existing.serviceIdsNeedingVerification;

  const serviceIdsNeedingVerification: ReadonlyArray<ServiceIdString> =
    Array.from(
      new Set([...(existingServiceIds || []), ...untrustedServiceIds])
    );

  return {
    [conversationId]: {
      ...existing,
      type: ConversationVerificationState.PendingVerification as const,
      ...(distributionId ? undefined : { serviceIdsNeedingVerification }),
      ...(distributionId
        ? {
            byDistributionId: {
              ...existing.byDistributionId,
              [distributionId]: {
                serviceIdsNeedingVerification,
              },
            },
          }
        : undefined),
    },
  };
}

// Return same data, and we do nothing. Return undefined, and we'll delete the list.
type DistributionVisitor = ReadonlyDeep<
  (
    id: string,
    data: DistributionVerificationData
  ) => DistributionVerificationData | undefined
>;

function visitListsInVerificationData(
  existing: VerificationDataByConversation,
  visitor: DistributionVisitor
): VerificationDataByConversation {
  let result = existing;

  Object.entries(result).forEach(([conversationId, conversationData]) => {
    if (
      conversationData.type !==
      ConversationVerificationState.PendingVerification
    ) {
      return;
    }

    const { byDistributionId } = conversationData;
    if (!byDistributionId) {
      return;
    }

    let updatedByDistributionId = byDistributionId;
    Object.entries(byDistributionId).forEach(
      ([distributionId, distributionData]) => {
        const visitorResult = visitor(distributionId, distributionData);

        if (!visitorResult) {
          updatedByDistributionId = omit(updatedByDistributionId, [
            distributionId,
          ]);
        } else if (visitorResult !== distributionData) {
          updatedByDistributionId = {
            ...updatedByDistributionId,
            [distributionId]: visitorResult,
          };
        }
      }
    );

    const listCount = Object.keys(updatedByDistributionId).length;
    if (
      conversationData.serviceIdsNeedingVerification.length === 0 &&
      listCount === 0
    ) {
      result = omit(result, [conversationId]);
    } else if (listCount === 0) {
      result = {
        ...result,
        [conversationId]: omit(conversationData, ['byDistributionId']),
      };
    } else if (updatedByDistributionId !== byDistributionId) {
      result = {
        ...result,
        [conversationId]: {
          ...conversationData,
          byDistributionId: updatedByDistributionId,
        },
      };
    }
  });

  return result;
}

function maybeUpdateSelectedMessageForDetails(
  {
    messageId,
    targetedMessageForDetails,
  }: {
    messageId: string;
    targetedMessageForDetails: ReadonlyMessageAttributesType | undefined;
  },
  state: ConversationsStateType
): ConversationsStateType {
  if (!state.targetedMessageForDetails) {
    return state;
  }

  if (state.targetedMessageForDetails.id !== messageId) {
    return state;
  }

  return {
    ...state,
    targetedMessageForDetails,
  };
}

export function updateLastMessage(
  conversationId: string
): ThunkAction<void, RootStateType, unknown, never> {
  return async () => {
    const conversationModel = window.ConversationController.get(conversationId);
    if (conversationModel == null) {
      throw new Error(
        `updateLastMessage: Could not find conversation ${conversationId}`
      );
    }
    await conversationModel.updateLastMessage();
  };
}

export type NicknameAndNote = ReadonlyDeep<{
  nickname: {
    givenName: string | null;
    familyName: string | null;
  } | null;
  note: string | null;
}>;

function updateNicknameAndNote(
  conversationId: string,
  nicknameAndNote: NicknameAndNote
): ThunkAction<void, RootStateType, unknown, NoopActionType> {
  return async dispatch => {
    const { nickname, note } = nicknameAndNote;
    const conversationModel = window.ConversationController.get(conversationId);

    strictAssert(
      conversationModel != null,
      'updateNicknameAndNote: Conversation not found'
    );

    strictAssert(
      isDirectConversation(conversationModel.attributes),
      'updateNicknameAndNote: Conversation is not a group'
    );

    conversationModel.set({
      nicknameGivenName: nickname?.givenName,
      nicknameFamilyName: nickname?.familyName,
      note,
    });
    await DataWriter.updateConversation(conversationModel.attributes);
    const conversation = conversationModel.format();
    dispatch(conversationsUpdated([conversation]));
    conversationModel.captureChange('nicknameAndNote');
  };
}

function updateMessageLookup(
  state: ConversationsStateType,
  {
    conversationId,
    messages,
    metrics,
    scrollToMessageId,
    unboundedFetch,
  }: {
    conversationId: string;
    messages: ReadonlyArray<ReadonlyMessageAttributesType>;
    metrics: MessageMetricsType;
    scrollToMessageId?: string | undefined;
    unboundedFetch: boolean;
  }
): ConversationsStateType {
  const { messagesByConversation, messagesLookup } = state;
  const existingConversation = messagesByConversation[conversationId];

  const lookup = fromPairs(messages.map(message => [message.id, message]));
  const sorted = orderBy(
    values(lookup),
    ['received_at', 'sent_at'],
    ['ASC', 'ASC']
  );

  let { newest, oldest } = metrics;

  // If our metrics are a little out of date, we'll fix them up
  if (sorted.length > 0) {
    const first = sorted[0];
    if (first && (!oldest || first.received_at <= oldest.received_at)) {
      oldest = pick(first, ['id', 'received_at', 'sent_at']);
    }

    const last = sorted[sorted.length - 1];
    if (
      last &&
      (!newest || unboundedFetch || last.received_at >= newest.received_at)
    ) {
      newest = pick(last, ['id', 'received_at', 'sent_at']);
    }
  }

  const messageIds = sorted.map(message => message.id);

  return {
    ...state,
    preloadData: undefined,
    ...(state.selectedConversationId === conversationId
      ? {
          targetedMessage: scrollToMessageId,
          targetedMessageCounter: state.targetedMessageCounter + 1,
          targetedMessageSource: TargetedMessageSource.Reset,
        }
      : {}),
    messagesLookup: {
      ...messagesLookup,
      ...lookup,
    },
    messagesByConversation: {
      ...messagesByConversation,
      [conversationId]: {
        messageChangeCounter: 0,
        scrollToMessageId,
        scrollToMessageCounter: existingConversation
          ? existingConversation.scrollToMessageCounter + 1
          : 0,
        messageIds,
        metrics: {
          ...metrics,
          newest,
          oldest,
        },
      },
    },
  };
}

function dropPreloadData(
  state: ConversationsStateType
): ConversationsStateType {
  if (state.preloadData == null) {
    return state;
  }
  return { ...state, preloadData: undefined };
}

export function reducer(
  state: Readonly<ConversationsStateType> = getEmptyState(),
  action: Readonly<
    | ConversationActionType
    | StoryDistributionListsActionType
    | ChangeNavTabActionType
  >
): ConversationsStateType {
  if (action.type === CLEAR_CONVERSATIONS_PENDING_VERIFICATION) {
    return {
      ...state,
      verificationDataByConversation: {},
    };
  }

  if (action.type === CLEAR_CANCELLED_VERIFICATION) {
    const { conversationId } = action.payload;
    const { verificationDataByConversation } = state;

    const existing = getOwn(verificationDataByConversation, conversationId);

    // If there are active verifications required, this will do nothing.
    if (
      existing &&
      existing.type === ConversationVerificationState.PendingVerification
    ) {
      return state;
    }

    return {
      ...state,
      verificationDataByConversation: omit(
        verificationDataByConversation,
        conversationId
      ),
    };
  }

  if (action.type === CANCEL_CONVERSATION_PENDING_VERIFICATION) {
    const { canceledAt } = action.payload;
    const { verificationDataByConversation } = state;
    const newverificationDataByConversation: Record<
      string,
      ConversationVerificationData
    > = {};

    const entries = Object.entries(verificationDataByConversation);
    if (!entries.length) {
      log.warn(
        'CANCEL_CONVERSATION_PENDING_VERIFICATION: No conversations pending verification'
      );
      return state;
    }

    for (const [conversationId, data] of entries) {
      if (
        data.type === ConversationVerificationState.VerificationCancelled &&
        data.canceledAt > canceledAt
      ) {
        newverificationDataByConversation[conversationId] = data;
      } else {
        newverificationDataByConversation[conversationId] = {
          type: ConversationVerificationState.VerificationCancelled,
          canceledAt,
        };
      }
    }

    return {
      ...state,
      verificationDataByConversation: newverificationDataByConversation,
    };
  }

  if (action.type === 'CLEAR_INVITED_SERVICE_IDS_FOR_NEWLY_CREATED_GROUP') {
    return omit(state, 'invitedServiceIdsForNewlyCreatedGroup');
  }

  if (action.type === 'CLEAR_GROUP_CREATION_ERROR') {
    const { composer } = state;
    if (composer?.step !== ComposerStep.SetGroupMetadata) {
      assertDev(
        false,
        "Can't clear group creation error in this composer state. Doing nothing"
      );
      return state;
    }
    return {
      ...state,
      composer: {
        ...composer,
        hasError: false,
      },
    };
  }

  if (action.type === 'CLOSE_CONTACT_SPOOFING_REVIEW') {
    return {
      ...state,
      hasContactSpoofingReview: false,
    };
  }

  if (action.type === 'CLOSE_MAXIMUM_GROUP_SIZE_MODAL') {
    return closeComposerModal(state, 'maximumGroupSizeModalState' as const);
  }

  if (action.type === 'CLOSE_RECOMMENDED_GROUP_SIZE_MODAL') {
    return closeComposerModal(state, 'recommendedGroupSizeModalState' as const);
  }

  if (action.type === DISCARD_MESSAGES) {
    if (state.selectedMessageIds != null) {
      log.info('Not discarding messages because we are in select mode');
      return state;
    }

    const { conversationId } = action.payload;
    if ('numberToKeepAtBottom' in action.payload) {
      const { numberToKeepAtBottom } = action.payload;
      const conversationMessages = getOwn(
        state.messagesByConversation,
        conversationId
      );
      if (!conversationMessages) {
        return state;
      }

      const { messageIds: oldMessageIds } = conversationMessages;
      if (oldMessageIds.length <= numberToKeepAtBottom) {
        return state;
      }

      const messageIdsToRemove = oldMessageIds.slice(0, -numberToKeepAtBottom);
      const messageIdsToKeep = oldMessageIds.slice(-numberToKeepAtBottom);

      return {
        ...state,
        messagesLookup: omit(state.messagesLookup, messageIdsToRemove),
        messagesByConversation: {
          ...state.messagesByConversation,
          [conversationId]: {
            ...conversationMessages,
            messageIds: messageIdsToKeep,
          },
        },
      };
    }

    if ('numberToKeepAtTop' in action.payload) {
      const { numberToKeepAtTop } = action.payload;
      const conversationMessages = getOwn(
        state.messagesByConversation,
        conversationId
      );
      if (!conversationMessages) {
        return state;
      }

      const { messageIds: oldMessageIds } = conversationMessages;
      if (oldMessageIds.length <= numberToKeepAtTop) {
        return state;
      }

      const messageIdsToRemove = oldMessageIds.slice(numberToKeepAtTop);
      const messageIdsToKeep = oldMessageIds.slice(0, numberToKeepAtTop);

      return {
        ...state,
        messagesLookup: omit(state.messagesLookup, messageIdsToRemove),
        messagesByConversation: {
          ...state.messagesByConversation,
          [conversationId]: {
            ...conversationMessages,
            messageIds: messageIdsToKeep,
          },
        },
      };
    }

    throw missingCaseError(action.payload);
  }

  if (action.type === 'SET_PRE_JOIN_CONVERSATION') {
    const { payload } = action;
    const { data } = payload;

    return {
      ...state,
      preJoinConversation: data,
    };
  }
  if (action.type === 'CONVERSATIONS_UPDATED') {
    const { payload } = action;
    const { data: conversations } = payload;
    const { conversationLookup } = state;

    const { selectedConversationId } = state;

    const selectedConversation = conversations.find(
      convo => convo.id === selectedConversationId
    );

    let updatedState = state;

    if (selectedConversation) {
      updatedState = updateRootStateDueToConversationUpdate(
        state,
        selectedConversation
      );
    }

    const existingConversations = conversations
      .map(conversation => conversationLookup[conversation.id])
      .filter(isNotNil);

    const newConversationLookup = { ...conversationLookup };
    for (const conversation of conversations) {
      newConversationLookup[conversation.id] = conversation;
    }

    return {
      ...updatedState,
      conversationLookup: newConversationLookup,
      ...updateConversationLookups(conversations, existingConversations, state),
    };
  }
  if (action.type === 'CONVERSATION_REMOVED') {
    const { payload } = action;
    const { id } = payload;
    const { conversationLookup } = state;
    const existing = getOwn(conversationLookup, id);

    onConversationClosed(id, 'removed');
    // No need to make a change if we didn't have a record of this conversation!
    if (!existing) {
      return state;
    }

    return {
      ...state,
      conversationLookup: omit(conversationLookup, [id]),
      ...updateConversationLookups(undefined, [existing], state),
    };
  }
  if (action.type === CONVERSATION_UNLOADED) {
    const { payload } = action;
    const { conversationId } = payload;
    const existingConversation = state.messagesByConversation[conversationId];
    if (!existingConversation) {
      return state;
    }

    const { messageIds } = existingConversation;
    const selectedConversationId =
      state.selectedConversationId !== conversationId
        ? state.selectedConversationId
        : undefined;

    return {
      ...state,
      hasContactSpoofingReview: false,
      selectedConversationId,
      targetedConversationPanels: {
        isAnimating: false,
        wasAnimated: false,
        direction: undefined,
        stack: [],
        watermark: -1,
      },
      messagesLookup: omit(state.messagesLookup, [...messageIds]),
      messagesByConversation: omit(state.messagesByConversation, [
        conversationId,
      ]),
    };
  }
  if (action.type === 'CONVERSATIONS_REMOVE_ALL') {
    return getEmptyState();
  }
  if (action.type === 'CREATE_GROUP_PENDING') {
    const { composer } = state;
    if (composer?.step !== ComposerStep.SetGroupMetadata) {
      // This should be unlikely, but it can happen if someone closes the composer while
      //   a group is being created.
      return state;
    }
    return {
      ...state,
      composer: {
        ...composer,
        hasError: false,
        isCreating: true,
      },
    };
  }
  if (action.type === 'CREATE_GROUP_FULFILLED') {
    // We don't do much here and instead rely on `showConversation` to do most of
    //   the work.
    return {
      ...state,
      invitedServiceIdsForNewlyCreatedGroup: action.payload.invitedServiceIds,
    };
  }
  if (action.type === 'CREATE_GROUP_REJECTED') {
    const { composer } = state;
    if (composer?.step !== ComposerStep.SetGroupMetadata) {
      // This should be unlikely, but it can happen if someone closes the composer while
      //   a group is being created.
      return state;
    }
    return {
      ...state,
      composer: {
        ...composer,
        hasError: true,
        isCreating: false,
      },
    };
  }
  if (action.type === 'MESSAGE_TARGETED') {
    const { messageId, conversationId } = action.payload;

    if (state.selectedConversationId !== conversationId) {
      return state;
    }

    return {
      ...state,
      targetedMessage: messageId,
      targetedMessageCounter: state.targetedMessageCounter + 1,
      targetedMessageSource: TargetedMessageSource.Focus,
    };
  }

  if (action.type === 'TOGGLE_SELECT_MESSAGES') {
    const { toggledMessageId, messageIds, selected } = action.payload;
    let { selectedMessageIds = [] } = state;

    if (selected) {
      selectedMessageIds = selectedMessageIds.concat(messageIds);
    } else {
      selectedMessageIds = selectedMessageIds.filter(
        id => !messageIds.includes(id)
      );
    }

    const lastSelectedMessage = getOwn(state.messagesLookup, toggledMessageId);

    strictAssert(lastSelectedMessage, 'Message not found in lookup');

    return {
      ...state,
      lastSelectedMessage: selected
        ? pick(lastSelectedMessage, 'sent_at', 'received_at')
        : undefined,
      selectedMessageIds,
    };
  }

  if (action.type === 'TOGGLE_SELECT_MODE') {
    const { on } = action.payload;
    const { selectedMessageIds = [] } = state;
    return {
      ...state,
      lastSelectedMessage: undefined,
      selectedMessageIds: on ? selectedMessageIds : undefined,
    };
  }

  if (action.type === MODIFY_LIST) {
    const {
      id: listId,
      isBlockList,
      membersToRemove,
      membersToAdd,
    } = action.payload;
    const removedServiceIds = new Set(
      isBlockList ? membersToAdd : membersToRemove
    );

    const nextVerificationData = visitListsInVerificationData(
      state.verificationDataByConversation,
      (id, data): DistributionVerificationData | undefined => {
        if (listId === id) {
          const serviceIdsNeedingVerification =
            data.serviceIdsNeedingVerification.filter(
              serviceId => !removedServiceIds.has(serviceId)
            );

          if (!serviceIdsNeedingVerification.length) {
            return undefined;
          }
          return {
            ...data,
            serviceIdsNeedingVerification,
          };
        }

        return data;
      }
    );

    if (nextVerificationData === state.verificationDataByConversation) {
      return state;
    }

    return {
      ...state,
      verificationDataByConversation: nextVerificationData,
    };
  }
  if (action.type === DELETE_LIST) {
    const { listId } = action.payload;

    const nextVerificationData = visitListsInVerificationData(
      state.verificationDataByConversation,
      (id, data): DistributionVerificationData | undefined => {
        if (listId === id) {
          return undefined;
        }

        return data;
      }
    );

    if (nextVerificationData === state.verificationDataByConversation) {
      return state;
    }

    return {
      ...state,
      verificationDataByConversation: nextVerificationData,
    };
  }
  if (action.type === HIDE_MY_STORIES_FROM) {
    const removedServiceIds = new Set(action.payload);

    const nextVerificationData = visitListsInVerificationData(
      state.verificationDataByConversation,
      (id, data): DistributionVerificationData | undefined => {
        if (MY_STORY_ID === id) {
          const serviceIdsNeedingVerification =
            data.serviceIdsNeedingVerification.filter(
              serviceId => !removedServiceIds.has(serviceId)
            );

          if (!serviceIdsNeedingVerification.length) {
            return undefined;
          }

          return {
            ...data,
            serviceIdsNeedingVerification,
          };
        }

        return data;
      }
    );

    if (nextVerificationData === state.verificationDataByConversation) {
      return state;
    }

    return {
      ...state,
      verificationDataByConversation: nextVerificationData,
    };
  }
  if (action.type === VIEWERS_CHANGED) {
    const { listId, memberServiceIds } = action.payload;
    const newServiceIds = new Set(memberServiceIds);

    const nextVerificationData = visitListsInVerificationData(
      state.verificationDataByConversation,
      (id, data): DistributionVerificationData | undefined => {
        if (listId === id) {
          const serviceIdsNeedingVerification =
            data.serviceIdsNeedingVerification.filter(serviceId =>
              newServiceIds.has(serviceId)
            );

          if (!serviceIdsNeedingVerification.length) {
            return undefined;
          }

          return {
            ...data,
            serviceIdsNeedingVerification,
          };
        }

        return data;
      }
    );

    if (nextVerificationData === state.verificationDataByConversation) {
      return state;
    }

    return {
      ...state,
      verificationDataByConversation: nextVerificationData,
    };
  }

  if (action.type === CONVERSATION_STOPPED_BY_MISSING_VERIFICATION) {
    const { conversationId, distributionId, untrustedServiceIds } =
      action.payload;

    const nextVerificationData = getVerificationDataForConversation({
      conversationId,
      distributionId,
      state: state.verificationDataByConversation,
      untrustedServiceIds,
    });

    return {
      ...state,
      verificationDataByConversation: {
        ...state.verificationDataByConversation,
        ...nextVerificationData,
      },
    };
  }
  if (action.type === SHOW_SEND_ANYWAY_DIALOG) {
    const verificationDataByConversation = {
      ...state.verificationDataByConversation,
    };

    Object.entries(action.payload.untrustedByConversation).forEach(
      ([conversationId, conversationData]) => {
        const nextConversation = getVerificationDataForConversation({
          state: verificationDataByConversation,
          conversationId,
          untrustedServiceIds: conversationData.serviceIds,
        });
        Object.assign(verificationDataByConversation, nextConversation);

        if (!conversationData.byDistributionId) {
          return;
        }

        Object.entries(conversationData.byDistributionId).forEach(
          ([distributionId, distributionData]) => {
            const nextDistribution = getVerificationDataForConversation({
              state: verificationDataByConversation,
              distributionId: normalizeStoryDistributionId(
                distributionId,
                'ducks/conversations'
              ),
              conversationId,
              untrustedServiceIds: distributionData.serviceIds,
            });
            Object.assign(verificationDataByConversation, nextDistribution);
          }
        );
      }
    );

    return {
      ...state,
      verificationDataByConversation,
    };
  }

  if (action.type === MARK_READ) {
    const { conversationId } = action.payload;
    const existingConversation = state.messagesByConversation[conversationId];

    // We don't keep track of messages unless their conversation is loaded...
    if (!existingConversation) {
      return state;
    }

    return {
      ...state,
      messagesByConversation: {
        ...state.messagesByConversation,
        [conversationId]: {
          ...existingConversation,
          messageChangeCounter:
            (existingConversation.messageChangeCounter || 0) + 1,
        },
      },
    };
  }

  if (action.type === MESSAGE_CHANGED) {
    const { id, conversationId, data } = action.payload;
    const existingConversation = state.messagesByConversation[conversationId];

    // We don't keep track of messages unless their conversation is loaded...
    if (!existingConversation) {
      return maybeUpdateSelectedMessageForDetails(
        { messageId: id, targetedMessageForDetails: data },
        dropPreloadData(state)
      );
    }

    // ...and we've already loaded that message once
    const existingMessage = getOwn(state.messagesLookup, id);
    if (!existingMessage) {
      return maybeUpdateSelectedMessageForDetails(
        { messageId: id, targetedMessageForDetails: data },
        dropPreloadData(state)
      );
    }

    const conversationAttrs = state.conversationLookup[conversationId];
    const isGroupStoryReply = isGroup(conversationAttrs) && data.storyId;
    if (isGroupStoryReply) {
      return dropPreloadData(state);
    }

    const hasNewEdit =
      existingMessage.editHistory?.length !== data.editHistory?.length ? 1 : 0;
    const updatedMessage = {
      ...data,
      displayLimit: existingMessage.displayLimit,
      isSpoilerExpanded: hasNewEdit
        ? undefined
        : existingMessage.isSpoilerExpanded,
    };

    return {
      ...maybeUpdateSelectedMessageForDetails(
        {
          messageId: id,
          targetedMessageForDetails: updatedMessage,
        },
        state
      ),
      preloadData: undefined,
      messagesLookup: {
        ...state.messagesLookup,
        [id]: updatedMessage,
      },
    };
  }

  if (action.type === MESSAGE_EXPIRED) {
    return maybeUpdateSelectedMessageForDetails(
      { messageId: action.payload.id, targetedMessageForDetails: undefined },
      dropPreloadData(state)
    );
  }

  if (action.type === 'MESSAGE_EXPANDED') {
    const { id, displayLimit } = action.payload;

    const existingMessage = state.messagesLookup[id];
    if (!existingMessage) {
      return state;
    }

    const updatedMessage = {
      ...existingMessage,
      displayLimit,
    };

    return {
      ...state,
      ...maybeUpdateSelectedMessageForDetails(
        {
          messageId: id,
          targetedMessageForDetails: updatedMessage,
        },
        state
      ),
      messagesLookup: {
        ...state.messagesLookup,
        [id]: updatedMessage,
      },
    };
  }
  if (action.type === SHOW_SPOILER) {
    const { id, data } = action.payload;

    const existingMessage = state.messagesLookup[id];
    if (!existingMessage) {
      return state;
    }

    const updatedMessage = {
      ...existingMessage,
      isSpoilerExpanded: data,
    };

    return {
      ...state,
      ...maybeUpdateSelectedMessageForDetails(
        {
          messageId: id,
          targetedMessageForDetails: updatedMessage,
        },
        state
      ),
      messagesLookup: {
        ...state.messagesLookup,
        [id]: updatedMessage,
      },
    };
  }

  if (action.type === 'MESSAGES_RESET') {
    return updateMessageLookup(state, action.payload);
  }
  if (action.type === 'ADD_PRELOAD_DATA') {
    return {
      ...state,
      preloadData: action.payload,
    };
  }
  if (action.type === 'CONSUME_PRELOAD_DATA') {
    const { preloadData, selectedConversationId } = state;
    const { conversationId } = action.payload;
    if (!preloadData) {
      return state;
    }
    if (
      preloadData.conversationId !== conversationId ||
      selectedConversationId !== conversationId
    ) {
      return dropPreloadData(state);
    }

    return updateMessageLookup(state, preloadData);
  }
  if (action.type === 'SET_MESSAGE_LOADING_STATE') {
    const { payload } = action;
    const { conversationId, messageLoadingState } = payload;

    const { messagesByConversation } = state;
    const existingConversation = messagesByConversation[conversationId];

    if (!existingConversation) {
      return state;
    }

    return {
      ...state,
      messagesByConversation: {
        ...messagesByConversation,
        [conversationId]: {
          ...existingConversation,
          messageLoadingState,
        },
      },
    };
  }
  if (action.type === 'SET_NEAR_BOTTOM') {
    const { payload } = action;
    const { conversationId, isNearBottom } = payload;

    const { messagesByConversation } = state;
    const existingConversation = messagesByConversation[conversationId];

    if (
      !existingConversation ||
      existingConversation.isNearBottom === isNearBottom
    ) {
      return state;
    }

    return {
      ...state,
      messagesByConversation: {
        ...messagesByConversation,
        [conversationId]: {
          ...existingConversation,
          isNearBottom,
        },
      },
    };
  }
  if (action.type === 'SCROLL_TO_MESSAGE') {
    const { payload } = action;
    const { conversationId, messageId } = payload;

    const { messagesByConversation, messagesLookup } = state;
    const existingConversation = messagesByConversation[conversationId];

    if (!existingConversation) {
      return state;
    }
    if (!messagesLookup[messageId]) {
      return state;
    }
    if (!existingConversation.messageIds.includes(messageId)) {
      return state;
    }

    return {
      ...state,
      targetedMessage: messageId,
      targetedMessageCounter: state.targetedMessageCounter + 1,
      targetedMessageSource: TargetedMessageSource.NavigateToMessage,
      messagesByConversation: {
        ...messagesByConversation,
        [conversationId]: {
          ...existingConversation,
          messageLoadingState: undefined,
          scrollToMessageId: messageId,
          scrollToMessageCounter:
            existingConversation.scrollToMessageCounter + 1,
        },
      },
      targetedConversationPanels: {
        ...state.targetedConversationPanels,
        watermark: -1,
      },
    };
  }
  if (action.type === MESSAGE_DELETED) {
    const { id, conversationId } = action.payload;
    const { messagesByConversation, messagesLookup } = state;

    const existingConversation = messagesByConversation[conversationId];
    if (!existingConversation) {
      return maybeUpdateSelectedMessageForDetails(
        { messageId: id, targetedMessageForDetails: undefined },
        dropPreloadData(state)
      );
    }

    // Assuming that we always have contiguous groups of messages in memory, the removal
    //   of one message at one end of our message set be replaced with the message right
    //   next to it.
    const oldIds = existingConversation.messageIds;
    let { newest, oldest } = existingConversation.metrics;

    if (oldIds.length > 1) {
      const firstId = oldIds[0];
      const lastId = oldIds[oldIds.length - 1];

      if (oldest && oldest.id === firstId && firstId === id) {
        const second = messagesLookup[oldIds[1]];
        oldest = second
          ? pick(second, ['id', 'received_at', 'sent_at'])
          : undefined;
      }
      if (newest && newest.id === lastId && lastId === id) {
        const penultimate = messagesLookup[oldIds[oldIds.length - 2]];
        newest = penultimate
          ? pick(penultimate, ['id', 'received_at', 'sent_at'])
          : undefined;
      }
    }

    // Removing it from our caches
    const messageIds = without(existingConversation.messageIds, id);

    let metrics;
    if (messageIds.length === 0) {
      metrics = {
        totalUnseen: 0,
      };
    } else {
      metrics = {
        ...existingConversation.metrics,
        oldest,
        newest,
      };
    }

    return {
      ...maybeUpdateSelectedMessageForDetails(
        { messageId: id, targetedMessageForDetails: undefined },
        state
      ),
      preloadData: undefined,
      messagesLookup: omit(messagesLookup, id),
      messagesByConversation: {
        [conversationId]: {
          ...existingConversation,
          messageIds,
          metrics,
        },
      },
    };
  }

  if (action.type === 'REPAIR_NEWEST_MESSAGE') {
    const { conversationId } = action.payload;
    const { messagesByConversation, messagesLookup } = state;

    const existingConversation = getOwn(messagesByConversation, conversationId);
    if (!existingConversation) {
      return state;
    }

    const { messageIds } = existingConversation;
    const lastId =
      messageIds && messageIds.length
        ? messageIds[messageIds.length - 1]
        : undefined;
    const last = lastId ? getOwn(messagesLookup, lastId) : undefined;
    const newest = last
      ? pick(last, ['id', 'received_at', 'sent_at'])
      : undefined;

    return {
      ...state,
      messagesByConversation: {
        ...messagesByConversation,
        [conversationId]: {
          ...existingConversation,
          metrics: {
            ...existingConversation.metrics,
            newest,
          },
        },
      },
    };
  }

  if (action.type === 'REPAIR_OLDEST_MESSAGE') {
    const { conversationId } = action.payload;
    const { messagesByConversation, messagesLookup } = state;

    const existingConversation = getOwn(messagesByConversation, conversationId);
    if (!existingConversation) {
      return state;
    }

    const { messageIds } = existingConversation;
    const firstId = messageIds && messageIds.length ? messageIds[0] : undefined;
    const first = firstId ? getOwn(messagesLookup, firstId) : undefined;
    const oldest = first
      ? pick(first, ['id', 'received_at', 'sent_at'])
      : undefined;

    return {
      ...state,
      messagesByConversation: {
        ...messagesByConversation,
        [conversationId]: {
          ...existingConversation,
          metrics: {
            ...existingConversation.metrics,
            oldest,
          },
        },
      },
    };
  }

  if (action.type === 'REVIEW_CONVERSATION_NAME_COLLISION') {
    return {
      ...state,
      hasContactSpoofingReview: true,
    };
  }

  if (action.type === 'MESSAGES_ADDED') {
    const { conversationId, isActive, isJustSent, isNewMessage, messages } =
      action.payload;

    if (messages.length < 1) {
      return state;
    }

    const { messagesByConversation, messagesLookup } = state;

    const existingConversation = messagesByConversation[conversationId];
    if (!existingConversation) {
      return dropPreloadData(state);
    }

    let { newest, oldest, oldestUnseen, totalUnseen } =
      existingConversation.metrics;

    const lookup = fromPairs(
      existingConversation.messageIds.map(id => [id, messagesLookup[id]])
    );
    messages.forEach(message => {
      lookup[message.id] = message;
    });

    const sorted = orderBy(
      values(lookup),
      ['received_at', 'sent_at'],
      ['ASC', 'ASC']
    );
    const messageIds = sorted.map(message => message.id);

    const first = sorted[0];
    const last = sorted[sorted.length - 1];

    if (!newest) {
      newest = pick(first, ['id', 'received_at', 'sent_at']);
    }
    if (!oldest) {
      oldest = pick(last, ['id', 'received_at', 'sent_at']);
    }

    const existingTotal = existingConversation.messageIds.length;
    if (isNewMessage && existingTotal > 0) {
      const lastMessageId = existingConversation.messageIds[existingTotal - 1];

      // If our messages in memory don't include the most recent messages, then we
      //   won't add new messages to our message list.
      const haveLatest = newest && newest.id === lastMessageId;
      if (!haveLatest) {
        if (isJustSent) {
          log.warn(
            'reducer/MESSAGES_ADDED: isJustSent is true, but haveLatest is false'
          );
        }

        return dropPreloadData(state);
      }
    }

    // Update oldest and newest if we receive older/newer
    // messages (or duplicated timestamps!)
    if (first && oldest && first.received_at <= oldest.received_at) {
      oldest = pick(first, ['id', 'received_at', 'sent_at']);
    }
    if (last && newest && last.received_at >= newest.received_at) {
      newest = pick(last, ['id', 'received_at', 'sent_at']);
    }

    const newIds = messages.map(message => message.id);
    const newMessageIds = difference(newIds, existingConversation.messageIds);
    const { isNearBottom } = existingConversation;

    if ((!isNearBottom || !isActive) && !oldestUnseen) {
      const oldestId = newMessageIds.find(messageId => {
        const message = lookup[messageId];

        return message && isMessageUnread(message);
      });

      if (oldestId) {
        oldestUnseen = pick(lookup[oldestId], [
          'id',
          'received_at',
          'sent_at',
        ]) as MessagePointerType;
      }
    }

    // If this is a new incoming message, we'll increment our totalUnseen count
    if (isNewMessage && !isJustSent && oldestUnseen) {
      const newUnread: number = newMessageIds.reduce((sum, messageId) => {
        const message = lookup[messageId];

        return sum + (message && isMessageUnread(message) ? 1 : 0);
      }, 0);
      totalUnseen = (totalUnseen || 0) + newUnread;
    }

    return {
      ...state,
      preloadData: undefined,
      messagesLookup: {
        ...messagesLookup,
        ...lookup,
      },
      messagesByConversation: {
        ...messagesByConversation,
        [conversationId]: {
          ...existingConversation,
          messageIds,
          messageLoadingState: undefined,
          scrollToMessageId: isJustSent ? last.id : undefined,
          metrics: {
            ...existingConversation.metrics,
            newest,
            oldest,
            totalUnseen,
            oldestUnseen,
          },
        },
      },
    };
  }
  if (action.type === 'CLEAR_TARGETED_MESSAGE') {
    return {
      ...state,
      targetedMessage: undefined,
      targetedMessageCounter: 0,
      targetedMessageSource: undefined,
    };
  }
  if (action.type === 'CLEAR_UNREAD_METRICS') {
    const { payload } = action;
    const { conversationId } = payload;
    const existingConversation = state.messagesByConversation[conversationId];

    if (!existingConversation) {
      return state;
    }

    return {
      ...state,
      messagesByConversation: {
        ...state.messagesByConversation,
        [conversationId]: {
          ...existingConversation,
          metrics: {
            ...existingConversation.metrics,
            oldestUnseen: undefined,
            totalUnseen: 0,
          },
        },
      },
    };
  }
  if (action.type === TARGETED_CONVERSATION_CHANGED) {
    const { payload } = action;
    const { conversationId, messageId, switchToAssociatedView } = payload;

    let conversation: ConversationType | undefined;

    if (conversationId) {
      conversation = getOwn(state.conversationLookup, conversationId);
      if (!conversation) {
        log.error(`Unknown conversation selected, id: [${conversationId}]`);
        return state;
      }
    }

    const nextState = {
      ...state,
      preloadData:
        state.preloadData?.conversationId === conversationId
          ? state.preloadData
          : undefined,
      hasContactSpoofingReview: false,
      selectedConversationId: conversationId,
      targetedMessage: messageId,
      targetedMessageSource: TargetedMessageSource.NavigateToMessage,
    };

    if (switchToAssociatedView && conversation) {
      return {
        ...omit(nextState, 'composer', 'selectedMessageIds'),
        showArchived: Boolean(conversation.isArchived),
      };
    }

    return nextState;
  }
  if (action.type === 'SHOW_INBOX') {
    return {
      ...omit(state, 'composer'),
      showArchived: false,
    };
  }
  if (action.type === 'SHOW_ARCHIVED_CONVERSATIONS') {
    return {
      ...omit(state, 'composer'),
      showArchived: true,
    };
  }

  if (action.type === PUSH_PANEL) {
    const currentStack = state.targetedConversationPanels.stack;
    const watermark = Math.min(
      state.targetedConversationPanels.watermark + 1,
      currentStack.length
    );
    const stack = [...currentStack.slice(0, watermark), action.payload];

    const targetedConversationPanels = {
      isAnimating: false,
      wasAnimated: false,
      direction: 'push' as const,
      stack,
      watermark,
    };

    if (action.payload.type === PanelType.MessageDetails) {
      return {
        ...state,
        targetedConversationPanels,
        targetedMessageForDetails: action.payload.args.message,
      };
    }

    return {
      ...state,
      targetedConversationPanels,
    };
  }

  if (action.type === POP_PANEL) {
    if (state.targetedConversationPanels.watermark === -1) {
      return state;
    }

    const poppedPanel =
      state.targetedConversationPanels.stack[
        state.targetedConversationPanels.watermark
      ];

    if (!poppedPanel) {
      return state;
    }

    const watermark = Math.max(
      state.targetedConversationPanels.watermark - 1,
      -1
    );

    const targetedConversationPanels = {
      isAnimating: false,
      wasAnimated: false,
      direction: 'pop' as const,
      stack: state.targetedConversationPanels.stack,
      watermark,
    };

    if (poppedPanel.type === PanelType.MessageDetails) {
      return {
        ...state,
        targetedConversationPanels,
        targetedMessageForDetails: undefined,
      };
    }

    return {
      ...state,
      targetedConversationPanels,
    };
  }

  if (action.type === PANEL_ANIMATION_STARTED) {
    return {
      ...state,
      targetedConversationPanels: {
        ...state.targetedConversationPanels,
        isAnimating: true,
      },
    };
  }

  if (action.type === PANEL_ANIMATION_DONE) {
    return {
      ...state,
      targetedConversationPanels: {
        ...state.targetedConversationPanels,
        isAnimating: false,
        wasAnimated: true,
      },
    };
  }

  if (action.type === 'SET_RECENT_MEDIA_ITEMS') {
    const { id, recentMediaItems } = action.payload;
    const { conversationLookup } = state;

    const conversationData = conversationLookup[id];

    if (!conversationData) {
      return state;
    }

    const data = {
      ...conversationData,
      recentMediaItems,
    };

    return {
      ...state,
      conversationLookup: {
        ...conversationLookup,
        [id]: data,
      },
      ...updateConversationLookups([data], undefined, state),
    };
  }

  if (action.type === 'START_COMPOSING') {
    if (state.composer?.step === ComposerStep.StartDirectConversation) {
      return state;
    }

    return {
      ...state,
      showArchived: false,
      composer: {
        step: ComposerStep.StartDirectConversation,
        searchTerm: '',
        uuidFetchState: {},
      },
    };
  }

  if (action.type === 'SHOW_CHOOSE_GROUP_MEMBERS') {
    let selectedConversationIds: ReadonlyArray<string>;
    let recommendedGroupSizeModalState: OneTimeModalState;
    let maximumGroupSizeModalState: OneTimeModalState;
    let groupName: string;
    let groupAvatar: undefined | Uint8Array;
    let groupExpireTimer: DurationInSeconds;
    let userAvatarData = getDefaultAvatars(true);

    switch (state.composer?.step) {
      case ComposerStep.ChooseGroupMembers:
        return state;
      case ComposerStep.SetGroupMetadata:
        ({
          selectedConversationIds,
          recommendedGroupSizeModalState,
          maximumGroupSizeModalState,
          groupName,
          groupAvatar,
          groupExpireTimer,
          userAvatarData,
        } = state.composer);
        break;
      default:
        selectedConversationIds = [];
        recommendedGroupSizeModalState = OneTimeModalState.NeverShown;
        maximumGroupSizeModalState = OneTimeModalState.NeverShown;
        groupName = '';
        groupExpireTimer = universalExpireTimer.get();
        break;
    }

    return {
      ...state,
      showArchived: false,
      composer: {
        step: ComposerStep.ChooseGroupMembers,
        searchTerm: '',
        uuidFetchState: {},
        selectedConversationIds,
        recommendedGroupSizeModalState,
        maximumGroupSizeModalState,
        groupName,
        groupAvatar,
        groupExpireTimer,
        userAvatarData,
      },
    };
  }

  if (action.type === 'SHOW_FIND_BY_USERNAME') {
    return {
      ...state,
      showArchived: false,
      composer: {
        step: ComposerStep.FindByUsername,
        searchTerm: '',
        uuidFetchState: {},
      },
    };
  }

  if (action.type === 'SHOW_FIND_BY_PHONE_NUMBER') {
    return {
      ...state,
      showArchived: false,
      composer: {
        step: ComposerStep.FindByPhoneNumber,
        searchTerm: '',
        selectedRegion: '',
        uuidFetchState: {},
      },
    };
  }

  if (action.type === 'START_SETTING_GROUP_METADATA') {
    const { composer } = state;

    switch (composer?.step) {
      case ComposerStep.ChooseGroupMembers:
        return {
          ...state,
          showArchived: false,
          composer: {
            step: ComposerStep.SetGroupMetadata,
            isEditingAvatar: false,
            isCreating: false,
            hasError: false,
            ...pick(composer, [
              'groupAvatar',
              'groupName',
              'groupExpireTimer',
              'maximumGroupSizeModalState',
              'recommendedGroupSizeModalState',
              'selectedConversationIds',
              'userAvatarData',
            ]),
          },
        };
      case ComposerStep.SetGroupMetadata:
        return state;
      default:
        assertDev(
          false,
          'Cannot transition to setting group metadata from this state'
        );
        return state;
    }
  }

  if (action.type === 'SET_COMPOSE_GROUP_AVATAR') {
    const { composer } = state;

    switch (composer?.step) {
      case ComposerStep.ChooseGroupMembers:
      case ComposerStep.SetGroupMetadata:
        return {
          ...state,
          composer: {
            ...composer,
            groupAvatar: action.payload.groupAvatar,
          },
        };
      default:
        assertDev(
          false,
          'Setting compose group avatar at this step is a no-op'
        );
        return state;
    }
  }

  if (action.type === 'SET_COMPOSE_GROUP_NAME') {
    const { composer } = state;

    switch (composer?.step) {
      case ComposerStep.ChooseGroupMembers:
      case ComposerStep.SetGroupMetadata:
        return {
          ...state,
          composer: {
            ...composer,
            groupName: action.payload.groupName,
          },
        };
      default:
        assertDev(false, 'Setting compose group name at this step is a no-op');
        return state;
    }
  }

  if (action.type === 'SET_COMPOSE_GROUP_EXPIRE_TIMER') {
    const { composer } = state;

    switch (composer?.step) {
      case ComposerStep.ChooseGroupMembers:
      case ComposerStep.SetGroupMetadata:
        return {
          ...state,
          composer: {
            ...composer,
            groupExpireTimer: action.payload.groupExpireTimer,
          },
        };
      default:
        assertDev(false, 'Setting compose group name at this step is a no-op');
        return state;
    }
  }

  if (action.type === 'SET_COMPOSE_SEARCH_TERM') {
    const { composer } = state;
    if (!composer) {
      assertDev(
        false,
        'Setting compose search term with the composer closed is a no-op'
      );
      return state;
    }
    if (
      composer.step !== ComposerStep.StartDirectConversation &&
      composer.step !== ComposerStep.FindByUsername &&
      composer.step !== ComposerStep.FindByPhoneNumber &&
      composer.step !== ComposerStep.ChooseGroupMembers
    ) {
      assertDev(
        false,
        `Setting compose search term at step ${composer.step} is a no-op`
      );
      return state;
    }

    const { searchTerm } = action.payload;

    // Basic state that we return if we can't parse the term.
    const withUpdatedSearchTerm = {
      ...state,
      composer: {
        ...composer,
        searchTerm,
      },
    };

    if (composer.step === ComposerStep.FindByPhoneNumber) {
      const { selectedRegion } = composer;
      let result: PhoneNumber;
      try {
        result = libphonenumberInstance.parse(searchTerm, selectedRegion);
      } catch {
        return withUpdatedSearchTerm;
      }

      const region = libphonenumberInstance.getRegionCodeForNumber(result);
      if (!result.hasCountryCode() || !region || region === selectedRegion) {
        return withUpdatedSearchTerm;
      }

      result.clearCountryCode();
      const withoutCountryCode =
        libphonenumberInstance.formatInOriginalFormat(result);

      return {
        ...state,
        composer: {
          ...composer,
          selectedRegion: region,
          searchTerm: withoutCountryCode,
        },
      };
    }

    return withUpdatedSearchTerm;
  }

  if (action.type === 'SET_COMPOSE_SELECTED_REGION') {
    const { composer } = state;
    if (!composer) {
      assertDev(
        false,
        'Setting compose search term with the composer closed is a no-op'
      );
      return state;
    }
    if (composer.step !== ComposerStep.FindByPhoneNumber) {
      assertDev(
        false,
        `Setting compose search term at step ${composer.step} is a no-op`
      );
      return state;
    }

    return {
      ...state,
      composer: {
        ...composer,
        selectedRegion: action.payload.selectedRegion,
      },
    };
  }

  if (action.type === 'SET_IS_FETCHING_UUID') {
    const { composer } = state;
    if (!composer) {
      assertDev(
        false,
        'Setting compose serviceId fetch state with the composer closed is a no-op'
      );
      return state;
    }
    if (
      composer.step !== ComposerStep.StartDirectConversation &&
      composer.step !== ComposerStep.FindByUsername &&
      composer.step !== ComposerStep.FindByPhoneNumber &&
      composer.step !== ComposerStep.ChooseGroupMembers
    ) {
      assertDev(
        false,
        'Setting compose serviceId fetch state at this step is a no-op'
      );
      return state;
    }
    const { identifier, isFetching } = action.payload;

    const { uuidFetchState } = composer;

    return {
      ...state,
      composer: {
        ...composer,
        uuidFetchState: isFetching
          ? {
              ...composer.uuidFetchState,
              [identifier]: isFetching,
            }
          : omit(uuidFetchState, identifier),
      },
    };
  }

  if (action.type === COMPOSE_TOGGLE_EDITING_AVATAR) {
    const { composer } = state;

    switch (composer?.step) {
      case ComposerStep.SetGroupMetadata:
        return {
          ...state,
          composer: {
            ...composer,
            isEditingAvatar: !composer.isEditingAvatar,
          },
        };
      default:
        assertDev(false, 'Setting editing avatar at this step is a no-op');
        return state;
    }
  }

  if (action.type === COMPOSE_ADD_AVATAR) {
    const { payload } = action;
    const { composer } = state;

    switch (composer?.step) {
      case ComposerStep.ChooseGroupMembers:
      case ComposerStep.SetGroupMetadata:
        return {
          ...state,
          composer: {
            ...composer,
            userAvatarData: [
              {
                ...payload,
                id: getNextAvatarId(composer.userAvatarData),
              },
              ...composer.userAvatarData,
            ],
          },
        };
      default:
        assertDev(false, 'Adding an avatar at this step is a no-op');
        return state;
    }
  }

  if (action.type === COMPOSE_REMOVE_AVATAR) {
    const { payload } = action;
    const { composer } = state;

    switch (composer?.step) {
      case ComposerStep.ChooseGroupMembers:
      case ComposerStep.SetGroupMetadata:
        return {
          ...state,
          composer: {
            ...composer,
            userAvatarData: filterAvatarData(composer.userAvatarData, payload),
          },
        };
      default:
        assertDev(false, 'Removing an avatar at this step is a no-op');
        return state;
    }
  }

  if (action.type === COMPOSE_REPLACE_AVATAR) {
    const { curr, prev } = action.payload;
    const { composer } = state;

    switch (composer?.step) {
      case ComposerStep.ChooseGroupMembers:
      case ComposerStep.SetGroupMetadata:
        return {
          ...state,
          composer: {
            ...composer,
            userAvatarData: [
              {
                ...curr,
                id: prev?.id ?? getNextAvatarId(composer.userAvatarData),
              },
              ...(prev
                ? filterAvatarData(composer.userAvatarData, prev)
                : composer.userAvatarData),
            ],
          },
        };
      default:
        assertDev(false, 'Replacing an avatar at this step is a no-op');
        return state;
    }
  }

  if (action.type === 'TOGGLE_CONVERSATION_IN_CHOOSE_MEMBERS') {
    const { composer } = state;
    if (composer?.step !== ComposerStep.ChooseGroupMembers) {
      assertDev(
        false,
        'Toggling conversation members is a no-op in this composer step'
      );
      return state;
    }

    return {
      ...state,
      composer: {
        ...composer,
        ...toggleSelectedContactForGroupAddition(
          action.payload.conversationId,
          {
            maxGroupSize: action.payload.maxGroupSize,
            maxRecommendedGroupSize: action.payload.maxRecommendedGroupSize,
            maximumGroupSizeModalState: composer.maximumGroupSizeModalState,
            // We say you're already in the group, even though it hasn't been created yet.
            numberOfContactsAlreadyInGroup: 1,
            recommendedGroupSizeModalState:
              composer.recommendedGroupSizeModalState,
            selectedConversationIds: composer.selectedConversationIds,
          }
        ),
      },
    };
  }

  if (action.type === COLORS_CHANGED) {
    const { conversationLookup } = state;
    const { conversationColor, customColorData } = action.payload;

    const nextState = {
      ...state,
    };

    Object.keys(conversationLookup).forEach(id => {
      const existing = conversationLookup[id];
      const added = {
        ...existing,
        conversationColor,
        customColor: customColorData?.value,
        customColorId: customColorData?.id,
      };

      Object.assign(
        nextState,
        updateConversationLookups([added], [existing], nextState),
        {
          conversationLookup: {
            ...nextState.conversationLookup,
            [id]: added,
          },
        }
      );
    });

    return nextState;
  }

  if (action.type === COLOR_SELECTED) {
    const { conversationLookup } = state;
    const { conversationId, conversationColor, customColorData } =
      action.payload;

    const existing = conversationLookup[conversationId];
    if (!existing) {
      return state;
    }

    const changed = {
      ...existing,
      conversationColor,
      customColor: customColorData?.value,
      customColorId: customColorData?.id,
    };

    return {
      ...state,
      conversationLookup: {
        ...conversationLookup,
        [conversationId]: changed,
      },
      ...updateConversationLookups([changed], [existing], state),
    };
  }

  if (action.type === CUSTOM_COLOR_REMOVED) {
    const { conversationLookup } = state;
    const { colorId } = action.payload;

    const nextState = {
      ...state,
    };

    Object.keys(conversationLookup).forEach(id => {
      const existing = conversationLookup[id];

      if (existing.customColorId !== colorId) {
        return;
      }

      const changed = {
        ...existing,
        conversationColor: undefined,
        customColor: undefined,
        customColorId: undefined,
      };

      Object.assign(
        nextState,
        updateConversationLookups([changed], [existing], nextState),
        {
          conversationLookup: {
            ...nextState.conversationLookup,
            [id]: changed,
          },
        }
      );
    });

    return nextState;
  }

  if (action.type === REPLACE_AVATARS) {
    const { conversationLookup } = state;
    const { conversationId, avatars } = action.payload;

    const conversation = conversationLookup[conversationId];
    if (!conversation) {
      return state;
    }

    const changed = {
      ...conversation,
      avatars,
    };

    return {
      ...state,
      conversationLookup: {
        ...conversationLookup,
        [conversationId]: changed,
      },
      ...updateConversationLookups([changed], [conversation], state),
    };
  }

  if (
    action.type === CHANGE_NAV_TAB &&
    action.payload.selectedNavTab === NavTab.Chats
  ) {
    const { messagesByConversation, selectedConversationId } = state;
    if (selectedConversationId == null) {
      return state;
    }

    const existingConversation = messagesByConversation[selectedConversationId];
    if (existingConversation == null) {
      return state;
    }

    return {
      ...state,
      messagesByConversation: {
        ...messagesByConversation,
        [selectedConversationId]: {
          ...existingConversation,
          isNearBottom: true,
        },
      },
    };
  }

  if (action.type === SET_PENDING_REQUESTED_AVATAR_DOWNLOAD) {
    const { conversationId, value } = action.payload;

    return {
      ...state,
      pendingRequestedAvatarDownload: {
        ...state.pendingRequestedAvatarDownload,
        [conversationId]: value,
      },
    };
  }

  return state;
}<|MERGE_RESOLUTION|>--- conflicted
+++ resolved
@@ -4881,7 +4881,6 @@
   };
 }
 
-<<<<<<< HEAD
 function jumpToDate(
   conversationId: string,
   timestamp: number
@@ -4894,7 +4893,10 @@
 
     if (found) {
       dispatch(scrollToMessage(conversationId, found.id));
-=======
+    }
+  };
+}
+
 function setPendingRequestedAvatarDownload(
   conversationId: string,
   value: boolean
@@ -4958,7 +4960,6 @@
       );
     } finally {
       dispatch(setPendingRequestedAvatarDownload(conversationId, false));
->>>>>>> c861161f
     }
   };
 }
