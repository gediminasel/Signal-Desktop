// Copyright 2019-2022 Signal Messenger, LLC
// SPDX-License-Identifier: AGPL-3.0-only

import { isEmpty, mapValues, pick } from 'lodash';
import type { RefObject } from 'react';
import React from 'react';
import { connect } from 'react-redux';

import { mapDispatchToProps } from '../actions';
import type {
  PropsActionsType as TimelineActionsType,
  ContactSpoofingReviewPropType,
  WarningType as TimelineWarningType,
  PropsType as ComponentPropsType,
} from '../../components/conversation/Timeline';
import { Timeline } from '../../components/conversation/Timeline';
import type { StateType } from '../reducer';
import type { ConversationType } from '../ducks/conversations';

import { getIntl, getTheme } from '../selectors/user';
import {
  getConversationByUuidSelector,
  getConversationMessagesSelector,
  getConversationSelector,
  getConversationsByTitleSelector,
  getInvitedContactsForNewlyCreatedGroup,
  getMessageSelector,
  getSelectedMessage,
} from '../selectors/conversations';

import { SmartTimelineItem } from './TimelineItem';
import { SmartContactSpoofingReviewDialog } from './ContactSpoofingReviewDialog';
import type { PropsType as SmartContactSpoofingReviewDialogPropsType } from './ContactSpoofingReviewDialog';
import { SmartTypingBubble } from './TypingBubble';
import { SmartHeroRow } from './HeroRow';
import { renderAudioAttachment } from './renderAudioAttachment';
import { renderEmojiPicker } from './renderEmojiPicker';
import { renderReactionPicker } from './renderReactionPicker';

import { getOwn } from '../../util/getOwn';
import { assertDev } from '../../util/assert';
import { missingCaseError } from '../../util/missingCaseError';
import { getGroupMemberships } from '../../util/getGroupMemberships';
import {
  dehydrateCollisionsWithConversations,
  getCollisionsFromMemberships,
  invertIdsByTitle,
} from '../../util/groupMemberNameCollisions';
import { ContactSpoofingType } from '../../util/contactSpoofing';
import type { UnreadIndicatorPlacement } from '../../util/timelineUtil';
import type { WidthBreakpoint } from '../../components/_util';
import { getPreferredBadgeSelector } from '../selectors/badges';
import { markViewed } from '../ducks/conversations';

type ExternalProps = {
  id: string;

  // Note: most action creators are not wired into redux; for now they
  //   are provided by ConversationView in setupTimeline().
};

export type TimelinePropsType = ExternalProps &
  Pick<
    ComponentPropsType,
    | 'acknowledgeGroupMemberNameCollisions'
    | 'contactSupport'
    | 'blockGroupLinkRequests'
    | 'downloadNewVersion'
    | 'kickOffAttachmentDownload'
    | 'learnMoreAboutDeliveryIssue'
    | 'loadNewerMessages'
    | 'loadNewestMessages'
    | 'loadOlderMessages'
    | 'markAttachmentAsCorrupted'
    | 'markMessageRead'
    | 'openGiftBadge'
    | 'openLink'
    | 'reactToMessage'
    | 'removeMember'
<<<<<<< HEAD
    | 'replyToMessage'
    | 'replyPrivately'
=======
>>>>>>> 2a4166a8
    | 'retryDeleteForEveryone'
    | 'retrySend'
    | 'scrollToQuotedMessage'
    | 'showExpiredIncomingTapToViewToast'
    | 'showExpiredOutgoingTapToViewToast'
    | 'showMessageDetail'
    | 'startConversation'
    | 'unblurAvatar'
    | 'updateSharedGroups'
  >;

function renderItem({
  actionProps,
  containerElementRef,
  containerWidthBreakpoint,
  conversationId,
  isOldestTimelineItem,
  messageId,
  nextMessageId,
  previousMessageId,
  unreadIndicatorPlacement,
}: {
  actionProps: TimelineActionsType;
  containerElementRef: RefObject<HTMLElement>;
  containerWidthBreakpoint: WidthBreakpoint;
  conversationId: string;
  isOldestTimelineItem: boolean;
  messageId: string;
  nextMessageId: undefined | string;
  previousMessageId: undefined | string;
  unreadIndicatorPlacement: undefined | UnreadIndicatorPlacement;
}): JSX.Element {
  return (
    <SmartTimelineItem
      {...actionProps}
      containerElementRef={containerElementRef}
      containerWidthBreakpoint={containerWidthBreakpoint}
      conversationId={conversationId}
      isOldestTimelineItem={isOldestTimelineItem}
      messageId={messageId}
      previousMessageId={previousMessageId}
      nextMessageId={nextMessageId}
      renderEmojiPicker={renderEmojiPicker}
      renderReactionPicker={renderReactionPicker}
      renderAudioAttachment={renderAudioAttachment}
      unreadIndicatorPlacement={unreadIndicatorPlacement}
    />
  );
}

function renderContactSpoofingReviewDialog(
  props: SmartContactSpoofingReviewDialogPropsType
): JSX.Element {
  return <SmartContactSpoofingReviewDialog {...props} />;
}

function renderHeroRow(
  id: string,
  unblurAvatar: () => void,
  updateSharedGroups: () => unknown
): JSX.Element {
  return (
    <SmartHeroRow
      id={id}
      unblurAvatar={unblurAvatar}
      updateSharedGroups={updateSharedGroups}
    />
  );
}
function renderTypingBubble(id: string): JSX.Element {
  return <SmartTypingBubble id={id} />;
}

const getWarning = (
  conversation: Readonly<ConversationType>,
  state: Readonly<StateType>
): undefined | TimelineWarningType => {
  switch (conversation.type) {
    case 'direct':
      if (!conversation.acceptedMessageRequest && !conversation.isBlocked) {
        const getConversationsWithTitle =
          getConversationsByTitleSelector(state);
        const conversationsWithSameTitle = getConversationsWithTitle(
          conversation.title
        );
        assertDev(
          conversationsWithSameTitle.length,
          'Expected at least 1 conversation with the same title (this one)'
        );

        const safeConversation = conversationsWithSameTitle.find(
          otherConversation =>
            otherConversation.acceptedMessageRequest &&
            otherConversation.type === 'direct' &&
            otherConversation.id !== conversation.id
        );

        if (safeConversation) {
          return {
            type: ContactSpoofingType.DirectConversationWithSameTitle,
            safeConversation,
          };
        }
      }
      return undefined;
    case 'group': {
      if (conversation.left || conversation.groupVersion !== 2) {
        return undefined;
      }

      const getConversationByUuid = getConversationByUuidSelector(state);

      const { memberships } = getGroupMemberships(
        conversation,
        getConversationByUuid
      );
      const groupNameCollisions = getCollisionsFromMemberships(memberships);
      const hasGroupMembersWithSameName = !isEmpty(groupNameCollisions);
      if (hasGroupMembersWithSameName) {
        return {
          type: ContactSpoofingType.MultipleGroupMembersWithSameTitle,
          acknowledgedGroupNameCollisions:
            conversation.acknowledgedGroupNameCollisions,
          groupNameCollisions:
            dehydrateCollisionsWithConversations(groupNameCollisions),
        };
      }

      return undefined;
    }
    default:
      throw missingCaseError(conversation);
  }
};

const getContactSpoofingReview = (
  selectedConversationId: string,
  state: Readonly<StateType>
): undefined | ContactSpoofingReviewPropType => {
  const { contactSpoofingReview } = state.conversations;
  if (!contactSpoofingReview) {
    return undefined;
  }

  const conversationSelector = getConversationSelector(state);
  const getConversationByUuid = getConversationByUuidSelector(state);

  const currentConversation = conversationSelector(selectedConversationId);

  switch (contactSpoofingReview.type) {
    case ContactSpoofingType.DirectConversationWithSameTitle:
      return {
        type: ContactSpoofingType.DirectConversationWithSameTitle,
        possiblyUnsafeConversation: currentConversation,
        safeConversation: conversationSelector(
          contactSpoofingReview.safeConversationId
        ),
      };
    case ContactSpoofingType.MultipleGroupMembersWithSameTitle: {
      assertDev(
        currentConversation.type === 'group',
        'MultipleGroupMembersWithSameTitle: expects group conversation'
      );
      const { memberships } = getGroupMemberships(
        currentConversation,
        getConversationByUuid
      );
      const groupNameCollisions = getCollisionsFromMemberships(memberships);

      const previouslyAcknowledgedTitlesById = invertIdsByTitle(
        currentConversation.acknowledgedGroupNameCollisions
      );

      const collisionInfoByTitle = mapValues(
        groupNameCollisions,
        conversations =>
          conversations.map(conversation => ({
            conversation,
            oldName: getOwn(previouslyAcknowledgedTitlesById, conversation.id),
          }))
      );

      return {
        type: ContactSpoofingType.MultipleGroupMembersWithSameTitle,
        collisionInfoByTitle,
      };
    }
    default:
      throw missingCaseError(contactSpoofingReview);
  }
};

const mapStateToProps = (state: StateType, props: ExternalProps) => {
  const { id, ...actions } = props;

  const conversation = getConversationSelector(state)(id);

  const conversationMessages = getConversationMessagesSelector(state)(id);
  const selectedMessage = getSelectedMessage(state);

  const messageSelector = getMessageSelector(state);
  const getTimestampForMessage = (messageId: string): undefined | number =>
    messageSelector(messageId)?.timestamp;

  return {
    id,
    ...pick(conversation, ['unreadCount', 'isGroupV1AndDisabled']),
    isConversationSelected: state.conversations.selectedConversationId === id,
    isIncomingMessageRequest: Boolean(
      conversation.messageRequestsEnabled &&
        !conversation.acceptedMessageRequest
    ),
    isSomeoneTyping: Boolean(conversation.typingContactId),
    ...conversationMessages,
    invitedContactsForNewlyCreatedGroup:
      getInvitedContactsForNewlyCreatedGroup(state),
    selectedMessageId: selectedMessage ? selectedMessage.id : undefined,

    warning: getWarning(conversation, state),
    contactSpoofingReview: getContactSpoofingReview(id, state),

    getTimestampForMessage,
    getPreferredBadge: getPreferredBadgeSelector(state),
    i18n: getIntl(state),
    theme: getTheme(state),
    renderItem,
    renderContactSpoofingReviewDialog,
    renderHeroRow,
    renderTypingBubble,
    markViewed,
    ...actions,
  };
};

const smart = connect(mapStateToProps, mapDispatchToProps);

export const SmartTimeline = smart(Timeline);<|MERGE_RESOLUTION|>--- conflicted
+++ resolved
@@ -77,11 +77,6 @@
     | 'openLink'
     | 'reactToMessage'
     | 'removeMember'
-<<<<<<< HEAD
-    | 'replyToMessage'
-    | 'replyPrivately'
-=======
->>>>>>> 2a4166a8
     | 'retryDeleteForEveryone'
     | 'retrySend'
     | 'scrollToQuotedMessage'
