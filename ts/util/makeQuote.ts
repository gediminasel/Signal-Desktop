// Copyright 2023 Signal Messenger, LLC
// SPDX-License-Identifier: AGPL-3.0-only

import type { AttachmentType } from '../types/Attachment';
import type {
  MessageAttributesType,
  QuotedAttachmentType,
} from '../model-types.d';
import type { LinkPreviewType } from '../types/message/LinkPreviews';
import type { StickerType } from '../types/Stickers';
import { IMAGE_JPEG, IMAGE_GIF } from '../types/MIME';
import { getAuthor } from '../messages/helpers';
import { getQuoteBodyText } from './getQuoteBodyText';
import { isGIF } from '../types/Attachment';
import { isGiftBadge, isTapToView } from '../state/selectors/message';
import * as log from '../logging/log';
import { map, take, collect } from './iterables';
import { strictAssert } from './assert';
import { getMessageSentTimestamp } from './getMessageSentTimestamp';
import { getLocalAttachmentUrl } from './getLocalAttachmentUrl';
import type { QuotedMessageForComposerType } from '../state/ducks/composer';

export async function makeQuote(
<<<<<<< HEAD
  quotedMessage: MessageAttributesType,
  fromGroupName: string | undefined
): Promise<QuotedMessageType> {
=======
  quotedMessage: MessageAttributesType
): Promise<QuotedMessageForComposerType['quote']> {
>>>>>>> 5d899d74
  const contact = getAuthor(quotedMessage);

  strictAssert(contact, 'makeQuote: no contact');

  const {
    attachments,
    bodyRanges,
    id: messageId,
    payment,
    preview,
    sticker,
  } = quotedMessage;

  const quoteId = getMessageSentTimestamp(quotedMessage, { log });

  return {
    authorAci: contact.getCheckedAci('makeQuote'),
    attachments: isTapToView(quotedMessage)
      ? [{ contentType: IMAGE_JPEG }]
      : await getQuoteAttachment(attachments, preview, sticker),
    fromGroupName,
    payment,
    bodyRanges,
    id: quoteId,
    isViewOnce: isTapToView(quotedMessage),
    isGiftBadge: isGiftBadge(quotedMessage),
    messageId,
    referencedMessageNotFound: false,
    text: getQuoteBodyText(quotedMessage, quoteId),
  };
}

export async function getQuoteAttachment(
  attachments?: Array<AttachmentType>,
  preview?: Array<LinkPreviewType>,
  sticker?: StickerType
): Promise<Array<QuotedAttachmentType>> {
  const { loadAttachmentData } = window.Signal.Migrations;

  if (attachments && attachments.length) {
    const attachmentsToUse = Array.from(take(attachments, 1));
    const isGIFQuote = isGIF(attachmentsToUse);

    return Promise.all(
      map(attachmentsToUse, async attachment => {
        const { path, fileName, thumbnail, contentType } = attachment;

        if (!path) {
          return {
            contentType: isGIFQuote ? IMAGE_GIF : contentType,
            fileName,
            thumbnail,
          };
        }

        return {
          contentType: isGIFQuote ? IMAGE_GIF : contentType,
          fileName,
          thumbnail:
            thumbnail && thumbnail.path
              ? {
                  ...(await loadAttachmentData(thumbnail)),
                  objectUrl: getLocalAttachmentUrl(thumbnail),
                }
              : undefined,
        };
      })
    );
  }

  if (preview && preview.length) {
    const previewImages = collect(preview, prev => prev.image);
    const previewImagesToUse = take(previewImages, 1);

    return Promise.all(
      map(previewImagesToUse, async image => {
        const { contentType } = image;

        return {
          contentType,
          thumbnail:
            image && image.path
              ? {
                  ...(await loadAttachmentData(image)),
                  objectUrl: getLocalAttachmentUrl(image),
                }
              : undefined,
        };
      })
    );
  }

  if (sticker && sticker.data && sticker.data.path) {
    const { path, contentType } = sticker.data;

    return [
      {
        contentType,
        thumbnail: path
          ? {
              ...(await loadAttachmentData(sticker.data)),
              objectUrl: getLocalAttachmentUrl(sticker.data),
            }
          : undefined,
      },
    ];
  }

  return [];
}<|MERGE_RESOLUTION|>--- conflicted
+++ resolved
@@ -21,14 +21,9 @@
 import type { QuotedMessageForComposerType } from '../state/ducks/composer';
 
 export async function makeQuote(
-<<<<<<< HEAD
   quotedMessage: MessageAttributesType,
   fromGroupName: string | undefined
-): Promise<QuotedMessageType> {
-=======
-  quotedMessage: MessageAttributesType
 ): Promise<QuotedMessageForComposerType['quote']> {
->>>>>>> 5d899d74
   const contact = getAuthor(quotedMessage);
 
   strictAssert(contact, 'makeQuote: no contact');
