// Copyright 2023 Signal Messenger, LLC
// SPDX-License-Identifier: AGPL-3.0-only

import { isEqual } from 'lodash';
import PQueue from 'p-queue';
import type { ConversationModel } from '../models/conversations';
import type { MessageModel } from '../models/messages';
import type { SendStateByConversationId } from '../messages/MessageSendState';

import * as Edits from '../messageModifiers/Edits';
import * as log from '../logging/log';
import { DataWriter } from '../sql/Client';
import * as Deletes from '../messageModifiers/Deletes';
import * as DeletesForMe from '../messageModifiers/DeletesForMe';
import * as MessageReceipts from '../messageModifiers/MessageReceipts';
import * as Reactions from '../messageModifiers/Reactions';
import * as ReadSyncs from '../messageModifiers/ReadSyncs';
import * as ViewOnceOpenSyncs from '../messageModifiers/ViewOnceOpenSyncs';
import * as ViewSyncs from '../messageModifiers/ViewSyncs';
import { ReadStatus } from '../messages/MessageReadStatus';
import { SeenStatus } from '../MessageSeenStatus';
import { SendActionType, sendStateReducer } from '../messages/MessageSendState';
import { canConversationBeUnarchived } from './canConversationBeUnarchived';
import { deleteForEveryone } from './deleteForEveryone';
import { drop } from './drop';
import { handleEditMessage } from './handleEditMessage';
import { isGroup } from './whatTypeOfConversation';
import { isStory, isTapToView } from '../state/selectors/message';
import { getOwn } from './getOwn';
import { getSourceServiceId } from '../messages/helpers';
import { missingCaseError } from './missingCaseError';
import { reduce } from './iterables';
import { strictAssert } from './assert';
<<<<<<< HEAD
import { getNewLastSeenByUser } from '../messageModifiers/MessageReceipts';
=======
import {
  applyDeleteAttachmentFromMessage,
  applyDeleteMessage,
} from './deleteForMe';
>>>>>>> faea93e5

export enum ModifyTargetMessageResult {
  Modified = 'Modified',
  NotModified = 'MotModified',
  Deleted = 'Deleted',
}

// This function is called twice - once from handleDataMessage, and then again from
//    saveAndNotify, a function called at the end of handleDataMessage as a cleanup for
//    any missed out-of-order events.
export async function modifyTargetMessage(
  message: MessageModel,
  conversation: ConversationModel,
  options?: { isFirstRun: boolean; skipEdits: boolean }
): Promise<ModifyTargetMessageResult> {
  const { isFirstRun = false, skipEdits = false } = options ?? {};

  const logId = `modifyTargetMessage/${message.idForLogging()}`;
  const type = message.get('type');
  let changed = false;
  const ourAci = window.textsecure.storage.user.getCheckedAci();
  const sourceServiceId = getSourceServiceId(message.attributes);

  const syncDeletes = await DeletesForMe.forMessage(message.attributes);
  if (syncDeletes.length) {
    const attachmentDeletes = syncDeletes.filter(
      item => item.deleteAttachmentData
    );
    const isFullDelete = attachmentDeletes.length !== syncDeletes.length;

    if (isFullDelete) {
      if (!isFirstRun) {
        await applyDeleteMessage(message.attributes, logId);
      }

      return ModifyTargetMessageResult.Deleted;
    }

    log.warn(
      `${logId}: Applying ${attachmentDeletes.length} attachment deletes in order`
    );
    const deleteQueue = new PQueue({ concurrency: 1 });
    await deleteQueue.addAll(
      attachmentDeletes.map(item => async () => {
        if (!item.deleteAttachmentData) {
          log.warn(
            `${logId}: attachmentDeletes list had item with no deleteAttachmentData`
          );
          return;
        }
        const result = await applyDeleteAttachmentFromMessage(
          message,
          item.deleteAttachmentData,
          {
            logId,
            shouldSave: false,
            deleteOnDisk: window.Signal.Migrations.deleteAttachmentData,
          }
        );
        if (result) {
          changed = true;
        }
      })
    );
  }

  if (type === 'outgoing' || (type === 'story' && ourAci === sourceServiceId)) {
<<<<<<< HEAD
    const receipts = MessageReceipts.forMessage(message);
    const sendActions = receipts.map(receipt => {
=======
    const receipts = await MessageReceipts.forMessage(message.attributes);
    const sendActions = receipts.map(({ receiptSync }) => {
>>>>>>> faea93e5
      let sendActionType: SendActionType;
      const receiptType = receiptSync.type;
      switch (receiptType) {
        case MessageReceipts.messageReceiptTypeSchema.enum.Delivery:
          sendActionType = SendActionType.GotDeliveryReceipt;
          break;
        case MessageReceipts.messageReceiptTypeSchema.enum.Read:
          sendActionType = SendActionType.GotReadReceipt;
          break;
        case MessageReceipts.messageReceiptTypeSchema.enum.View:
          sendActionType = SendActionType.GotViewedReceipt;
          break;
        default:
          throw missingCaseError(receiptType);
      }

      return {
        destinationConversationId: receiptSync.sourceConversationId,
        action: {
          type: sendActionType,
          updatedAt: receiptSync.receiptTimestamp,
        },
      };
    });

    const oldSendStateByConversationId =
      message.get('sendStateByConversationId') || {};

    const newSendStateByConversationId = reduce(
      sendActions,
      (
        result: SendStateByConversationId,
        { destinationConversationId, action }
      ) => {
        const oldSendState = getOwn(result, destinationConversationId);
        if (!oldSendState) {
          log.warn(
            `${logId}: Got a receipt for a conversation (${destinationConversationId}), but we have no record of sending to them`
          );
          return result;
        }

        const newSendState = sendStateReducer(oldSendState, action);
        return {
          ...result,
          [destinationConversationId]: newSendState,
        };
      },
      oldSendStateByConversationId
    );

    if (!isEqual(oldSendStateByConversationId, newSendStateByConversationId)) {
      message.set('sendStateByConversationId', newSendStateByConversationId);
      changed = true;
    }

    const newLastSeenMessageByUser = getNewLastSeenByUser(
      conversation.get('lastSeenMessageByUser'),
      newSendStateByConversationId,
      message.attributes
    );

    if (newLastSeenMessageByUser) {
      conversation.set('lastSeenMessageByUser', {
        ...conversation.get('lastSeenMessageByUser'),
        ...newLastSeenMessageByUser,
      });
    }
  }

  if (type === 'incoming') {
    // In a followup (see DESKTOP-2100), we want to make `ReadSyncs#forMessage` return
    //   an array, not an object. This array wrapping makes that future a bit easier.
    const maybeSingleReadSync = await ReadSyncs.forMessage(message.attributes);
    const readSyncs = maybeSingleReadSync ? [maybeSingleReadSync] : [];

    const viewSyncs = await ViewSyncs.forMessage(message.attributes);

    const isGroupStoryReply =
      isGroup(conversation.attributes) && message.get('storyId');

    if (readSyncs.length !== 0 || viewSyncs.length !== 0) {
      const markReadAt = Math.min(
        Date.now(),
        ...readSyncs.map(({ readSync }) => readSync.readAt),
        ...viewSyncs.map(({ viewSync }) => viewSync.viewedAt)
      );

      if (message.get('expireTimer')) {
        const existingExpirationStartTimestamp = message.get(
          'expirationStartTimestamp'
        );
        message.set(
          'expirationStartTimestamp',
          Math.min(existingExpirationStartTimestamp ?? Date.now(), markReadAt)
        );
        changed = true;
      }

      let newReadStatus: ReadStatus.Read | ReadStatus.Viewed;
      if (viewSyncs.length) {
        newReadStatus = ReadStatus.Viewed;
      } else {
        strictAssert(
          readSyncs.length !== 0,
          'Should have either view or read syncs'
        );
        newReadStatus = ReadStatus.Read;
      }

      message.set({
        readStatus: newReadStatus,
        seenStatus: SeenStatus.Seen,
      });
      changed = true;

      message.setPendingMarkRead(
        Math.min(message.getPendingMarkRead() ?? Date.now(), markReadAt)
      );
    } else if (
      isFirstRun &&
      !isGroupStoryReply &&
      canConversationBeUnarchived(conversation.attributes)
    ) {
      conversation.setArchived(false);
    }

    if (!isFirstRun && message.getPendingMarkRead()) {
      const markReadAt = message.getPendingMarkRead();
      message.setPendingMarkRead(undefined);
      const newestSentAt = maybeSingleReadSync?.readSync.timestamp;

      // This is primarily to allow the conversation to mark all older
      // messages as read, as is done when we receive a read sync for
      // a message we already know about.
      //
      // We run message when `isFirstRun` is false so that it triggers when the
      // message and the other ones accompanying it in the batch are fully in
      // the database.
      drop(
        message
          .getConversation()
          ?.onReadMessage(message.attributes, markReadAt, newestSentAt)
      );
    }

    // Check for out-of-order view once open syncs
    if (isTapToView(message.attributes)) {
      const viewOnceOpenSync = ViewOnceOpenSyncs.forMessage(message.attributes);
      if (viewOnceOpenSync) {
        await message.markViewOnceMessageViewed({ fromSync: true });
        changed = true;
      }
    }
  }

  if (isStory(message.attributes)) {
    const viewSyncs = await ViewSyncs.forMessage(message.attributes);

    if (viewSyncs.length !== 0) {
      message.set({
        readStatus: ReadStatus.Viewed,
        seenStatus: SeenStatus.Seen,
      });
      changed = true;

      const markReadAt = Math.min(
        Date.now(),
        ...viewSyncs.map(({ viewSync }) => viewSync.viewedAt)
      );
      message.setPendingMarkRead(
        Math.min(message.getPendingMarkRead() ?? Date.now(), markReadAt)
      );
    }

    if (!message.get('expirationStartTimestamp')) {
      log.info(`${logId}: setting story expiration`, {
        expirationStartTimestamp: message.get('timestamp'),
        expireTimer: message.get('expireTimer'),
      });
      message.set('expirationStartTimestamp', message.get('timestamp'));
      changed = true;
    }
  }

  // Does message message have any pending, previously-received associated reactions?
  const reactions = Reactions.findReactionsForMessage(message.attributes);

  log.info(
    `${logId}: Found ${reactions.length} early reaction(s) for ${message.attributes.type} message`
  );
  await Promise.all(
    reactions.map(async reaction => {
      if (isStory(message.attributes)) {
        // We don't set changed = true here, because we don't modify the original story
        const generatedMessage = reaction.generatedMessageForStoryReaction;
        strictAssert(
          generatedMessage,
          'Story reactions must provide storyReactionMessage'
        );
        await generatedMessage.handleReaction(reaction, {
          storyMessage: message.attributes,
        });
      } else {
        changed = true;
        await message.handleReaction(reaction, { shouldPersist: false });
      }
    })
  );

  // Does message message have any pending, previously-received associated
  // delete for everyone messages?
  const deletes = Deletes.forMessage(message.attributes);
  await Promise.all(
    deletes.map(async del => {
      await deleteForEveryone(message, del, false);
      changed = true;
    })
  );

  // We save here before handling any edits because handleEditMessage does its own saves
  if (changed && !isFirstRun) {
    log.info(`${logId}: Changes in second run; saving.`);
    await DataWriter.saveMessage(message.attributes, {
      ourAci,
    });
  }

  // We want to make sure the message is saved first before applying any edits
  if (!isFirstRun && !skipEdits) {
    const edits = Edits.forMessage(message.attributes);
    log.info(`${logId}: ${edits.length} edits in second run`);
    await Promise.all(
      edits.map(editAttributes =>
        conversation.queueJob('modifyTargetMessage/edits', () =>
          handleEditMessage(message.attributes, editAttributes)
        )
      )
    );
  }

  return changed
    ? ModifyTargetMessageResult.Modified
    : ModifyTargetMessageResult.NotModified;
}<|MERGE_RESOLUTION|>--- conflicted
+++ resolved
@@ -31,14 +31,11 @@
 import { missingCaseError } from './missingCaseError';
 import { reduce } from './iterables';
 import { strictAssert } from './assert';
-<<<<<<< HEAD
 import { getNewLastSeenByUser } from '../messageModifiers/MessageReceipts';
-=======
 import {
   applyDeleteAttachmentFromMessage,
   applyDeleteMessage,
 } from './deleteForMe';
->>>>>>> faea93e5
 
 export enum ModifyTargetMessageResult {
   Modified = 'Modified',
@@ -106,13 +103,8 @@
   }
 
   if (type === 'outgoing' || (type === 'story' && ourAci === sourceServiceId)) {
-<<<<<<< HEAD
-    const receipts = MessageReceipts.forMessage(message);
-    const sendActions = receipts.map(receipt => {
-=======
     const receipts = await MessageReceipts.forMessage(message.attributes);
     const sendActions = receipts.map(({ receiptSync }) => {
->>>>>>> faea93e5
       let sendActionType: SendActionType;
       const receiptType = receiptSync.type;
       switch (receiptType) {
