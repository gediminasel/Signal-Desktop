// Copyright 2020 Signal Messenger, LLC
// SPDX-License-Identifier: AGPL-3.0-only

import React, { useContext } from 'react';
import { action } from '@storybook/addon-actions';
import type { Meta } from '@storybook/react';
import { IMAGE_JPEG } from '../types/MIME';
import type { Props } from './CompositionArea';
import { CompositionArea } from './CompositionArea';
import { setupI18n } from '../util/setupI18n';
import enMessages from '../../_locales/en/messages.json';
import { StorybookThemeContext } from '../../.storybook/StorybookThemeContext';

import { fakeDraftAttachment } from '../test-both/helpers/fakeAttachment';
import { landscapeGreenUrl } from '../storybook/Fixtures';
import { RecordingState } from '../types/AudioRecorder';
import { ConversationColors } from '../types/Colors';
import { getDefaultConversation } from '../test-both/helpers/getDefaultConversation';
import { PaymentEventKind } from '../types/Payment';

const i18n = setupI18n('en', enMessages);

export default {
  title: 'Components/CompositionArea',
  decorators: [
    // necessary for the add attachment button to render properly
    storyFn => <div className="file-input">{storyFn()}</div>,
  ],
  argTypes: {
    recordingState: {
      control: { type: 'select' },
      options: Object.keys(RecordingState),
      mappings: RecordingState,
    },
    messageRequestsEnabled: { control: { type: 'boolean' } },
    announcementsOnly: { control: { type: 'boolean' } },
    areWePendingApproval: { control: { type: 'boolean' } },
  },
  args: {
    addAttachment: action('addAttachment'),
    conversationId: '123',
    convertDraftBodyRangesIntoHydrated: () => undefined,
    discardEditMessage: action('discardEditMessage'),
    focusCounter: 0,
    sendCounter: 0,
    i18n,
    isDisabled: false,
    isFormattingFlagEnabled: true,
    isFormattingSpoilersFlagEnabled: true,
    isFormattingEnabled: true,
    messageCompositionId: '456',
    sendEditedMessage: action('sendEditedMessage'),
    sendMultiMediaMessage: action('sendMultiMediaMessage'),
    platform: 'darwin',
    processAttachments: action('processAttachments'),
    removeAttachment: action('removeAttachment'),
    setComposerFocus: action('setComposerFocus'),
    setMessageToEdit: action('setMessageToEdit'),
    setQuoteByMessageId: action('setQuoteByMessageId'),
    showToast: action('showToast'),

    // AttachmentList
    draftAttachments: [],
    onClearAttachments: action('onClearAttachments'),
    // AudioCapture
    cancelRecording: action('cancelRecording'),
    completeRecording: action('completeRecording'),
    errorRecording: action('errorRecording'),
    recordingState: RecordingState.Idle,
    startRecording: action('startRecording'),
    // StagedLinkPreview
    linkPreviewLoading: false,
    linkPreviewResult: undefined,
    onCloseLinkPreview: action('onCloseLinkPreview'),
    // Quote
    quotedMessageProps: undefined,
    scrollToMessage: action('scrollToMessage'),
    // MediaEditor
    imageToBlurHash: async () => 'LDA,FDBnm+I=p{tkIUI;~UkpELV]',
    // MediaQualitySelector
    setMediaQualitySetting: action('setMediaQualitySetting'),
    shouldSendHighQualityAttachments: false,
    // CompositionInput
    onEditorStateChange: action('onEditorStateChange'),
    onTextTooLong: action('onTextTooLong'),
    draftText: undefined,
    clearQuotedMessage: action('clearQuotedMessage'),
    getPreferredBadge: () => undefined,
    getQuotedMessage: action('getQuotedMessage'),
    sortedGroupMembers: [],
    // EmojiButton
    onPickEmoji: action('onPickEmoji'),
    onSetSkinTone: action('onSetSkinTone'),
    recentEmojis: [],
    skinTone: 1,
    // StickerButton
    knownPacks: [],
    receivedPacks: [],
    installedPacks: [],
    blessedPacks: [],
    recentStickers: [],
    clearInstalledStickerPack: action('clearInstalledStickerPack'),
    pushPanelForConversation: action('pushPanelForConversation'),
    sendStickerMessage: action('sendStickerMessage'),
    clearShowIntroduction: action('clearShowIntroduction'),
    showPickerHint: false,
    clearShowPickerHint: action('clearShowPickerHint'),
    // Message Requests
    conversationType: 'direct',
    acceptConversation: action('acceptConversation'),
    blockConversation: action('blockConversation'),
    blockAndReportSpam: action('blockAndReportSpam'),
    deleteConversation: action('deleteConversation'),
    messageRequestsEnabled: false,
    title: '',
    // GroupV1 Disabled Actions
    showGV2MigrationDialog: action('showGV2MigrationDialog'),
    // GroupV2
    announcementsOnly: false,
    areWeAdmin: false,
    areWePendingApproval: false,
    groupAdmins: [],
    cancelJoinRequest: action('cancelJoinRequest'),
    showConversation: action('showConversation'),
    // SMS-only
    isSMSOnly: false,
    isFetchingUUID: false,
    renderSmartCompositionRecording: _ => <div>RECORDING</div>,
    renderSmartCompositionRecordingDraft: _ => <div>RECORDING DRAFT</div>,
    // Select mode
    selectedMessageIds: undefined,
    toggleSelectMode: action('toggleSelectMode'),
    toggleForwardMessagesModal: action('toggleForwardMessagesModal'),
  },
} satisfies Meta<Props>;

export function Default(args: Props): JSX.Element {
  const theme = useContext(StorybookThemeContext);
  return <CompositionArea {...args} theme={theme} />;
}

export function StartingText(args: Props): JSX.Element {
  const theme = useContext(StorybookThemeContext);
  return (
    <CompositionArea
      {...args}
      theme={theme}
      draftText="here's some starting text"
    />
  );
}

export function StickerButton(args: Props): JSX.Element {
  const theme = useContext(StorybookThemeContext);
  return (
    <CompositionArea
      {...args}
      theme={theme}
      // eslint-disable-next-line @typescript-eslint/no-explicit-any
      knownPacks={[{} as any]}
    />
  );
}

export function MessageRequest(args: Props): JSX.Element {
  const theme = useContext(StorybookThemeContext);
  return <CompositionArea {...args} theme={theme} messageRequestsEnabled />;
}

export function SmsOnlyFetchingUuid(args: Props): JSX.Element {
  const theme = useContext(StorybookThemeContext);
  return <CompositionArea {...args} theme={theme} isSMSOnly isFetchingUUID />;
}

export function SmsOnly(args: Props): JSX.Element {
  const theme = useContext(StorybookThemeContext);
  return <CompositionArea {...args} theme={theme} isSMSOnly />;
}

export function Attachments(args: Props): JSX.Element {
  const theme = useContext(StorybookThemeContext);
  return (
    <CompositionArea
      {...args}
      theme={theme}
      draftAttachments={[
        fakeDraftAttachment({
          contentType: IMAGE_JPEG,
          url: landscapeGreenUrl,
        }),
      ]}
    />
  );
}

export function PendingApproval(args: Props): JSX.Element {
  const theme = useContext(StorybookThemeContext);
  return <CompositionArea {...args} theme={theme} areWePendingApproval />;
}

export function AnnouncementsOnlyGroup(args: Props): JSX.Element {
  const theme = useContext(StorybookThemeContext);
  return (
    <CompositionArea
      {...args}
      theme={theme}
      announcementsOnly
      areWeAdmin={false}
    />
  );
}

export function Quote(args: Props): JSX.Element {
  const theme = useContext(StorybookThemeContext);
  return (
    <CompositionArea
<<<<<<< HEAD
      {...useProps({
        quotedMessageProps: {
          text: 'something',
          conversationColor: ConversationColors[10],
          conversationTitle: getDefaultConversation().title,
          isGiftBadge: false,
          isViewOnce: false,
          referencedMessageNotFound: false,
          authorTitle: 'Someone',
          isFromMe: false,
          fromGroupName: undefined,
        },
      })}
=======
      {...args}
      theme={theme}
      quotedMessageProps={{
        text: 'something',
        conversationColor: ConversationColors[10],
        conversationTitle: getDefaultConversation().title,
        isGiftBadge: false,
        isViewOnce: false,
        referencedMessageNotFound: false,
        authorTitle: 'Someone',
        isFromMe: false,
      }}
>>>>>>> 44136741
    />
  );
}

export function QuoteWithPayment(args: Props): JSX.Element {
  const theme = useContext(StorybookThemeContext);
  return (
    <CompositionArea
<<<<<<< HEAD
      {...useProps({
        quotedMessageProps: {
          text: '',
          conversationColor: ConversationColors[10],
          conversationTitle: getDefaultConversation().title,
          isGiftBadge: false,
          isViewOnce: false,
          referencedMessageNotFound: false,
          authorTitle: 'Someone',
          fromGroupName: 'Some group',
          isFromMe: false,
          payment: {
            kind: PaymentEventKind.Notification,
            note: 'Thanks',
          },
=======
      {...args}
      theme={theme}
      quotedMessageProps={{
        text: '',
        conversationColor: ConversationColors[10],
        conversationTitle: getDefaultConversation().title,
        isGiftBadge: false,
        isViewOnce: false,
        referencedMessageNotFound: false,
        authorTitle: 'Someone',
        isFromMe: false,
        payment: {
          kind: PaymentEventKind.Notification,
          note: 'Thanks',
>>>>>>> 44136741
        },
      }}
    />
  );
}

export function NoFormattingMenu(args: Props): JSX.Element {
  const theme = useContext(StorybookThemeContext);
  return (
    <CompositionArea {...args} theme={theme} isFormattingEnabled={false} />
  );
}

export function NoFormattingFlag(args: Props): JSX.Element {
  const theme = useContext(StorybookThemeContext);
  return (
    <CompositionArea {...args} theme={theme} isFormattingFlagEnabled={false} />
  );
}

export function NoSpoilerFormattingFlag(args: Props): JSX.Element {
  const theme = useContext(StorybookThemeContext);
  return (
    <CompositionArea
      {...args}
      theme={theme}
      isFormattingSpoilersFlagEnabled={false}
    />
  );
}<|MERGE_RESOLUTION|>--- conflicted
+++ resolved
@@ -214,21 +214,6 @@
   const theme = useContext(StorybookThemeContext);
   return (
     <CompositionArea
-<<<<<<< HEAD
-      {...useProps({
-        quotedMessageProps: {
-          text: 'something',
-          conversationColor: ConversationColors[10],
-          conversationTitle: getDefaultConversation().title,
-          isGiftBadge: false,
-          isViewOnce: false,
-          referencedMessageNotFound: false,
-          authorTitle: 'Someone',
-          isFromMe: false,
-          fromGroupName: undefined,
-        },
-      })}
-=======
       {...args}
       theme={theme}
       quotedMessageProps={{
@@ -240,8 +225,8 @@
         referencedMessageNotFound: false,
         authorTitle: 'Someone',
         isFromMe: false,
+        fromGroupName: undefined,
       }}
->>>>>>> 44136741
     />
   );
 }
@@ -250,23 +235,6 @@
   const theme = useContext(StorybookThemeContext);
   return (
     <CompositionArea
-<<<<<<< HEAD
-      {...useProps({
-        quotedMessageProps: {
-          text: '',
-          conversationColor: ConversationColors[10],
-          conversationTitle: getDefaultConversation().title,
-          isGiftBadge: false,
-          isViewOnce: false,
-          referencedMessageNotFound: false,
-          authorTitle: 'Someone',
-          fromGroupName: 'Some group',
-          isFromMe: false,
-          payment: {
-            kind: PaymentEventKind.Notification,
-            note: 'Thanks',
-          },
-=======
       {...args}
       theme={theme}
       quotedMessageProps={{
@@ -278,10 +246,10 @@
         referencedMessageNotFound: false,
         authorTitle: 'Someone',
         isFromMe: false,
+        fromGroupName: 'Some group',
         payment: {
           kind: PaymentEventKind.Notification,
           note: 'Thanks',
->>>>>>> 44136741
         },
       }}
     />
