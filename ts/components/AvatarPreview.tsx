// Copyright 2021 Signal Messenger, LLC
// SPDX-License-Identifier: AGPL-3.0-only

import type { CSSProperties } from 'react';
import React, { useEffect, useState } from 'react';
import { noop } from 'lodash';
import { sep } from 'path';

import * as log from '../logging/log';
import type { LocalizerType } from '../types/Util';
import { Spinner } from './Spinner';
import type { AvatarColorType } from '../types/Colors';
import { AvatarColors } from '../types/Colors';
import { getInitials } from '../util/getInitials';
import { imagePathToBytes } from '../util/imagePathToBytes';

export type PropsType = {
  avatarColor?: AvatarColorType;
  avatarUrl?: string;
  avatarValue?: Uint8Array;
  conversationTitle?: string;
  i18n: LocalizerType;
  isEditable?: boolean;
  isGroup?: boolean;
  noteToSelf?: boolean;
  onAvatarLoaded?: (avatarBuffer: Uint8Array) => unknown;
  onClear?: () => unknown;
  onClick?: () => unknown;
  style?: CSSProperties;
};

enum ImageStatus {
  Nothing = 'nothing',
  Loading = 'loading',
  HasImage = 'has-image',
}

export function AvatarPreview({
  avatarColor = AvatarColors[0],
  avatarUrl,
  avatarValue,
  conversationTitle,
  i18n,
  isEditable,
  isGroup,
  noteToSelf,
  onAvatarLoaded,
  onClear,
  onClick,
  style = {},
}: PropsType): JSX.Element {
  const [avatarPreview, setAvatarPreview] = useState<Uint8Array | undefined>();

  // Loads the initial avatarUrl if one is provided, but only if we're in editable mode.
  //   If we're not editable, we assume that we either have an avatarUrl or we show a
  //   default avatar.
  useEffect(() => {
    if (!isEditable) {
      return;
    }

    if (!avatarUrl) {
      return noop;
    }

    let shouldCancel = false;

    void (async () => {
      try {
        const buffer = await imagePathToBytes(avatarUrl);
        if (shouldCancel) {
          return;
        }
        setAvatarPreview(buffer);
        onAvatarLoaded?.(buffer);
      } catch (err) {
        if (shouldCancel) {
          return;
        }
        log.warn(
          `Failed to convert image URL to array buffer. Error message: ${
            err && err.message
          }`
        );
      }
    })();

    return () => {
      shouldCancel = true;
    };
  }, [avatarUrl, onAvatarLoaded, isEditable]);

  // Ensures that when avatarValue changes we generate new URLs
  useEffect(() => {
    if (avatarValue) {
      setAvatarPreview(avatarValue);
    } else {
      setAvatarPreview(undefined);
    }
  }, [avatarValue]);

  // Creates the object URL to render the Uint8Array image
  const [objectUrl, setObjectUrl] = useState<undefined | string>();

  useEffect(() => {
    if (!avatarPreview) {
      setObjectUrl(undefined);
      return noop;
    }

    const url = URL.createObjectURL(new Blob([avatarPreview]));
    setObjectUrl(url);

    return () => {
      URL.revokeObjectURL(url);
    };
  }, [avatarPreview]);

  let imageStatus: ImageStatus;
  let encodedPath: string | undefined;
  if (avatarValue && !objectUrl) {
    imageStatus = ImageStatus.Loading;
  } else if (noteToSelf) {
    imageStatus = ImageStatus.Nothing;
  } else if (objectUrl) {
    encodedPath = objectUrl;
    imageStatus = ImageStatus.HasImage;
<<<<<<< HEAD
  } else if (avatarPath) {
    encodedPath = encodeURI(
      avatarPath
        .replaceAll('/', sep)
        .replaceAll('\\', sep)
        .replaceAll('%5C', sep)
    );
=======
  } else if (avatarUrl) {
    encodedPath = avatarUrl;
>>>>>>> faea93e5
    imageStatus = ImageStatus.HasImage;
  } else {
    imageStatus = ImageStatus.Nothing;
  }

  const isLoading = imageStatus === ImageStatus.Loading;

  const clickProps = onClick
    ? {
        role: 'button',
        onClick,
        tabIndex: 0,
        onKeyDown: (event: React.KeyboardEvent<HTMLDivElement>) => {
          if (event.key === 'Enter' || event.key === ' ') {
            onClick();
          }
        },
      }
    : {};
  const componentStyle = {
    ...style,
  };
  if (onClick) {
    componentStyle.cursor = 'pointer';
  }

  if (imageStatus === ImageStatus.Nothing) {
    let content: JSX.Element | string | undefined;
    if (isGroup) {
      content = (
        <div
          className={`BetterAvatarBubble--${avatarColor}--icon AvatarPreview__group`}
        />
      );
    } else if (noteToSelf) {
      content = (
        <div
          className={`BetterAvatarBubble--${avatarColor}--icon AvatarPreview__note_to_self`}
        />
      );
    } else {
      content = getInitials(conversationTitle);
    }

    return (
      <div className="AvatarPreview">
        <div
          className={`AvatarPreview__avatar BetterAvatarBubble--${avatarColor}`}
          {...clickProps}
          style={componentStyle}
        >
          {content}
          {isEditable && <div className="AvatarPreview__upload" />}
        </div>
      </div>
    );
  }

  return (
    <div className="AvatarPreview">
      <div
        className={`AvatarPreview__avatar AvatarPreview__avatar--${imageStatus}`}
        {...clickProps}
        style={
          imageStatus === ImageStatus.HasImage && encodedPath
            ? {
                ...componentStyle,
                backgroundImage: `url('${encodedPath}')`,
              }
            : componentStyle
        }
      >
        {isLoading && (
          <Spinner size="70px" svgSize="normal" direction="on-avatar" />
        )}
        {imageStatus === ImageStatus.HasImage && onClear && (
          <button
            aria-label={i18n('icu:delete')}
            className="AvatarPreview__clear"
            onClick={onClear}
            tabIndex={-1}
            type="button"
          />
        )}
        {isEditable && <div className="AvatarPreview__upload" />}
      </div>
    </div>
  );
}<|MERGE_RESOLUTION|>--- conflicted
+++ resolved
@@ -125,18 +125,13 @@
   } else if (objectUrl) {
     encodedPath = objectUrl;
     imageStatus = ImageStatus.HasImage;
-<<<<<<< HEAD
-  } else if (avatarPath) {
+  } else if (avatarUrl) {
     encodedPath = encodeURI(
-      avatarPath
+      avatarUrl
         .replaceAll('/', sep)
         .replaceAll('\\', sep)
         .replaceAll('%5C', sep)
     );
-=======
-  } else if (avatarUrl) {
-    encodedPath = avatarUrl;
->>>>>>> faea93e5
     imageStatus = ImageStatus.HasImage;
   } else {
     imageStatus = ImageStatus.Nothing;
