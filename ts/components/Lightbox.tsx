// Copyright 2018-2022 Signal Messenger, LLC
// SPDX-License-Identifier: AGPL-3.0-only

import type { ReactNode } from 'react';
import React, { useCallback, useEffect, useRef, useState } from 'react';
import classNames from 'classnames';
import moment from 'moment';
import { createPortal } from 'react-dom';
import { noop } from 'lodash';
import { useSpring, animated, to } from '@react-spring/web';

import type {
  ConversationType,
  SaveAttachmentActionCreatorType,
} from '../state/ducks/conversations';
import type { LocalizerType } from '../types/Util';
import type { MediaItemType, MediaItemMessageType } from '../types/MediaItem';
import * as GoogleChrome from '../util/GoogleChrome';
import * as log from '../logging/log';
import { Avatar, AvatarSize } from './Avatar';
import { IMAGE_PNG, isImage, isVideo } from '../types/MIME';
import { formatDuration } from '../util/formatDuration';
import { isGIF } from '../types/Attachment';
import { useRestoreFocus } from '../hooks/useRestoreFocus';

export type PropsType = {
  children?: ReactNode;
  closeLightbox: () => unknown;
  getConversation?: (id: string) => ConversationType;
  i18n: LocalizerType;
  isViewOnce?: boolean;
  media: Array<MediaItemType>;
<<<<<<< HEAD
  onReply?: (messageId: string) => void;
  onForward?: (messageId: string) => void;
  onSave?: (options: {
    attachment: AttachmentType;
    message: MediaItemMessageType;
    index: number;
  }) => void;
=======
  saveAttachment: SaveAttachmentActionCreatorType;
>>>>>>> 2a4166a8
  selectedIndex?: number;
  toggleForwardMessageModal: (messageId: string) => unknown;
};

const ZOOM_SCALE = 3;

const INITIAL_IMAGE_TRANSFORM = {
  scale: 1,
  translateX: 0,
  translateY: 0,
  config: {
    clamp: true,
    friction: 20,
    mass: 0.5,
    tension: 350,
  },
};

export function Lightbox({
  children,
  closeLightbox,
  getConversation,
  media,
  i18n,
  isViewOnce = false,
<<<<<<< HEAD
  onReply,
  onForward,
  onSave,
=======
  saveAttachment,
>>>>>>> 2a4166a8
  selectedIndex: initialSelectedIndex = 0,
  toggleForwardMessageModal,
}: PropsType): JSX.Element | null {
  const [root, setRoot] = React.useState<HTMLElement | undefined>();
  const [selectedIndex, setSelectedIndex] =
    useState<number>(initialSelectedIndex);

  const [videoElement, setVideoElement] = useState<HTMLVideoElement | null>(
    null
  );
  const [videoTime, setVideoTime] = useState<number | undefined>();
  const [isZoomed, setIsZoomed] = useState(false);
  const containerRef = useRef<HTMLDivElement | null>(null);
  const [focusRef] = useRestoreFocus();
  const animateRef = useRef<HTMLDivElement | null>(null);
  const dragCacheRef = useRef<
    | {
        startX: number;
        startY: number;
        translateX: number;
        translateY: number;
      }
    | undefined
  >();
  const imageRef = useRef<HTMLImageElement | null>(null);
  const zoomCacheRef = useRef<
    | {
        maxX: number;
        maxY: number;
        screenWidth: number;
        screenHeight: number;
      }
    | undefined
  >();

  const onPrevious = useCallback(
    (
      event: KeyboardEvent | React.MouseEvent<HTMLButtonElement, MouseEvent>
    ) => {
      event.preventDefault();
      event.stopPropagation();

      if (isZoomed) {
        return;
      }

      setSelectedIndex(prevSelectedIndex => Math.max(prevSelectedIndex - 1, 0));
    },
    [isZoomed]
  );

  const onNext = useCallback(
    (
      event: KeyboardEvent | React.MouseEvent<HTMLButtonElement, MouseEvent>
    ) => {
      event.preventDefault();
      event.stopPropagation();

      if (isZoomed) {
        return;
      }

      setSelectedIndex(prevSelectedIndex =>
        Math.min(prevSelectedIndex + 1, media.length - 1)
      );
    },
    [isZoomed, media]
  );

  const onTimeUpdate = useCallback(() => {
    if (!videoElement) {
      return;
    }
    setVideoTime(videoElement.currentTime);
  }, [setVideoTime, videoElement]);

  const handleSave = (
    event: React.MouseEvent<HTMLButtonElement, MouseEvent>
  ) => {
    if (isViewOnce) {
      return;
    }

    event.stopPropagation();
    event.preventDefault();

    const mediaItem = media[selectedIndex];
    const { attachment, message, index } = mediaItem;

    saveAttachment(attachment, message.sent_at, index + 1);
  };

  const handleForward = (
    event: React.MouseEvent<HTMLButtonElement, MouseEvent>
  ) => {
    if (isViewOnce) {
      return;
    }

    event.preventDefault();
    event.stopPropagation();

    closeLightbox();
    const mediaItem = media[selectedIndex];
    toggleForwardMessageModal(mediaItem.message.id);
  };

  const handleReply = (
    event: React.MouseEvent<HTMLButtonElement, MouseEvent>
  ) => {
    event.preventDefault();
    event.stopPropagation();

    close();
    const mediaItem = media[selectedIndex];
    onReply?.(mediaItem.message.id);
  };

  const onKeyDown = useCallback(
    (event: KeyboardEvent) => {
      switch (event.key) {
        case 'Escape': {
          closeLightbox();

          event.preventDefault();
          event.stopPropagation();

          break;
        }

        case 'ArrowLeft':
          onPrevious(event);
          break;

        case 'ArrowRight':
          onNext(event);
          break;

        default:
      }
    },
    [closeLightbox, onNext, onPrevious]
  );

  const onClose = (event: React.MouseEvent<HTMLElement>) => {
    event.stopPropagation();
    event.preventDefault();

    closeLightbox();
  };

  const playVideo = useCallback(() => {
    if (!videoElement) {
      return;
    }

    if (videoElement.paused) {
      videoElement.play();
    } else {
      videoElement.pause();
    }
  }, [videoElement]);

  useEffect(() => {
    const div = document.createElement('div');
    document.body.appendChild(div);
    setRoot(div);

    return () => {
      document.body.removeChild(div);
      setRoot(undefined);
    };
  }, []);

  useEffect(() => {
    const useCapture = true;
    document.addEventListener('keydown', onKeyDown, useCapture);

    return () => {
      document.removeEventListener('keydown', onKeyDown, useCapture);
    };
  }, [onKeyDown]);

  const {
    attachment,
    contentType,
    loop = false,
    objectURL,
    message,
  } = media[selectedIndex] || {};

  const isAttachmentGIF = isGIF(attachment ? [attachment] : undefined);

  useEffect(() => {
    playVideo();

    if (!videoElement || !isViewOnce) {
      return noop;
    }

    if (isAttachmentGIF) {
      return noop;
    }

    videoElement.addEventListener('timeupdate', onTimeUpdate);

    return () => {
      videoElement.removeEventListener('timeupdate', onTimeUpdate);
    };
  }, [isViewOnce, isAttachmentGIF, onTimeUpdate, playVideo, videoElement]);

  const [{ scale, translateX, translateY }, springApi] = useSpring(
    () => INITIAL_IMAGE_TRANSFORM
  );

  const maxBoundsLimiter = useCallback(
    (x: number, y: number): [number, number] => {
      const zoomCache = zoomCacheRef.current;

      if (!zoomCache) {
        return [0, 0];
      }

      const { maxX, maxY } = zoomCache;

      const posX = Math.min(maxX, Math.max(-maxX, x));
      const posY = Math.min(maxY, Math.max(-maxY, y));

      return [posX, posY];
    },
    []
  );

  const positionImage = useCallback(
    (ev: MouseEvent) => {
      const zoomCache = zoomCacheRef.current;

      if (!zoomCache) {
        return;
      }

      const { maxX, maxY, screenWidth, screenHeight } = zoomCache;

      const shouldTranslateX = maxX * ZOOM_SCALE > screenWidth;
      const shouldTranslateY = maxY * ZOOM_SCALE > screenHeight;

      const offsetX = screenWidth / 2 - ev.clientX;
      const offsetY = screenHeight / 2 - ev.clientY;
      const posX = offsetX * ZOOM_SCALE;
      const posY = offsetY * ZOOM_SCALE;
      const [x, y] = maxBoundsLimiter(posX, posY);

      springApi.start({
        scale: ZOOM_SCALE,
        translateX: shouldTranslateX ? x : undefined,
        translateY: shouldTranslateY ? y : undefined,
      });
    },
    [maxBoundsLimiter, springApi]
  );

  const handleTouchStart = useCallback(
    (ev: TouchEvent) => {
      const [touch] = ev.touches;

      dragCacheRef.current = {
        startX: touch.clientX,
        startY: touch.clientY,
        translateX: translateX.get(),
        translateY: translateY.get(),
      };
    },
    [translateY, translateX]
  );

  const handleTouchMove = useCallback(
    (ev: TouchEvent) => {
      const dragCache = dragCacheRef.current;

      if (!dragCache) {
        return;
      }

      const [touch] = ev.touches;

      const deltaX = touch.clientX - dragCache.startX;
      const deltaY = touch.clientY - dragCache.startY;

      const x = dragCache.translateX + deltaX;
      const y = dragCache.translateY + deltaY;

      springApi.start({
        scale: ZOOM_SCALE,
        translateX: x,
        translateY: y,
      });
    },
    [springApi]
  );

  const zoomButtonHandler = useCallback(
    (ev: React.MouseEvent<HTMLButtonElement, MouseEvent>) => {
      ev.preventDefault();
      ev.stopPropagation();

      const imageNode = imageRef.current;
      const animateNode = animateRef.current;
      if (!imageNode || !animateNode) {
        return;
      }

      if (!isZoomed) {
        const maxX = imageNode.offsetWidth;
        const maxY = imageNode.offsetHeight;
        const screenHeight = window.innerHeight;
        const screenWidth = window.innerWidth;

        zoomCacheRef.current = {
          maxX,
          maxY,
          screenHeight,
          screenWidth,
        };

        const shouldTranslateX = maxX * ZOOM_SCALE > screenWidth;
        const shouldTranslateY = maxY * ZOOM_SCALE > screenHeight;

        const { height, left, top, width } =
          animateNode.getBoundingClientRect();

        const offsetX = ev.clientX - left - width / 2;
        const offsetY = ev.clientY - top - height / 2;
        const posX = -offsetX * ZOOM_SCALE + translateX.get();
        const posY = -offsetY * ZOOM_SCALE + translateY.get();
        const [x, y] = maxBoundsLimiter(posX, posY);

        springApi.start({
          scale: ZOOM_SCALE,
          translateX: shouldTranslateX ? x : undefined,
          translateY: shouldTranslateY ? y : undefined,
        });

        setIsZoomed(true);
      } else {
        springApi.start(INITIAL_IMAGE_TRANSFORM);
        setIsZoomed(false);
      }
    },
    [isZoomed, maxBoundsLimiter, translateX, translateY, springApi]
  );

  useEffect(() => {
    const animateNode = animateRef.current;
    let hasListener = false;

    if (animateNode && isZoomed) {
      hasListener = true;
      document.addEventListener('mousemove', positionImage);
      document.addEventListener('touchmove', handleTouchMove);
      document.addEventListener('touchstart', handleTouchStart);
    }

    return () => {
      if (hasListener) {
        document.removeEventListener('mousemove', positionImage);
        document.removeEventListener('touchmove', handleTouchMove);
        document.removeEventListener('touchstart', handleTouchStart);
      }
    };
  }, [handleTouchMove, handleTouchStart, isZoomed, positionImage]);

  const caption = attachment?.caption;

  let content: JSX.Element;
  if (!contentType) {
    content = <>{children}</>;
  } else {
    const isImageTypeSupported = GoogleChrome.isImageTypeSupported(contentType);
    const isVideoTypeSupported = GoogleChrome.isVideoTypeSupported(contentType);
    const isUnsupportedImageType =
      !isImageTypeSupported && isImage(contentType);
    const isUnsupportedVideoType =
      !isVideoTypeSupported && isVideo(contentType);

    if (isImageTypeSupported) {
      if (objectURL) {
        content = (
          <div className="Lightbox__zoomable-container">
            <button
              className="Lightbox__zoom-button"
              onClick={zoomButtonHandler}
              type="button"
            >
              <img
                alt={i18n('lightboxImageAlt')}
                className="Lightbox__object"
                onContextMenu={(ev: React.MouseEvent<HTMLImageElement>) => {
                  // These are the only image types supported by Electron's NativeImage
                  if (
                    ev &&
                    contentType !== IMAGE_PNG &&
                    !/image\/jpe?g/g.test(contentType)
                  ) {
                    ev.preventDefault();
                  }
                }}
                src={objectURL}
                ref={imageRef}
              />
            </button>
          </div>
        );
      } else {
        content = (
          <button
            aria-label={i18n('lightboxImageAlt')}
            className={classNames({
              Lightbox__object: true,
              Lightbox__unsupported: true,
              'Lightbox__unsupported--missing': true,
            })}
            onClick={onClose}
            type="button"
          />
        );
      }
    } else if (isVideoTypeSupported) {
      const shouldLoop = loop || isAttachmentGIF || isViewOnce;

      content = (
        <video
          className="Lightbox__object Lightbox__object--video"
          controls={!shouldLoop}
          key={objectURL}
          loop={shouldLoop}
          ref={setVideoElement}
        >
          <source src={objectURL} />
        </video>
      );
    } else if (isUnsupportedImageType || isUnsupportedVideoType) {
      content = (
        <button
          aria-label={i18n('unsupportedAttachment')}
          className={classNames({
            Lightbox__object: true,
            Lightbox__unsupported: true,
            'Lightbox__unsupported--image': isUnsupportedImageType,
            'Lightbox__unsupported--video': isUnsupportedVideoType,
          })}
          onClick={onClose}
          type="button"
        />
      );
    } else {
      log.info('Lightbox: Unexpected content type', { contentType });

      content = (
        <button
          aria-label={i18n('unsupportedAttachment')}
          className="Lightbox__object Lightbox__unsupported Lightbox__unsupported--file"
          onClick={onClose}
          type="button"
        />
      );
    }
  }

  const hasNext = !isZoomed && selectedIndex < media.length - 1;
  const hasPrevious = !isZoomed && selectedIndex > 0;

  return root
    ? createPortal(
        <div
          className={classNames('Lightbox Lightbox__container', {
            'Lightbox__container--zoom': isZoomed,
          })}
          onClick={(event: React.MouseEvent<HTMLDivElement>) => {
            event.stopPropagation();
            event.preventDefault();

            closeLightbox();
          }}
          onKeyUp={(event: React.KeyboardEvent<HTMLDivElement>) => {
            if (
              (containerRef && event.target !== containerRef.current) ||
              event.keyCode !== 27
            ) {
              return;
            }

            closeLightbox();
          }}
          ref={containerRef}
          role="presentation"
        >
          <div className="Lightbox__animated">
            <div
              className="Lightbox__main-container"
              tabIndex={-1}
              ref={focusRef}
            >
              <div className="Lightbox__header">
                {getConversation ? (
                  <LightboxHeader
                    getConversation={getConversation}
                    i18n={i18n}
                    message={message}
                  />
                ) : (
                  <div />
                )}
                <div className="Lightbox__controls">
<<<<<<< HEAD
                  {onReply ? (
                    <button
                      aria-label={i18n('replyToMessage')}
                      className="Lightbox__button Lightbox__button--reply"
                      onClick={handleReply}
                      type="button"
                    />
                  ) : null}
                  {onForward ? (
=======
                  {!isViewOnce ? (
>>>>>>> 2a4166a8
                    <button
                      aria-label={i18n('forwardMessage')}
                      className="Lightbox__button Lightbox__button--forward"
                      onClick={handleForward}
                      type="button"
                    />
                  ) : null}
                  {!isViewOnce ? (
                    <button
                      aria-label={i18n('save')}
                      className="Lightbox__button Lightbox__button--save"
                      onClick={handleSave}
                      type="button"
                    />
                  ) : null}
                  <button
                    aria-label={i18n('close')}
                    className="Lightbox__button Lightbox__button--close"
                    onClick={closeLightbox}
                    type="button"
                  />
                </div>
              </div>
              <animated.div
                className={classNames('Lightbox__object--container', {
                  'Lightbox__object--container--zoom': isZoomed,
                })}
                ref={animateRef}
                style={{
                  transform: to(
                    [scale, translateX, translateY],
                    (s, x, y) => `translate(${x}px, ${y}px) scale(${s})`
                  ),
                }}
              >
                {content}
              </animated.div>
              {hasPrevious && (
                <div className="Lightbox__nav-prev">
                  <button
                    aria-label={i18n('previous')}
                    className="Lightbox__button Lightbox__button--previous"
                    onClick={onPrevious}
                    type="button"
                  />
                </div>
              )}
              {hasNext && (
                <div className="Lightbox__nav-next">
                  <button
                    aria-label={i18n('next')}
                    className="Lightbox__button Lightbox__button--next"
                    onClick={onNext}
                    type="button"
                  />
                </div>
              )}
            </div>
            <div className="Lightbox__footer">
              {isViewOnce && videoTime ? (
                <div className="Lightbox__timestamp">
                  {formatDuration(videoTime)}
                </div>
              ) : null}
              {caption ? (
                <div className="Lightbox__caption">{caption}</div>
              ) : null}
              {media.length > 1 && (
                <div className="Lightbox__thumbnails--container">
                  <div
                    className="Lightbox__thumbnails"
                    style={{
                      marginLeft:
                        0 - (selectedIndex * 64 + selectedIndex * 8 + 32),
                    }}
                  >
                    {media.map((item, index) => (
                      <button
                        className={classNames({
                          Lightbox__thumbnail: true,
                          'Lightbox__thumbnail--selected':
                            index === selectedIndex,
                        })}
                        key={item.thumbnailObjectUrl}
                        type="button"
                        onClick={(
                          event: React.MouseEvent<HTMLButtonElement, MouseEvent>
                        ) => {
                          event.stopPropagation();
                          event.preventDefault();

                          setSelectedIndex(index);
                        }}
                      >
                        {item.thumbnailObjectUrl ? (
                          <img
                            alt={i18n('lightboxImageAlt')}
                            src={item.thumbnailObjectUrl}
                          />
                        ) : (
                          <div className="Lightbox__thumbnail--unavailable" />
                        )}
                      </button>
                    ))}
                  </div>
                </div>
              )}
            </div>
          </div>
        </div>,
        root
      )
    : null;
}

function LightboxHeader({
  getConversation,
  i18n,
  message,
}: {
  getConversation: (id: string) => ConversationType;
  i18n: LocalizerType;
  message: MediaItemMessageType;
}): JSX.Element {
  const conversation = getConversation(message.conversationId);

  return (
    <div className="Lightbox__header--container">
      <div className="Lightbox__header--avatar">
        <Avatar
          acceptedMessageRequest={conversation.acceptedMessageRequest}
          avatarPath={conversation.avatarPath}
          badge={undefined}
          color={conversation.color}
          conversationType={conversation.type}
          i18n={i18n}
          isMe={conversation.isMe}
          phoneNumber={conversation.e164}
          profileName={conversation.profileName}
          sharedGroupNames={conversation.sharedGroupNames}
          size={AvatarSize.THIRTY_TWO}
          title={conversation.title}
          unblurredAvatarPath={conversation.unblurredAvatarPath}
        />
      </div>
      <div className="Lightbox__header--content">
        <div className="Lightbox__header--name">{conversation.title}</div>
        <div className="Lightbox__header--timestamp">
          {moment(message.received_at_ms).format('L LT')}
        </div>
      </div>
    </div>
  );
}<|MERGE_RESOLUTION|>--- conflicted
+++ resolved
@@ -30,17 +30,8 @@
   i18n: LocalizerType;
   isViewOnce?: boolean;
   media: Array<MediaItemType>;
-<<<<<<< HEAD
   onReply?: (messageId: string) => void;
-  onForward?: (messageId: string) => void;
-  onSave?: (options: {
-    attachment: AttachmentType;
-    message: MediaItemMessageType;
-    index: number;
-  }) => void;
-=======
   saveAttachment: SaveAttachmentActionCreatorType;
->>>>>>> 2a4166a8
   selectedIndex?: number;
   toggleForwardMessageModal: (messageId: string) => unknown;
 };
@@ -66,13 +57,8 @@
   media,
   i18n,
   isViewOnce = false,
-<<<<<<< HEAD
   onReply,
-  onForward,
-  onSave,
-=======
   saveAttachment,
->>>>>>> 2a4166a8
   selectedIndex: initialSelectedIndex = 0,
   toggleForwardMessageModal,
 }: PropsType): JSX.Element | null {
@@ -186,7 +172,7 @@
     event.preventDefault();
     event.stopPropagation();
 
-    close();
+    closeLightbox();
     const mediaItem = media[selectedIndex];
     onReply?.(mediaItem.message.id);
   };
@@ -586,8 +572,7 @@
                   <div />
                 )}
                 <div className="Lightbox__controls">
-<<<<<<< HEAD
-                  {onReply ? (
+                  {!isViewOnce && onReply ? (
                     <button
                       aria-label={i18n('replyToMessage')}
                       className="Lightbox__button Lightbox__button--reply"
@@ -595,10 +580,7 @@
                       type="button"
                     />
                   ) : null}
-                  {onForward ? (
-=======
                   {!isViewOnce ? (
->>>>>>> 2a4166a8
                     <button
                       aria-label={i18n('forwardMessage')}
                       className="Lightbox__button Lightbox__button--forward"
