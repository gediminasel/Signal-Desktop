// Copyright 2020-2021 Signal Messenger, LLC
// SPDX-License-Identifier: AGPL-3.0-only

import * as React from 'react';

import { action } from '@storybook/addon-actions';
import { number } from '@storybook/addon-knobs';

import enMessages from '../../_locales/en/messages.json';
import type { PropsType } from './Lightbox';
import { Lightbox } from './Lightbox';
import type { MediaItemType } from '../types/MediaItem';
import { setupI18n } from '../util/setupI18n';
import {
  AUDIO_MP3,
  IMAGE_JPEG,
  VIDEO_MP4,
  VIDEO_QUICKTIME,
  stringToMIMEType,
} from '../types/MIME';

import { fakeAttachment } from '../test-both/helpers/fakeAttachment';

const i18n = setupI18n('en', enMessages);

export default {
  title: 'Components/Lightbox',
};

type OverridePropsMediaItemType = Partial<MediaItemType> & { caption?: string };

function createMediaItem(
  overrideProps: OverridePropsMediaItemType
): MediaItemType {
  return {
    attachment: fakeAttachment({
      caption: overrideProps.caption || '',
      contentType: IMAGE_JPEG,
      fileName: overrideProps.objectURL,
      url: overrideProps.objectURL,
    }),
    contentType: IMAGE_JPEG,
    index: 0,
    message: {
      attachments: [],
      conversationId: '1234',
      id: 'image-msg',
      received_at: 0,
      received_at_ms: Date.now(),
      sent_at: Date.now(),
    },
    objectURL: '',
    ...overrideProps,
  };
}

const createProps = (overrideProps: Partial<PropsType> = {}): PropsType => ({
  close: action('close'),
  i18n,
  isViewOnce: Boolean(overrideProps.isViewOnce),
  media: overrideProps.media || [],
  onSave: action('onSave'),
  selectedIndex: number('selectedIndex', overrideProps.selectedIndex || 0),
});

export function Multimedia(): JSX.Element {
  const props = createProps({
    media: [
      {
        attachment: fakeAttachment({
          contentType: IMAGE_JPEG,
          fileName: 'tina-rolf-269345-unsplash.jpg',
          url: '/fixtures/tina-rolf-269345-unsplash.jpg',
          caption:
            'Still from The Lighthouse, starring Robert Pattinson and Willem Defoe.',
        }),
        contentType: IMAGE_JPEG,
        index: 0,
        message: {
          attachments: [],
          conversationId: '1234',
          id: 'image-msg',
          received_at: 1,
          received_at_ms: Date.now(),
          sent_at: Date.now(),
        },
        objectURL: '/fixtures/tina-rolf-269345-unsplash.jpg',
      },
      {
        attachment: fakeAttachment({
          contentType: VIDEO_MP4,
          fileName: 'pixabay-Soap-Bubble-7141.mp4',
          url: '/fixtures/pixabay-Soap-Bubble-7141.mp4',
        }),
        contentType: VIDEO_MP4,
        index: 1,
        message: {
          attachments: [],
          conversationId: '1234',
          id: 'video-msg',
          received_at: 2,
          received_at_ms: Date.now(),
          sent_at: Date.now(),
        },
        objectURL: '/fixtures/pixabay-Soap-Bubble-7141.mp4',
      },
      createMediaItem({
        contentType: IMAGE_JPEG,
        index: 2,
        thumbnailObjectUrl: '/fixtures/kitten-1-64-64.jpg',
        objectURL: '/fixtures/kitten-1-64-64.jpg',
      }),
      createMediaItem({
        contentType: IMAGE_JPEG,
        index: 3,
        thumbnailObjectUrl: '/fixtures/kitten-2-64-64.jpg',
        objectURL: '/fixtures/kitten-2-64-64.jpg',
      }),
    ],
  });

  return <Lightbox {...props} />;
}

export function MissingMedia(): JSX.Element {
  const props = createProps({
    media: [
      {
        attachment: fakeAttachment({
          contentType: IMAGE_JPEG,
          fileName: 'tina-rolf-269345-unsplash.jpg',
          url: '/fixtures/tina-rolf-269345-unsplash.jpg',
        }),
        contentType: IMAGE_JPEG,
        index: 0,
        message: {
          attachments: [],
          conversationId: '1234',
          id: 'image-msg',
          received_at: 3,
          received_at_ms: Date.now(),
          sent_at: Date.now(),
        },
        objectURL: undefined,
      },
    ],
  });

  return <Lightbox {...props} />;
}

export function SingleImage(): JSX.Element {
  return (
    <Lightbox
      {...createProps({
        media: [
          createMediaItem({
            objectURL: '/fixtures/tina-rolf-269345-unsplash.jpg',
          }),
        ],
      })}
    />
  );
}

export function ImageWithCaptionNormalImage(): JSX.Element {
  return (
    <Lightbox
      {...createProps({
        media: [
          createMediaItem({
            caption:
              'This lighthouse is really cool because there are lots of rocks and there is a tower that has a light and the light is really bright because it shines so much. The day was super duper cloudy and stormy and you can see all the waves hitting against the rocks. Wait? What is that weird red hose line thingy running all the way to the tower? Those rocks look slippery! I bet that water is really cold. I am cold now, can I get a sweater? I wonder where this place is, probably somewhere cold like Coldsgar, Frozenville.',
            objectURL: '/fixtures/tina-rolf-269345-unsplash.jpg',
          }),
        ],
      })}
    />
  );
}

ImageWithCaptionNormalImage.story = {
  name: 'Image with Caption (normal image)',
};

export function ImageWithCaptionAllWhiteImage(): JSX.Element {
  return (
    <Lightbox
      {...createProps({
        media: [
          createMediaItem({
            caption:
              'This is the user-provided caption. It should be visible on light backgrounds.',
            objectURL: '/fixtures/2000x2000-white.png',
          }),
        ],
      })}
    />
  );
}

ImageWithCaptionAllWhiteImage.story = {
  name: 'Image with Caption (all-white image)',
};

export function SingleVideo(): JSX.Element {
  return (
    <Lightbox
      {...createProps({
        media: [
          createMediaItem({
            contentType: VIDEO_MP4,
            objectURL: '/fixtures/pixabay-Soap-Bubble-7141.mp4',
          }),
        ],
      })}
    />
  );
}

export function SingleVideoWCaption(): JSX.Element {
  return (
    <Lightbox
      {...createProps({
        media: [
          createMediaItem({
            caption:
              'This is the user-provided caption. It can get long and wrap onto multiple lines.',
            contentType: VIDEO_MP4,
            objectURL: '/fixtures/pixabay-Soap-Bubble-7141.mp4',
          }),
        ],
      })}
    />
  );
}

SingleVideoWCaption.story = {
  name: 'Single Video w/caption',
};

export function UnsupportedImageType(): JSX.Element {
  return (
    <Lightbox
      {...createProps({
        media: [
          createMediaItem({
            contentType: stringToMIMEType('image/tiff'),
            objectURL: 'unsupported-image.tiff',
          }),
        ],
      })}
    />
  );
}

export function UnsupportedVideoType(): JSX.Element {
  return (
    <Lightbox
      {...createProps({
        media: [
          createMediaItem({
            contentType: VIDEO_QUICKTIME,
            objectURL: 'unsupported-video.mov',
          }),
        ],
      })}
    />
  );
}

export function UnsupportedContent(): JSX.Element {
  return (
    <Lightbox
      {...createProps({
        media: [
          createMediaItem({
            contentType: AUDIO_MP3,
            objectURL: '/fixtures/incompetech-com-Agnus-Dei-X.mp3',
          }),
        ],
      })}
    />
  );
}

export function CustomChildren(): JSX.Element {
  return (
    <Lightbox {...createProps({})} media={[]}>
      <div
        style={{
          color: 'white',
          display: 'flex',
          alignItems: 'center',
          justifyContent: 'center',
        }}
      >
        I am middle child
      </div>
    </Lightbox>
  );
}

CustomChildren.story = {
  name: 'Custom children',
};

<<<<<<< HEAD
export const Forwarding = (): JSX.Element => (
  <Lightbox
    {...createProps({})}
    onForward={action('onForward')}
    onReply={action('onReply')}
  />
);

export const ConversationHeader = (): JSX.Element => (
  <Lightbox
    {...createProps({})}
    getConversation={() => ({
      acceptedMessageRequest: true,
      avatarPath: '/fixtures/kitten-1-64-64.jpg',
      badges: [],
      id: '1234',
      isMe: false,
      name: 'Test',
      profileName: 'Test',
      sharedGroupNames: [],
      title: 'Test',
      type: 'direct',
    })}
    media={[
      createMediaItem({
        contentType: VIDEO_MP4,
        objectURL: '/fixtures/pixabay-Soap-Bubble-7141.mp4',
      }),
    ]}
  />
);
=======
export function Forwarding(): JSX.Element {
  return <Lightbox {...createProps({})} onForward={action('onForward')} />;
}
>>>>>>> 6a81b339

export function ConversationHeader(): JSX.Element {
  return (
    <Lightbox
      {...createProps({})}
      getConversation={() => ({
        acceptedMessageRequest: true,
        avatarPath: '/fixtures/kitten-1-64-64.jpg',
        badges: [],
        id: '1234',
        isMe: false,
        name: 'Test',
        profileName: 'Test',
        sharedGroupNames: [],
        title: 'Test',
        type: 'direct',
      })}
      media={[
        createMediaItem({
          contentType: VIDEO_MP4,
          objectURL: '/fixtures/pixabay-Soap-Bubble-7141.mp4',
        }),
      ]}
    />
  );
}

export function ViewOnceVideo(): JSX.Element {
  return (
    <Lightbox
      {...createProps({
        isViewOnce: true,
        media: [
          createMediaItem({
            contentType: VIDEO_MP4,
            objectURL: '/fixtures/pixabay-Soap-Bubble-7141.mp4',
          }),
        ],
      })}
      isViewOnce
    />
  );
}<|MERGE_RESOLUTION|>--- conflicted
+++ resolved
@@ -305,43 +305,9 @@
   name: 'Custom children',
 };
 
-<<<<<<< HEAD
-export const Forwarding = (): JSX.Element => (
-  <Lightbox
-    {...createProps({})}
-    onForward={action('onForward')}
-    onReply={action('onReply')}
-  />
-);
-
-export const ConversationHeader = (): JSX.Element => (
-  <Lightbox
-    {...createProps({})}
-    getConversation={() => ({
-      acceptedMessageRequest: true,
-      avatarPath: '/fixtures/kitten-1-64-64.jpg',
-      badges: [],
-      id: '1234',
-      isMe: false,
-      name: 'Test',
-      profileName: 'Test',
-      sharedGroupNames: [],
-      title: 'Test',
-      type: 'direct',
-    })}
-    media={[
-      createMediaItem({
-        contentType: VIDEO_MP4,
-        objectURL: '/fixtures/pixabay-Soap-Bubble-7141.mp4',
-      }),
-    ]}
-  />
-);
-=======
 export function Forwarding(): JSX.Element {
   return <Lightbox {...createProps({})} onForward={action('onForward')} />;
 }
->>>>>>> 6a81b339
 
 export function ConversationHeader(): JSX.Element {
   return (
