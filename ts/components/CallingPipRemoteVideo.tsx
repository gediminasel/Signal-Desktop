// Copyright 2020 Signal Messenger, LLC
// SPDX-License-Identifier: AGPL-3.0-only

import React, { useEffect } from 'react';
import { clamp, isNumber, maxBy } from 'lodash';
import type { VideoFrameSource } from '@signalapp/ringrtc';
import { Avatar, AvatarSize } from './Avatar';
import { CallBackgroundBlur } from './CallBackgroundBlur';
import { DirectCallRemoteParticipant } from './DirectCallRemoteParticipant';
import { GroupCallRemoteParticipant } from './GroupCallRemoteParticipant';
import type { LocalizerType } from '../types/Util';
import {
  GroupCallJoinState,
  type ActiveCallType,
  type GroupCallRemoteParticipantType,
  type GroupCallVideoRequest,
} from '../types/Calling';
import { CallMode } from '../types/CallDisposition';
import { AvatarColors } from '../types/Colors';
import type { SetRendererCanvasType } from '../state/ducks/calling';
import { useGetCallingFrameBuffer } from '../calling/useGetCallingFrameBuffer';
import { MAX_FRAME_HEIGHT } from '../calling/constants';
import { usePageVisibility } from '../hooks/usePageVisibility';
import { missingCaseError } from '../util/missingCaseError';
import { nonRenderedRemoteParticipant } from '../util/ringrtc/nonRenderedRemoteParticipant';
import { isReconnecting } from '../util/callingIsReconnecting';
import { isGroupOrAdhocActiveCall } from '../util/isGroupOrAdhocCall';
import { assertDev } from '../util/assert';
import type { CallingImageDataCache } from './CallManager';
import { PIP_MAXIMUM_HEIGHT, PIP_MINIMUM_HEIGHT } from './CallingPip';

<<<<<<< HEAD
// This value should be kept in sync with the hard-coded CSS height. It should also be
//   less than `MAX_FRAME_HEIGHT`.

function NoVideo({
=======
function BlurredBackground({
>>>>>>> c861161f
  activeCall,
  activeGroupCallSpeaker,
  i18n,
  height,
}: {
  activeCall: ActiveCallType;
  activeGroupCallSpeaker?: undefined | GroupCallRemoteParticipantType;
  i18n: LocalizerType;
  height: number;
}): JSX.Element {
  const {
    avatarPlaceholderGradient,
    color,
    type: conversationType,
    phoneNumber,
    profileName,
    sharedGroupNames,
    title,
  } = activeCall.conversation;
  const avatarUrl =
    activeGroupCallSpeaker?.avatarUrl ?? activeCall.conversation.avatarUrl;

  return (
<<<<<<< HEAD
    <div
      className="module-calling-pip__video--remote"
      style={{ height: `${height}px` }}
    >
      <CallBackgroundBlur avatarUrl={avatarUrl}>
        <div className="module-calling-pip__video--avatar">
          <Avatar
            acceptedMessageRequest={acceptedMessageRequest}
            avatarUrl={avatarUrl}
            badge={undefined}
            color={color || AvatarColors[0]}
            noteToSelf={false}
            conversationType={conversationType}
            i18n={i18n}
            isMe={isMe}
            phoneNumber={phoneNumber}
            profileName={profileName}
            title={title}
            size={AvatarSize.FORTY_EIGHT}
            sharedGroupNames={sharedGroupNames}
          />
        </div>
      </CallBackgroundBlur>
    </div>
=======
    <CallBackgroundBlur avatarUrl={avatarUrl}>
      <div className="module-calling-pip__video--avatar">
        <Avatar
          avatarPlaceholderGradient={avatarPlaceholderGradient}
          avatarUrl={avatarUrl}
          badge={undefined}
          color={color || AvatarColors[0]}
          noteToSelf={false}
          conversationType={conversationType}
          i18n={i18n}
          phoneNumber={phoneNumber}
          profileName={profileName}
          title={title}
          size={AvatarSize.FORTY_EIGHT}
          sharedGroupNames={sharedGroupNames}
        />
      </div>
    </CallBackgroundBlur>
>>>>>>> c861161f
  );
}

export type PropsType = {
  activeCall: ActiveCallType;
  getGroupCallVideoFrameSource: (demuxId: number) => VideoFrameSource;
  i18n: LocalizerType;
  imageDataCache: React.RefObject<CallingImageDataCache>;
  setGroupCallVideoRequest: (
    _: Array<GroupCallVideoRequest>,
    speakerHeight: number
  ) => void;
  setRendererCanvas: (_: SetRendererCanvasType) => void;
  height: number;
<<<<<<< HEAD
=======
  width: number;
  updateHeight: (newHeight: number) => void;
>>>>>>> c861161f
};

export function CallingPipRemoteVideo({
  activeCall,
  getGroupCallVideoFrameSource,
  imageDataCache,
  i18n,
  setGroupCallVideoRequest,
  setRendererCanvas,
  height,
<<<<<<< HEAD
=======
  width,
  updateHeight,
>>>>>>> c861161f
}: PropsType): JSX.Element {
  const { conversation } = activeCall;

  const getGroupCallFrameBuffer = useGetCallingFrameBuffer();

  const isPageVisible = usePageVisibility();

  const activeGroupCallSpeaker: undefined | GroupCallRemoteParticipantType =
    React.useMemo(() => {
      if (!isGroupOrAdhocActiveCall(activeCall)) {
        return undefined;
      }

      if (activeCall.joinState !== GroupCallJoinState.Joined) {
        return undefined;
      }

      return maxBy(activeCall.remoteParticipants, participant =>
        participant.presenting ? Infinity : participant.speakerTime || -Infinity
      );
    }, [activeCall]);

  useEffect(() => {
    if (isGroupOrAdhocActiveCall(activeCall)) {
      if (!activeGroupCallSpeaker || !activeGroupCallSpeaker.hasRemoteVideo) {
        return;
      }
      const { videoAspectRatio } = activeGroupCallSpeaker;
      if (!isNumber(videoAspectRatio)) {
        return;
      }

      const newHeight = clamp(
        Math.floor(width * (1 / videoAspectRatio)),
        1,
        MAX_FRAME_HEIGHT
      );
      // Update only for portrait video that fits, otherwise leave things as they are
      if (
        newHeight !== height &&
        newHeight >= PIP_MINIMUM_HEIGHT &&
        newHeight <= PIP_MAXIMUM_HEIGHT
      ) {
        updateHeight(newHeight);
      }

      if (isPageVisible) {
        const participants = activeCall.remoteParticipants.map(participant => {
          if (participant === activeGroupCallSpeaker) {
            return {
              demuxId: participant.demuxId,
<<<<<<< HEAD
              width: clamp(
                Math.floor(height * participant.videoAspectRatio),
                1,
                MAX_FRAME_WIDTH
              ),
              height,
            };
          }
          return nonRenderedRemoteParticipant(participant);
        }),
        height
      );
=======
              width,
              height: newHeight,
            };
          }
          return nonRenderedRemoteParticipant(participant);
        });
        setGroupCallVideoRequest(participants, newHeight);
      } else {
        setGroupCallVideoRequest(
          activeCall.remoteParticipants.map(nonRenderedRemoteParticipant),
          0
        );
      }
>>>>>>> c861161f
    } else {
      // eslint-disable-next-line no-lonely-if
      if (!activeCall.hasRemoteVideo) {
        // eslint-disable-next-line no-useless-return
        return;
      }
      // TODO: DESKTOP-8537 - with direct call video stats, call updateHeight as needed
    }
  }, [
    activeCall,
    activeGroupCallSpeaker,
    height,
    isPageVisible,
    setGroupCallVideoRequest,
<<<<<<< HEAD
    height,
=======
    updateHeight,
    width,
>>>>>>> c861161f
  ]);

  switch (activeCall.callMode) {
    case CallMode.Direct: {
      const { hasRemoteVideo } = activeCall.remoteParticipants[0];
      if (!hasRemoteVideo) {
<<<<<<< HEAD
        return <NoVideo activeCall={activeCall} i18n={i18n} height={height} />;
=======
        return (
          <div className="module-calling-pip__video--remote">
            <BlurredBackground activeCall={activeCall} i18n={i18n} />
          </div>
        );
>>>>>>> c861161f
      }
      assertDev(
        conversation.type === 'direct',
        'CallingPipRemoteVideo for direct call must be associated with direct conversation'
      );
      // TODO: DESKTOP-8537 - when black bars go away, we need to make some CSS changes
      return (
<<<<<<< HEAD
        <div
          className="module-calling-pip__video--remote"
          style={{ height: `${height}px` }}
        >
=======
        <div className="module-calling-pip__video--remote">
          <BlurredBackground activeCall={activeCall} i18n={i18n} />
>>>>>>> c861161f
          <DirectCallRemoteParticipant
            conversation={conversation}
            hasRemoteVideo={hasRemoteVideo}
            i18n={i18n}
            isReconnecting={isReconnecting(activeCall)}
            setRendererCanvas={setRendererCanvas}
          />
        </div>
      );
    }
    case CallMode.Group:
    case CallMode.Adhoc:
      if (!activeGroupCallSpeaker) {
<<<<<<< HEAD
        return <NoVideo activeCall={activeCall} i18n={i18n} height={height} />;
      }
      return (
        <div
          className="module-calling-pip__video--remote"
          style={{ height: `${height}px` }}
        >
=======
        return (
          <div className="module-calling-pip__video--remote">
            <BlurredBackground activeCall={activeCall} i18n={i18n} />
          </div>
        );
      }
      return (
        <div className="module-calling-pip__video--remote">
          <BlurredBackground
            activeCall={activeCall}
            activeGroupCallSpeaker={activeGroupCallSpeaker}
            i18n={i18n}
          />
>>>>>>> c861161f
          <GroupCallRemoteParticipant
            getFrameBuffer={getGroupCallFrameBuffer}
            getGroupCallVideoFrameSource={getGroupCallVideoFrameSource}
            imageDataCache={imageDataCache}
            i18n={i18n}
            isInPip
            joinedAt={activeCall.joinedAt}
            remoteParticipant={activeGroupCallSpeaker}
            remoteParticipantsCount={activeCall.remoteParticipants.length}
            isActiveSpeakerInSpeakerView={false}
            isCallReconnecting={isReconnecting(activeCall)}
          />
        </div>
      );
    default:
      throw missingCaseError(activeCall);
  }
}<|MERGE_RESOLUTION|>--- conflicted
+++ resolved
@@ -29,23 +29,14 @@
 import type { CallingImageDataCache } from './CallManager';
 import { PIP_MAXIMUM_HEIGHT, PIP_MINIMUM_HEIGHT } from './CallingPip';
 
-<<<<<<< HEAD
-// This value should be kept in sync with the hard-coded CSS height. It should also be
-//   less than `MAX_FRAME_HEIGHT`.
-
-function NoVideo({
-=======
 function BlurredBackground({
->>>>>>> c861161f
   activeCall,
   activeGroupCallSpeaker,
   i18n,
-  height,
 }: {
   activeCall: ActiveCallType;
   activeGroupCallSpeaker?: undefined | GroupCallRemoteParticipantType;
   i18n: LocalizerType;
-  height: number;
 }): JSX.Element {
   const {
     avatarPlaceholderGradient,
@@ -60,32 +51,6 @@
     activeGroupCallSpeaker?.avatarUrl ?? activeCall.conversation.avatarUrl;
 
   return (
-<<<<<<< HEAD
-    <div
-      className="module-calling-pip__video--remote"
-      style={{ height: `${height}px` }}
-    >
-      <CallBackgroundBlur avatarUrl={avatarUrl}>
-        <div className="module-calling-pip__video--avatar">
-          <Avatar
-            acceptedMessageRequest={acceptedMessageRequest}
-            avatarUrl={avatarUrl}
-            badge={undefined}
-            color={color || AvatarColors[0]}
-            noteToSelf={false}
-            conversationType={conversationType}
-            i18n={i18n}
-            isMe={isMe}
-            phoneNumber={phoneNumber}
-            profileName={profileName}
-            title={title}
-            size={AvatarSize.FORTY_EIGHT}
-            sharedGroupNames={sharedGroupNames}
-          />
-        </div>
-      </CallBackgroundBlur>
-    </div>
-=======
     <CallBackgroundBlur avatarUrl={avatarUrl}>
       <div className="module-calling-pip__video--avatar">
         <Avatar
@@ -104,7 +69,6 @@
         />
       </div>
     </CallBackgroundBlur>
->>>>>>> c861161f
   );
 }
 
@@ -119,11 +83,8 @@
   ) => void;
   setRendererCanvas: (_: SetRendererCanvasType) => void;
   height: number;
-<<<<<<< HEAD
-=======
   width: number;
   updateHeight: (newHeight: number) => void;
->>>>>>> c861161f
 };
 
 export function CallingPipRemoteVideo({
@@ -134,11 +95,8 @@
   setGroupCallVideoRequest,
   setRendererCanvas,
   height,
-<<<<<<< HEAD
-=======
   width,
   updateHeight,
->>>>>>> c861161f
 }: PropsType): JSX.Element {
   const { conversation } = activeCall;
 
@@ -190,20 +148,6 @@
           if (participant === activeGroupCallSpeaker) {
             return {
               demuxId: participant.demuxId,
-<<<<<<< HEAD
-              width: clamp(
-                Math.floor(height * participant.videoAspectRatio),
-                1,
-                MAX_FRAME_WIDTH
-              ),
-              height,
-            };
-          }
-          return nonRenderedRemoteParticipant(participant);
-        }),
-        height
-      );
-=======
               width,
               height: newHeight,
             };
@@ -217,7 +161,6 @@
           0
         );
       }
->>>>>>> c861161f
     } else {
       // eslint-disable-next-line no-lonely-if
       if (!activeCall.hasRemoteVideo) {
@@ -232,27 +175,19 @@
     height,
     isPageVisible,
     setGroupCallVideoRequest,
-<<<<<<< HEAD
-    height,
-=======
     updateHeight,
     width,
->>>>>>> c861161f
   ]);
 
   switch (activeCall.callMode) {
     case CallMode.Direct: {
       const { hasRemoteVideo } = activeCall.remoteParticipants[0];
       if (!hasRemoteVideo) {
-<<<<<<< HEAD
-        return <NoVideo activeCall={activeCall} i18n={i18n} height={height} />;
-=======
         return (
           <div className="module-calling-pip__video--remote">
             <BlurredBackground activeCall={activeCall} i18n={i18n} />
           </div>
         );
->>>>>>> c861161f
       }
       assertDev(
         conversation.type === 'direct',
@@ -260,15 +195,8 @@
       );
       // TODO: DESKTOP-8537 - when black bars go away, we need to make some CSS changes
       return (
-<<<<<<< HEAD
-        <div
-          className="module-calling-pip__video--remote"
-          style={{ height: `${height}px` }}
-        >
-=======
         <div className="module-calling-pip__video--remote">
           <BlurredBackground activeCall={activeCall} i18n={i18n} />
->>>>>>> c861161f
           <DirectCallRemoteParticipant
             conversation={conversation}
             hasRemoteVideo={hasRemoteVideo}
@@ -282,15 +210,6 @@
     case CallMode.Group:
     case CallMode.Adhoc:
       if (!activeGroupCallSpeaker) {
-<<<<<<< HEAD
-        return <NoVideo activeCall={activeCall} i18n={i18n} height={height} />;
-      }
-      return (
-        <div
-          className="module-calling-pip__video--remote"
-          style={{ height: `${height}px` }}
-        >
-=======
         return (
           <div className="module-calling-pip__video--remote">
             <BlurredBackground activeCall={activeCall} i18n={i18n} />
@@ -304,7 +223,6 @@
             activeGroupCallSpeaker={activeGroupCallSpeaker}
             i18n={i18n}
           />
->>>>>>> c861161f
           <GroupCallRemoteParticipant
             getFrameBuffer={getGroupCallFrameBuffer}
             getGroupCallVideoFrameSource={getGroupCallVideoFrameSource}
