--- conflicted
+++ resolved
@@ -48,16 +48,11 @@
   } = activeCall.conversation;
 
   return (
-<<<<<<< HEAD
     <div
       className="module-calling-pip__video--remote"
       style={{ height: `${height}px` }}
     >
-      <CallBackgroundBlur avatarPath={avatarPath} color={color}>
-=======
-    <div className="module-calling-pip__video--remote">
       <CallBackgroundBlur avatarPath={avatarPath}>
->>>>>>> 78fbd8c8
         <div className="module-calling-pip__video--avatar">
           <Avatar
             acceptedMessageRequest={acceptedMessageRequest}
