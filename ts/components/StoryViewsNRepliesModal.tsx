// Copyright 2022 Signal Messenger, LLC
// SPDX-License-Identifier: AGPL-3.0-only

import React, {
  useCallback,
  useLayoutEffect,
  useMemo,
  useRef,
  useState,
} from 'react';
import classNames from 'classnames';
import { noop } from 'lodash';

import type { DraftBodyRangesType, LocalizerType } from '../types/Util';
import type { ConversationType } from '../state/ducks/conversations';
import type { EmojiPickDataType } from './emoji/EmojiPicker';
import type { InputApi } from './CompositionInput';
import type { PreferredBadgeSelectorType } from '../state/selectors/badges';
import type { RenderEmojiPickerProps } from './conversation/ReactionPicker';
import type { ReplyType, StorySendStateType } from '../types/Stories';
import { StoryViewTargetType } from '../types/Stories';
import { Avatar, AvatarSize } from './Avatar';
import { CompositionInput } from './CompositionInput';
import { ContactName } from './conversation/ContactName';
import { EmojiButton } from './emoji/EmojiButton';
import { Emojify } from './conversation/Emojify';
import { Message, TextDirection } from './conversation/Message';
import { MessageTimestamp } from './conversation/MessageTimestamp';
import { Modal } from './Modal';
import { ReactionPicker } from './conversation/ReactionPicker';
import { Tabs } from './Tabs';
import { Theme } from '../util/theme';
import { ThemeType } from '../types/Util';
import { WidthBreakpoint } from './_util';
import { getAvatarColor } from '../types/Colors';
import { shouldNeverBeCalled } from '../util/shouldNeverBeCalled';
import { ContextMenu } from './ContextMenu';
import { ConfirmationDialog } from './ConfirmationDialog';

// Menu is disabled so these actions are inaccessible. We also don't support
// link previews, tap to view messages, attachments, or gifts. Just regular
// text messages and reactions.
const MESSAGE_DEFAULT_PROPS = {
  canDeleteForEveryone: false,
  checkForAccount: shouldNeverBeCalled,
  clearSelectedMessage: shouldNeverBeCalled,
  containerWidthBreakpoint: WidthBreakpoint.Medium,
  doubleCheckMissingQuoteReference: shouldNeverBeCalled,
  isBlocked: false,
  isMessageRequestAccepted: true,
  kickOffAttachmentDownload: shouldNeverBeCalled,
  markAttachmentAsCorrupted: shouldNeverBeCalled,
  messageExpanded: shouldNeverBeCalled,
  openGiftBadge: shouldNeverBeCalled,
  openLink: shouldNeverBeCalled,
  previews: [],
  pushPanelForConversation: shouldNeverBeCalled,
  renderAudioAttachment: () => <div />,
  saveAttachment: shouldNeverBeCalled,
  scrollToQuotedMessage: shouldNeverBeCalled,
  showContactModal: shouldNeverBeCalled,
  showConversation: noop,
  showExpiredIncomingTapToViewToast: shouldNeverBeCalled,
  showExpiredOutgoingTapToViewToast: shouldNeverBeCalled,
  showLightbox: shouldNeverBeCalled,
  showLightboxForViewOnceMedia: shouldNeverBeCalled,
  startConversation: shouldNeverBeCalled,
  theme: ThemeType.dark,
  viewStory: shouldNeverBeCalled,
};

export enum StoryViewsNRepliesTab {
  Replies = 'Replies',
  Views = 'Views',
}

export type PropsType = {
  authorTitle: string;
  canReply: boolean;
  getPreferredBadge: PreferredBadgeSelectorType;
  hasViewReceiptSetting: boolean;
  hasViewsCapability: boolean;
  i18n: LocalizerType;
  isInternalUser?: boolean;
  group: Pick<ConversationType, 'left'> | undefined;
  onClose: () => unknown;
  onReact: (emoji: string) => unknown;
  onReply: (
    message: string,
    mentions: DraftBodyRangesType,
    timestamp: number
  ) => unknown;
  onSetSkinTone: (tone: number) => unknown;
  onTextTooLong: () => unknown;
  onUseEmoji: (_: EmojiPickDataType) => unknown;
  preferredReactionEmoji: ReadonlyArray<string>;
  recentEmojis?: ReadonlyArray<string>;
  renderEmojiPicker: (props: RenderEmojiPickerProps) => JSX.Element;
  replies: ReadonlyArray<ReplyType>;
  skinTone?: number;
  sortedGroupMembers?: ReadonlyArray<ConversationType>;
  views: ReadonlyArray<StorySendStateType>;
  viewTarget: StoryViewTargetType;
  onChangeViewTarget: (target: StoryViewTargetType) => unknown;
  deleteGroupStoryReply: (id: string) => void;
  deleteGroupStoryReplyForEveryone: (id: string) => void;
};

export function StoryViewsNRepliesModal({
  authorTitle,
  canReply,
  getPreferredBadge,
  hasViewReceiptSetting,
  hasViewsCapability,
  i18n,
  isInternalUser,
  group,
  onClose,
  onReact,
  onReply,
  onSetSkinTone,
  onTextTooLong,
  onUseEmoji,
  preferredReactionEmoji,
  recentEmojis,
  renderEmojiPicker,
  replies,
  skinTone,
  sortedGroupMembers,
  views,
  viewTarget,
  onChangeViewTarget,
  deleteGroupStoryReply,
  deleteGroupStoryReplyForEveryone,
}: PropsType): JSX.Element | null {
  const [deleteReplyId, setDeleteReplyId] = useState<string | undefined>(
    undefined
  );
  const [deleteForEveryoneReplyId, setDeleteForEveryoneReplyId] = useState<
    string | undefined
  >(undefined);

  const containerElementRef = useRef<HTMLDivElement | null>(null);
  const inputApiRef = useRef<InputApi | undefined>();
  const shouldScrollToBottomRef = useRef(true);
  const bottomRef = useRef<HTMLDivElement>(null);
  const [messageBodyText, setMessageBodyText] = useState('');

  const currentTab = useMemo<StoryViewsNRepliesTab>(() => {
    return viewTarget === StoryViewTargetType.Replies
      ? StoryViewsNRepliesTab.Replies
      : StoryViewsNRepliesTab.Views;
  }, [viewTarget]);

  const onTabChange = (tab: string) => {
    onChangeViewTarget(
      tab === StoryViewsNRepliesTab.Replies
        ? StoryViewTargetType.Replies
        : StoryViewTargetType.Views
    );
  };

  const focusComposer = useCallback(() => {
    if (inputApiRef.current) {
      inputApiRef.current.focus();
    }
  }, [inputApiRef]);

  const insertEmoji = useCallback(
    (e: EmojiPickDataType) => {
      if (inputApiRef.current) {
        inputApiRef.current.insertEmoji(e);
        onUseEmoji(e);
      }
    },
    [inputApiRef, onUseEmoji]
  );

  let composerElement: JSX.Element | undefined;

  useLayoutEffect(() => {
    if (
      currentTab === StoryViewsNRepliesTab.Replies &&
      replies.length &&
      shouldScrollToBottomRef.current
    ) {
      bottomRef.current?.scrollIntoView({ behavior: 'smooth' });
      shouldScrollToBottomRef.current = false;
    }
  }, [currentTab, replies.length]);

  if (group && group.left) {
    composerElement = (
      <div className="StoryViewsNRepliesModal__not-a-member">
        {i18n('icu:StoryViewsNRepliesModal__not-a-member')}
      </div>
    );
  } else if (canReply) {
    composerElement = (
      <>
<<<<<<< HEAD
        {!group && (
          <Quote
            authorTitle={authorTitle}
            conversationColor="ultramarine"
            conversationTitle={conversationTitle}
            i18n={i18n}
            isFromMe={false}
            fromGroupName={undefined}
            isGiftBadge={false}
            isStoryReply
            isViewOnce={false}
            moduleClassName="StoryViewsNRepliesModal__quote"
            rawAttachment={storyPreviewAttachment}
            referencedMessageNotFound={false}
            text={getStoryReplyText(i18n, storyPreviewAttachment)}
          />
        )}
=======
        <ReactionPicker
          i18n={i18n}
          onPick={emoji => {
            if (!group) {
              onClose();
            }
            onReact(emoji);
          }}
          onSetSkinTone={onSetSkinTone}
          preferredReactionEmoji={preferredReactionEmoji}
          renderEmojiPicker={renderEmojiPicker}
        />
>>>>>>> 3d735acd
        <div className="StoryViewsNRepliesModal__compose-container">
          <div className="StoryViewsNRepliesModal__composer">
            <CompositionInput
              draftText={messageBodyText}
              getPreferredBadge={getPreferredBadge}
              i18n={i18n}
              inputApi={inputApiRef}
              moduleClassName="StoryViewsNRepliesModal__input"
              onEditorStateChange={(_conversationId, messageText) => {
                setMessageBodyText(messageText);
              }}
              onPickEmoji={onUseEmoji}
              onSubmit={(...args) => {
                inputApiRef.current?.reset();
                shouldScrollToBottomRef.current = true;
                onReply(...args);
              }}
              onTextTooLong={onTextTooLong}
              placeholder={
                group
                  ? i18n('StoryViewer__reply-group')
                  : i18n('icu:StoryViewer__reply-placeholder', {
                      firstName: authorTitle,
                    })
              }
              sortedGroupMembers={sortedGroupMembers}
              theme={ThemeType.dark}
            >
              <EmojiButton
                className="StoryViewsNRepliesModal__emoji-button"
                i18n={i18n}
                onPickEmoji={insertEmoji}
                onClose={focusComposer}
                recentEmojis={recentEmojis}
                skinTone={skinTone}
                onSetSkinTone={onSetSkinTone}
              />
            </CompositionInput>
          </div>
        </div>
      </>
    );
  }

  let repliesElement: JSX.Element | undefined;

  function shouldCollapse(reply: ReplyType, otherReply?: ReplyType) {
    // deleted reactions get rendered the same as deleted replies
    return (
      reply.conversationId === otherReply?.conversationId &&
      (!otherReply?.reactionEmoji || Boolean(otherReply.deletedForEveryone))
    );
  }

  if (replies.length) {
    repliesElement = (
      <div
        className="StoryViewsNRepliesModal__replies"
        ref={containerElementRef}
      >
        {replies.map((reply, index) => {
          return (
            <ReplyOrReactionMessage
              key={reply.id}
              id={reply.id}
              i18n={i18n}
              isInternalUser={isInternalUser}
              reply={reply}
              deleteGroupStoryReply={() => setDeleteReplyId(reply.id)}
              deleteGroupStoryReplyForEveryone={() =>
                setDeleteForEveryoneReplyId(reply.id)
              }
              getPreferredBadge={getPreferredBadge}
              shouldCollapseAbove={shouldCollapse(reply, replies[index - 1])}
              shouldCollapseBelow={shouldCollapse(reply, replies[index + 1])}
              containerElementRef={containerElementRef}
            />
          );
        })}
        <div ref={bottomRef} />
      </div>
    );
  } else if (group) {
    repliesElement = (
      <div className="StoryViewsNRepliesModal__replies--none">
        {i18n('StoryViewsNRepliesModal__no-replies')}
      </div>
    );
  }

  let viewsElement: JSX.Element | undefined;
  if (hasViewsCapability && !hasViewReceiptSetting) {
    viewsElement = (
      <div className="StoryViewsNRepliesModal__read-receipts-off">
        {i18n('StoryViewsNRepliesModal__read-receipts-off')}
      </div>
    );
  } else if (views.length) {
    viewsElement = (
      <div className="StoryViewsNRepliesModal__views">
        {views.map(view => (
          <div
            className="StoryViewsNRepliesModal__view"
            key={view.recipient.id}
          >
            <div>
              <Avatar
                acceptedMessageRequest={view.recipient.acceptedMessageRequest}
                avatarPath={view.recipient.avatarPath}
                badge={undefined}
                color={getAvatarColor(view.recipient.color)}
                conversationType="direct"
                i18n={i18n}
                isMe={Boolean(view.recipient.isMe)}
                profileName={view.recipient.profileName}
                sharedGroupNames={view.recipient.sharedGroupNames || []}
                size={AvatarSize.TWENTY_EIGHT}
                title={view.recipient.title}
              />
              <span className="StoryViewsNRepliesModal__view--name">
                <ContactName title={view.recipient.title} />
              </span>
            </div>
            {view.updatedAt && (
              <MessageTimestamp
                i18n={i18n}
                module="StoryViewsNRepliesModal__view--timestamp"
                timestamp={view.updatedAt}
              />
            )}
          </div>
        ))}
      </div>
    );
  } else if (hasViewsCapability) {
    viewsElement = (
      <div className="StoryViewsNRepliesModal__replies--none">
        {i18n('StoryViewsNRepliesModal__no-views')}
      </div>
    );
  }

  const tabsElement =
    viewsElement && repliesElement ? (
      <Tabs
        selectedTab={currentTab}
        onTabChange={onTabChange}
        moduleClassName="StoryViewsNRepliesModal__tabs"
        tabs={[
          {
            id: StoryViewsNRepliesTab.Views,
            label: i18n('StoryViewsNRepliesModal__tab--views'),
          },
          {
            id: StoryViewsNRepliesTab.Replies,
            label: i18n('StoryViewsNRepliesModal__tab--replies'),
          },
        ]}
      >
        {({ selectedTab }) => (
          <>
            {selectedTab === StoryViewsNRepliesTab.Views && viewsElement}
            {selectedTab === StoryViewsNRepliesTab.Replies && (
              <>
                {repliesElement}
                {composerElement}
              </>
            )}
          </>
        )}
      </Tabs>
    ) : undefined;

  if (!tabsElement && !viewsElement && !repliesElement && !composerElement) {
    return null;
  }

  return (
    <>
      <Modal
        modalName="StoryViewsNRepliesModal"
        i18n={i18n}
        moduleClassName="StoryViewsNRepliesModal"
        onClose={onClose}
        useFocusTrap={Boolean(composerElement)}
        theme={Theme.Dark}
      >
        <div
          className={classNames({
            'StoryViewsNRepliesModal--group': Boolean(group),
          })}
        >
          {tabsElement || (
            <>
              {viewsElement || repliesElement}
              {composerElement}
            </>
          )}
        </div>
      </Modal>
      {deleteReplyId && (
        <ConfirmationDialog
          i18n={i18n}
          theme={Theme.Dark}
          dialogName="confirmDialog"
          actions={[
            {
              text: i18n('delete'),
              action: () => deleteGroupStoryReply(deleteReplyId),
              style: 'negative',
            },
          ]}
          title={i18n('deleteWarning')}
          onClose={() => setDeleteReplyId(undefined)}
          onCancel={() => setDeleteReplyId(undefined)}
        />
      )}
      {deleteForEveryoneReplyId && (
        <ConfirmationDialog
          i18n={i18n}
          theme={Theme.Dark}
          dialogName="confirmDialog"
          actions={[
            {
              text: i18n('delete'),
              action: () =>
                deleteGroupStoryReplyForEveryone(deleteForEveryoneReplyId),
              style: 'negative',
            },
          ]}
          title={i18n('deleteWarning')}
          onClose={() => setDeleteForEveryoneReplyId(undefined)}
          onCancel={() => setDeleteForEveryoneReplyId(undefined)}
        >
          {i18n('deleteForEveryoneWarning')}
        </ConfirmationDialog>
      )}
    </>
  );
}

type ReplyOrReactionMessageProps = {
  i18n: LocalizerType;
  id: string;
  isInternalUser?: boolean;
  reply: ReplyType;
  deleteGroupStoryReply: (replyId: string) => void;
  deleteGroupStoryReplyForEveryone: (replyId: string) => void;
  getPreferredBadge: PreferredBadgeSelectorType;
  shouldCollapseAbove: boolean;
  shouldCollapseBelow: boolean;
  containerElementRef: React.RefObject<HTMLElement>;
  onContextMenu?: (ev: React.MouseEvent) => void;
};

function ReplyOrReactionMessage({
  i18n,
  id,
  isInternalUser,
  reply,
  deleteGroupStoryReply,
  deleteGroupStoryReplyForEveryone,
  containerElementRef,
  getPreferredBadge,
  shouldCollapseAbove,
  shouldCollapseBelow,
}: ReplyOrReactionMessageProps) {
  const renderContent = (onContextMenu?: (ev: React.MouseEvent) => void) => {
    if (reply.reactionEmoji && !reply.deletedForEveryone) {
      return (
        <div
          className="StoryViewsNRepliesModal__reaction"
          onContextMenu={onContextMenu}
          data-id={id}
        >
          <div className="StoryViewsNRepliesModal__reaction--container">
            <Avatar
              acceptedMessageRequest={reply.author.acceptedMessageRequest}
              avatarPath={reply.author.avatarPath}
              badge={getPreferredBadge(reply.author.badges)}
              color={getAvatarColor(reply.author.color)}
              conversationType="direct"
              i18n={i18n}
              isMe={Boolean(reply.author.isMe)}
              profileName={reply.author.profileName}
              sharedGroupNames={reply.author.sharedGroupNames || []}
              size={AvatarSize.TWENTY_EIGHT}
              theme={ThemeType.dark}
              title={reply.author.title}
            />
            <div className="StoryViewsNRepliesModal__reaction--body">
              <div className="StoryViewsNRepliesModal__reply--title">
                <ContactName
                  contactNameColor={reply.contactNameColor}
                  title={reply.author.isMe ? i18n('you') : reply.author.title}
                />
              </div>
              {i18n('StoryViewsNRepliesModal__reacted')}
              <MessageTimestamp
                i18n={i18n}
                isRelativeTime
                module="StoryViewsNRepliesModal__reply--timestamp"
                timestamp={reply.timestamp}
              />
            </div>
          </div>
          <Emojify text={reply.reactionEmoji} />
        </div>
      );
    }

    return (
      <div className="StoryViewsNRepliesModal__reply" data-id={id}>
        <Message
          {...MESSAGE_DEFAULT_PROPS}
          author={reply.author}
          bodyRanges={reply.bodyRanges}
          contactNameColor={reply.contactNameColor}
          containerElementRef={containerElementRef}
          conversationColor="ultramarine"
          conversationId={reply.conversationId}
          conversationTitle={reply.author.title}
          conversationType="group"
          direction="incoming"
          deletedForEveryone={reply.deletedForEveryone}
          renderMenu={undefined}
          onContextMenu={onContextMenu}
          getPreferredBadge={getPreferredBadge}
          i18n={i18n}
          id={reply.id}
          interactionMode="mouse"
          readStatus={reply.readStatus}
          renderingContext="StoryViewsNRepliesModal"
          shouldCollapseAbove={shouldCollapseAbove}
          shouldCollapseBelow={shouldCollapseBelow}
          shouldHideMetadata={false}
          text={reply.body}
          textDirection={TextDirection.Default}
          timestamp={reply.timestamp}
        />
      </div>
    );
  };

  const menuOptions = [
    {
      icon: 'module-message__context--icon module-message__context__delete-message',
      label: i18n('icu:StoryViewsNRepliesModal__delete-reply'),
      onClick: () => deleteGroupStoryReply(reply.id),
    },
    {
      icon: 'module-message__context--icon module-message__context__delete-message-for-everyone',
      label: i18n('icu:StoryViewsNRepliesModal__delete-reply-for-everyone'),
      onClick: () => deleteGroupStoryReplyForEveryone(reply.id),
    },
  ];

  if (isInternalUser) {
    menuOptions.push({
      icon: 'module-message__context--icon module-message__context__copy-timestamp',
      label: i18n('icu:StoryViewsNRepliesModal__copy-reply-timestamp'),
      onClick: () => {
        void window.navigator.clipboard.writeText(String(reply.timestamp));
      },
    });
  }

  return reply.author.isMe && !reply.deletedForEveryone ? (
    <ContextMenu i18n={i18n} key={reply.id} menuOptions={menuOptions}>
      {({ openMenu, menuNode }) => (
        <>
          {renderContent(openMenu)}
          {menuNode}
        </>
      )}
    </ContextMenu>
  ) : (
    renderContent()
  );
}<|MERGE_RESOLUTION|>--- conflicted
+++ resolved
@@ -198,25 +198,6 @@
   } else if (canReply) {
     composerElement = (
       <>
-<<<<<<< HEAD
-        {!group && (
-          <Quote
-            authorTitle={authorTitle}
-            conversationColor="ultramarine"
-            conversationTitle={conversationTitle}
-            i18n={i18n}
-            isFromMe={false}
-            fromGroupName={undefined}
-            isGiftBadge={false}
-            isStoryReply
-            isViewOnce={false}
-            moduleClassName="StoryViewsNRepliesModal__quote"
-            rawAttachment={storyPreviewAttachment}
-            referencedMessageNotFound={false}
-            text={getStoryReplyText(i18n, storyPreviewAttachment)}
-          />
-        )}
-=======
         <ReactionPicker
           i18n={i18n}
           onPick={emoji => {
@@ -229,7 +210,6 @@
           preferredReactionEmoji={preferredReactionEmoji}
           renderEmojiPicker={renderEmojiPicker}
         />
->>>>>>> 3d735acd
         <div className="StoryViewsNRepliesModal__compose-container">
           <div className="StoryViewsNRepliesModal__composer">
             <CompositionInput
