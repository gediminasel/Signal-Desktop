--- conflicted
+++ resolved
@@ -9,20 +9,11 @@
 import { getSizeClass } from '../emoji/lib';
 
 import type { ShowConversationType } from '../../state/ducks/conversations';
-<<<<<<< HEAD
-import type {
-  HydratedBodyRangesType,
-  LocalizerType,
-  RenderTextCallbackType,
-} from '../../types/Util';
-import { renderMarkdownFactory } from '../../util/renderMarkdown';
-=======
 import type { HydratedBodyRangesType } from '../../types/BodyRange';
 import type { LocalizerType } from '../../types/Util';
 import { MessageTextRenderer } from './MessageTextRenderer';
 import type { RenderLocation } from './MessageTextRenderer';
 import { UserText } from '../UserText';
->>>>>>> 92cfe838
 
 export type Props = {
   author?: string;
@@ -74,59 +65,6 @@
     textAttachment?.pending || hasReadMore ? `${text}...` : text;
 
   const sizeClass = disableJumbomoji ? undefined : getSizeClass(text);
-<<<<<<< HEAD
-  const textWithMetions = AtMentionify.preprocessMentions(
-    textWithSuffix,
-    bodyRanges
-  );
-
-  const goLinkAddress =
-    window.localStorage && localStorage.getItem('realGoLinkAddress');
-  const processedText = goLinkAddress
-    ? textWithMetions.replace(
-        /(\s|^)(http:\/\/go|go)\/([\w-])/gmu,
-        `$1${goLinkAddress}$3`
-      )
-    : textWithMetions;
-
-  const renderMentions: RenderTextCallbackType = ({
-    text: innerText,
-    key: innerKey,
-  }) => (
-    <AtMentionify
-      key={innerKey}
-      bodyRanges={bodyRanges}
-      direction={direction}
-      showConversation={showConversation}
-      text={innerText}
-    />
-  );
-
-  const myDisableMarkdown = disableMarkdown || text.startsWith('NOMD');
-
-  const mdRenderred: RenderTextCallbackType =
-    !myDisableMarkdown && text.startsWith('```')
-      ? ({ text: t, key }) => (
-          <code key={key} style={{ fontWeight: 'bold' }}>
-            {renderMentions({ text: t, key })}
-          </code>
-        )
-      : renderMarkdownFactory(renderMentions);
-
-  const renderNewLines: RenderTextCallbackType = ({
-    text: textWithNewLines,
-    key,
-  }) => {
-    return (
-      <AddNewLines
-        key={key}
-        text={textWithNewLines}
-        renderNonNewLine={myDisableMarkdown ? renderMentions : mdRenderred}
-      />
-    );
-  };
-=======
->>>>>>> 92cfe838
 
   let pendingContent: React.ReactNode;
   if (hasReadMore) {
@@ -184,6 +122,7 @@
         bodyRanges={bodyRanges ?? []}
         direction={direction}
         disableLinks={disableLinks ?? false}
+        disableMarkdown={disableMarkdown ?? false}
         emojiSizeClass={sizeClass}
         i18n={i18n}
         isSpoilerExpanded={isSpoilerExpanded}
