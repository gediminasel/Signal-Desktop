--- conflicted
+++ resolved
@@ -57,15 +57,10 @@
 
   i18n: LocalizerType;
   theme?: ThemeType;
-<<<<<<< HEAD
-  style?: React.CSSProperties;
-  onClick?: (attachment: AttachmentType) => void;
-=======
   showMediaNoLongerAvailableToast?: () => void;
   showVisualAttachment?: (attachment: AttachmentType) => void;
   cancelDownload?: () => void;
   startDownload?: () => void;
->>>>>>> ca1d1735
   onClickClose?: (attachment: AttachmentType) => void;
   onError?: () => void;
 };
