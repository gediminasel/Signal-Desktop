// Copyright 2018 Signal Messenger, LLC
// SPDX-License-Identifier: AGPL-3.0-only

import React, { useCallback, useMemo } from 'react';
import classNames from 'classnames';
import { Blurhash } from 'react-blurhash';

import { Spinner } from '../Spinner';
import type { LocalizerType, ThemeType } from '../../types/Util';
import type { AttachmentType } from '../../types/Attachment';
import {
  isDownloaded as isDownloadedFunction,
  defaultBlurHash,
} from '../../types/Attachment';

export enum CurveType {
  None = 0,
  Tiny = 4,
  Small = 10,
  Normal = 18,
}

export type Props = {
  alt: string;
  attachment: AttachmentType;
  url?: string;

  isDownloaded?: boolean;
  className?: string;
  height?: number;
  width?: number;
  cropWidth?: number;
  cropHeight?: number;
  tabIndex?: number;

  overlayText?: string;

  noBorder?: boolean;
  noBackground?: boolean;
  bottomOverlay?: boolean;
  closeButton?: boolean;
  curveBottomLeft?: CurveType;
  curveBottomRight?: CurveType;
  curveTopLeft?: CurveType;
  curveTopRight?: CurveType;

  darkOverlay?: boolean;
  playIconOverlay?: boolean;
  blurHash?: string;

  i18n: LocalizerType;
  theme?: ThemeType;
  style?: React.CSSProperties;
  onClick?: (attachment: AttachmentType) => void;
  onClickClose?: (attachment: AttachmentType) => void;
  onError?: () => void;
};

export function Image({
  alt,
  attachment,
  blurHash,
  bottomOverlay,
  className,
  closeButton,
  curveBottomLeft,
  curveBottomRight,
  curveTopLeft,
  curveTopRight,
  darkOverlay,
  isDownloaded,
  height = 0,
  i18n,
  noBackground,
  noBorder,
  onClick,
  onClickClose,
  onError,
  overlayText,
  playIconOverlay,
  tabIndex,
  theme,
  url,
  width = 0,
  cropWidth = 0,
  cropHeight = 0,
}: Props): JSX.Element {
  const { caption, pending } = attachment || { caption: null, pending: true };
  const imgNotDownloaded = isDownloaded
    ? false
    : !isDownloadedFunction(attachment);

  const resolvedBlurHash = blurHash || defaultBlurHash(theme);

  const curveStyles = {
    borderTopLeftRadius: curveTopLeft || CurveType.None,
    borderTopRightRadius: curveTopRight || CurveType.None,
    borderBottomLeftRadius: curveBottomLeft || CurveType.None,
    borderBottomRightRadius: curveBottomRight || CurveType.None,
  };

  const canClick = useMemo(() => {
    return onClick != null && !pending;
  }, [pending, onClick]);

  const handleClick = useCallback(
    (event: React.MouseEvent) => {
      if (!canClick) {
        event.preventDefault();
        event.stopPropagation();

        return;
      }

      if (onClick) {
        event.preventDefault();
        event.stopPropagation();

        onClick(attachment);
      }
    },
    [attachment, canClick, onClick]
  );

  const handleKeyDown = useCallback(
    (event: React.KeyboardEvent<HTMLButtonElement>) => {
      if (!canClick) {
        event.preventDefault();
        event.stopPropagation();

        return;
      }

      if (onClick && (event.key === 'Enter' || event.key === 'Space')) {
        event.preventDefault();
        event.stopPropagation();
        onClick(attachment);
      }
    },
    [attachment, canClick, onClick]
  );

  /* eslint-disable no-nested-ternary */
  return (
    <div
      className={classNames(
        'module-image',
        className,
        !noBackground ? 'module-image--with-background' : null,
        cropWidth || cropHeight ? 'module-image--cropped' : null
      )}
      style={{
        width: width - cropWidth,
        height: height - cropHeight,
        ...curveStyles,
      }}
    >
      {pending ? (
        blurHash ? (
          <div className="module-image__download-pending">
            <Blurhash
              hash={blurHash}
              width={width}
              height={height}
              style={{ display: 'block' }}
            />
            <div className="module-image__download-pending--spinner-container">
              <div
                className="module-image__download-pending--spinner"
                title={i18n('icu:loading')}
              >
                <Spinner
                  moduleClassName="module-image-spinner"
                  svgSize="small"
                />
              </div>
            </div>
          </div>
<<<<<<< HEAD
        </div>
      );
    }

    return (
      <div
        className="module-image__loading-placeholder"
        style={{
          height: `${height}px`,
          width: `${width}px`,
          lineHeight: `${height}px`,
          textAlign: 'center',
        }}
        title={i18n('loading')}
      >
        <Spinner svgSize="normal" />
      </div>
    );
  };

  public override render(): JSX.Element {
    const {
      alt,
      attachment,
      blurHash,
      bottomOverlay,
      className,
      closeButton,
      curveBottomLeft,
      curveBottomRight,
      curveTopLeft,
      curveTopRight,
      darkOverlay,
      isDownloaded,
      height = 0,
      i18n,
      noBackground,
      noBorder,
      onClickClose,
      onError,
      overlayText,
      playIconOverlay,
      tabIndex,
      theme,
      url,
      width = 0,
      cropWidth = 0,
      cropHeight = 0,
    } = this.props;

    const { caption, pending } = attachment || { caption: null, pending: true };
    const canClick = this.canClick();
    const imgNotDownloaded = isDownloaded
      ? false
      : !isDownloadedFunction(attachment);

    const resolvedBlurHash = blurHash || defaultBlurHash(theme);

    const curveStyles = {
      borderTopLeftRadius: curveTopLeft || CurveType.None,
      borderTopRightRadius: curveTopRight || CurveType.None,
      borderBottomLeftRadius: curveBottomLeft || CurveType.None,
      borderBottomRightRadius: curveBottomRight || CurveType.None,
    };

    const overlay = canClick ? (
      // Not sure what this button does.
      <button
        type="button"
        className={classNames('module-image__border-overlay', {
          'module-image__border-overlay--with-border': !noBorder,
          'module-image__border-overlay--with-click-handler': canClick,
          'module-image__border-overlay--dark': darkOverlay,
          'module-image--not-downloaded': imgNotDownloaded,
        })}
        style={curveStyles}
        onClick={this.handleClick}
        onKeyDown={this.handleKeyDown}
        tabIndex={tabIndex}
      >
        {imgNotDownloaded ? <span /> : null}
      </button>
    ) : null;

    /* eslint-disable no-nested-ternary */
    return (
      <div
        className={classNames(
          'module-image',
          className,
          !noBackground ? 'module-image--with-background' : null,
          cropWidth || cropHeight ? 'module-image--cropped' : null
        )}
        style={{
          ...this.props.style,
          width: width - cropWidth,
          height: height - cropHeight,
          ...curveStyles,
        }}
      >
        {pending ? (
          this.renderPending()
        ) : url ? (
          <img
            onError={onError}
            className="module-image__image"
            alt={alt}
            height={height}
            width={width}
            src={url}
          />
        ) : resolvedBlurHash ? (
          <Blurhash
            hash={resolvedBlurHash}
            width={width}
            height={height}
            style={{ display: 'block' }}
          />
        ) : null}
        {caption ? (
          <img
            className="module-image__caption-icon"
            src="images/caption-shadow.svg"
            alt={i18n('imageCaptionIconAlt')}
          />
        ) : null}
        {bottomOverlay ? (
=======
        ) : (
>>>>>>> 92cfe838
          <div
            className="module-image__loading-placeholder"
            style={{
              height: `${height}px`,
              width: `${width}px`,
              lineHeight: `${height}px`,
              textAlign: 'center',
            }}
            title={i18n('icu:loading')}
          >
            <Spinner svgSize="normal" />
          </div>
        )
      ) : url ? (
        <img
          onError={onError}
          className="module-image__image"
          alt={alt}
          height={height}
          width={width}
          src={url}
        />
      ) : resolvedBlurHash ? (
        <Blurhash
          hash={resolvedBlurHash}
          width={width}
          height={height}
          style={{ display: 'block' }}
        />
      ) : null}
      {caption ? (
        <img
          className="module-image__caption-icon"
          src="images/caption-shadow.svg"
          alt={i18n('icu:imageCaptionIconAlt')}
        />
      ) : null}
      {bottomOverlay ? (
        <div
          className="module-image__bottom-overlay"
          style={{
            borderBottomLeftRadius: curveBottomLeft || CurveType.None,
            borderBottomRightRadius: curveBottomRight || CurveType.None,
          }}
        />
      ) : null}
      {!pending && !imgNotDownloaded && playIconOverlay ? (
        <div className="module-image__play-overlay__circle">
          <div className="module-image__play-overlay__icon" />
        </div>
      ) : null}
      {overlayText ? (
        <div
          className="module-image__text-container"
          style={{ lineHeight: `${height}px` }}
        >
          {overlayText}
        </div>
      ) : null}
      {canClick ? (
        <button
          type="button"
          className={classNames('module-image__border-overlay', {
            'module-image__border-overlay--with-border': !noBorder,
            'module-image__border-overlay--with-click-handler': canClick,
            'module-image__border-overlay--dark': darkOverlay,
            'module-image--not-downloaded': imgNotDownloaded,
          })}
          style={curveStyles}
          onClick={handleClick}
          onKeyDown={handleKeyDown}
          tabIndex={tabIndex}
        >
          {imgNotDownloaded ? <span /> : null}
        </button>
      ) : null}
      {closeButton ? (
        <button
          type="button"
          onClick={(e: React.MouseEvent<HTMLButtonElement>) => {
            e.preventDefault();
            e.stopPropagation();

            if (onClickClose) {
              onClickClose(attachment);
            }
          }}
          className="module-image__close-button"
          title={i18n('icu:remove-attachment')}
          aria-label={i18n('icu:remove-attachment')}
        />
      ) : null}
    </div>
  );
  /* eslint-enable no-nested-ternary */
}<|MERGE_RESOLUTION|>--- conflicted
+++ resolved
@@ -176,137 +176,7 @@
               </div>
             </div>
           </div>
-<<<<<<< HEAD
-        </div>
-      );
-    }
-
-    return (
-      <div
-        className="module-image__loading-placeholder"
-        style={{
-          height: `${height}px`,
-          width: `${width}px`,
-          lineHeight: `${height}px`,
-          textAlign: 'center',
-        }}
-        title={i18n('loading')}
-      >
-        <Spinner svgSize="normal" />
-      </div>
-    );
-  };
-
-  public override render(): JSX.Element {
-    const {
-      alt,
-      attachment,
-      blurHash,
-      bottomOverlay,
-      className,
-      closeButton,
-      curveBottomLeft,
-      curveBottomRight,
-      curveTopLeft,
-      curveTopRight,
-      darkOverlay,
-      isDownloaded,
-      height = 0,
-      i18n,
-      noBackground,
-      noBorder,
-      onClickClose,
-      onError,
-      overlayText,
-      playIconOverlay,
-      tabIndex,
-      theme,
-      url,
-      width = 0,
-      cropWidth = 0,
-      cropHeight = 0,
-    } = this.props;
-
-    const { caption, pending } = attachment || { caption: null, pending: true };
-    const canClick = this.canClick();
-    const imgNotDownloaded = isDownloaded
-      ? false
-      : !isDownloadedFunction(attachment);
-
-    const resolvedBlurHash = blurHash || defaultBlurHash(theme);
-
-    const curveStyles = {
-      borderTopLeftRadius: curveTopLeft || CurveType.None,
-      borderTopRightRadius: curveTopRight || CurveType.None,
-      borderBottomLeftRadius: curveBottomLeft || CurveType.None,
-      borderBottomRightRadius: curveBottomRight || CurveType.None,
-    };
-
-    const overlay = canClick ? (
-      // Not sure what this button does.
-      <button
-        type="button"
-        className={classNames('module-image__border-overlay', {
-          'module-image__border-overlay--with-border': !noBorder,
-          'module-image__border-overlay--with-click-handler': canClick,
-          'module-image__border-overlay--dark': darkOverlay,
-          'module-image--not-downloaded': imgNotDownloaded,
-        })}
-        style={curveStyles}
-        onClick={this.handleClick}
-        onKeyDown={this.handleKeyDown}
-        tabIndex={tabIndex}
-      >
-        {imgNotDownloaded ? <span /> : null}
-      </button>
-    ) : null;
-
-    /* eslint-disable no-nested-ternary */
-    return (
-      <div
-        className={classNames(
-          'module-image',
-          className,
-          !noBackground ? 'module-image--with-background' : null,
-          cropWidth || cropHeight ? 'module-image--cropped' : null
-        )}
-        style={{
-          ...this.props.style,
-          width: width - cropWidth,
-          height: height - cropHeight,
-          ...curveStyles,
-        }}
-      >
-        {pending ? (
-          this.renderPending()
-        ) : url ? (
-          <img
-            onError={onError}
-            className="module-image__image"
-            alt={alt}
-            height={height}
-            width={width}
-            src={url}
-          />
-        ) : resolvedBlurHash ? (
-          <Blurhash
-            hash={resolvedBlurHash}
-            width={width}
-            height={height}
-            style={{ display: 'block' }}
-          />
-        ) : null}
-        {caption ? (
-          <img
-            className="module-image__caption-icon"
-            src="images/caption-shadow.svg"
-            alt={i18n('imageCaptionIconAlt')}
-          />
-        ) : null}
-        {bottomOverlay ? (
-=======
         ) : (
->>>>>>> 92cfe838
           <div
             className="module-image__loading-placeholder"
             style={{
