// Copyright 2020 Signal Messenger, LLC
// SPDX-License-Identifier: AGPL-3.0-only

import React from 'react';
<<<<<<< HEAD
import { join } from 'path';
import { SignalContext } from '../../windows/context';
=======
import classNames from 'classnames';
>>>>>>> 4629026c
import { useEscapeHandling } from '../../hooks/useEscapeHandling';

export type PropsType = {
  conversationId: string;
  hasOpenModal: boolean;
  isSelectMode: boolean;
  onExitSelectMode: () => void;
  processAttachments: (options: {
    conversationId: string;
    files: ReadonlyArray<File>;
  }) => void;
  renderCompositionArea: () => JSX.Element;
  renderConversationHeader: () => JSX.Element;
  renderTimeline: () => JSX.Element;
  renderPanel: () => JSX.Element | undefined;
  shouldHideConversationView?: boolean;
};

export function ConversationView({
  conversationId,
  hasOpenModal,
  isSelectMode,
  onExitSelectMode,
  processAttachments,
  renderCompositionArea,
  renderConversationHeader,
  renderTimeline,
  renderPanel,
  shouldHideConversationView,
}: PropsType): JSX.Element {
  const url = encodeURIComponent(
    join(SignalContext.config.userDataPath, 'bgs', `${conversationId}.png`)
  );
  const onDrop = React.useCallback(
    (event: React.DragEvent<HTMLDivElement>) => {
      if (!event.dataTransfer) {
        return;
      }

      if (event.dataTransfer.types[0] !== 'Files') {
        return;
      }

      event.stopPropagation();
      event.preventDefault();

      const { files } = event.dataTransfer;
      processAttachments({
        conversationId,
        files: Array.from(files),
      });
    },
    [conversationId, processAttachments]
  );

  const onPaste = React.useCallback(
    (event: React.ClipboardEvent<HTMLDivElement>) => {
      if (!event.clipboardData) {
        return;
      }
      const { items } = event.clipboardData;

      const anyImages = [...items].some(
        item => item.type.split('/')[0] === 'image'
      );
      if (!anyImages) {
        return;
      }

      event.stopPropagation();
      event.preventDefault();

      const files: Array<File> = [];
      for (let i = 0; i < items.length; i += 1) {
        if (items[i].type.split('/')[0] === 'image') {
          const file = items[i].getAsFile();
          if (file) {
            files.push(file);
          }
        }
      }

      processAttachments({
        conversationId,
        files,
      });
    },
    [conversationId, processAttachments]
  );

  useEscapeHandling(
    isSelectMode && !hasOpenModal ? onExitSelectMode : undefined
  );

  return (
<<<<<<< HEAD
    <div className="ConversationView" onDrop={onDrop} onPaste={onPaste}>
      <div className="ConversationView__header">
        {renderConversationHeader()}
      </div>
      <div
        className="ConversationView__pane main panel"
        style={{
          backgroundImage: `url('file:///${url}')`,
          backgroundRepeat: 'no-repeat',
          backgroundSize: 'cover',
          backgroundPosition: 'center',
        }}
      >
        <div className="ConversationView__timeline--container">
          <div aria-live="polite" className="ConversationView__timeline">
            {renderTimeline()}
          </div>
=======
    <div
      className="ConversationView ConversationPanel"
      onDrop={onDrop}
      onPaste={onPaste}
    >
      <div
        className={classNames('ConversationPanel', {
          ConversationPanel__hidden: shouldHideConversationView,
        })}
      >
        <div className="ConversationView__header">
          {renderConversationHeader()}
>>>>>>> 4629026c
        </div>
        <div className="ConversationView__pane">
          <div className="ConversationView__timeline--container">
            <div aria-live="polite" className="ConversationView__timeline">
              {renderTimeline()}
            </div>
          </div>
          <div className="ConversationView__composition-area">
            {renderCompositionArea()}
          </div>
        </div>
      </div>
      {renderPanel()}
    </div>
  );
}<|MERGE_RESOLUTION|>--- conflicted
+++ resolved
@@ -2,12 +2,9 @@
 // SPDX-License-Identifier: AGPL-3.0-only
 
 import React from 'react';
-<<<<<<< HEAD
+import classNames from 'classnames';
 import { join } from 'path';
 import { SignalContext } from '../../windows/context';
-=======
-import classNames from 'classnames';
->>>>>>> 4629026c
 import { useEscapeHandling } from '../../hooks/useEscapeHandling';
 
 export type PropsType = {
@@ -103,25 +100,6 @@
   );
 
   return (
-<<<<<<< HEAD
-    <div className="ConversationView" onDrop={onDrop} onPaste={onPaste}>
-      <div className="ConversationView__header">
-        {renderConversationHeader()}
-      </div>
-      <div
-        className="ConversationView__pane main panel"
-        style={{
-          backgroundImage: `url('file:///${url}')`,
-          backgroundRepeat: 'no-repeat',
-          backgroundSize: 'cover',
-          backgroundPosition: 'center',
-        }}
-      >
-        <div className="ConversationView__timeline--container">
-          <div aria-live="polite" className="ConversationView__timeline">
-            {renderTimeline()}
-          </div>
-=======
     <div
       className="ConversationView ConversationPanel"
       onDrop={onDrop}
@@ -134,9 +112,16 @@
       >
         <div className="ConversationView__header">
           {renderConversationHeader()}
->>>>>>> 4629026c
         </div>
-        <div className="ConversationView__pane">
+        <div
+          className="ConversationView__pane"
+          style={{
+            backgroundImage: `url('file:///${url}')`,
+            backgroundRepeat: 'no-repeat',
+            backgroundSize: 'cover',
+            backgroundPosition: 'center',
+          }}
+        >
           <div className="ConversationView__timeline--container">
             <div aria-live="polite" className="ConversationView__timeline">
               {renderTimeline()}
