// Copyright 2018 Signal Messenger, LLC
// SPDX-License-Identifier: AGPL-3.0-only

import type { ReactNode } from 'react';
import React, { useRef, useState, useEffect } from 'react';
import { noop } from 'lodash';
import classNames from 'classnames';

import * as MIME from '../../types/MIME';
import * as GoogleChrome from '../../util/GoogleChrome';

import { MessageBody } from './MessageBody';
import type { AttachmentType, ThumbnailType } from '../../types/Attachment';
import type { HydratedBodyRangesType } from '../../types/BodyRange';
import type { LocalizerType } from '../../types/Util';
import type {
  ConversationColorType,
  CustomColorType,
} from '../../types/Colors';
import { ContactName } from './ContactName';
import { Emojify } from './Emojify';
import { TextAttachment } from '../TextAttachment';
import { getClassNamesFor } from '../../util/getClassNamesFor';
import { getCustomColorStyle } from '../../util/getCustomColorStyle';
import type { AnyPaymentEvent } from '../../types/Payment';
import { PaymentEventKind } from '../../types/Payment';
import { getPaymentEventNotificationText } from '../../messages/helpers';
import { RenderLocation } from './MessageTextRenderer';

export type Props = {
  authorTitle: string;
  conversationColor: ConversationColorType;
  conversationTitle: string;
  customColor?: CustomColorType;
  bodyRanges?: HydratedBodyRangesType;
  i18n: LocalizerType;
  isFromMe: boolean;
  isIncoming?: boolean;
  isCompose?: boolean;
  isStoryReply?: boolean;
  moduleClassName?: string;
  onClick?: () => void;
  onClose?: () => void;
  fromGroupName: string | undefined;
  text: string;
  rawAttachment?: QuotedAttachmentType;
  payment?: AnyPaymentEvent;
  isGiftBadge: boolean;
  isViewOnce: boolean;
  reactionEmoji?: string;
  referencedMessageNotFound: boolean;
  doubleCheckMissingQuoteReference?: () => unknown;
};

export type QuotedAttachmentType = Pick<
  AttachmentType,
  'contentType' | 'fileName' | 'isVoiceMessage' | 'thumbnail' | 'textAttachment'
>;

function validateQuote(quote: Props): boolean {
  if (
    quote.isStoryReply &&
    (quote.referencedMessageNotFound || quote.reactionEmoji)
  ) {
    return true;
  }

  if (quote.isGiftBadge) {
    return true;
  }

  if (quote.text) {
    return true;
  }

  if (quote.rawAttachment) {
    return true;
  }

  if (quote.payment?.kind === PaymentEventKind.Notification) {
    return true;
  }

  return false;
}

// Long message attachments should not be shown.
function getAttachment(
  rawAttachment: undefined | QuotedAttachmentType
): undefined | QuotedAttachmentType {
  return rawAttachment && !MIME.isLongMessage(rawAttachment.contentType)
    ? rawAttachment
    : undefined;
}

function getUrl(thumbnail?: ThumbnailType): string | undefined {
  if (!thumbnail) {
    return;
  }

  return thumbnail.objectUrl || thumbnail.url;
}

function getTypeLabel({
  i18n,
  isViewOnce = false,
  contentType,
  isVoiceMessage,
}: {
  i18n: LocalizerType;
  isViewOnce?: boolean;
  contentType: MIME.MIMEType;
  isVoiceMessage?: boolean;
}): string | undefined {
  if (GoogleChrome.isVideoTypeSupported(contentType)) {
    if (isViewOnce) {
      return i18n('icu:message--getDescription--disappearing-video');
    }
    return i18n('icu:video');
  }
  if (GoogleChrome.isImageTypeSupported(contentType)) {
    if (isViewOnce) {
      return i18n('icu:message--getDescription--disappearing-photo');
    }
    return i18n('icu:photo');
  }

  if (isViewOnce) {
    return i18n('icu:message--getDescription--disappearing-media');
  }

  if (MIME.isAudio(contentType) && isVoiceMessage) {
    return i18n('icu:voiceMessage');
  }

  return MIME.isAudio(contentType) ? i18n('icu:audio') : undefined;
}

export function Quote(props: Props): JSX.Element | null {
  const {
    conversationColor,
    customColor,
    isStoryReply,
    onClose,
    text,
    bodyRanges,
    authorTitle,
    conversationTitle,
    isFromMe,
    i18n,
    payment,
    isViewOnce,
    isGiftBadge,
    rawAttachment,
    isIncoming,
    moduleClassName,
    referencedMessageNotFound,
    doubleCheckMissingQuoteReference,
    onClick,
    isCompose,
    reactionEmoji,
  } = props;
  const [imageBroken, setImageBroken] = useState(false);

  const getClassName = getClassNamesFor('module-quote', moduleClassName);

  useEffect(() => {
    if (referencedMessageNotFound) {
      doubleCheckMissingQuoteReference?.();
    }
  }, [referencedMessageNotFound, doubleCheckMissingQuoteReference]);

  function handleKeyDown(event: React.KeyboardEvent<HTMLButtonElement>) {
    // This is important to ensure that using this quote to navigate to the referenced
    //   message doesn't also trigger its parent message's keydown.
    if (onClick && (event.key === 'Enter' || event.key === ' ')) {
      event.preventDefault();
      event.stopPropagation();
      onClick();
    }
  }

  function handleClick(event: React.MouseEvent<HTMLButtonElement>) {
    if (onClick) {
      event.preventDefault();
      event.stopPropagation();
      onClick();
    }
  }

  function handleImageError() {
    window.console.info(
      'Message: Image failed to load; failing over to placeholder'
    );
    setImageBroken(true);
  }

  function renderImage(
    url: string,
    icon: string | undefined,
    asGiftBadge?: boolean
  ): JSX.Element {
    const iconElement = icon ? (
      <div className={getClassName('__icon-container__inner')}>
        <div className={getClassName('__icon-container__circle-background')}>
          <div
            className={classNames(
              getClassName('__icon-container__icon'),
              getClassName(`__icon-container__icon--${icon}`)
            )}
          />
        </div>
      </div>
    ) : null;

    return (
      <ThumbnailImage
        className={classNames(
          getClassName('__icon-container'),
          isIncoming === false &&
            asGiftBadge &&
            getClassName('__icon-container__outgoing-gift-badge')
        )}
        src={url}
        onError={handleImageError}
      >
        {iconElement}
      </ThumbnailImage>
    );
  }

  function renderIcon(icon: string) {
    return (
      <div className={getClassName('__icon-container')}>
        <div className={getClassName('__icon-container__inner')}>
          <div className={getClassName('__icon-container__circle-background')}>
            <div
              className={classNames(
                getClassName('__icon-container__icon'),
                getClassName(`__icon-container__icon--${icon}`)
              )}
            />
          </div>
        </div>
      </div>
    );
  }

  function renderGenericFile() {
    const attachment = getAttachment(rawAttachment);

    if (!attachment) {
      return null;
    }

    const { fileName, contentType, textAttachment } = attachment;
    const isGenericFile =
      !GoogleChrome.isVideoTypeSupported(contentType) &&
      !GoogleChrome.isImageTypeSupported(contentType) &&
      !textAttachment &&
      !MIME.isAudio(contentType);

    if (!isGenericFile) {
      return null;
    }

    return (
      <div className={getClassName('__generic-file')}>
        <div className={getClassName('__generic-file__icon')} />
        <div
          className={classNames(
            getClassName('__generic-file__text'),
            isIncoming ? getClassName('__generic-file__text--incoming') : null
          )}
        >
          {fileName}
        </div>
      </div>
    );
  }

  function renderPayment() {
    if (payment == null) {
      return null;
    }

    return (
      <>
        <Emojify text="💳" />
        {getPaymentEventNotificationText(
          payment,
          authorTitle,
          conversationTitle,
          isFromMe,
          i18n
        )}
      </>
    );
  }

  function renderIconContainer() {
    const attachment = getAttachment(rawAttachment);

    if (isGiftBadge) {
      return renderImage('images/gift-thumbnail.svg', undefined, true);
    }

    if (!attachment) {
      return null;
    }

    const { contentType, textAttachment, thumbnail } = attachment;
    const url = getUrl(thumbnail);

    if (isViewOnce) {
      return renderIcon('view-once');
    }

    if (textAttachment) {
      return (
        <div className={getClassName('__icon-container')}>
          <TextAttachment
            i18n={i18n}
            isThumbnail
            textAttachment={textAttachment}
          />
        </div>
      );
    }

    if (GoogleChrome.isVideoTypeSupported(contentType)) {
      return url && !imageBroken
        ? renderImage(url, 'play')
        : renderIcon('movie');
    }
    if (GoogleChrome.isImageTypeSupported(contentType)) {
      return url && !imageBroken
        ? renderImage(url, undefined)
        : renderIcon('image');
    }
    if (MIME.isAudio(contentType)) {
      return renderIcon('microphone');
    }

    return null;
  }

  function renderText() {
    if (text && !isGiftBadge) {
      return (
        <div
          dir="auto"
          className={classNames(
            getClassName('__primary__text'),
            isIncoming ? getClassName('__primary__text--incoming') : null
          )}
        >
          <MessageBody
            bodyRanges={bodyRanges}
            disableLinks
            disableJumbomoji
            i18n={i18n}
            isSpoilerExpanded={false}
            renderLocation={RenderLocation.Quote}
            text={text}
          />
        </div>
      );
    }

    const attachment = getAttachment(rawAttachment);

    let typeLabel;

    if (isGiftBadge) {
      typeLabel = i18n('icu:quote--donation');
    } else if (attachment) {
      const { contentType, isVoiceMessage } = attachment;
      typeLabel = getTypeLabel({
        i18n,
        isViewOnce,
        contentType,
        isVoiceMessage,
      });
    } else {
      return null;
    }

    if (typeLabel) {
      return (
        <div
          className={classNames(
            getClassName('__primary__type-label'),
            isIncoming ? getClassName('__primary__type-label--incoming') : null
          )}
        >
          {typeLabel}
        </div>
      );
    }

    return null;
  }

  function renderClose() {
    if (!onClose) {
      return null;
    }

    const clickHandler = (e: React.MouseEvent): void => {
      e.stopPropagation();
      e.preventDefault();

      onClose();
    };
    const keyDownHandler = (e: React.KeyboardEvent): void => {
      if (e.key === 'Enter' || e.key === ' ') {
        e.stopPropagation();
        e.preventDefault();

        onClose();
      }
    };

    // We need the container to give us the flexibility to implement the iOS design.
    return (
      <div className={getClassName('__close-container')}>
        <div
          tabIndex={0}
          // We can't be a button because the overall quote is a button; can't nest them
          role="button"
          className={getClassName('__close-button')}
          aria-label={i18n('icu:close')}
          onKeyDown={keyDownHandler}
          onClick={clickHandler}
        />
      </div>
    );
  }

<<<<<<< HEAD
  public renderAuthor(): JSX.Element {
    const {
      authorTitle,
      i18n,
      isFromMe,
      isIncoming,
      isStoryReply,
      fromGroupName,
    } = this.props;

    const title = isFromMe ? i18n('you') : <ContactName title={authorTitle} />;
=======
  function renderAuthor() {
    const title = isFromMe ? (
      i18n('icu:you')
    ) : (
      <ContactName title={authorTitle} />
    );
>>>>>>> 92cfe838
    const author = isStoryReply ? (
      <>
        {title} &middot; {i18n('icu:Quote__story')}
      </>
    ) : (
      <>
        {title}
        {fromGroupName ? ` / ${fromGroupName}` : null}
      </>
    );

    return (
      <div
        className={classNames(
          getClassName('__primary__author'),
          isIncoming ? getClassName('__primary__author--incoming') : null
        )}
      >
        {author}
      </div>
    );
  }

  function renderReferenceWarning() {
    if (!referencedMessageNotFound || isStoryReply) {
      return null;
    }

    return (
      <div
        className={classNames(
          getClassName('__reference-warning'),
          isIncoming
            ? getClassName(`--incoming-${conversationColor}`)
            : getClassName(`--outgoing-${conversationColor}`)
        )}
        style={{
          ...getCustomColorStyle(customColor, true),
        }}
      >
        <div
          className={classNames(
            getClassName('__reference-warning__icon'),
            isIncoming
              ? getClassName('__reference-warning__icon--incoming')
              : null
          )}
        />
        <div
          className={classNames(
            getClassName('__reference-warning__text'),
            isIncoming
              ? getClassName('__reference-warning__text--incoming')
              : null
          )}
        >
          {i18n('icu:originalMessageNotFound')}
        </div>
      </div>
    );
  }

  if (!validateQuote(props)) {
    return null;
  }

  let colorClassName: string;
  let directionClassName: string;
  if (isCompose) {
    directionClassName = getClassName('--compose');
    colorClassName = getClassName(`--compose-${conversationColor}`);
  } else if (isIncoming) {
    directionClassName = getClassName('--incoming');
    colorClassName = getClassName(`--incoming-${conversationColor}`);
  } else {
    directionClassName = getClassName('--outgoing');
    colorClassName = getClassName(`--outgoing-${conversationColor}`);
  }

  return (
    <div className={getClassName('__container')}>
      <button
        type="button"
        onClick={handleClick}
        onKeyDown={handleKeyDown}
        className={classNames(
          getClassName(''),
          directionClassName,
          colorClassName,
          !onClick && getClassName('--no-click'),
          referencedMessageNotFound && getClassName('--with-reference-warning')
        )}
        style={{ ...getCustomColorStyle(customColor, true) }}
      >
        <div className={getClassName('__primary')}>
          {renderAuthor()}
          {renderGenericFile()}
          {renderPayment()}
          {renderText()}
        </div>
        {reactionEmoji && (
          <div
            className={
              rawAttachment
                ? getClassName('__reaction-emoji')
                : getClassName('__reaction-emoji--story-unavailable')
            }
          >
            <Emojify text={reactionEmoji} />
          </div>
        )}
        {renderIconContainer()}
        {renderClose()}
      </button>
      {renderReferenceWarning()}
    </div>
  );
}

function ThumbnailImage({
  className,
  src,
  onError,
  children,
}: Readonly<{
  className: string;
  src: string;
  onError: () => void;
  children: ReactNode;
}>): JSX.Element {
  const imageRef = useRef(new Image());
  const [loadedSrc, setLoadedSrc] = useState<null | string>(null);

  useEffect(() => {
    const image = new Image();
    image.onload = () => {
      setLoadedSrc(src);
    };
    image.src = src;
    imageRef.current = image;
    return () => {
      image.onload = noop;
    };
  }, [src]);

  useEffect(() => {
    setLoadedSrc(null);
  }, [src]);

  useEffect(() => {
    const image = imageRef.current;
    image.onerror = onError;
    return () => {
      image.onerror = noop;
    };
  }, [onError]);

  return (
    <div
      className={className}
      style={
        loadedSrc ? { backgroundImage: `url('${encodeURI(loadedSrc)}')` } : {}
      }
    >
      {children}
    </div>
  );
}<|MERGE_RESOLUTION|>--- conflicted
+++ resolved
@@ -145,6 +145,7 @@
     text,
     bodyRanges,
     authorTitle,
+    fromGroupName,
     conversationTitle,
     isFromMe,
     i18n,
@@ -438,26 +439,12 @@
     );
   }
 
-<<<<<<< HEAD
-  public renderAuthor(): JSX.Element {
-    const {
-      authorTitle,
-      i18n,
-      isFromMe,
-      isIncoming,
-      isStoryReply,
-      fromGroupName,
-    } = this.props;
-
-    const title = isFromMe ? i18n('you') : <ContactName title={authorTitle} />;
-=======
   function renderAuthor() {
     const title = isFromMe ? (
       i18n('icu:you')
     ) : (
       <ContactName title={authorTitle} />
     );
->>>>>>> 92cfe838
     const author = isStoryReply ? (
       <>
         {title} &middot; {i18n('icu:Quote__story')}
