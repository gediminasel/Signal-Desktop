// Copyright 2018-2022 Signal Messenger, LLC
// SPDX-License-Identifier: AGPL-3.0-only

import type { ReactChild, ReactElement } from 'react';
import React from 'react';
import classNames from 'classnames';
import Measure from 'react-measure';

import type { ConversationType } from '../../state/ducks/conversations';
import type { LocalizerType } from '../../types/Util';
import type { DirectionType, MessageStatusType } from './Message';
import { ExpireTimer } from './ExpireTimer';
import { MessageTimestamp } from './MessageTimestamp';
import { Spinner } from '../Spinner';
import { AvatarPreview } from '../AvatarPreview';

type PropsType = {
  deletedForEveryone?: boolean;
  direction: DirectionType;
  expirationLength?: number;
  expirationTimestamp?: number;
  hasText: boolean;
  i18n: LocalizerType;
  id: string;
  isInline?: boolean;
  isShowingImage: boolean;
  isSticker?: boolean;
  isTapToViewExpired?: boolean;
<<<<<<< HEAD
  lastSeenHere?: ConversationType[];
=======
  onWidthMeasured?: (width: number) => unknown;
>>>>>>> 0e853ec7
  showMessageDetail: (id: string) => void;
  status?: MessageStatusType;
  textPending?: boolean;
  timestamp: number;
};

<<<<<<< HEAD
export const MessageMetadata: FunctionComponent<PropsType> = props => {
  const {
    deletedForEveryone,
    direction,
    expirationLength,
    expirationTimestamp,
    hasText,
    i18n,
    id,
    isShowingImage,
    isSticker,
    isTapToViewExpired,
    lastSeenHere,
    showMessageDetail,
    status,
    textPending,
    timestamp,
  } = props;

=======
export const MessageMetadata = ({
  deletedForEveryone,
  direction,
  expirationLength,
  expirationTimestamp,
  hasText,
  i18n,
  id,
  isInline,
  isShowingImage,
  isSticker,
  isTapToViewExpired,
  onWidthMeasured,
  showMessageDetail,
  status,
  textPending,
  timestamp,
}: Readonly<PropsType>): ReactElement => {
>>>>>>> 0e853ec7
  const withImageNoCaption = Boolean(!isSticker && !hasText && isShowingImage);
  const metadataDirection = isSticker ? undefined : direction;

  let timestampNode: ReactChild;
  {
    const isError = status === 'error' && direction === 'outgoing';
    const isPartiallySent =
      status === 'partial-sent' && direction === 'outgoing';
    const isPaused = status === 'paused';

    if (isError || isPartiallySent || isPaused) {
      let statusInfo: React.ReactChild;
      if (isError) {
        statusInfo = deletedForEveryone
          ? i18n('deleteFailed')
          : i18n('sendFailed');
      } else if (isPaused) {
        statusInfo = i18n('sendPaused');
      } else {
        statusInfo = (
          <button
            type="button"
            className="module-message__metadata__tapable"
            onClick={(event: React.MouseEvent) => {
              event.stopPropagation();
              event.preventDefault();

              showMessageDetail(id);
            }}
          >
            {deletedForEveryone
              ? i18n('partiallyDeleted')
              : i18n('partiallySent')}
          </button>
        );
      }

      timestampNode = (
        <span
          className={classNames({
            'module-message__metadata__date': true,
            'module-message__metadata__date--with-sticker': isSticker,
            [`module-message__metadata__date--${direction}`]: !isSticker,
            'module-message__metadata__date--with-image-no-caption':
              withImageNoCaption,
          })}
        >
          {statusInfo}
        </span>
      );
    } else {
      timestampNode = (
        <MessageTimestamp
          i18n={i18n}
          timestamp={timestamp}
          direction={metadataDirection}
          withImageNoCaption={withImageNoCaption}
          withSticker={isSticker}
          withTapToViewExpired={isTapToViewExpired}
          module="module-message__metadata__date"
        />
      );
    }
  }

<<<<<<< HEAD
  let seenBubblesNode = null;
  if (lastSeenHere) {
    seenBubblesNode = lastSeenHere.map(c => <div key={c.id} title={c.title}>
      <AvatarPreview
        avatarColor={c.color}
        avatarPath={c.avatarPath}
        conversationTitle={c.title}
        i18n={i18n}
        isGroup={false}
        style={{
          fontSize: '11px',
          height: '15px',
          maxHeight: 512,
          maxWidth: 512,
          width: '15px',
          margin: '0 0 0 2px'
        }}
      /></div>);
    seenBubblesNode = <div style={{
      marginLeft: '4px',
      flexDirection: 'row',
      display: 'flex'
    }}>{seenBubblesNode}</div>;
  }

  return (
    <div
      className={classNames(
        'module-message__metadata',
        `module-message__metadata--${direction}`,
        withImageNoCaption
          ? 'module-message__metadata--with-image-no-caption'
          : null
      )}
    >
=======
  const className = classNames(
    'module-message__metadata',
    isInline && 'module-message__metadata--inline',
    withImageNoCaption && 'module-message__metadata--with-image-no-caption'
  );
  const children = (
    <>
>>>>>>> 0e853ec7
      {timestampNode}
      {seenBubblesNode}
      {expirationLength && expirationTimestamp ? (
        <ExpireTimer
          direction={metadataDirection}
          expirationLength={expirationLength}
          expirationTimestamp={expirationTimestamp}
          withImageNoCaption={withImageNoCaption}
          withSticker={isSticker}
          withTapToViewExpired={isTapToViewExpired}
        />
      ) : null}
      {textPending ? (
        <div className="module-message__metadata__spinner-container">
          <Spinner svgSize="small" size="14px" direction={direction} />
        </div>
      ) : null}
      {(!deletedForEveryone || status === 'sending') &&
      !textPending &&
      direction === 'outgoing' &&
      status !== 'error' &&
      status !== 'partial-sent' ? (
        <div
          className={classNames(
            'module-message__metadata__status-icon',
            `module-message__metadata__status-icon--${status}`,
            isSticker
              ? 'module-message__metadata__status-icon--with-sticker'
              : null,
            withImageNoCaption
              ? 'module-message__metadata__status-icon--with-image-no-caption'
              : null,
            isTapToViewExpired
              ? 'module-message__metadata__status-icon--with-tap-to-view-expired'
              : null
          )}
        />
      ) : null}
    </>
  );

  if (onWidthMeasured) {
    return (
      <Measure
        bounds
        onResize={({ bounds }) => {
          onWidthMeasured(bounds?.width || 0);
        }}
      >
        {({ measureRef }) => (
          <div className={className} ref={measureRef}>
            {children}
          </div>
        )}
      </Measure>
    );
  }

  return <div className={className}>{children}</div>;
};<|MERGE_RESOLUTION|>--- conflicted
+++ resolved
@@ -26,38 +26,14 @@
   isShowingImage: boolean;
   isSticker?: boolean;
   isTapToViewExpired?: boolean;
-<<<<<<< HEAD
+  onWidthMeasured?: (width: number) => unknown;
   lastSeenHere?: ConversationType[];
-=======
-  onWidthMeasured?: (width: number) => unknown;
->>>>>>> 0e853ec7
   showMessageDetail: (id: string) => void;
   status?: MessageStatusType;
   textPending?: boolean;
   timestamp: number;
 };
 
-<<<<<<< HEAD
-export const MessageMetadata: FunctionComponent<PropsType> = props => {
-  const {
-    deletedForEveryone,
-    direction,
-    expirationLength,
-    expirationTimestamp,
-    hasText,
-    i18n,
-    id,
-    isShowingImage,
-    isSticker,
-    isTapToViewExpired,
-    lastSeenHere,
-    showMessageDetail,
-    status,
-    textPending,
-    timestamp,
-  } = props;
-
-=======
 export const MessageMetadata = ({
   deletedForEveryone,
   direction,
@@ -70,13 +46,13 @@
   isShowingImage,
   isSticker,
   isTapToViewExpired,
+  lastSeenHere,
   onWidthMeasured,
   showMessageDetail,
   status,
   textPending,
   timestamp,
 }: Readonly<PropsType>): ReactElement => {
->>>>>>> 0e853ec7
   const withImageNoCaption = Boolean(!isSticker && !hasText && isShowingImage);
   const metadataDirection = isSticker ? undefined : direction;
 
@@ -142,7 +118,6 @@
     }
   }
 
-<<<<<<< HEAD
   let seenBubblesNode = null;
   if (lastSeenHere) {
     seenBubblesNode = lastSeenHere.map(c => <div key={c.id} title={c.title}>
@@ -168,17 +143,6 @@
     }}>{seenBubblesNode}</div>;
   }
 
-  return (
-    <div
-      className={classNames(
-        'module-message__metadata',
-        `module-message__metadata--${direction}`,
-        withImageNoCaption
-          ? 'module-message__metadata--with-image-no-caption'
-          : null
-      )}
-    >
-=======
   const className = classNames(
     'module-message__metadata',
     isInline && 'module-message__metadata--inline',
@@ -186,7 +150,6 @@
   );
   const children = (
     <>
->>>>>>> 0e853ec7
       {timestampNode}
       {seenBubblesNode}
       {expirationLength && expirationTimestamp ? (
