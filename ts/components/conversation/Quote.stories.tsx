--- conflicted
+++ resolved
@@ -81,6 +81,7 @@
   }),
   canReact: true,
   canReply: true,
+  canReplyPrivately: true,
   canRetry: true,
   canRetryDeleteForEveryone: true,
   canDeleteForEveryone: true,
@@ -104,12 +105,7 @@
   getPreferredBadge: () => undefined,
   i18n,
   id: 'messageId',
-<<<<<<< HEAD
-  renderingContext: 'storybook',
-  receivedAt: Date.now(),
-=======
   // renderingContext: 'storybook',
->>>>>>> 38567f34
   interactionMode: 'keyboard',
   isBlocked: false,
   isMessageRequestAccepted: true,
