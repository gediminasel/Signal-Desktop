--- conflicted
+++ resolved
@@ -239,11 +239,6 @@
       'doubleCheckMissingQuoteReference',
       'checkForAccount',
       'reactToMessage',
-<<<<<<< HEAD
-      'replyPrivately',
-      'replyToMessage',
-=======
->>>>>>> 2a4166a8
       'retryDeleteForEveryone',
       'retrySend',
       'toggleForwardMessageModal',
