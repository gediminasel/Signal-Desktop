--- conflicted
+++ resolved
@@ -526,9 +526,8 @@
             }
           >
             {isGroup
-<<<<<<< HEAD
-              ? i18n('showConversationDetails')
-              : i18n('showConversationDetails--direct')}
+              ? i18n('icu:showConversationDetails')
+              : i18n('icu:showConversationDetails--direct')}
           </MenuItem>
         ) : null}
         <MenuItem
@@ -571,11 +570,7 @@
               pushPanelForConversation({ type: PanelType.GroupV1Members })
             }
           >
-            {i18n('showMembers')}
-=======
-              ? i18n('icu:showConversationDetails')
-              : i18n('icu:showConversationDetails--direct')}
->>>>>>> 92cfe838
+            {i18n('icu:showMembers')}
           </MenuItem>
         ) : null}
         <MenuItem
