--- conflicted
+++ resolved
@@ -105,12 +105,9 @@
 };
 
 export type PropsActionsType = {
-<<<<<<< HEAD
+  setLocalDeleteWarningShown: () => void;
+
   onConversationJumpToDate: (timestamp: number) => void;
-=======
-  setLocalDeleteWarningShown: () => void;
-
->>>>>>> af1c593f
   onConversationAccept: () => void;
   onConversationArchive: () => void;
   onConversationBlock: () => void;
@@ -161,11 +158,8 @@
   isSelectMode,
   isSignalConversation,
   isSMSOnly,
-<<<<<<< HEAD
+  localDeleteWarningShown,
   onConversationJumpToDate,
-=======
-  localDeleteWarningShown,
->>>>>>> af1c593f
   onConversationAccept,
   onConversationArchive,
   onConversationBlock,
