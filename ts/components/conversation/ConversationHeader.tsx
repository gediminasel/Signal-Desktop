// Copyright 2018 Signal Messenger, LLC
// SPDX-License-Identifier: AGPL-3.0-only

import type { ReactNode } from 'react';
import React from 'react';
import Measure from 'react-measure';
import classNames from 'classnames';
import {
  ContextMenu,
  ContextMenuTrigger,
  MenuItem,
  SubMenu,
} from 'react-contextmenu';

import { Emojify } from './Emojify';
import { DisappearingTimeDialog } from '../DisappearingTimeDialog';
import { Avatar, AvatarSize } from '../Avatar';
import { InContactsIcon } from '../InContactsIcon';

import type { LocalizerType, ThemeType } from '../../types/Util';
import type {
  ConversationType,
  PopPanelForConversationActionType,
  PushPanelForConversationActionType,
} from '../../state/ducks/conversations';
import type { BadgeType } from '../../badges/types';
import type { HasStories } from '../../types/Stories';
import type { ViewUserStoriesActionCreatorType } from '../../state/ducks/stories';
import { StoryViewModeType } from '../../types/Stories';
import { getMuteOptions } from '../../util/getMuteOptions';
import * as expirationTimer from '../../util/expirationTimer';
import { missingCaseError } from '../../util/missingCaseError';
import { isInSystemContacts } from '../../util/isInSystemContacts';
import { isConversationMuted } from '../../util/isConversationMuted';
import { ConfirmationDialog } from '../ConfirmationDialog';
import { DurationInSeconds } from '../../util/durations';
import {
  useStartCallShortcuts,
  useKeyboardShortcuts,
} from '../../hooks/useKeyboardShortcuts';
import { PanelType } from '../../types/Panels';

export enum OutgoingCallButtonStyle {
  None,
  JustVideo,
  Both,
  Join,
}

export type PropsDataType = {
  badge?: BadgeType;
  conversationTitle?: string;
  hasStories?: HasStories;
  isMissingMandatoryProfileSharing?: boolean;
  outgoingCallButtonStyle: OutgoingCallButtonStyle;
  showBackButton?: boolean;
  isSMSOnly?: boolean;
  isSignalConversation?: boolean;
  theme: ThemeType;
} & Pick<
  ConversationType,
  | 'acceptedMessageRequest'
  | 'announcementsOnly'
  | 'areWeAdmin'
  | 'avatarPath'
  | 'canChangeTimer'
  | 'color'
  | 'expireTimer'
  | 'groupVersion'
  | 'id'
  | 'isArchived'
  | 'isMe'
  | 'isPinned'
  | 'isVerified'
  | 'left'
  | 'markedUnread'
  | 'muteExpiresAt'
  | 'name'
  | 'phoneNumber'
  | 'profileName'
  | 'sharedGroupNames'
  | 'title'
  | 'type'
  | 'unblurredAvatarPath'
>;

export type PropsActionsType = {
  destroyMessages: (conversationId: string) => void;
  onArchive: (conversationId: string) => void;
  onMarkUnread: (conversationId: string) => void;
  onMoveToInbox: (conversationId: string) => void;
  onOutgoingAudioCallInConversation: (conversationId: string) => void;
  onOutgoingVideoCallInConversation: (conversationId: string) => void;
<<<<<<< HEAD
  onSearchInConversation: () => void;
  onShowAllMedia: () => void;
  onJumpToDate: (timestamp: number) => void;
  onShowConversationDetails: () => void;
=======
>>>>>>> 468ca256
  pushPanelForConversation: PushPanelForConversationActionType;
  popPanelForConversation: PopPanelForConversationActionType;
  searchInConversation: (conversationId: string) => void;
  setDisappearingMessages: (
    conversationId: string,
    seconds: DurationInSeconds
  ) => void;
  setMuteExpiration: (conversationId: string, seconds: number) => void;
  setPinned: (conversationId: string, value: boolean) => void;
  viewUserStories: ViewUserStoriesActionCreatorType;
};

export type PropsHousekeepingType = {
  i18n: LocalizerType;
};

export type PropsType = PropsDataType &
  PropsActionsType &
  PropsHousekeepingType;

enum ModalState {
  NothingOpen,
  CustomDisappearingTimeout,
}

type StateType = {
  hasDeleteMessagesConfirmation: boolean;
  isNarrow: boolean;
  modalState: ModalState;
};

const TIMER_ITEM_CLASS = 'module-ConversationHeader__disappearing-timer__item';

export class ConversationHeader extends React.Component<PropsType, StateType> {
  private showMenuBound: (event: React.MouseEvent<HTMLButtonElement>) => void;

  // Comes from a third-party dependency
  // eslint-disable-next-line @typescript-eslint/no-explicit-any
  private menuTriggerRef: React.RefObject<any>;

  public headerRef: React.RefObject<HTMLDivElement>;
  public jumpToDateInputRef: React.RefObject<HTMLInputElement>;

  public constructor(props: PropsType) {
    super(props);

    this.state = {
      hasDeleteMessagesConfirmation: false,
      isNarrow: false,
      modalState: ModalState.NothingOpen,
    };

    this.menuTriggerRef = React.createRef();
    this.headerRef = React.createRef();
    this.jumpToDateInputRef = React.createRef();
    this.showMenuBound = this.showMenu.bind(this);
  }

  private showMenu(event: React.MouseEvent<HTMLButtonElement>): void {
    if (this.menuTriggerRef.current) {
      this.menuTriggerRef.current.handleContextClick(event);
    }
  }

  private renderBackButton(): ReactNode {
    const { i18n, popPanelForConversation, showBackButton } = this.props;

    return (
      <button
        type="button"
        onClick={popPanelForConversation}
        className={classNames(
          'module-ConversationHeader__back-icon',
          showBackButton ? 'module-ConversationHeader__back-icon--show' : null
        )}
        disabled={!showBackButton}
        aria-label={i18n('goBack')}
      />
    );
  }

  private renderHeaderInfoTitle(): ReactNode {
    const { name, title, type, i18n, isMe } = this.props;

    if (isMe) {
      return (
        <div className="module-ConversationHeader__header__info__title">
          {i18n('noteToSelf')}
        </div>
      );
    }

    return (
      <div className="module-ConversationHeader__header__info__title">
        <Emojify text={title} />
        {isInSystemContacts({ name, type }) ? (
          <InContactsIcon
            className="module-ConversationHeader__header__info__title__in-contacts-icon"
            i18n={i18n}
            tooltipContainerRef={this.headerRef}
          />
        ) : null}
      </div>
    );
  }

  private renderHeaderInfoSubtitle(): ReactNode {
    const expirationNode = this.renderExpirationLength();
    const verifiedNode = this.renderVerifiedIcon();

    if (expirationNode || verifiedNode) {
      return (
        <div className="module-ConversationHeader__header__info__subtitle">
          {expirationNode}
          {verifiedNode}
        </div>
      );
    }

    return null;
  }

  private renderAvatar(): ReactNode {
    const {
      acceptedMessageRequest,
      avatarPath,
      badge,
      color,
      hasStories,
      id,
      i18n,
      type,
      isMe,
      phoneNumber,
      profileName,
      sharedGroupNames,
      theme,
      title,
      unblurredAvatarPath,
      viewUserStories,
    } = this.props;

    return (
      <span className="module-ConversationHeader__header__avatar">
        <Avatar
          acceptedMessageRequest={acceptedMessageRequest}
          avatarPath={avatarPath}
          badge={badge}
          color={color}
          conversationType={type}
          i18n={i18n}
          isMe={isMe}
          noteToSelf={isMe}
          onClick={
            hasStories
              ? () => {
                  viewUserStories({
                    conversationId: id,
                    storyViewMode: StoryViewModeType.User,
                  });
                }
              : undefined
          }
          phoneNumber={phoneNumber}
          profileName={profileName}
          sharedGroupNames={sharedGroupNames}
          size={AvatarSize.THIRTY_TWO}
          // user may have stories, but we don't show that on Note to Self conversation
          storyRing={isMe ? undefined : hasStories}
          theme={theme}
          title={title}
          unblurredAvatarPath={unblurredAvatarPath}
        />
      </span>
    );
  }

  private renderExpirationLength(): ReactNode {
    const { i18n, expireTimer } = this.props;

    if (!expireTimer) {
      return null;
    }

    return (
      <div className="module-ConversationHeader__header__info__subtitle__expiration">
        {expirationTimer.format(i18n, expireTimer)}
      </div>
    );
  }

  private renderVerifiedIcon(): ReactNode {
    const { i18n, isVerified } = this.props;

    if (!isVerified) {
      return null;
    }

    return (
      <div className="module-ConversationHeader__header__info__subtitle__verified">
        {i18n('verified')}
      </div>
    );
  }

  private renderMoreButton(triggerId: string): ReactNode {
    const { i18n, showBackButton } = this.props;

    return (
      <ContextMenuTrigger id={triggerId} ref={this.menuTriggerRef}>
        <button
          type="button"
          onClick={this.showMenuBound}
          className={classNames(
            'module-ConversationHeader__button',
            'module-ConversationHeader__button--more',
            showBackButton ? null : 'module-ConversationHeader__button--show'
          )}
          disabled={showBackButton}
          aria-label={i18n('moreInfo')}
        />
      </ContextMenuTrigger>
    );
  }

  private renderSearchButton(): ReactNode {
    const { i18n, id, searchInConversation, showBackButton } = this.props;

    return (
      <button
        type="button"
        onClick={() => searchInConversation(id)}
        className={classNames(
          'module-ConversationHeader__button',
          'module-ConversationHeader__button--search',
          showBackButton ? null : 'module-ConversationHeader__button--show'
        )}
        disabled={showBackButton}
        aria-label={i18n('search')}
      />
    );
  }

  private renderMenu(triggerId: string): ReactNode {
    const {
      acceptedMessageRequest,
      canChangeTimer,
      expireTimer,
      groupVersion,
      i18n,
      id,
      isArchived,
      isMissingMandatoryProfileSharing,
      isPinned,
      isSignalConversation,
      left,
      markedUnread,
      muteExpiresAt,
      onArchive,
      onMarkUnread,
      onMoveToInbox,
<<<<<<< HEAD
      onShowAllMedia,
      onJumpToDate,
      onShowConversationDetails,
=======
>>>>>>> 468ca256
      pushPanelForConversation,
      setDisappearingMessages,
      setMuteExpiration,
      setPinned,
      type,
    } = this.props;

    const muteOptions = getMuteOptions(muteExpiresAt, i18n);

    const muteTitle = <span>{i18n('muteNotificationsTitle')}</span>;

    if (isSignalConversation) {
      const isMuted = muteExpiresAt && isConversationMuted({ muteExpiresAt });

      return (
        <ContextMenu id={triggerId}>
          <SubMenu hoverDelay={1} title={muteTitle} rtl>
            {isMuted ? (
              <MenuItem
                onClick={() => {
                  setMuteExpiration(id, 0);
                }}
              >
                {i18n('unmute')}
              </MenuItem>
            ) : (
              <MenuItem
                onClick={() => {
                  setMuteExpiration(id, Number.MAX_SAFE_INTEGER);
                }}
              >
                {i18n('muteAlways')}
              </MenuItem>
            )}
          </SubMenu>
        </ContextMenu>
      );
    }

    const disappearingTitle = <span>{i18n('icu:disappearingMessages')}</span>;
    const isGroup = type === 'group';

    const disableTimerChanges = Boolean(
      !canChangeTimer ||
        !acceptedMessageRequest ||
        left ||
        isMissingMandatoryProfileSharing
    );

    const hasGV2AdminEnabled = isGroup && groupVersion === 2;

    const isActiveExpireTimer = (value: number): boolean => {
      if (!expireTimer) {
        return value === 0;
      }

      // Custom time...
      if (value === -1) {
        return !expirationTimer.DEFAULT_DURATIONS_SET.has(expireTimer);
      }
      return value === expireTimer;
    };

    const expireDurations: ReadonlyArray<ReactNode> = [
      ...expirationTimer.DEFAULT_DURATIONS_IN_SECONDS,
      DurationInSeconds.fromSeconds(-1),
    ].map(seconds => {
      let text: string;

      if (seconds === -1) {
        text = i18n('customDisappearingTimeOption');
      } else {
        text = expirationTimer.format(i18n, seconds, {
          capitalizeOff: true,
        });
      }

      const onDurationClick = () => {
        if (seconds === -1) {
          this.setState({
            modalState: ModalState.CustomDisappearingTimeout,
          });
        } else {
          setDisappearingMessages(id, seconds);
        }
      };

      return (
        <MenuItem key={seconds} onClick={onDurationClick}>
          <div
            className={classNames(
              TIMER_ITEM_CLASS,
              isActiveExpireTimer(seconds) && `${TIMER_ITEM_CLASS}--active`
            )}
          >
            {text}
          </div>
        </MenuItem>
      );
    });

    return (
      <ContextMenu id={triggerId}>
        {disableTimerChanges ? null : (
          <SubMenu hoverDelay={1} title={disappearingTitle} rtl>
            {expireDurations}
          </SubMenu>
        )}
        <SubMenu hoverDelay={1} title={muteTitle} rtl>
          {muteOptions.map(item => (
            <MenuItem
              key={item.name}
              disabled={item.disabled}
              onClick={() => {
                setMuteExpiration(id, item.value);
              }}
            >
              {item.name}
            </MenuItem>
          ))}
        </SubMenu>
        {!isGroup || hasGV2AdminEnabled ? (
          <MenuItem
            onClick={() =>
              pushPanelForConversation({
                type: PanelType.ConversationDetails,
              })
            }
          >
            {isGroup
              ? i18n('showConversationDetails')
              : i18n('showConversationDetails--direct')}
          </MenuItem>
        ) : null}
        <MenuItem
          preventClose
          onClick={() => {
            (
              this.jumpToDateInputRef.current as unknown as {
                showPicker: () => void;
              }
            )?.showPicker();
          }}
        >
          Jump to date
          <input
            style={{
              width: '0',
              visibility: 'hidden',
            }}
            type="date"
            onChange={e => {
              const isoDate = e.target.valueAsDate;
              if (!isoDate) {
                return;
              }
              const localDate = new Date();
              localDate.setFullYear(
                isoDate.getFullYear(),
                isoDate.getMonth(),
                isoDate.getDate()
              );
              localDate.setHours(0, 0, 0, 0);
              onJumpToDate(localDate.getTime());
            }}
            ref={this.jumpToDateInputRef}
          />
        </MenuItem>
        {isGroup && !hasGV2AdminEnabled ? (
          <MenuItem
            onClick={() =>
              pushPanelForConversation({ type: PanelType.GroupV1Members })
            }
          >
            {i18n('showMembers')}
          </MenuItem>
        ) : null}
        <MenuItem
          onClick={() => pushPanelForConversation({ type: PanelType.AllMedia })}
        >
          {i18n('viewRecentMedia')}
        </MenuItem>
        <MenuItem divider />
        {!markedUnread ? (
          <MenuItem onClick={() => onMarkUnread(id)}>
            {i18n('markUnread')}
          </MenuItem>
        ) : null}
        {isArchived ? (
          <MenuItem onClick={() => onMoveToInbox(id)}>
            {i18n('moveConversationToInbox')}
          </MenuItem>
        ) : (
          <MenuItem onClick={() => onArchive(id)}>
            {i18n('archiveConversation')}
          </MenuItem>
        )}
        <MenuItem
          onClick={() => this.setState({ hasDeleteMessagesConfirmation: true })}
        >
          {i18n('deleteMessages')}
        </MenuItem>
        {isPinned ? (
          <MenuItem onClick={() => setPinned(id, false)}>
            {i18n('unpinConversation')}
          </MenuItem>
        ) : (
          <MenuItem onClick={() => setPinned(id, true)}>
            {i18n('pinConversation')}
          </MenuItem>
        )}
      </ContextMenu>
    );
  }

  private renderConfirmationDialog(): ReactNode {
    const { hasDeleteMessagesConfirmation } = this.state;
    const { destroyMessages, i18n, id } = this.props;

    if (!hasDeleteMessagesConfirmation) {
      return;
    }

    return (
      <ConfirmationDialog
        dialogName="ConversationHeader.destroyMessages"
        actions={[
          {
            action: () => {
              this.setState({ hasDeleteMessagesConfirmation: false });
              destroyMessages(id);
            },
            style: 'negative',
            text: i18n('delete'),
          },
        ]}
        i18n={i18n}
        onClose={() => {
          this.setState({ hasDeleteMessagesConfirmation: false });
        }}
      >
        {i18n('deleteConversationConfirmation')}
      </ConfirmationDialog>
    );
  }

  private renderHeader(): ReactNode {
    const { conversationTitle, groupVersion, pushPanelForConversation, type } =
      this.props;

    if (conversationTitle !== undefined) {
      return (
        <div className="module-ConversationHeader__header">
          <div className="module-ConversationHeader__header__info">
            <div className="module-ConversationHeader__header__info__title">
              {conversationTitle}
            </div>
          </div>
        </div>
      );
    }

    let onClick: undefined | (() => void);
    switch (type) {
      case 'direct':
        onClick = () => {
          pushPanelForConversation({ type: PanelType.ConversationDetails });
        };
        break;
      case 'group': {
        const hasGV2AdminEnabled = groupVersion === 2;
        onClick = hasGV2AdminEnabled
          ? () => {
              pushPanelForConversation({
                type: PanelType.ConversationDetails,
              });
            }
          : undefined;
        break;
      }
      default:
        throw missingCaseError(type);
    }

    const avatar = this.renderAvatar();
    const contents = (
      <div className="module-ConversationHeader__header__info">
        {this.renderHeaderInfoTitle()}
        {this.renderHeaderInfoSubtitle()}
      </div>
    );

    if (onClick) {
      return (
        <div className="module-ConversationHeader__header">
          {avatar}
          <button
            type="button"
            className="module-ConversationHeader__header--clickable"
            onClick={onClick}
          >
            {contents}
          </button>
        </div>
      );
    }

    return (
      <div className="module-ConversationHeader__header" ref={this.headerRef}>
        {avatar}
        {contents}
      </div>
    );
  }

  public override render(): ReactNode {
    const {
      announcementsOnly,
      areWeAdmin,
      expireTimer,
      i18n,
      id,
      isSMSOnly,
      isSignalConversation,
      onOutgoingAudioCallInConversation,
      onOutgoingVideoCallInConversation,
      outgoingCallButtonStyle,
      setDisappearingMessages,
      showBackButton,
    } = this.props;
    const { isNarrow, modalState } = this.state;
    const triggerId = `conversation-${id}`;

    let modalNode: ReactNode;
    if (modalState === ModalState.NothingOpen) {
      modalNode = undefined;
    } else if (modalState === ModalState.CustomDisappearingTimeout) {
      modalNode = (
        <DisappearingTimeDialog
          i18n={i18n}
          initialValue={expireTimer}
          onSubmit={value => {
            this.setState({ modalState: ModalState.NothingOpen });
            setDisappearingMessages(id, value);
          }}
          onClose={() => this.setState({ modalState: ModalState.NothingOpen })}
        />
      );
    } else {
      throw missingCaseError(modalState);
    }

    return (
      <>
        {modalNode}
        {this.renderConfirmationDialog()}
        <Measure
          bounds
          onResize={({ bounds }) => {
            if (!bounds || !bounds.width) {
              return;
            }
            this.setState({ isNarrow: bounds.width < 500 });
          }}
        >
          {({ measureRef }) => (
            <div
              className={classNames('module-ConversationHeader', {
                'module-ConversationHeader--narrow': isNarrow,
              })}
              ref={measureRef}
            >
              {this.renderBackButton()}
              {this.renderHeader()}
              {!isSMSOnly && !isSignalConversation && (
                <OutgoingCallButtons
                  announcementsOnly={announcementsOnly}
                  areWeAdmin={areWeAdmin}
                  i18n={i18n}
                  id={id}
                  isNarrow={isNarrow}
                  onOutgoingAudioCallInConversation={
                    onOutgoingAudioCallInConversation
                  }
                  onOutgoingVideoCallInConversation={
                    onOutgoingVideoCallInConversation
                  }
                  outgoingCallButtonStyle={outgoingCallButtonStyle}
                  showBackButton={showBackButton}
                />
              )}
              {this.renderSearchButton()}
              {this.renderMoreButton(triggerId)}
              {this.renderMenu(triggerId)}
            </div>
          )}
        </Measure>
      </>
    );
  }
}

function OutgoingCallButtons({
  announcementsOnly,
  areWeAdmin,
  i18n,
  id,
  isNarrow,
  onOutgoingAudioCallInConversation,
  onOutgoingVideoCallInConversation,
  outgoingCallButtonStyle,
  showBackButton,
}: { isNarrow: boolean } & Pick<
  PropsType,
  | 'announcementsOnly'
  | 'areWeAdmin'
  | 'i18n'
  | 'id'
  | 'onOutgoingAudioCallInConversation'
  | 'onOutgoingVideoCallInConversation'
  | 'outgoingCallButtonStyle'
  | 'showBackButton'
>): JSX.Element | null {
  const videoButton = (
    <button
      aria-label={i18n('makeOutgoingVideoCall')}
      className={classNames(
        'module-ConversationHeader__button',
        'module-ConversationHeader__button--video',
        showBackButton ? null : 'module-ConversationHeader__button--show',
        !showBackButton && announcementsOnly && !areWeAdmin
          ? 'module-ConversationHeader__button--show-disabled'
          : undefined
      )}
      disabled={showBackButton}
      onClick={() => onOutgoingVideoCallInConversation(id)}
      type="button"
    />
  );

  const startCallShortcuts = useStartCallShortcuts(
    () => onOutgoingAudioCallInConversation(id),
    () => onOutgoingVideoCallInConversation(id)
  );
  useKeyboardShortcuts(startCallShortcuts);

  switch (outgoingCallButtonStyle) {
    case OutgoingCallButtonStyle.None:
      return null;
    case OutgoingCallButtonStyle.JustVideo:
      return videoButton;
    case OutgoingCallButtonStyle.Both:
      return (
        <>
          {videoButton}
          <button
            type="button"
            onClick={() => onOutgoingAudioCallInConversation(id)}
            className={classNames(
              'module-ConversationHeader__button',
              'module-ConversationHeader__button--audio',
              showBackButton ? null : 'module-ConversationHeader__button--show'
            )}
            disabled={showBackButton}
            aria-label={i18n('makeOutgoingCall')}
          />
        </>
      );
    case OutgoingCallButtonStyle.Join:
      return (
        <button
          aria-label={i18n('joinOngoingCall')}
          className={classNames(
            'module-ConversationHeader__button',
            'module-ConversationHeader__button--join-call',
            showBackButton ? null : 'module-ConversationHeader__button--show'
          )}
          disabled={showBackButton}
          onClick={() => onOutgoingVideoCallInConversation(id)}
          type="button"
        >
          {isNarrow ? null : i18n('joinOngoingCall')}
        </button>
      );
    default:
      throw missingCaseError(outgoingCallButtonStyle);
  }
}<|MERGE_RESOLUTION|>--- conflicted
+++ resolved
@@ -91,16 +91,10 @@
   onMoveToInbox: (conversationId: string) => void;
   onOutgoingAudioCallInConversation: (conversationId: string) => void;
   onOutgoingVideoCallInConversation: (conversationId: string) => void;
-<<<<<<< HEAD
-  onSearchInConversation: () => void;
-  onShowAllMedia: () => void;
-  onJumpToDate: (timestamp: number) => void;
-  onShowConversationDetails: () => void;
-=======
->>>>>>> 468ca256
   pushPanelForConversation: PushPanelForConversationActionType;
   popPanelForConversation: PopPanelForConversationActionType;
   searchInConversation: (conversationId: string) => void;
+  jumpToDate: (conversationId: string, timestamp: number) => void;
   setDisappearingMessages: (
     conversationId: string,
     seconds: DurationInSeconds
@@ -359,12 +353,7 @@
       onArchive,
       onMarkUnread,
       onMoveToInbox,
-<<<<<<< HEAD
-      onShowAllMedia,
-      onJumpToDate,
-      onShowConversationDetails,
-=======
->>>>>>> 468ca256
+      jumpToDate,
       pushPanelForConversation,
       setDisappearingMessages,
       setMuteExpiration,
@@ -528,7 +517,7 @@
                 isoDate.getDate()
               );
               localDate.setHours(0, 0, 0, 0);
-              onJumpToDate(localDate.getTime());
+              jumpToDate(id, localDate.getTime());
             }}
             ref={this.jumpToDateInputRef}
           />
