// Copyright 2019-2022 Signal Messenger, LLC
// SPDX-License-Identifier: AGPL-3.0-only

import classNames from 'classnames';
import { noop } from 'lodash';
import React, { useEffect, useRef, useState } from 'react';
import type { Ref } from 'react';
import { ContextMenu, ContextMenuTrigger, MenuItem } from 'react-contextmenu';
import ReactDOM, { createPortal } from 'react-dom';
import { Manager, Popper, Reference } from 'react-popper';
import type { PreventOverflowModifier } from '@popperjs/core/lib/modifiers/preventOverflow';
import { isDownloaded } from '../../types/Attachment';
import type { LocalizerType } from '../../types/I18N';
import { handleOutsideClick } from '../../util/handleOutsideClick';
import { offsetDistanceModifier } from '../../util/popperUtil';
import { StopPropagation } from '../StopPropagation';
import { WidthBreakpoint } from '../_util';
import { Message } from './Message';
import type { SmartReactionPicker } from '../../state/smart/ReactionPicker';
import type {
  Props as MessageProps,
  PropsActions as MessagePropsActions,
  PropsData as MessagePropsData,
  PropsHousekeeping,
} from './Message';
import { doesMessageBodyOverflow } from './MessageBodyReadMore';
import type { Props as ReactionPickerProps } from './ReactionPicker';
import { ConfirmationDialog } from '../ConfirmationDialog';
import { useToggleReactionPicker } from '../../hooks/useKeyboardShortcuts';

export type PropsData = {
  canDownload: boolean;
  canRetry: boolean;
  canRetryDeleteForEveryone: boolean;
  canReact: boolean;
  canReply: boolean;
  canReplyPrivately: boolean;
  selectedReaction?: string;
  isSelected?: boolean;
} & Omit<MessagePropsData, 'renderingContext' | 'menu'>;

export type PropsActions = {
  deleteMessage: (options: {
    conversationId: string;
    messageId: string;
  }) => void;
  deleteMessageForEveryone: (id: string) => void;
  toggleForwardMessageModal: (id: string) => void;
  reactToMessage: (
    id: string,
    { emoji, remove }: { emoji: string; remove: boolean }
  ) => void;
  retrySend: (id: string) => void;
  retryDeleteForEveryone: (id: string) => void;
<<<<<<< HEAD

  replyToMessage: (id: string) => void;
  replyPrivately: (id: string) => void;
=======
  setQuoteByMessageId: (conversationId: string, messageId: string) => void;
>>>>>>> 2a4166a8
} & MessagePropsActions;

export type Props = PropsData &
  PropsActions &
  Omit<PropsHousekeeping, 'isAttachmentPending'> &
  Pick<ReactionPickerProps, 'renderEmojiPicker'> & {
    renderReactionPicker: (
      props: React.ComponentProps<typeof SmartReactionPicker>
    ) => JSX.Element;
  };

type Trigger = {
  handleContextClick: (event: React.MouseEvent<HTMLDivElement>) => void;
};

/**
 * Message with menu/context-menu (as necessary for rendering in the timeline)
 */
export function TimelineMessage(props: Props): JSX.Element {
  const {
    i18n,
    id,
    author,
    attachments,
    canDownload,
    canReact,
    canReply,
    canReplyPrivately,
    canRetry,
    canDeleteForEveryone,
    canRetryDeleteForEveryone,
    contact,
    payment,
    conversationId,
    containerElementRef,
    containerWidthBreakpoint,
    deletedForEveryone,
    deleteMessage,
    deleteMessageForEveryone,
    direction,
    giftBadge,
    isSelected,
    isSticker,
    isTapToView,
    reactToMessage,
<<<<<<< HEAD
    replyToMessage,
    replyPrivately,
=======
    setQuoteByMessageId,
>>>>>>> 2a4166a8
    renderReactionPicker,
    renderEmojiPicker,
    retrySend,
    retryDeleteForEveryone,
    selectedReaction,
    toggleForwardMessageModal,
    showMessageDetail,
    text,
    timestamp,
  } = props;

  const [reactionPickerRoot, setReactionPickerRoot] = useState<
    HTMLDivElement | undefined
  >(undefined);
  const menuTriggerRef = useRef<Trigger | null>(null);

  const isWindowWidthNotNarrow =
    containerWidthBreakpoint !== WidthBreakpoint.Narrow;

  function popperPreventOverflowModifier(): Partial<PreventOverflowModifier> {
    return {
      name: 'preventOverflow',
      options: {
        altAxis: true,
        boundary: containerElementRef.current || undefined,
        padding: {
          bottom: 16,
          left: 8,
          right: 8,
          top: 16,
        },
      },
    };
  }

  // This id is what connects our triple-dot click with our associated pop-up menu.
  //   It needs to be unique.
  const triggerId = String(id || `${author.id}-${timestamp}`);

  const toggleReactionPicker = React.useCallback(
    (onlyRemove = false): void => {
      if (reactionPickerRoot) {
        document.body.removeChild(reactionPickerRoot);
        setReactionPickerRoot(undefined);
        return;
      }

      if (!onlyRemove) {
        const root = document.createElement('div');
        document.body.appendChild(root);

        setReactionPickerRoot(root);
      }
    },
    [reactionPickerRoot]
  );

  useEffect(() => {
    let cleanUpHandler: (() => void) | undefined;
    if (reactionPickerRoot) {
      cleanUpHandler = handleOutsideClick(
        () => {
          toggleReactionPicker(true);
          return true;
        },
        {
          containerElements: [reactionPickerRoot],
          name: 'Message.reactionPicker',
        }
      );
    }
    return () => {
      cleanUpHandler?.();
    };
  });

  const openGenericAttachment = (event?: React.MouseEvent): void => {
    const { kickOffAttachmentDownload, saveAttachment } = props;

    if (event) {
      event.preventDefault();
      event.stopPropagation();
    }

    if (!attachments || attachments.length !== 1) {
      return;
    }

    const attachment = attachments[0];
    if (!isDownloaded(attachment)) {
      kickOffAttachmentDownload({
        attachment,
        messageId: id,
      });
      return;
    }

    saveAttachment(attachment, timestamp);
  };

  const handleContextMenu = (event: React.MouseEvent<HTMLDivElement>): void => {
    const selection = window.getSelection();
    if (selection && !selection.isCollapsed) {
      return;
    }
    if (event.target instanceof HTMLAnchorElement) {
      return;
    }
    if (menuTriggerRef.current) {
      menuTriggerRef.current.handleContextClick(event);
    }
  };

  const canForward =
    !isTapToView && !deletedForEveryone && !giftBadge && !contact && !payment;

  const shouldShowAdditional =
    doesMessageBodyOverflow(text || '') || !isWindowWidthNotNarrow;

  const multipleAttachments = attachments && attachments.length > 1;
  const firstAttachment = attachments && attachments[0];

  const handleDownload =
    canDownload &&
    !isSticker &&
    !multipleAttachments &&
    !isTapToView &&
    firstAttachment &&
    !firstAttachment.pending
      ? openGenericAttachment
      : undefined;

<<<<<<< HEAD
  const handleReplyToMessage = canReply ? () => replyToMessage(id) : undefined;
  const handleReplyPrivately = canReplyPrivately
    ? () => replyPrivately(id)
=======
  const handleReplyToMessage = canReply
    ? () => setQuoteByMessageId(conversationId, id)
>>>>>>> 2a4166a8
    : undefined;

  const handleReact = canReact ? () => toggleReactionPicker() : undefined;

  const [hasDOEConfirmation, setHasDOEConfirmation] = useState(false);
  const [hasDeleteConfirmation, setHasDeleteConfirmation] = useState(false);

  const toggleReactionPickerKeyboard = useToggleReactionPicker(
    handleReact || noop
  );

  useEffect(() => {
    if (isSelected) {
      document.addEventListener('keydown', toggleReactionPickerKeyboard);
    }

    return () => {
      document.removeEventListener('keydown', toggleReactionPickerKeyboard);
    };
  }, [isSelected, toggleReactionPickerKeyboard]);

  return (
    <>
      {hasDOEConfirmation && canDeleteForEveryone && (
        <ConfirmationDialog
          actions={[
            {
              action: () => deleteMessageForEveryone(id),
              style: 'negative',
              text: i18n('delete'),
            },
          ]}
          dialogName="TimelineMessage/deleteMessageForEveryone"
          i18n={i18n}
          onClose={() => setHasDOEConfirmation(false)}
        >
          {i18n('deleteForEveryoneWarning')}
        </ConfirmationDialog>
      )}
      {hasDeleteConfirmation && (
        <ConfirmationDialog
          actions={[
            {
              action: () =>
                deleteMessage({
                  conversationId,
                  messageId: id,
                }),
              style: 'negative',
              text: i18n('delete'),
            },
          ]}
          dialogName="TimelineMessage/deleteMessage"
          i18n={i18n}
          onClose={() => setHasDeleteConfirmation(false)}
        >
          {i18n('deleteWarning')}
        </ConfirmationDialog>
      )}
      <Message
        {...props}
        renderingContext="conversation/TimelineItem"
        onContextMenu={handleContextMenu}
        menu={
          <Manager>
            <MessageMenu
              i18n={i18n}
              triggerId={triggerId}
              isWindowWidthNotNarrow={isWindowWidthNotNarrow}
              direction={direction}
              menuTriggerRef={menuTriggerRef}
              showMenu={handleContextMenu}
              onDownload={handleDownload}
              onReplyToMessage={handleReplyToMessage}
              onReact={handleReact}
            />

            {reactionPickerRoot &&
              createPortal(
                <Popper
                  placement="top"
                  modifiers={[
                    offsetDistanceModifier(4),
                    popperPreventOverflowModifier(),
                  ]}
                >
                  {({ ref, style }) =>
                    renderReactionPicker({
                      ref,
                      style,
                      selected: selectedReaction,
                      onClose: toggleReactionPicker,
                      onPick: emoji => {
                        toggleReactionPicker(true);
                        reactToMessage(id, {
                          emoji,
                          remove: emoji === selectedReaction,
                        });
                      },
                      renderEmojiPicker,
                    })
                  }
                </Popper>,
                reactionPickerRoot
              )}
          </Manager>
        }
      />

      <MessageContextMenu
        i18n={i18n}
        triggerId={triggerId}
        shouldShowAdditional={shouldShowAdditional}
        onDownload={handleDownload}
        onReplyToMessage={handleReplyToMessage}
        onReplyPrivately={handleReplyPrivately}
        onReact={handleReact}
        onRetrySend={canRetry ? () => retrySend(id) : undefined}
        onRetryDeleteForEveryone={
          canRetryDeleteForEveryone
            ? () => retryDeleteForEveryone(id)
            : undefined
        }
        onForward={canForward ? () => toggleForwardMessageModal(id) : undefined}
        onDeleteForMe={() => setHasDeleteConfirmation(true)}
        onDeleteForEveryone={
          canDeleteForEveryone ? () => setHasDOEConfirmation(true) : undefined
        }
        onMoreInfo={() => showMessageDetail(id)}
      />
    </>
  );
}

type MessageMenuProps = {
  i18n: LocalizerType;
  triggerId: string;
  isWindowWidthNotNarrow: boolean;
  menuTriggerRef: Ref<Trigger>;
  showMenu: (event: React.MouseEvent<HTMLDivElement>) => void;
  onDownload: (() => void) | undefined;
  onReplyToMessage: (() => void) | undefined;
  onReact: (() => void) | undefined;
} & Pick<MessageProps, 'i18n' | 'direction'>;

function MessageMenu({
  i18n,
  triggerId,
  direction,
  isWindowWidthNotNarrow,
  menuTriggerRef,
  showMenu,
  onDownload,
  onReplyToMessage,
  onReact,
}: MessageMenuProps) {
  // This a menu meant for mouse use only
  /* eslint-disable jsx-a11y/interactive-supports-focus */
  /* eslint-disable jsx-a11y/click-events-have-key-events */
  const menuButton = (
    <Reference>
      {({ ref: popperRef }) => {
        // Only attach the popper reference to the collapsed menu button if the reaction
        //   button is not visible (it is hidden when the timeline is narrow)
        const maybePopperRef = !isWindowWidthNotNarrow ? popperRef : undefined;

        return (
          <StopPropagation className="module-message__buttons__menu--container">
            <ContextMenuTrigger
              id={triggerId}
              // eslint-disable-next-line @typescript-eslint/no-explicit-any
              ref={menuTriggerRef as any}
            >
              <div
                ref={maybePopperRef}
                role="button"
                onClick={showMenu}
                aria-label={i18n('messageContextMenuButton')}
                className={classNames(
                  'module-message__buttons__menu',
                  `module-message__buttons__download--${direction}`
                )}
              />
            </ContextMenuTrigger>
          </StopPropagation>
        );
      }}
    </Reference>
  );
  /* eslint-enable jsx-a11y/interactive-supports-focus */
  /* eslint-enable jsx-a11y/click-events-have-key-events */

  return (
    <div
      className={classNames(
        'module-message__buttons',
        `module-message__buttons--${direction}`
      )}
    >
      {isWindowWidthNotNarrow && (
        <>
          {onReact && (
            <Reference>
              {({ ref: popperRef }) => {
                // Only attach the popper reference to the reaction button if it is
                //   visible (it is hidden when the timeline is narrow)
                const maybePopperRef = isWindowWidthNotNarrow
                  ? popperRef
                  : undefined;

                return (
                  // This a menu meant for mouse use only
                  // eslint-disable-next-line max-len
                  // eslint-disable-next-line jsx-a11y/interactive-supports-focus, jsx-a11y/click-events-have-key-events
                  <div
                    ref={maybePopperRef}
                    onClick={(event: React.MouseEvent) => {
                      event.stopPropagation();
                      event.preventDefault();

                      onReact();
                    }}
                    role="button"
                    className="module-message__buttons__react"
                    aria-label={i18n('reactToMessage')}
                  />
                );
              }}
            </Reference>
          )}

          {onDownload && (
            // This a menu meant for mouse use only
            // eslint-disable-next-line max-len
            // eslint-disable-next-line jsx-a11y/interactive-supports-focus, jsx-a11y/click-events-have-key-events
            <div
              onClick={onDownload}
              role="button"
              aria-label={i18n('downloadAttachment')}
              className={classNames(
                'module-message__buttons__download',
                `module-message__buttons__download--${direction}`
              )}
            />
          )}

          {onReplyToMessage && (
            // This a menu meant for mouse use only
            // eslint-disable-next-line max-len
            // eslint-disable-next-line jsx-a11y/interactive-supports-focus, jsx-a11y/click-events-have-key-events
            <div
              onClick={(event: React.MouseEvent) => {
                event.stopPropagation();
                event.preventDefault();

                onReplyToMessage();
              }}
              // This a menu meant for mouse use only
              role="button"
              aria-label={i18n('replyToMessage')}
              className={classNames(
                'module-message__buttons__reply',
                `module-message__buttons__download--${direction}`
              )}
            />
          )}
        </>
      )}
      {menuButton}
    </div>
  );
}

type MessageContextProps = {
  i18n: LocalizerType;
  triggerId: string;
  shouldShowAdditional: boolean;

  onDownload: (() => void) | undefined;
  onReplyToMessage: (() => void) | undefined;
  onReplyPrivately: (() => void) | undefined;
  onReact: (() => void) | undefined;
  onRetrySend: (() => void) | undefined;
  onRetryDeleteForEveryone: (() => void) | undefined;
  onForward: (() => void) | undefined;
  onDeleteForMe: () => void;
  onDeleteForEveryone: (() => void) | undefined;
  onMoreInfo: () => void;
};

const MessageContextMenu = ({
  i18n,
  triggerId,
  shouldShowAdditional,
  onDownload,
  onReplyToMessage,
  onReplyPrivately,
  onReact,
  onMoreInfo,
  onRetrySend,
  onRetryDeleteForEveryone,
  onForward,
  onDeleteForMe,
  onDeleteForEveryone,
}: MessageContextProps): JSX.Element => {
  const menu = (
    <ContextMenu id={triggerId}>
      {shouldShowAdditional && (
        <>
          {onDownload && (
            <MenuItem
              attributes={{
                className:
                  'module-message__context--icon module-message__context__download',
              }}
              onClick={onDownload}
            >
              {i18n('downloadAttachment')}
            </MenuItem>
          )}
          {onReplyToMessage && (
            <MenuItem
              attributes={{
                className:
                  'module-message__context--icon module-message__context__reply',
              }}
              onClick={(event: React.MouseEvent) => {
                event.stopPropagation();
                event.preventDefault();

                onReplyToMessage();
              }}
            >
              {i18n('replyToMessage')}
            </MenuItem>
          )}
          {onReact && (
            <MenuItem
              attributes={{
                className:
                  'module-message__context--icon module-message__context__react',
              }}
              onClick={(event: React.MouseEvent) => {
                event.stopPropagation();
                event.preventDefault();

                onReact();
              }}
            >
              {i18n('reactToMessage')}
            </MenuItem>
          )}
        </>
      )}
      <MenuItem
        attributes={{
          className:
            'module-message__context--icon module-message__context__more-info',
        }}
        onClick={(event: React.MouseEvent) => {
          event.stopPropagation();
          event.preventDefault();

          onMoreInfo();
        }}
      >
        {i18n('moreInfo')}
      </MenuItem>
      {onRetrySend && (
        <MenuItem
          attributes={{
            className:
              'module-message__context--icon module-message__context__retry-send',
          }}
          onClick={(event: React.MouseEvent) => {
            event.stopPropagation();
            event.preventDefault();

            onRetrySend();
          }}
        >
          {i18n('retrySend')}
        </MenuItem>
      )}
      {onRetryDeleteForEveryone && (
        <MenuItem
          attributes={{
            className:
              'module-message__context--icon module-message__context__delete-message-for-everyone',
          }}
          onClick={(event: React.MouseEvent) => {
            event.stopPropagation();
            event.preventDefault();

            onRetryDeleteForEveryone();
          }}
        >
          {i18n('retryDeleteForEveryone')}
        </MenuItem>
      )}
      {onForward && (
        <MenuItem
          attributes={{
            className:
              'module-message__context--icon module-message__context__forward-message',
          }}
          onClick={(event: React.MouseEvent) => {
            event.stopPropagation();
            event.preventDefault();

            onForward();
          }}
        >
          {i18n('forwardMessage')}
        </MenuItem>
      )}
      {onReplyPrivately && (
        <MenuItem
          attributes={{
            className:
              'module-message__context--icon module-message__context__reply',
          }}
          onClick={(event: React.MouseEvent) => {
            event.stopPropagation();
            event.preventDefault();

            onReplyPrivately();
          }}
        >
          Reply privately
        </MenuItem>
      )}
      <MenuItem
        attributes={{
          className:
            'module-message__context--icon module-message__context__delete-message',
        }}
        onClick={(event: React.MouseEvent) => {
          event.stopPropagation();
          event.preventDefault();

          onDeleteForMe();
        }}
      >
        {i18n('deleteMessage')}
      </MenuItem>
      {onDeleteForEveryone && (
        <MenuItem
          attributes={{
            className:
              'module-message__context--icon module-message__context__delete-message-for-everyone',
          }}
          onClick={(event: React.MouseEvent) => {
            event.stopPropagation();
            event.preventDefault();

            onDeleteForEveryone();
          }}
        >
          {i18n('deleteMessageForEveryone')}
        </MenuItem>
      )}
    </ContextMenu>
  );

  return ReactDOM.createPortal(menu, document.body);
};<|MERGE_RESOLUTION|>--- conflicted
+++ resolved
@@ -52,13 +52,7 @@
   ) => void;
   retrySend: (id: string) => void;
   retryDeleteForEveryone: (id: string) => void;
-<<<<<<< HEAD
-
-  replyToMessage: (id: string) => void;
-  replyPrivately: (id: string) => void;
-=======
   setQuoteByMessageId: (conversationId: string, messageId: string) => void;
->>>>>>> 2a4166a8
 } & MessagePropsActions;
 
 export type Props = PropsData &
@@ -104,12 +98,7 @@
     isSticker,
     isTapToView,
     reactToMessage,
-<<<<<<< HEAD
-    replyToMessage,
-    replyPrivately,
-=======
     setQuoteByMessageId,
->>>>>>> 2a4166a8
     renderReactionPicker,
     renderEmojiPicker,
     retrySend,
@@ -242,14 +231,28 @@
       ? openGenericAttachment
       : undefined;
 
-<<<<<<< HEAD
-  const handleReplyToMessage = canReply ? () => replyToMessage(id) : undefined;
-  const handleReplyPrivately = canReplyPrivately
-    ? () => replyPrivately(id)
-=======
   const handleReplyToMessage = canReply
     ? () => setQuoteByMessageId(conversationId, id)
->>>>>>> 2a4166a8
+    : undefined;
+  const handleReplyPrivately = canReplyPrivately
+    ? async () => {
+        const message = window.MessageController.getById(id);
+        if (message && message.get('sourceUuid')) {
+          const conversation = window.ConversationController.lookupOrCreate({
+            e164: null,
+            uuid: message.get('sourceUuid'),
+            reason: 'private reply',
+          });
+          if (conversation) {
+            if (conversationId !== conversation.id) {
+              window.reduxActions.conversations.showConversation({
+                conversationId: conversation.id,
+              });
+            }
+            setQuoteByMessageId(conversation.id, id);
+          }
+        }
+      }
     : undefined;
 
   const handleReact = canReact ? () => toggleReactionPicker() : undefined;
