// Copyright 2018-2022 Signal Messenger, LLC
// SPDX-License-Identifier: AGPL-3.0-only

import type { ReactNode, RefObject } from 'react';
import React from 'react';
import ReactDOM, { createPortal } from 'react-dom';
import classNames from 'classnames';
import memoize from "memoizee";
import { drop, groupBy, orderBy, take, unescape } from 'lodash';
import { ContextMenu, ContextMenuTrigger, MenuItem } from 'react-contextmenu';
import { Manager, Popper, Reference } from 'react-popper';
import type { PreventOverflowModifier } from '@popperjs/core/lib/modifiers/preventOverflow';

import type {
  ConversationType,
  ConversationTypeType,
  InteractionModeType,
} from '../../state/ducks/conversations';
import type { TimelineItemType } from './TimelineItem';
import { ReadStatus } from '../../messages/MessageReadStatus';
import { Avatar, AvatarSize } from '../Avatar';
import { AvatarSpacer } from '../AvatarSpacer';
import { Spinner } from '../Spinner';
import {
  doesMessageBodyOverflow,
  MessageBodyReadMore,
} from './MessageBodyReadMore';
import { MessageMetadata } from './MessageMetadata';
import { MessageTextMetadataSpacer } from './MessageTextMetadataSpacer';
import { ImageGrid } from './ImageGrid';
import { GIF } from './GIF';
import { Image } from './Image';
import { ContactName } from './ContactName';
import type { QuotedAttachmentType } from './Quote';
import { Quote } from './Quote';
import { EmbeddedContact } from './EmbeddedContact';
import type { OwnProps as ReactionViewerProps } from './ReactionViewer';
import { ReactionViewer } from './ReactionViewer';
import type { Props as ReactionPickerProps } from './ReactionPicker';
import { Emoji } from '../emoji/Emoji';
import { LinkPreviewDate } from './LinkPreviewDate';
import type { LinkPreviewType } from '../../types/message/LinkPreviews';
import { shouldUseFullSizeLinkPreviewImage } from '../../linkPreviews/shouldUseFullSizeLinkPreviewImage';
import { WidthBreakpoint } from '../_util';
import * as log from '../../logging/log';

import type { AttachmentType } from '../../types/Attachment';
import {
  canDisplayImage,
  getExtensionForDisplay,
  getGridDimensions,
  getImageDimensions,
  hasImage,
  hasNotDownloaded,
  hasVideoScreenshot,
  isAudio,
  isImage,
  isImageAttachment,
  isVideo,
  isGIF,
} from '../../types/Attachment';
import type { EmbeddedContactType } from '../../types/EmbeddedContact';

import { getIncrement } from '../../util/timer';
import { clearTimeoutIfNecessary } from '../../util/clearTimeoutIfNecessary';
import { isFileDangerous } from '../../util/isFileDangerous';
import { missingCaseError } from '../../util/missingCaseError';
import type {
  BodyRangesType,
  LocalizerType,
  ThemeType,
} from '../../types/Util';
import type { PreferredBadgeSelectorType } from '../../state/selectors/badges';
import type {
  ContactNameColorType,
  ConversationColorType,
  CustomColorType,
} from '../../types/Colors';
import { createRefMerger } from '../../util/refMerger';
import { emojiToData, getEmojiCount } from '../emoji/lib';
import { isEmojiOnlyText } from '../../util/isEmojiOnlyText';
import type { SmartReactionPicker } from '../../state/smart/ReactionPicker';
import { getCustomColorStyle } from '../../util/getCustomColorStyle';
import { offsetDistanceModifier } from '../../util/popperUtil';
import * as KeyboardLayout from '../../services/keyboardLayout';
import { StopPropagation } from '../StopPropagation';
import {
  areMessagesInSameGroup,
  UnreadIndicatorPlacement,
} from '../../util/timelineUtil';

type Trigger = {
  handleContextClick: (event: React.MouseEvent<HTMLDivElement>) => void;
};

const GUESS_METADATA_WIDTH_TIMESTAMP_SIZE = 10;
const GUESS_METADATA_WIDTH_EXPIRE_TIMER_SIZE = 18;
const GUESS_METADATA_WIDTH_OUTGOING_SIZE: Record<MessageStatusType, number> = {
  delivered: 24,
  error: 24,
  paused: 18,
  'partial-sent': 24,
  read: 24,
  sending: 18,
  sent: 24,
  viewed: 24,
};

const EXPIRATION_CHECK_MINIMUM = 2000;
const EXPIRED_DELAY = 600;
const GROUP_AVATAR_SIZE = AvatarSize.TWENTY_EIGHT;
const STICKER_SIZE = 200;
const GIF_SIZE = 300;
const SELECTED_TIMEOUT = 1000;
const THREE_HOURS = 3 * 60 * 60 * 1000;
const SENT_STATUSES = new Set<MessageStatusType>([
  'delivered',
  'read',
  'sent',
  'viewed',
]);

enum MetadataPlacement {
  NotRendered,
  RenderedByMessageAudioComponent,
  InlineWithText,
  Bottom,
}

export const MessageStatuses = [
  'delivered',
  'error',
  'paused',
  'partial-sent',
  'read',
  'sending',
  'sent',
  'viewed',
] as const;
export type MessageStatusType = typeof MessageStatuses[number];

export const Directions = ['incoming', 'outgoing'] as const;
export type DirectionType = typeof Directions[number];

export type AudioAttachmentProps = {
  renderingContext: string;
  i18n: LocalizerType;
  buttonRef: React.RefObject<HTMLButtonElement>;
  theme: ThemeType | undefined;
  attachment: AttachmentType;
  collapseMetadata: boolean;
  withContentAbove: boolean;
  withContentBelow: boolean;

  direction: DirectionType;
  expirationLength?: number;
  expirationTimestamp?: number;
  id: string;
  played: boolean;
  showMessageDetail: (id: string) => void;
  status?: MessageStatusType;
  textPending?: boolean;
  timestamp: number;

  kickOffAttachmentDownload(): void;
  onCorrupted(): void;
  onFirstPlayed(): void;
};

export type PropsData = {
  id: string;
  renderingContext: string;
  contactNameColor?: ContactNameColorType;
  conversationColor: ConversationColorType;
  customColor?: CustomColorType;
  conversationId: string;
  displayLimit?: number;
  text?: string;
  textPending?: boolean;
  isSticker?: boolean;
  isSelected?: boolean;
  isSelectedCounter?: number;
  direction: DirectionType;
  timestamp: number;
  status?: MessageStatusType;
  contact?: EmbeddedContactType;
  author: Pick<
    ConversationType,
    | 'acceptedMessageRequest'
    | 'avatarPath'
    | 'badges'
    | 'color'
    | 'id'
    | 'isMe'
    | 'name'
    | 'phoneNumber'
    | 'profileName'
    | 'sharedGroupNames'
    | 'title'
    | 'unblurredAvatarPath'
  >;
  reducedMotion?: boolean;
  conversationType: ConversationTypeType;
  attachments?: Array<AttachmentType>;
  quote?: {
    conversationColor: ConversationColorType;
    customColor?: CustomColorType;
    text: string;
    rawAttachment?: QuotedAttachmentType;
    isFromMe: boolean;
    sentAt: number;
    authorId: string;
    authorPhoneNumber?: string;
    authorProfileName?: string;
    authorTitle: string;
    authorName?: string;
    bodyRanges?: BodyRangesType;
    referencedMessageNotFound: boolean;
    isViewOnce: boolean;
  };
  previews: Array<LinkPreviewType>;

  isTapToView?: boolean;
  isTapToViewExpired?: boolean;
  isTapToViewError?: boolean;

  readStatus: ReadStatus;
  lastSeenHere?: string[];

  expirationLength?: number;
  expirationTimestamp?: number;

  reactions?: ReactionViewerProps['reactions'];
  selectedReaction?: string;

  deletedForEveryone?: boolean;

  canRetry: boolean;
  canRetryDeleteForEveryone: boolean;
  canReact: boolean;
  canReply: boolean;
  canDownload: boolean;
  canDeleteForEveryone: boolean;
  isBlocked: boolean;
  isMessageRequestAccepted: boolean;
  bodyRanges?: BodyRangesType;
};

export type PropsHousekeeping = {
  containerElementRef: RefObject<HTMLElement>;
  containerWidthBreakpoint: WidthBreakpoint;
  disableMenu?: boolean;
  disableScroll?: boolean;
  getPreferredBadge: PreferredBadgeSelectorType;
  i18n: LocalizerType;
  interactionMode: InteractionModeType;
  item?: TimelineItemType;
  nextItem?: TimelineItemType;
  previousItem?: TimelineItemType;
  renderAudioAttachment: (props: AudioAttachmentProps) => JSX.Element;
  renderReactionPicker: (
    props: React.ComponentProps<typeof SmartReactionPicker>
  ) => JSX.Element;
  theme: ThemeType;
  unreadIndicatorPlacement?: undefined | UnreadIndicatorPlacement;
};

export type PropsActions = {
  clearSelectedMessage: () => unknown;
  doubleCheckMissingQuoteReference: (messageId: string) => unknown;
  messageExpanded: (id: string, displayLimit: number) => unknown;
  checkForAccount: (identifier: string) => unknown;

  reactToMessage: (
    id: string,
    { emoji, remove }: { emoji: string; remove: boolean }
  ) => void;
  replyToMessage: (id: string) => void;
  retryDeleteForEveryone: (id: string) => void;
  retrySend: (id: string) => void;
  showForwardMessageModal: (id: string) => void;
  deleteMessage: (id: string) => void;
  deleteMessageForEveryone: (id: string) => void;
  showMessageDetail: (id: string) => void;

  openConversation: (conversationId: string, messageId?: string) => void;
  showContactDetail: (options: {
    contact: EmbeddedContactType;
    signalAccount?: string;
  }) => void;
  showContactModal: (contactId: string) => void;

  kickOffAttachmentDownload: (options: {
    attachment: AttachmentType;
    messageId: string;
  }) => void;
  markAttachmentAsCorrupted: (options: {
    attachment: AttachmentType;
    messageId: string;
  }) => void;
  markViewed(messageId: string): void;
  showVisualAttachment: (options: {
    attachment: AttachmentType;
    messageId: string;
  }) => void;
  downloadAttachment: (options: {
    attachment: AttachmentType;
    timestamp: number;
    isDangerous: boolean;
  }) => void;
  displayTapToViewMessage: (messageId: string) => unknown;

  openLink: (url: string) => void;
  scrollToQuotedMessage: (options: {
    authorId: string;
    sentAt: number;
  }) => void;
  selectMessage?: (messageId: string, conversationId: string) => unknown;

  showExpiredIncomingTapToViewToast: () => unknown;
  showExpiredOutgoingTapToViewToast: () => unknown;
};

export type Props = PropsData &
  PropsHousekeeping &
  PropsActions &
  Pick<ReactionPickerProps, 'renderEmojiPicker'>;

type State = {
  metadataWidth: number;

  expiring: boolean;
  expired: boolean;
  imageBroken: boolean;

  isSelected?: boolean;
  prevSelectedCounter?: number;

  reactionViewerRoot: HTMLDivElement | null;
  reactionPickerRoot: HTMLDivElement | null;

  hasDeleteForEveryoneTimerExpired: boolean;
};

export class Message extends React.PureComponent<Props, State> {
  public menuTriggerRef: Trigger | undefined;

  public focusRef: React.RefObject<HTMLDivElement> = React.createRef();

  public audioButtonRef: React.RefObject<HTMLButtonElement> = React.createRef();

  public reactionsContainerRef: React.RefObject<HTMLDivElement> =
    React.createRef();

  public reactionsContainerRefMerger = createRefMerger();

  public expirationCheckInterval: NodeJS.Timeout | undefined;

  public expiredTimeout: NodeJS.Timeout | undefined;

  public selectedTimeout: NodeJS.Timeout | undefined;

  public deleteForEveryoneTimeout: NodeJS.Timeout | undefined;

  public constructor(props: Props) {
    super(props);

    this.state = {
      metadataWidth: this.guessMetadataWidth(),

      expiring: false,
      expired: false,
      imageBroken: false,

      isSelected: props.isSelected,
      prevSelectedCounter: props.isSelectedCounter,

      reactionViewerRoot: null,
      reactionPickerRoot: null,

      hasDeleteForEveryoneTimerExpired:
        this.getTimeRemainingForDeleteForEveryone() <= 0,
    };
  }

  public static getDerivedStateFromProps(props: Props, state: State): State {
    if (!props.isSelected) {
      return {
        ...state,
        isSelected: false,
        prevSelectedCounter: 0,
      };
    }

    if (
      props.isSelected &&
      props.isSelectedCounter !== state.prevSelectedCounter
    ) {
      return {
        ...state,
        isSelected: props.isSelected,
        prevSelectedCounter: props.isSelectedCounter,
      };
    }

    return state;
  }

  private hasReactions(): boolean {
    const { reactions } = this.props;
    return Boolean(reactions && reactions.length);
  }

  public captureMenuTrigger = (triggerRef: Trigger): void => {
    this.menuTriggerRef = triggerRef;
  };

  public showMenu = (event: React.MouseEvent<HTMLDivElement>): void => {
    if (this.menuTriggerRef) {
      this.menuTriggerRef.handleContextClick(event);
    }
  };

  public showContextMenu = (event: React.MouseEvent<HTMLDivElement>): void => {
    const selection = window.getSelection();
    if (selection && !selection.isCollapsed) {
      return;
    }
    if (event.target instanceof HTMLAnchorElement) {
      return;
    }
    this.showMenu(event);
  };

  public handleImageError = (): void => {
    const { id } = this.props;
    log.info(
      `Message ${id}: Image failed to load; failing over to placeholder`
    );
    this.setState({
      imageBroken: true,
    });
  };

  public handleFocus = (): void => {
    const { interactionMode } = this.props;

    if (interactionMode === 'keyboard') {
      this.setSelected();
    }
  };

  public setSelected = (): void => {
    const { id, conversationId, selectMessage } = this.props;

    if (selectMessage) {
      selectMessage(id, conversationId);
    }
  };

  public setFocus = (): void => {
    const container = this.focusRef.current;

    if (container && !container.contains(document.activeElement)) {
      container.focus();
    }
  };

  public override componentDidMount(): void {
    const { conversationId } = this.props;
    window.ConversationController?.onConvoMessageMount(conversationId);

    this.startSelectedTimer();
    this.startDeleteForEveryoneTimerIfApplicable();

    const { isSelected } = this.props;
    if (isSelected) {
      this.setFocus();
    }

    const { expirationLength } = this.props;
    if (expirationLength) {
      const increment = getIncrement(expirationLength);
      const checkFrequency = Math.max(EXPIRATION_CHECK_MINIMUM, increment);

      this.checkExpired();

      this.expirationCheckInterval = setInterval(() => {
        this.checkExpired();
      }, checkFrequency);
    }

    const { contact, checkForAccount } = this.props;
    if (contact && contact.firstNumber && !contact.isNumberOnSignal) {
      checkForAccount(contact.firstNumber);
    }
  }

  public override componentWillUnmount(): void {
    clearTimeoutIfNecessary(this.selectedTimeout);
    clearTimeoutIfNecessary(this.expirationCheckInterval);
    clearTimeoutIfNecessary(this.expiredTimeout);
    clearTimeoutIfNecessary(this.deleteForEveryoneTimeout);
    this.toggleReactionViewer(true);
    this.toggleReactionPicker(true);
  }

  public override componentDidUpdate(prevProps: Readonly<Props>): void {
    const { isSelected, status, timestamp } = this.props;

    this.startSelectedTimer();
    this.startDeleteForEveryoneTimerIfApplicable();

    if (!prevProps.isSelected && isSelected) {
      this.setFocus();
    }

    this.checkExpired();

    if (
      prevProps.status === 'sending' &&
      (status === 'sent' ||
        status === 'delivered' ||
        status === 'read' ||
        status === 'viewed')
    ) {
      const delta = Date.now() - timestamp;
      window.CI?.handleEvent('message:send-complete', {
        timestamp,
        delta,
      });
      log.info(
        `Message.tsx: Rendered 'send complete' for message ${timestamp}; took ${delta}ms`
      );
    }
  }

  private getMetadataPlacement(
    {
      attachments,
      expirationLength,
      expirationTimestamp,
      status,
      text,
    }: Readonly<Props> = this.props
  ): MetadataPlacement {
    if (
      !expirationLength &&
      !expirationTimestamp &&
      (!status || SENT_STATUSES.has(status)) &&
      this.isCollapsedBelow()
    ) {
      return MetadataPlacement.NotRendered;
    }

    if (!text) {
      return isAudio(attachments)
        ? MetadataPlacement.RenderedByMessageAudioComponent
        : MetadataPlacement.Bottom;
    }

    if (this.canRenderStickerLikeEmoji()) {
      return MetadataPlacement.Bottom;
    }

    return MetadataPlacement.InlineWithText;
  }

  /**
   * A lot of the time, we add an invisible inline spacer for messages. This spacer is the
   * same size as the message metadata. Unfortunately, we don't know how wide it is until
   * we render it.
   *
   * This will probably guess wrong, but it's valuable to get close to the real value
   * because it can reduce layout jumpiness.
   */
  private guessMetadataWidth(): number {
    const { direction, expirationLength, expirationTimestamp, status } =
      this.props;

    let result = GUESS_METADATA_WIDTH_TIMESTAMP_SIZE;

    const hasExpireTimer = Boolean(expirationLength && expirationTimestamp);
    if (hasExpireTimer) {
      result += GUESS_METADATA_WIDTH_EXPIRE_TIMER_SIZE;
    }

    if (direction === 'outgoing' && status) {
      result += GUESS_METADATA_WIDTH_OUTGOING_SIZE[status];
    }

    return result;
  }

  public startSelectedTimer(): void {
    const { clearSelectedMessage, interactionMode } = this.props;
    const { isSelected } = this.state;

    if (interactionMode === 'keyboard' || !isSelected) {
      return;
    }

    if (!this.selectedTimeout) {
      this.selectedTimeout = setTimeout(() => {
        this.selectedTimeout = undefined;
        this.setState({ isSelected: false });
        clearSelectedMessage();
      }, SELECTED_TIMEOUT);
    }
  }

  private getTimeRemainingForDeleteForEveryone(): number {
    const { timestamp } = this.props;
    return Math.max(timestamp - Date.now() + THREE_HOURS, 0);
  }

  private canDeleteForEveryone(): boolean {
    const { canDeleteForEveryone } = this.props;
    const { hasDeleteForEveryoneTimerExpired } = this.state;
    return canDeleteForEveryone && !hasDeleteForEveryoneTimerExpired;
  }

  private startDeleteForEveryoneTimerIfApplicable(): void {
    const { canDeleteForEveryone } = this.props;
    const { hasDeleteForEveryoneTimerExpired } = this.state;
    if (
      !canDeleteForEveryone ||
      hasDeleteForEveryoneTimerExpired ||
      this.deleteForEveryoneTimeout
    ) {
      return;
    }

    this.deleteForEveryoneTimeout = setTimeout(() => {
      this.setState({ hasDeleteForEveryoneTimerExpired: true });
      delete this.deleteForEveryoneTimeout;
    }, this.getTimeRemainingForDeleteForEveryone());
  }

  public checkExpired(): void {
    const now = Date.now();
    const { expirationTimestamp, expirationLength } = this.props;

    if (!expirationTimestamp || !expirationLength) {
      return;
    }
    if (this.expiredTimeout) {
      return;
    }

    if (now >= expirationTimestamp) {
      this.setState({
        expiring: true,
      });

      const setExpired = () => {
        this.setState({
          expired: true,
        });
      };
      this.expiredTimeout = setTimeout(setExpired, EXPIRED_DELAY);
    }
  }

  private areLinksEnabled(): boolean {
    const { isMessageRequestAccepted, isBlocked } = this.props;
    return isMessageRequestAccepted && !isBlocked;
  }

  private isCollapsedAbove(
    { item, previousItem, unreadIndicatorPlacement }: Readonly<Props> = this
      .props
  ): boolean {
    return areMessagesInSameGroup(
      previousItem,
      unreadIndicatorPlacement === UnreadIndicatorPlacement.JustAbove,
      item
    );
  }

  private isCollapsedBelow(
    { item, nextItem, unreadIndicatorPlacement }: Readonly<Props> = this.props
  ): boolean {
    return areMessagesInSameGroup(
      item,
      unreadIndicatorPlacement === UnreadIndicatorPlacement.JustBelow,
      nextItem
    );
  }

  private shouldRenderAuthor(): boolean {
    const { author, conversationType, direction } = this.props;
    return Boolean(
      direction === 'incoming' &&
        conversationType === 'group' &&
        author.title &&
        !this.isCollapsedAbove()
    );
  }

  private canRenderStickerLikeEmoji(): boolean {
    const { text, quote, attachments, previews } = this.props;

    return Boolean(
      text &&
        isEmojiOnlyText(text) &&
        getEmojiCount(text) < 6 &&
        !quote &&
        (!attachments || !attachments.length) &&
        (!previews || !previews.length)
    );
  }

<<<<<<< HEAD
  private lastSeenHereStr = memoize(
    (lastSeenHere: string[]) => {
      const conversations = lastSeenHere.map(id => window.ConversationController.get(id)!.format());
      return conversations.sort((a, b) => a.id.localeCompare(b.id));
    }
  );

  public renderMetadata(): JSX.Element | null {
=======
  private updateMetadataWidth = (newMetadataWidth: number): void => {
    this.setState(({ metadataWidth }) => ({
      // We don't want text to jump around if the metadata shrinks, but we want to make
      //   sure we have enough room.
      metadataWidth: Math.max(metadataWidth, newMetadataWidth),
    }));
  };

  private renderMetadata(): ReactNode {
    let isInline: boolean;
    const metadataPlacement = this.getMetadataPlacement();
    switch (metadataPlacement) {
      case MetadataPlacement.NotRendered:
      case MetadataPlacement.RenderedByMessageAudioComponent:
        return null;
      case MetadataPlacement.InlineWithText:
        isInline = true;
        break;
      case MetadataPlacement.Bottom:
        isInline = false;
        break;
      default:
        log.error(missingCaseError(metadataPlacement));
        isInline = false;
        break;
    }

>>>>>>> 0e853ec7
    const {
      deletedForEveryone,
      direction,
      expirationLength,
      expirationTimestamp,
      isSticker,
      isTapToViewExpired,
      status,
      i18n,
      text,
      textPending,
      timestamp,
      id,
      showMessageDetail,
      lastSeenHere,
    } = this.props;

    const isStickerLike = isSticker || this.canRenderStickerLikeEmoji();

    return (
      <MessageMetadata
        deletedForEveryone={deletedForEveryone}
        direction={direction}
        expirationLength={expirationLength}
        expirationTimestamp={expirationTimestamp}
        hasText={Boolean(text)}
        i18n={i18n}
        id={id}
        isInline={isInline}
        isShowingImage={this.isShowingImage()}
        isSticker={isStickerLike}
        isTapToViewExpired={isTapToViewExpired}
<<<<<<< HEAD
        lastSeenHere={this.lastSeenHereStr(lastSeenHere || [])}
=======
        onWidthMeasured={isInline ? this.updateMetadataWidth : undefined}
>>>>>>> 0e853ec7
        showMessageDetail={showMessageDetail}
        status={status}
        textPending={textPending}
        timestamp={timestamp}
      />
    );
  }

  private renderAuthor(): ReactNode {
    const {
      author,
      contactNameColor,
      isSticker,
      isTapToView,
      isTapToViewExpired,
    } = this.props;

    if (!this.shouldRenderAuthor()) {
      return null;
    }

    const withTapToViewExpired = isTapToView && isTapToViewExpired;

    const stickerSuffix = isSticker ? '_with_sticker' : '';
    const tapToViewSuffix = withTapToViewExpired
      ? '--with-tap-to-view-expired'
      : '';
    const moduleName = `module-message__author${stickerSuffix}${tapToViewSuffix}`;

    return (
      <div className={moduleName}>
        <ContactName
          contactNameColor={contactNameColor}
          title={author.title}
          module={moduleName}
        />
      </div>
    );
  }

  public renderAttachment(): JSX.Element | null {
    const {
      attachments,
      direction,
      expirationLength,
      expirationTimestamp,
      i18n,
      id,
      isSticker,
      kickOffAttachmentDownload,
      markAttachmentAsCorrupted,
      markViewed,
      quote,
      readStatus,
      reducedMotion,
      renderAudioAttachment,
      renderingContext,
      showMessageDetail,
      showVisualAttachment,
      status,
      text,
      textPending,
      theme,
      timestamp,
    } = this.props;

    const { imageBroken } = this.state;

    const collapseMetadata =
      this.getMetadataPlacement() === MetadataPlacement.NotRendered;

    if (!attachments || !attachments[0]) {
      return null;
    }
    const firstAttachment = attachments[0];

    // For attachments which aren't full-frame
    const withContentBelow = Boolean(text);
    const withContentAbove = Boolean(quote) || this.shouldRenderAuthor();
    const displayImage = canDisplayImage(attachments);

    if (displayImage && !imageBroken) {
      const prefix = isSticker ? 'sticker' : 'attachment';
      const containerClassName = classNames(
        `module-message__${prefix}-container`,
        withContentAbove
          ? `module-message__${prefix}-container--with-content-above`
          : null,
        withContentBelow
          ? 'module-message__attachment-container--with-content-below'
          : null,
        isSticker && !collapseMetadata
          ? 'module-message__sticker-container--with-content-below'
          : null
      );

      if (isGIF(attachments)) {
        return (
          <div className={containerClassName}>
            <GIF
              attachment={firstAttachment}
              size={GIF_SIZE}
              theme={theme}
              i18n={i18n}
              tabIndex={0}
              reducedMotion={reducedMotion}
              onError={this.handleImageError}
              showVisualAttachment={() => {
                showVisualAttachment({
                  attachment: firstAttachment,
                  messageId: id,
                });
              }}
              kickOffAttachmentDownload={() => {
                kickOffAttachmentDownload({
                  attachment: firstAttachment,
                  messageId: id,
                });
              }}
            />
          </div>
        );
      }

      if (isImage(attachments) || isVideo(attachments)) {
        const bottomOverlay = !isSticker && !collapseMetadata;
        // We only want users to tab into this if there's more than one
        const tabIndex = attachments.length > 1 ? 0 : -1;

        return (
          <div className={containerClassName}>
            <ImageGrid
              attachments={attachments}
              withContentAbove={
                isSticker || withContentAbove || this.isCollapsedAbove()
              }
              withContentBelow={
                isSticker || withContentBelow || this.isCollapsedBelow()
              }
              isSticker={isSticker}
              stickerSize={STICKER_SIZE}
              bottomOverlay={bottomOverlay}
              i18n={i18n}
              theme={theme}
              onError={this.handleImageError}
              tabIndex={tabIndex}
              onClick={attachment => {
                if (hasNotDownloaded(attachment)) {
                  kickOffAttachmentDownload({ attachment, messageId: id });
                } else {
                  showVisualAttachment({ attachment, messageId: id });
                }
              }}
            />
          </div>
        );
      }
    }
    if (isAudio(attachments)) {
      let played: boolean;
      switch (direction) {
        case 'outgoing':
          played = status === 'viewed';
          break;
        case 'incoming':
          played = readStatus === ReadStatus.Viewed;
          break;
        default:
          log.error(missingCaseError(direction));
          played = false;
          break;
      }

      return renderAudioAttachment({
        i18n,
        buttonRef: this.audioButtonRef,
        renderingContext,
        theme,
        attachment: firstAttachment,
        collapseMetadata,
        withContentAbove,
        withContentBelow,

        direction,
        expirationLength,
        expirationTimestamp,
        id,
        played,
        showMessageDetail,
        status,
        textPending,
        timestamp,

        kickOffAttachmentDownload() {
          kickOffAttachmentDownload({
            attachment: firstAttachment,
            messageId: id,
          });
        },
        onCorrupted() {
          markAttachmentAsCorrupted({
            attachment: firstAttachment,
            messageId: id,
          });
        },
        onFirstPlayed() {
          markViewed(id);
        },
      });
    }
    const { pending, fileName, fileSize, contentType } = firstAttachment;
    const extension = getExtensionForDisplay({ contentType, fileName });
    const isDangerous = isFileDangerous(fileName || '');

    return (
      <button
        type="button"
        className={classNames(
          'module-message__generic-attachment',
          withContentBelow
            ? 'module-message__generic-attachment--with-content-below'
            : null,
          withContentAbove
            ? 'module-message__generic-attachment--with-content-above'
            : null,
          !firstAttachment.url
            ? 'module-message__generic-attachment--not-active'
            : null
        )}
        // There's only ever one of these, so we don't want users to tab into it
        tabIndex={-1}
        onClick={this.openGenericAttachment}
      >
        {pending ? (
          <div className="module-message__generic-attachment__spinner-container">
            <Spinner svgSize="small" size="24px" direction={direction} />
          </div>
        ) : (
          <div className="module-message__generic-attachment__icon-container">
            <div className="module-message__generic-attachment__icon">
              {extension ? (
                <div className="module-message__generic-attachment__icon__extension">
                  {extension}
                </div>
              ) : null}
            </div>
            {isDangerous ? (
              <div className="module-message__generic-attachment__icon-dangerous-container">
                <div className="module-message__generic-attachment__icon-dangerous" />
              </div>
            ) : null}
          </div>
        )}
        <div className="module-message__generic-attachment__text">
          <div
            className={classNames(
              'module-message__generic-attachment__file-name',
              `module-message__generic-attachment__file-name--${direction}`
            )}
          >
            {fileName}
          </div>
          <div
            className={classNames(
              'module-message__generic-attachment__file-size',
              `module-message__generic-attachment__file-size--${direction}`
            )}
          >
            {fileSize}
          </div>
        </div>
      </button>
    );
  }

  public renderPreview(): JSX.Element | null {
    const {
      id,
      attachments,
      conversationType,
      direction,
      i18n,
      openLink,
      previews,
      quote,
      theme,
      kickOffAttachmentDownload,
    } = this.props;

    // Attachments take precedence over Link Previews
    if (attachments && attachments.length) {
      return null;
    }

    if (!previews || previews.length < 1) {
      return null;
    }

    const first = previews[0];
    if (!first) {
      return null;
    }

    const withContentAbove =
      Boolean(quote) ||
      (conversationType === 'group' && direction === 'incoming');

    const previewHasImage = isImageAttachment(first.image);
    const isFullSizeImage = shouldUseFullSizeLinkPreviewImage(first);

    const linkPreviewDate = first.date || null;

    const isClickable = this.areLinksEnabled();

    const className = classNames(
      'module-message__link-preview',
      `module-message__link-preview--${direction}`,
      {
        'module-message__link-preview--with-content-above': withContentAbove,
        'module-message__link-preview--nonclickable': !isClickable,
      }
    );
    const onPreviewImageClick = () => {
      if (first.image && hasNotDownloaded(first.image)) {
        kickOffAttachmentDownload({
          attachment: first.image,
          messageId: id,
        });
        return;
      }
      openLink(first.url);
    };
    const contents = (
      <>
        {first.image && previewHasImage && isFullSizeImage ? (
          <ImageGrid
            attachments={[first.image]}
            withContentAbove={withContentAbove}
            withContentBelow
            onError={this.handleImageError}
            i18n={i18n}
            theme={theme}
            onClick={onPreviewImageClick}
          />
        ) : null}
        <div className="module-message__link-preview__content">
          {first.image && previewHasImage && !isFullSizeImage ? (
            <div className="module-message__link-preview__icon_container">
              <Image
                smallCurveTopLeft={!withContentAbove}
                noBorder
                noBackground
                softCorners
                alt={i18n('previewThumbnail', [first.domain])}
                height={72}
                width={72}
                url={first.image.url}
                attachment={first.image}
                onError={this.handleImageError}
                i18n={i18n}
                onClick={onPreviewImageClick}
              />
            </div>
          ) : null}
          <div
            className={classNames(
              'module-message__link-preview__text',
              previewHasImage && !isFullSizeImage
                ? 'module-message__link-preview__text--with-icon'
                : null
            )}
          >
            <div className="module-message__link-preview__title">
              {first.title}
            </div>
            {first.description && (
              <div className="module-message__link-preview__description">
                {unescape(first.description)}
              </div>
            )}
            <div className="module-message__link-preview__footer">
              <div className="module-message__link-preview__location">
                {first.domain}
              </div>
              <LinkPreviewDate
                date={linkPreviewDate}
                className="module-message__link-preview__date"
              />
            </div>
          </div>
        </div>
      </>
    );

    return isClickable ? (
      <div
        role="link"
        tabIndex={0}
        className={className}
        onKeyDown={(event: React.KeyboardEvent) => {
          if (event.key === 'Enter' || event.key === 'Space') {
            event.stopPropagation();
            event.preventDefault();

            openLink(first.url);
          }
        }}
        onClick={(event: React.MouseEvent) => {
          event.stopPropagation();
          event.preventDefault();

          openLink(first.url);
        }}
      >
        {contents}
      </div>
    ) : (
      <div className={className}>{contents}</div>
    );
  }

  public renderQuote(): JSX.Element | null {
    const {
      conversationColor,
      customColor,
      direction,
      disableScroll,
      doubleCheckMissingQuoteReference,
      i18n,
      id,
      quote,
      scrollToQuotedMessage,
    } = this.props;

    if (!quote) {
      return null;
    }

    const { isViewOnce, referencedMessageNotFound } = quote;

    const clickHandler = disableScroll
      ? undefined
      : () => {
          scrollToQuotedMessage({
            authorId: quote.authorId,
            sentAt: quote.sentAt,
          });
        };

    const isIncoming = direction === 'incoming';

    let curveTopLeft: boolean;
    let curveTopRight: boolean;
    if (this.shouldRenderAuthor()) {
      curveTopLeft = false;
      curveTopRight = false;
    } else if (isIncoming) {
      curveTopLeft = !this.isCollapsedAbove();
      curveTopRight = true;
    } else {
      curveTopLeft = true;
      curveTopRight = !this.isCollapsedAbove();
    }

    return (
      <Quote
        i18n={i18n}
        onClick={clickHandler}
        text={quote.text}
        rawAttachment={quote.rawAttachment}
        isIncoming={isIncoming}
        authorTitle={quote.authorTitle}
        bodyRanges={quote.bodyRanges}
        conversationColor={conversationColor}
        customColor={customColor}
        curveTopLeft={curveTopLeft}
        curveTopRight={curveTopRight}
        isViewOnce={isViewOnce}
        referencedMessageNotFound={referencedMessageNotFound}
        isFromMe={quote.isFromMe}
        doubleCheckMissingQuoteReference={() =>
          doubleCheckMissingQuoteReference(id)
        }
      />
    );
  }

  public renderEmbeddedContact(): JSX.Element | null {
    const {
      contact,
      conversationType,
      direction,
      i18n,
      showContactDetail,
      text,
    } = this.props;
    if (!contact) {
      return null;
    }

    const withCaption = Boolean(text);
    const withContentAbove =
      conversationType === 'group' && direction === 'incoming';
    const withContentBelow =
      withCaption ||
      this.getMetadataPlacement() !== MetadataPlacement.NotRendered;

    const otherContent =
      (contact && contact.firstNumber && contact.isNumberOnSignal) ||
      withCaption;
    const tabIndex = otherContent ? 0 : -1;

    return (
      <EmbeddedContact
        contact={contact}
        isIncoming={direction === 'incoming'}
        i18n={i18n}
        onClick={() => {
          showContactDetail({ contact, signalAccount: contact.firstNumber });
        }}
        withContentAbove={withContentAbove}
        withContentBelow={withContentBelow}
        tabIndex={tabIndex}
      />
    );
  }

  public renderSendMessageButton(): JSX.Element | null {
    const { contact, openConversation, i18n } = this.props;
    if (!contact) {
      return null;
    }
    const { firstNumber, isNumberOnSignal } = contact;
    if (!firstNumber || !isNumberOnSignal) {
      return null;
    }

    return (
      <button
        type="button"
        onClick={() => openConversation(firstNumber)}
        className="module-message__send-message-button"
      >
        {i18n('sendMessageToContact')}
      </button>
    );
  }

  private renderAvatar(): ReactNode {
    const {
      author,
      getPreferredBadge,
      i18n,
      showContactModal,
      theme,
      conversationType,
      direction,
    } = this.props;

    if (conversationType !== 'group' || direction !== 'incoming') {
      return null;
    }

    return (
      <div
        className={classNames('module-message__author-avatar-container', {
          'module-message__author-avatar-container--with-reactions':
            this.hasReactions(),
        })}
      >
        {this.isCollapsedBelow() ? (
          <AvatarSpacer size={GROUP_AVATAR_SIZE} />
        ) : (
          <Avatar
            acceptedMessageRequest={author.acceptedMessageRequest}
            avatarPath={author.avatarPath}
            badge={getPreferredBadge(author.badges)}
            color={author.color}
            conversationType="direct"
            i18n={i18n}
            isMe={author.isMe}
            name={author.name}
            onClick={event => {
              event.stopPropagation();
              event.preventDefault();

              showContactModal(author.id);
            }}
            phoneNumber={author.phoneNumber}
            profileName={author.profileName}
            sharedGroupNames={author.sharedGroupNames}
            size={GROUP_AVATAR_SIZE}
            theme={theme}
            title={author.title}
            unblurredAvatarPath={author.unblurredAvatarPath}
          />
        )}
      </div>
    );
  }

  public renderText(): JSX.Element | null {
    const {
      bodyRanges,
      deletedForEveryone,
      direction,
      displayLimit,
      i18n,
      id,
      messageExpanded,
      openConversation,
      status,
      text,
      textPending,
    } = this.props;
    const { metadataWidth } = this.state;

    // eslint-disable-next-line no-nested-ternary
    const contents = deletedForEveryone
      ? i18n('message--deletedForEveryone')
      : direction === 'incoming' && status === 'error'
      ? i18n('incomingError')
      : text;

    if (!contents) {
      return null;
    }

    return (
      <div
        dir="auto"
        className={classNames(
          'module-message__text',
          `module-message__text--${direction}`,
          status === 'error' && direction === 'incoming'
            ? 'module-message__text--error'
            : null
        )}
      >
        <MessageBodyReadMore
          bodyRanges={bodyRanges}
          disableLinks={!this.areLinksEnabled()}
          direction={direction}
          displayLimit={displayLimit}
          i18n={i18n}
          id={id}
          messageExpanded={messageExpanded}
          openConversation={openConversation}
          text={contents || ''}
          textPending={textPending}
        />
        {this.getMetadataPlacement() === MetadataPlacement.InlineWithText && (
          <MessageTextMetadataSpacer metadataWidth={metadataWidth} />
        )}
      </div>
    );
  }

  private renderError(): ReactNode {
    const { status, direction } = this.props;

    if (
      status !== 'paused' &&
      status !== 'error' &&
      status !== 'partial-sent'
    ) {
      return null;
    }

    return (
      <div className="module-message__error-container">
        <div
          className={classNames(
            'module-message__error',
            `module-message__error--${direction}`,
            `module-message__error--${status}`
          )}
        />
      </div>
    );
  }

  private renderMenu(triggerId: string): ReactNode {
    const {
      attachments,
      canDownload,
      canReact,
      canReply,
      direction,
      disableMenu,
      i18n,
      id,
      isSticker,
      isTapToView,
      reactToMessage,
      renderEmojiPicker,
      renderReactionPicker,
      replyToMessage,
      selectedReaction,
    } = this.props;

    if (disableMenu) {
      return null;
    }

    const { reactionPickerRoot } = this.state;

    const multipleAttachments = attachments && attachments.length > 1;
    const firstAttachment = attachments && attachments[0];

    const downloadButton =
      !isSticker &&
      !multipleAttachments &&
      !isTapToView &&
      firstAttachment &&
      !firstAttachment.pending ? (
        // This a menu meant for mouse use only
        // eslint-disable-next-line max-len
        // eslint-disable-next-line jsx-a11y/interactive-supports-focus, jsx-a11y/click-events-have-key-events
        <div
          onClick={this.openGenericAttachment}
          role="button"
          aria-label={i18n('downloadAttachment')}
          className={classNames(
            'module-message__buttons__download',
            `module-message__buttons__download--${direction}`
          )}
        />
      ) : null;

    const reactButton = (
      <Reference>
        {({ ref: popperRef }) => {
          // Only attach the popper reference to the reaction button if it is
          //   visible (it is hidden when the timeline is narrow)
          const maybePopperRef = this.isWindowWidthNotNarrow()
            ? popperRef
            : undefined;

          return (
            // This a menu meant for mouse use only
            // eslint-disable-next-line max-len
            // eslint-disable-next-line jsx-a11y/interactive-supports-focus, jsx-a11y/click-events-have-key-events
            <div
              ref={maybePopperRef}
              onClick={(event: React.MouseEvent) => {
                event.stopPropagation();
                event.preventDefault();

                this.toggleReactionPicker();
              }}
              role="button"
              className="module-message__buttons__react"
              aria-label={i18n('reactToMessage')}
            />
          );
        }}
      </Reference>
    );

    const replyButton = (
      // This a menu meant for mouse use only
      // eslint-disable-next-line max-len
      // eslint-disable-next-line jsx-a11y/interactive-supports-focus, jsx-a11y/click-events-have-key-events
      <div
        onClick={(event: React.MouseEvent) => {
          event.stopPropagation();
          event.preventDefault();

          replyToMessage(id);
        }}
        // This a menu meant for mouse use only
        role="button"
        aria-label={i18n('replyToMessage')}
        className={classNames(
          'module-message__buttons__reply',
          `module-message__buttons__download--${direction}`
        )}
      />
    );

    // This a menu meant for mouse use only
    /* eslint-disable jsx-a11y/interactive-supports-focus */
    /* eslint-disable jsx-a11y/click-events-have-key-events */
    const menuButton = (
      <Reference>
        {({ ref: popperRef }) => {
          // Only attach the popper reference to the collapsed menu button if the reaction
          //   button is not visible (it is hidden when the timeline is narrow)
          const maybePopperRef = !this.isWindowWidthNotNarrow()
            ? popperRef
            : undefined;

          return (
            <StopPropagation className="module-message__buttons__menu--container">
              <ContextMenuTrigger
                id={triggerId}
                // eslint-disable-next-line @typescript-eslint/no-explicit-any
                ref={this.captureMenuTrigger as any}
              >
                <div
                  ref={maybePopperRef}
                  role="button"
                  onClick={this.showMenu}
                  aria-label={i18n('messageContextMenuButton')}
                  className={classNames(
                    'module-message__buttons__menu',
                    `module-message__buttons__download--${direction}`
                  )}
                />
              </ContextMenuTrigger>
            </StopPropagation>
          );
        }}
      </Reference>
    );
    /* eslint-enable jsx-a11y/interactive-supports-focus */
    /* eslint-enable jsx-a11y/click-events-have-key-events */

    return (
      <Manager>
        <div
          className={classNames(
            'module-message__buttons',
            `module-message__buttons--${direction}`
          )}
        >
          {this.isWindowWidthNotNarrow() && (
            <>
              {canReact ? reactButton : null}
              {canDownload ? downloadButton : null}
              {canReply ? replyButton : null}
            </>
          )}
          {menuButton}
        </div>
        {reactionPickerRoot &&
          createPortal(
            <StopPropagation>
              <Popper
                placement="top"
                modifiers={[
                  offsetDistanceModifier(4),
                  this.popperPreventOverflowModifier(),
                ]}
              >
                {({ ref, style }) =>
                  renderReactionPicker({
                    ref,
                    style,
                    selected: selectedReaction,
                    onClose: this.toggleReactionPicker,
                    onPick: emoji => {
                      this.toggleReactionPicker(true);
                      reactToMessage(id, {
                        emoji,
                        remove: emoji === selectedReaction,
                      });
                    },
                    renderEmojiPicker,
                  })
                }
              </Popper>
            </StopPropagation>,
            reactionPickerRoot
          )}
      </Manager>
    );
  }

  public renderContextMenu(triggerId: string): JSX.Element {
    const {
      attachments,
      canDownload,
      canReact,
      canReply,
      canRetry,
      canRetryDeleteForEveryone,
      deleteMessage,
      deleteMessageForEveryone,
      deletedForEveryone,
      i18n,
      id,
      isSticker,
      isTapToView,
      replyToMessage,
      retrySend,
      retryDeleteForEveryone,
      showForwardMessageModal,
      showMessageDetail,
      text,
    } = this.props;

    const canForward = !isTapToView && !deletedForEveryone;
    const multipleAttachments = attachments && attachments.length > 1;

    const shouldShowAdditional =
      doesMessageBodyOverflow(text || '') || !this.isWindowWidthNotNarrow();

    const menu = (
      <ContextMenu id={triggerId}>
        {canDownload &&
        shouldShowAdditional &&
        !isSticker &&
        !multipleAttachments &&
        !isTapToView &&
        attachments &&
        attachments[0] ? (
          <MenuItem
            attributes={{
              className:
                'module-message__context--icon module-message__context__download',
            }}
            onClick={this.openGenericAttachment}
          >
            {i18n('downloadAttachment')}
          </MenuItem>
        ) : null}
        {shouldShowAdditional ? (
          <>
            {canReply && (
              <MenuItem
                attributes={{
                  className:
                    'module-message__context--icon module-message__context__reply',
                }}
                onClick={(event: React.MouseEvent) => {
                  event.stopPropagation();
                  event.preventDefault();

                  replyToMessage(id);
                }}
              >
                {i18n('replyToMessage')}
              </MenuItem>
            )}
            {canReact && (
              <MenuItem
                attributes={{
                  className:
                    'module-message__context--icon module-message__context__react',
                }}
                onClick={(event: React.MouseEvent) => {
                  event.stopPropagation();
                  event.preventDefault();

                  this.toggleReactionPicker();
                }}
              >
                {i18n('reactToMessage')}
              </MenuItem>
            )}
          </>
        ) : null}
        <MenuItem
          attributes={{
            className:
              'module-message__context--icon module-message__context__more-info',
          }}
          onClick={(event: React.MouseEvent) => {
            event.stopPropagation();
            event.preventDefault();

            showMessageDetail(id);
          }}
        >
          {i18n('moreInfo')}
        </MenuItem>
        {canRetry ? (
          <MenuItem
            attributes={{
              className:
                'module-message__context--icon module-message__context__retry-send',
            }}
            onClick={(event: React.MouseEvent) => {
              event.stopPropagation();
              event.preventDefault();

              retrySend(id);
            }}
          >
            {i18n('retrySend')}
          </MenuItem>
        ) : null}
        {canRetryDeleteForEveryone ? (
          <MenuItem
            attributes={{
              className:
                'module-message__context--icon module-message__context__delete-message-for-everyone',
            }}
            onClick={(event: React.MouseEvent) => {
              event.stopPropagation();
              event.preventDefault();

              retryDeleteForEveryone(id);
            }}
          >
            {i18n('retryDeleteForEveryone')}
          </MenuItem>
        ) : null}
        {canForward ? (
          <MenuItem
            attributes={{
              className:
                'module-message__context--icon module-message__context__forward-message',
            }}
            onClick={(event: React.MouseEvent) => {
              event.stopPropagation();
              event.preventDefault();

              showForwardMessageModal(id);
            }}
          >
            {i18n('forwardMessage')}
          </MenuItem>
        ) : null}
        <MenuItem
          attributes={{
            className:
              'module-message__context--icon module-message__context__delete-message',
          }}
          onClick={(event: React.MouseEvent) => {
            event.stopPropagation();
            event.preventDefault();

            deleteMessage(id);
          }}
        >
          {i18n('deleteMessage')}
        </MenuItem>
        {this.canDeleteForEveryone() ? (
          <MenuItem
            attributes={{
              className:
                'module-message__context--icon module-message__context__delete-message-for-everyone',
            }}
            onClick={(event: React.MouseEvent) => {
              event.stopPropagation();
              event.preventDefault();

              deleteMessageForEveryone(id);
            }}
          >
            {i18n('deleteMessageForEveryone')}
          </MenuItem>
        ) : null}
      </ContextMenu>
    );

    return ReactDOM.createPortal(menu, document.body);
  }

  private isWindowWidthNotNarrow(): boolean {
    const { containerWidthBreakpoint } = this.props;
    return containerWidthBreakpoint !== WidthBreakpoint.Narrow;
  }

  public getWidth(): number | undefined {
    const { attachments, isSticker, previews } = this.props;

    if (attachments && attachments.length) {
      if (isGIF(attachments)) {
        // Message container border
        return GIF_SIZE + 2;
      }

      if (isSticker) {
        // Padding is 8px, on both sides
        return STICKER_SIZE + 8 * 2;
      }

      const dimensions = getGridDimensions(attachments);
      if (dimensions) {
        return dimensions.width;
      }
    }

    const firstLinkPreview = (previews || [])[0];
    if (
      firstLinkPreview &&
      firstLinkPreview.image &&
      shouldUseFullSizeLinkPreviewImage(firstLinkPreview)
    ) {
      const dimensions = getImageDimensions(firstLinkPreview.image);
      if (dimensions) {
        return dimensions.width;
      }
    }

    return undefined;
  }

  public isShowingImage(): boolean {
    const { isTapToView, attachments, previews } = this.props;
    const { imageBroken } = this.state;

    if (imageBroken || isTapToView) {
      return false;
    }

    if (attachments && attachments.length) {
      const displayImage = canDisplayImage(attachments);

      return displayImage && (isImage(attachments) || isVideo(attachments));
    }

    if (previews && previews.length) {
      const first = previews[0];
      const { image } = first;

      return isImageAttachment(image);
    }

    return false;
  }

  public isAttachmentPending(): boolean {
    const { attachments } = this.props;

    if (!attachments || attachments.length < 1) {
      return false;
    }

    const first = attachments[0];

    return Boolean(first.pending);
  }

  public renderTapToViewIcon(): JSX.Element {
    const { direction, isTapToViewExpired } = this.props;
    const isDownloadPending = this.isAttachmentPending();

    return !isTapToViewExpired && isDownloadPending ? (
      <div className="module-message__tap-to-view__spinner-container">
        <Spinner svgSize="small" size="20px" direction={direction} />
      </div>
    ) : (
      <div
        className={classNames(
          'module-message__tap-to-view__icon',
          `module-message__tap-to-view__icon--${direction}`,
          isTapToViewExpired
            ? 'module-message__tap-to-view__icon--expired'
            : null
        )}
      />
    );
  }

  public renderTapToViewText(): string | undefined {
    const {
      attachments,
      direction,
      i18n,
      isTapToViewExpired,
      isTapToViewError,
    } = this.props;

    const incomingString = isTapToViewExpired
      ? i18n('Message--tap-to-view-expired')
      : i18n(
          `Message--tap-to-view--incoming${
            isVideo(attachments) ? '-video' : ''
          }`
        );
    const outgoingString = i18n('Message--tap-to-view--outgoing');
    const isDownloadPending = this.isAttachmentPending();

    if (isDownloadPending) {
      return;
    }

    // eslint-disable-next-line no-nested-ternary
    return isTapToViewError
      ? i18n('incomingError')
      : direction === 'outgoing'
      ? outgoingString
      : incomingString;
  }

  public renderTapToView(): JSX.Element {
    const {
      conversationType,
      direction,
      isTapToViewExpired,
      isTapToViewError,
    } = this.props;

    const collapseMetadata =
      this.getMetadataPlacement() === MetadataPlacement.NotRendered;
    const withContentBelow = !collapseMetadata;
    const withContentAbove =
      !collapseMetadata &&
      conversationType === 'group' &&
      direction === 'incoming';

    return (
      <div
        className={classNames(
          'module-message__tap-to-view',
          withContentBelow
            ? 'module-message__tap-to-view--with-content-below'
            : null,
          withContentAbove
            ? 'module-message__tap-to-view--with-content-above'
            : null
        )}
      >
        {isTapToViewError ? null : this.renderTapToViewIcon()}
        <div
          className={classNames(
            'module-message__tap-to-view__text',
            `module-message__tap-to-view__text--${direction}`,
            isTapToViewExpired
              ? `module-message__tap-to-view__text--${direction}-expired`
              : null,
            isTapToViewError
              ? `module-message__tap-to-view__text--${direction}-error`
              : null
          )}
        >
          {this.renderTapToViewText()}
        </div>
      </div>
    );
  }

  private popperPreventOverflowModifier(): Partial<PreventOverflowModifier> {
    const { containerElementRef } = this.props;
    return {
      name: 'preventOverflow',
      options: {
        altAxis: true,
        boundary: containerElementRef.current || undefined,
        padding: {
          bottom: 16,
          left: 8,
          right: 8,
          top: 16,
        },
      },
    };
  }

  public toggleReactionViewer = (onlyRemove = false): void => {
    this.setState(({ reactionViewerRoot }) => {
      if (reactionViewerRoot) {
        document.body.removeChild(reactionViewerRoot);
        document.body.removeEventListener(
          'click',
          this.handleClickOutsideReactionViewer,
          true
        );

        return { reactionViewerRoot: null };
      }

      if (!onlyRemove) {
        const root = document.createElement('div');
        document.body.appendChild(root);
        document.body.addEventListener(
          'click',
          this.handleClickOutsideReactionViewer,
          true
        );

        return {
          reactionViewerRoot: root,
        };
      }

      return null;
    });
  };

  public toggleReactionPicker = (onlyRemove = false): void => {
    this.setState(({ reactionPickerRoot }) => {
      if (reactionPickerRoot) {
        document.body.removeChild(reactionPickerRoot);
        document.body.removeEventListener(
          'click',
          this.handleClickOutsideReactionPicker,
          true
        );

        return { reactionPickerRoot: null };
      }

      if (!onlyRemove) {
        const root = document.createElement('div');
        document.body.appendChild(root);
        document.body.addEventListener(
          'click',
          this.handleClickOutsideReactionPicker,
          true
        );

        return {
          reactionPickerRoot: root,
        };
      }

      return null;
    });
  };

  public handleClickOutsideReactionViewer = (e: MouseEvent): void => {
    const { reactionViewerRoot } = this.state;
    const { current: reactionsContainer } = this.reactionsContainerRef;
    if (reactionViewerRoot && reactionsContainer) {
      if (
        !reactionViewerRoot.contains(e.target as HTMLElement) &&
        !reactionsContainer.contains(e.target as HTMLElement)
      ) {
        this.toggleReactionViewer(true);
      }
    }
  };

  public handleClickOutsideReactionPicker = (e: MouseEvent): void => {
    const { reactionPickerRoot } = this.state;
    if (reactionPickerRoot) {
      if (!reactionPickerRoot.contains(e.target as HTMLElement)) {
        this.toggleReactionPicker(true);
      }
    }
  };

  public renderReactions(outgoing: boolean): JSX.Element | null {
    const { getPreferredBadge, reactions = [], i18n, theme } = this.props;

    if (!this.hasReactions()) {
      return null;
    }

    const reactionsWithEmojiData = reactions.map(reaction => ({
      ...reaction,
      ...emojiToData(reaction.emoji),
    }));

    // Group by emoji and order each group by timestamp descending
    const groupedAndSortedReactions = Object.values(
      groupBy(reactionsWithEmojiData, 'short_name')
    ).map(groupedReactions =>
      orderBy(
        groupedReactions,
        [reaction => reaction.from.isMe, 'timestamp'],
        ['desc', 'desc']
      )
    );
    // Order groups by length and subsequently by most recent reaction
    const ordered = orderBy(
      groupedAndSortedReactions,
      ['length', ([{ timestamp }]) => timestamp],
      ['desc', 'desc']
    );
    // Take the first three groups for rendering
    const toRender = take(ordered, 3).map(res => ({
      emoji: res[0].emoji,
      count: res.length,
      isMe: res.some(re => Boolean(re.from.isMe)),
    }));
    const someNotRendered = ordered.length > 3;
    // We only drop two here because the third emoji would be replaced by the
    // more button
    const maybeNotRendered = drop(ordered, 2);
    const maybeNotRenderedTotal = maybeNotRendered.reduce(
      (sum, res) => sum + res.length,
      0
    );
    const notRenderedIsMe =
      someNotRendered &&
      maybeNotRendered.some(res => res.some(re => Boolean(re.from.isMe)));

    const { reactionViewerRoot } = this.state;

    const popperPlacement = outgoing ? 'bottom-end' : 'bottom-start';

    return (
      <Manager>
        <Reference>
          {({ ref: popperRef }) => (
            <div
              ref={this.reactionsContainerRefMerger(
                this.reactionsContainerRef,
                popperRef
              )}
              className={classNames(
                'module-message__reactions',
                outgoing
                  ? 'module-message__reactions--outgoing'
                  : 'module-message__reactions--incoming'
              )}
            >
              {toRender.map((re, i) => {
                const isLast = i === toRender.length - 1;
                const isMore = isLast && someNotRendered;
                const isMoreWithMe = isMore && notRenderedIsMe;

                return (
                  <button
                    type="button"
                    // eslint-disable-next-line react/no-array-index-key
                    key={`${re.emoji}-${i}`}
                    className={classNames(
                      'module-message__reactions__reaction',
                      re.count > 1
                        ? 'module-message__reactions__reaction--with-count'
                        : null,
                      outgoing
                        ? 'module-message__reactions__reaction--outgoing'
                        : 'module-message__reactions__reaction--incoming',
                      isMoreWithMe || (re.isMe && !isMoreWithMe)
                        ? 'module-message__reactions__reaction--is-me'
                        : null
                    )}
                    onClick={e => {
                      e.stopPropagation();
                      e.preventDefault();
                      this.toggleReactionViewer(false);
                    }}
                    onKeyDown={e => {
                      // Prevent enter key from opening stickers/attachments
                      if (e.key === 'Enter') {
                        e.stopPropagation();
                      }
                    }}
                  >
                    {isMore ? (
                      <span
                        className={classNames(
                          'module-message__reactions__reaction__count',
                          'module-message__reactions__reaction__count--no-emoji',
                          isMoreWithMe
                            ? 'module-message__reactions__reaction__count--is-me'
                            : null
                        )}
                      >
                        +{maybeNotRenderedTotal}
                      </span>
                    ) : (
                      <>
                        <Emoji size={16} emoji={re.emoji} />
                        {re.count > 1 ? (
                          <span
                            className={classNames(
                              'module-message__reactions__reaction__count',
                              re.isMe
                                ? 'module-message__reactions__reaction__count--is-me'
                                : null
                            )}
                          >
                            {re.count}
                          </span>
                        ) : null}
                      </>
                    )}
                  </button>
                );
              })}
            </div>
          )}
        </Reference>
        {reactionViewerRoot &&
          createPortal(
            <StopPropagation>
              <Popper
                placement={popperPlacement}
                strategy="fixed"
                modifiers={[this.popperPreventOverflowModifier()]}
              >
                {({ ref, style }) => (
                  <ReactionViewer
                    ref={ref}
                    style={{
                      ...style,
                      zIndex: 2,
                    }}
                    getPreferredBadge={getPreferredBadge}
                    reactions={reactions}
                    i18n={i18n}
                    onClose={this.toggleReactionViewer}
                    theme={theme}
                  />
                )}
              </Popper>
            </StopPropagation>,
            reactionViewerRoot
          )}
      </Manager>
    );
  }

  public renderContents(): JSX.Element | null {
    const { isTapToView, deletedForEveryone } = this.props;

    if (deletedForEveryone) {
      return (
        <>
          {this.renderText()}
          {this.renderMetadata()}
        </>
      );
    }

    if (isTapToView) {
      return (
        <>
          {this.renderTapToView()}
          {this.renderMetadata()}
        </>
      );
    }

    return (
      <>
        {this.renderQuote()}
        {this.renderAttachment()}
        {this.renderPreview()}
        {this.renderEmbeddedContact()}
        {this.renderText()}
        {this.renderMetadata()}
        {this.renderSendMessageButton()}
      </>
    );
  }

  public handleOpen = (
    event: React.KeyboardEvent<HTMLDivElement> | React.MouseEvent
  ): void => {
    const {
      attachments,
      contact,
      displayTapToViewMessage,
      direction,
      id,
      isTapToView,
      isTapToViewExpired,
      kickOffAttachmentDownload,
      openConversation,
      showContactDetail,
      showVisualAttachment,
      showExpiredIncomingTapToViewToast,
      showExpiredOutgoingTapToViewToast,
    } = this.props;
    const { imageBroken } = this.state;

    const isAttachmentPending = this.isAttachmentPending();

    if (isTapToView) {
      if (isAttachmentPending) {
        log.info(
          '<Message> handleOpen: tap-to-view attachment is pending; not showing the lightbox'
        );
        return;
      }

      if (attachments && hasNotDownloaded(attachments[0])) {
        event.preventDefault();
        event.stopPropagation();
        kickOffAttachmentDownload({
          attachment: attachments[0],
          messageId: id,
        });
        return;
      }

      if (isTapToViewExpired) {
        const action =
          direction === 'outgoing'
            ? showExpiredOutgoingTapToViewToast
            : showExpiredIncomingTapToViewToast;
        action();
      } else {
        event.preventDefault();
        event.stopPropagation();

        displayTapToViewMessage(id);
      }

      return;
    }

    if (
      !imageBroken &&
      attachments &&
      attachments.length > 0 &&
      !isAttachmentPending &&
      (isImage(attachments) || isVideo(attachments)) &&
      hasNotDownloaded(attachments[0])
    ) {
      event.preventDefault();
      event.stopPropagation();

      const attachment = attachments[0];

      kickOffAttachmentDownload({ attachment, messageId: id });

      return;
    }

    if (
      !imageBroken &&
      attachments &&
      attachments.length > 0 &&
      !isAttachmentPending &&
      canDisplayImage(attachments) &&
      ((isImage(attachments) && hasImage(attachments)) ||
        (isVideo(attachments) && hasVideoScreenshot(attachments)))
    ) {
      event.preventDefault();
      event.stopPropagation();

      const attachment = attachments[0];

      showVisualAttachment({ attachment, messageId: id });

      return;
    }

    if (
      attachments &&
      attachments.length === 1 &&
      !isAttachmentPending &&
      !isAudio(attachments)
    ) {
      event.preventDefault();
      event.stopPropagation();

      this.openGenericAttachment();

      return;
    }

    if (
      !isAttachmentPending &&
      isAudio(attachments) &&
      this.audioButtonRef &&
      this.audioButtonRef.current
    ) {
      event.preventDefault();
      event.stopPropagation();

      this.audioButtonRef.current.click();
    }

    if (contact && contact.firstNumber && contact.isNumberOnSignal) {
      openConversation(contact.firstNumber);

      event.preventDefault();
      event.stopPropagation();
    }

    if (contact) {
      showContactDetail({ contact, signalAccount: contact.firstNumber });

      event.preventDefault();
      event.stopPropagation();
    }
  };

  public openGenericAttachment = (event?: React.MouseEvent): void => {
    const {
      id,
      attachments,
      downloadAttachment,
      timestamp,
      kickOffAttachmentDownload,
    } = this.props;

    if (event) {
      event.preventDefault();
      event.stopPropagation();
    }

    if (!attachments || attachments.length !== 1) {
      return;
    }

    const attachment = attachments[0];
    if (hasNotDownloaded(attachment)) {
      kickOffAttachmentDownload({
        attachment,
        messageId: id,
      });
      return;
    }

    const { fileName } = attachment;
    const isDangerous = isFileDangerous(fileName || '');

    downloadAttachment({
      isDangerous,
      attachment,
      timestamp,
    });
  };

  public handleKeyDown = (event: React.KeyboardEvent<HTMLDivElement>): void => {
    // Do not allow reactions to error messages
    const { canReact } = this.props;

    const key = KeyboardLayout.lookup(event.nativeEvent);

    if (
      (key === 'E' || key === 'e') &&
      (event.metaKey || event.ctrlKey) &&
      event.shiftKey &&
      canReact
    ) {
      this.toggleReactionPicker();
    }

    if (event.key !== 'Enter' && event.key !== 'Space') {
      return;
    }

    this.handleOpen(event);
  };

  public handleClick = (event: React.MouseEvent): void => {
    // We don't want clicks on body text to result in the 'default action' for the message
    const { text } = this.props;
    if (text && text.length > 0) {
      return;
    }

    this.handleOpen(event);
  };

  public renderContainer(): JSX.Element {
    const {
      attachments,
      conversationColor,
      customColor,
      deletedForEveryone,
      direction,
      isSticker,
      isTapToView,
      isTapToViewExpired,
      isTapToViewError,
    } = this.props;
    const { isSelected } = this.state;

    const isAttachmentPending = this.isAttachmentPending();

    const width = this.getWidth();
    const isShowingImage = this.isShowingImage();

    const isEmojiOnly = this.canRenderStickerLikeEmoji();
    const isStickerLike = isSticker || isEmojiOnly;

    const containerClassnames = classNames(
      'module-message__container',
      isGIF(attachments) ? 'module-message__container--gif' : null,
      isSelected && !isStickerLike
        ? 'module-message__container--selected'
        : null,
      !isStickerLike ? `module-message__container--${direction}` : null,
      isEmojiOnly ? 'module-message__container--emoji' : null,
      isTapToView ? 'module-message__container--with-tap-to-view' : null,
      isTapToView && isTapToViewExpired
        ? 'module-message__container--with-tap-to-view-expired'
        : null,
      !isStickerLike && direction === 'outgoing'
        ? `module-message__container--outgoing-${conversationColor}`
        : null,
      isTapToView && isAttachmentPending && !isTapToViewExpired
        ? 'module-message__container--with-tap-to-view-pending'
        : null,
      isTapToView && isAttachmentPending && !isTapToViewExpired
        ? `module-message__container--${direction}-${conversationColor}-tap-to-view-pending`
        : null,
      isTapToViewError
        ? 'module-message__container--with-tap-to-view-error'
        : null,
      this.hasReactions() ? 'module-message__container--with-reactions' : null,
      deletedForEveryone
        ? 'module-message__container--deleted-for-everyone'
        : null
    );
    const containerStyles = {
      width: isShowingImage ? width : undefined,
    };
    if (!isStickerLike && direction === 'outgoing') {
      Object.assign(containerStyles, getCustomColorStyle(customColor));
    }

    return (
      <div className="module-message__container-outer">
        <div
          className={containerClassnames}
          style={containerStyles}
          onContextMenu={this.showContextMenu}
        >
          {this.renderAuthor()}
          {this.renderContents()}
        </div>
        {this.renderReactions(direction === 'outgoing')}
      </div>
    );
  }

  public override render(): JSX.Element | null {
    const { author, attachments, direction, id, isSticker, timestamp } =
      this.props;
    const { expired, expiring, imageBroken, isSelected } = this.state;

    // This id is what connects our triple-dot click with our associated pop-up menu.
    //   It needs to be unique.
    const triggerId = String(id || `${author.id}-${timestamp}`);

    if (expired) {
      return null;
    }

    if (isSticker && (imageBroken || !attachments || !attachments.length)) {
      return null;
    }

    return (
      <div
        className={classNames(
          'module-message',
          `module-message--${direction}`,
          this.isCollapsedAbove() && 'module-message--collapsed-above',
          this.isCollapsedBelow() && 'module-message--collapsed-below',
          isSelected ? 'module-message--selected' : null,
          expiring ? 'module-message--expired' : null
        )}
        tabIndex={0}
        // We pretend to be a button because we sometimes contain buttons and a button
        //   cannot be within another button
        role="button"
        onKeyDown={this.handleKeyDown}
        onClick={this.handleClick}
        onFocus={this.handleFocus}
        ref={this.focusRef}
      >
        {this.renderError()}
        {this.renderAvatar()}
        {this.renderContainer()}
        {this.renderMenu(triggerId)}
        {this.renderContextMenu(triggerId)}
      </div>
    );
  }
}<|MERGE_RESOLUTION|>--- conflicted
+++ resolved
@@ -711,7 +711,6 @@
     );
   }
 
-<<<<<<< HEAD
   private lastSeenHereStr = memoize(
     (lastSeenHere: string[]) => {
       const conversations = lastSeenHere.map(id => window.ConversationController.get(id)!.format());
@@ -719,8 +718,6 @@
     }
   );
 
-  public renderMetadata(): JSX.Element | null {
-=======
   private updateMetadataWidth = (newMetadataWidth: number): void => {
     this.setState(({ metadataWidth }) => ({
       // We don't want text to jump around if the metadata shrinks, but we want to make
@@ -746,9 +743,8 @@
         log.error(missingCaseError(metadataPlacement));
         isInline = false;
         break;
-    }
-
->>>>>>> 0e853ec7
+
+    }
     const {
       deletedForEveryone,
       direction,
@@ -781,11 +777,8 @@
         isShowingImage={this.isShowingImage()}
         isSticker={isStickerLike}
         isTapToViewExpired={isTapToViewExpired}
-<<<<<<< HEAD
+        onWidthMeasured={isInline ? this.updateMetadataWidth : undefined}
         lastSeenHere={this.lastSeenHereStr(lastSeenHere || [])}
-=======
-        onWidthMeasured={isInline ? this.updateMetadataWidth : undefined}
->>>>>>> 0e853ec7
         showMessageDetail={showMessageDetail}
         status={status}
         textPending={textPending}
