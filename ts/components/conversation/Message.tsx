// Copyright 2018-2022 Signal Messenger, LLC
// SPDX-License-Identifier: AGPL-3.0-only

import type { ReactNode, RefObject } from 'react';
import React from 'react';
import ReactDOM, { createPortal } from 'react-dom';
import classNames from 'classnames';
import memoize from "memoizee";
import { drop, groupBy, orderBy, take, unescape } from 'lodash';
import { ContextMenu, ContextMenuTrigger, MenuItem } from 'react-contextmenu';
import { Manager, Popper, Reference } from 'react-popper';
import type { PreventOverflowModifier } from '@popperjs/core/lib/modifiers/preventOverflow';

import type {
  ConversationType,
  ConversationTypeType,
  InteractionModeType,
} from '../../state/ducks/conversations';
import type { TimelineItemType } from './TimelineItem';
import { ReadStatus } from '../../messages/MessageReadStatus';
import { Avatar, AvatarSize } from '../Avatar';
import { AvatarSpacer } from '../AvatarSpacer';
import { Spinner } from '../Spinner';
import {
  doesMessageBodyOverflow,
  MessageBodyReadMore,
} from './MessageBodyReadMore';
import { MessageMetadata } from './MessageMetadata';
import { MessageTextMetadataSpacer } from './MessageTextMetadataSpacer';
import { ImageGrid } from './ImageGrid';
import { GIF } from './GIF';
import { Image } from './Image';
import { ContactName } from './ContactName';
import type { QuotedAttachmentType } from './Quote';
import { Quote } from './Quote';
import { EmbeddedContact } from './EmbeddedContact';
import type { OwnProps as ReactionViewerProps } from './ReactionViewer';
import { ReactionViewer } from './ReactionViewer';
import type { Props as ReactionPickerProps } from './ReactionPicker';
import { Emoji } from '../emoji/Emoji';
import { LinkPreviewDate } from './LinkPreviewDate';
import type { LinkPreviewType } from '../../types/message/LinkPreviews';
import { shouldUseFullSizeLinkPreviewImage } from '../../linkPreviews/shouldUseFullSizeLinkPreviewImage';
import { WidthBreakpoint } from '../_util';
import * as log from '../../logging/log';

import type { AttachmentType } from '../../types/Attachment';
import {
  canDisplayImage,
  getExtensionForDisplay,
  getGridDimensions,
  getImageDimensions,
  hasImage,
  isDownloaded,
  hasVideoScreenshot,
  isAudio,
  isImage,
  isImageAttachment,
  isVideo,
  isGIF,
} from '../../types/Attachment';
import type { EmbeddedContactType } from '../../types/EmbeddedContact';

import { getIncrement } from '../../util/timer';
import { clearTimeoutIfNecessary } from '../../util/clearTimeoutIfNecessary';
import { isFileDangerous } from '../../util/isFileDangerous';
import { missingCaseError } from '../../util/missingCaseError';
import type {
  BodyRangesType,
  LocalizerType,
  ThemeType,
} from '../../types/Util';
import type { PreferredBadgeSelectorType } from '../../state/selectors/badges';
import type {
  ContactNameColorType,
  ConversationColorType,
  CustomColorType,
} from '../../types/Colors';
import { createRefMerger } from '../../util/refMerger';
import { emojiToData, getEmojiCount } from '../emoji/lib';
import { isEmojiOnlyText } from '../../util/isEmojiOnlyText';
import type { SmartReactionPicker } from '../../state/smart/ReactionPicker';
import { getCustomColorStyle } from '../../util/getCustomColorStyle';
import { offsetDistanceModifier } from '../../util/popperUtil';
import * as KeyboardLayout from '../../services/keyboardLayout';
import { StopPropagation } from '../StopPropagation';
<<<<<<< HEAD
import {
  areMessagesInSameGroup,
  UnreadIndicatorPlacement,
} from '../../util/timelineUtil';
import { AvatarPreview } from '../AvatarPreview';
=======
import type { UUIDStringType } from '../../types/UUID';
>>>>>>> c165bc96

type Trigger = {
  handleContextClick: (event: React.MouseEvent<HTMLDivElement>) => void;
};

const GUESS_METADATA_WIDTH_TIMESTAMP_SIZE = 10;
const GUESS_METADATA_WIDTH_EXPIRE_TIMER_SIZE = 18;
const GUESS_METADATA_WIDTH_OUTGOING_SIZE: Record<MessageStatusType, number> = {
  delivered: 24,
  error: 24,
  paused: 18,
  'partial-sent': 24,
  read: 24,
  sending: 18,
  sent: 24,
  viewed: 24,
};

const EXPIRATION_CHECK_MINIMUM = 2000;
const EXPIRED_DELAY = 600;
const GROUP_AVATAR_SIZE = AvatarSize.TWENTY_EIGHT;
const STICKER_SIZE = 200;
const GIF_SIZE = 300;
// Note: this needs to match the animation time
const SELECTED_TIMEOUT = 1200;
const THREE_HOURS = 3 * 60 * 60 * 1000;
const SENT_STATUSES = new Set<MessageStatusType>([
  'delivered',
  'read',
  'sent',
  'viewed',
]);

enum MetadataPlacement {
  NotRendered,
  RenderedByMessageAudioComponent,
  InlineWithText,
  Bottom,
}

export enum TextDirection {
  LeftToRight = 'LeftToRight',
  RightToLeft = 'RightToLeft',
  Default = 'Default',
  None = 'None',
}

export const MessageStatuses = [
  'delivered',
  'error',
  'paused',
  'partial-sent',
  'read',
  'sending',
  'sent',
  'viewed',
] as const;
export type MessageStatusType = typeof MessageStatuses[number];

export const Directions = ['incoming', 'outgoing'] as const;
export type DirectionType = typeof Directions[number];

export type AudioAttachmentProps = {
  renderingContext: string;
  i18n: LocalizerType;
  buttonRef: React.RefObject<HTMLButtonElement>;
  theme: ThemeType | undefined;
  attachment: AttachmentType;
  collapseMetadata: boolean;
  withContentAbove: boolean;
  withContentBelow: boolean;

  direction: DirectionType;
  expirationLength?: number;
  expirationTimestamp?: number;
  id: string;
  played: boolean;
  showMessageDetail: (id: string) => void;
  status?: MessageStatusType;
  textPending?: boolean;
  timestamp: number;

  kickOffAttachmentDownload(): void;
  onCorrupted(): void;
  onFirstPlayed(): void;
};

export type PropsData = {
  id: string;
  renderingContext: string;
  contactNameColor?: ContactNameColorType;
  conversationColor: ConversationColorType;
  customColor?: CustomColorType;
  conversationId: string;
  displayLimit?: number;
  text?: string;
  textDirection: TextDirection;
  textPending?: boolean;
  isSticker?: boolean;
  isSelected?: boolean;
  isSelectedCounter?: number;
  direction: DirectionType;
  timestamp: number;
  status?: MessageStatusType;
  contact?: EmbeddedContactType;
  author: Pick<
    ConversationType,
    | 'acceptedMessageRequest'
    | 'avatarPath'
    | 'badges'
    | 'color'
    | 'id'
    | 'isMe'
    | 'name'
    | 'phoneNumber'
    | 'profileName'
    | 'sharedGroupNames'
    | 'title'
    | 'unblurredAvatarPath'
  >;
  reducedMotion?: boolean;
  conversationType: ConversationTypeType;
  attachments?: Array<AttachmentType>;
  quote?: {
    conversationColor: ConversationColorType;
    customColor?: CustomColorType;
    text: string;
    rawAttachment?: QuotedAttachmentType;
    isFromMe: boolean;
    sentAt: number;
    authorId: string;
    authorPhoneNumber?: string;
    authorProfileName?: string;
    authorTitle: string;
    authorName?: string;
    bodyRanges?: BodyRangesType;
    referencedMessageNotFound: boolean;
    isViewOnce: boolean;
  };
  storyReplyContext?: {
    authorTitle: string;
    conversationColor: ConversationColorType;
    customColor?: CustomColorType;
    isFromMe: boolean;
    rawAttachment?: QuotedAttachmentType;
  };
  previews: Array<LinkPreviewType>;

  isTapToView?: boolean;
  isTapToViewExpired?: boolean;
  isTapToViewError?: boolean;

  readStatus: ReadStatus;
  lastSeenHere?: string[];

  expirationLength?: number;
  expirationTimestamp?: number;

  reactions?: ReactionViewerProps['reactions'];
  selectedReaction?: string;

  deletedForEveryone?: boolean;

  receivedAt: number;

  canRetry: boolean;
  canRetryDeleteForEveryone: boolean;
  canReact: boolean;
  canReply: boolean;
  canDownload: boolean;
  canDeleteForEveryone: boolean;
  isBlocked: boolean;
  isMessageRequestAccepted: boolean;
  bodyRanges?: BodyRangesType;
};

export type PropsHousekeeping = {
  containerElementRef: RefObject<HTMLElement>;
  containerWidthBreakpoint: WidthBreakpoint;
  disableMenu?: boolean;
  disableScroll?: boolean;
  getPreferredBadge: PreferredBadgeSelectorType;
  i18n: LocalizerType;
  interactionMode: InteractionModeType;
  item?: TimelineItemType;
  renderAudioAttachment: (props: AudioAttachmentProps) => JSX.Element;
  renderReactionPicker: (
    props: React.ComponentProps<typeof SmartReactionPicker>
  ) => JSX.Element;
  shouldCollapseAbove: boolean;
  shouldCollapseBelow: boolean;
  shouldHideMetadata: boolean;
  theme: ThemeType;
};

export type PropsActions = {
  clearSelectedMessage: () => unknown;
  doubleCheckMissingQuoteReference: (messageId: string) => unknown;
  messageExpanded: (id: string, displayLimit: number) => unknown;
  checkForAccount: (phoneNumber: string) => unknown;

  reactToMessage: (
    id: string,
    { emoji, remove }: { emoji: string; remove: boolean }
  ) => void;
  replyToMessage: (id: string) => void;
  retryDeleteForEveryone: (id: string) => void;
  retrySend: (id: string) => void;
  showForwardMessageModal: (id: string) => void;
  deleteMessage: (id: string) => void;
  deleteMessageForEveryone: (id: string) => void;
  showMessageDetail: (id: string) => void;

  startConversation: (e164: string, uuid: UUIDStringType) => void;
  openConversation: (conversationId: string, messageId?: string) => void;
  showContactDetail: (options: {
    contact: EmbeddedContactType;
    signalAccount?: {
      phoneNumber: string;
      uuid: UUIDStringType;
    };
  }) => void;
  showContactModal: (contactId: string, conversationId?: string) => void;

  kickOffAttachmentDownload: (options: {
    attachment: AttachmentType;
    messageId: string;
  }) => void;
  markAttachmentAsCorrupted: (options: {
    attachment: AttachmentType;
    messageId: string;
  }) => void;
  markViewed(messageId: string): void;
  showVisualAttachment: (options: {
    attachment: AttachmentType;
    messageId: string;
  }) => void;
  downloadAttachment: (options: {
    attachment: AttachmentType;
    timestamp: number;
    isDangerous: boolean;
  }) => void;
  displayTapToViewMessage: (messageId: string) => unknown;

  openLink: (url: string) => void;
  scrollToQuotedMessage: (options: {
    authorId: string;
    sentAt: number;
  }) => void;
  selectMessage?: (messageId: string, conversationId: string) => unknown;

  showExpiredIncomingTapToViewToast: () => unknown;
  showExpiredOutgoingTapToViewToast: () => unknown;
};

export type Props = PropsData &
  PropsHousekeeping &
  PropsActions &
  Pick<ReactionPickerProps, 'renderEmojiPicker'>;

type State = {
  metadataWidth: number;

  expiring: boolean;
  expired: boolean;
  imageBroken: boolean;

  isSelected?: boolean;
  prevSelectedCounter?: number;

  reactionViewerRoot: HTMLDivElement | null;
  reactionPickerRoot: HTMLDivElement | null;

  hasDeleteForEveryoneTimerExpired: boolean;
};

export class Message extends React.PureComponent<Props, State> {
  public menuTriggerRef: Trigger | undefined;

  public focusRef: React.RefObject<HTMLDivElement> = React.createRef();

  public audioButtonRef: React.RefObject<HTMLButtonElement> = React.createRef();

  public reactionsContainerRef: React.RefObject<HTMLDivElement> =
    React.createRef();

  public reactionsContainerRefMerger = createRefMerger();

  public expirationCheckInterval: NodeJS.Timeout | undefined;

  public expiredTimeout: NodeJS.Timeout | undefined;

  public selectedTimeout: NodeJS.Timeout | undefined;

  public deleteForEveryoneTimeout: NodeJS.Timeout | undefined;

  public constructor(props: Props) {
    super(props);

    this.state = {
      metadataWidth: this.guessMetadataWidth(),

      expiring: false,
      expired: false,
      imageBroken: false,

      isSelected: props.isSelected,
      prevSelectedCounter: props.isSelectedCounter,

      reactionViewerRoot: null,
      reactionPickerRoot: null,

      hasDeleteForEveryoneTimerExpired:
        this.getTimeRemainingForDeleteForEveryone() <= 0,
    };
  }

  public static getDerivedStateFromProps(props: Props, state: State): State {
    if (!props.isSelected) {
      return {
        ...state,
        isSelected: false,
        prevSelectedCounter: 0,
      };
    }

    if (
      props.isSelected &&
      props.isSelectedCounter !== state.prevSelectedCounter
    ) {
      return {
        ...state,
        isSelected: props.isSelected,
        prevSelectedCounter: props.isSelectedCounter,
      };
    }

    return state;
  }

  private hasReactions(): boolean {
    const { reactions } = this.props;
    return Boolean(reactions && reactions.length);
  }

  public captureMenuTrigger = (triggerRef: Trigger): void => {
    this.menuTriggerRef = triggerRef;
  };

  public showMenu = (event: React.MouseEvent<HTMLDivElement>): void => {
    if (this.menuTriggerRef) {
      this.menuTriggerRef.handleContextClick(event);
    }
  };

  public showContextMenu = (event: React.MouseEvent<HTMLDivElement>): void => {
    const selection = window.getSelection();
    if (selection && !selection.isCollapsed) {
      return;
    }
    if (event.target instanceof HTMLAnchorElement) {
      return;
    }
    this.showMenu(event);
  };

  public handleImageError = (): void => {
    const { id } = this.props;
    log.info(
      `Message ${id}: Image failed to load; failing over to placeholder`
    );
    this.setState({
      imageBroken: true,
    });
  };

  public handleFocus = (): void => {
    const { interactionMode } = this.props;

    if (interactionMode === 'keyboard') {
      this.setSelected();
    }
  };

  public setSelected = (): void => {
    const { id, conversationId, selectMessage } = this.props;

    if (selectMessage) {
      selectMessage(id, conversationId);
    }
  };

  public setFocus = (): void => {
    const container = this.focusRef.current;

    if (container && !container.contains(document.activeElement)) {
      container.focus();
    }
  };

  public override componentDidMount(): void {
    const { conversationId } = this.props;
    window.ConversationController?.onConvoMessageMount(conversationId);

    this.startSelectedTimer();
    this.startDeleteForEveryoneTimerIfApplicable();

    const { isSelected } = this.props;
    if (isSelected) {
      this.setFocus();
    }

    const { expirationLength } = this.props;
    if (expirationLength) {
      const increment = getIncrement(expirationLength);
      const checkFrequency = Math.max(EXPIRATION_CHECK_MINIMUM, increment);

      this.checkExpired();

      this.expirationCheckInterval = setInterval(() => {
        this.checkExpired();
      }, checkFrequency);
    }

    const { contact, checkForAccount } = this.props;
    if (contact && contact.firstNumber && !contact.uuid) {
      checkForAccount(contact.firstNumber);
    }
  }

  public override componentWillUnmount(): void {
    clearTimeoutIfNecessary(this.selectedTimeout);
    clearTimeoutIfNecessary(this.expirationCheckInterval);
    clearTimeoutIfNecessary(this.expiredTimeout);
    clearTimeoutIfNecessary(this.deleteForEveryoneTimeout);
    this.toggleReactionViewer(true);
    this.toggleReactionPicker(true);
  }

  public override componentDidUpdate(prevProps: Readonly<Props>): void {
    const { isSelected, status, timestamp } = this.props;

    this.startSelectedTimer();
    this.startDeleteForEveryoneTimerIfApplicable();

    if (!prevProps.isSelected && isSelected) {
      this.setFocus();
    }

    this.checkExpired();

    if (
      prevProps.status === 'sending' &&
      (status === 'sent' ||
        status === 'delivered' ||
        status === 'read' ||
        status === 'viewed')
    ) {
      const delta = Date.now() - timestamp;
      window.CI?.handleEvent('message:send-complete', {
        timestamp,
        delta,
      });
      log.info(
        `Message.tsx: Rendered 'send complete' for message ${timestamp}; took ${delta}ms`
      );
    }
  }

  private getMetadataPlacement(
    {
      attachments,
      deletedForEveryone,
      expirationLength,
      expirationTimestamp,
      shouldHideMetadata,
      status,
      text,
      textDirection,
    }: Readonly<Props> = this.props
  ): MetadataPlacement {
    const isRTL = textDirection === TextDirection.RightToLeft;

    if (
      !expirationLength &&
      !expirationTimestamp &&
      (!status || SENT_STATUSES.has(status)) &&
      shouldHideMetadata
    ) {
      return MetadataPlacement.NotRendered;
    }

    if (!text && !deletedForEveryone) {
      return isAudio(attachments)
        ? MetadataPlacement.RenderedByMessageAudioComponent
        : MetadataPlacement.Bottom;
    }

    if (this.canRenderStickerLikeEmoji()) {
      return MetadataPlacement.Bottom;
    }

    if (isRTL) {
      return MetadataPlacement.Bottom;
    }

    return MetadataPlacement.InlineWithText;
  }

  /**
   * A lot of the time, we add an invisible inline spacer for messages. This spacer is the
   * same size as the message metadata. Unfortunately, we don't know how wide it is until
   * we render it.
   *
   * This will probably guess wrong, but it's valuable to get close to the real value
   * because it can reduce layout jumpiness.
   */
  private guessMetadataWidth(): number {
    const { direction, expirationLength, status } = this.props;

    let result = GUESS_METADATA_WIDTH_TIMESTAMP_SIZE;

    const hasExpireTimer = Boolean(expirationLength);
    if (hasExpireTimer) {
      result += GUESS_METADATA_WIDTH_EXPIRE_TIMER_SIZE;
    }

    if (direction === 'outgoing' && status) {
      result += GUESS_METADATA_WIDTH_OUTGOING_SIZE[status];
    }

    return result;
  }

  public startSelectedTimer(): void {
    const { clearSelectedMessage, interactionMode } = this.props;
    const { isSelected } = this.state;

    if (interactionMode === 'keyboard' || !isSelected) {
      return;
    }

    if (!this.selectedTimeout) {
      this.selectedTimeout = setTimeout(() => {
        this.selectedTimeout = undefined;
        this.setState({ isSelected: false });
        clearSelectedMessage();
      }, SELECTED_TIMEOUT);
    }
  }

  private getTimeRemainingForDeleteForEveryone(): number {
    const { timestamp } = this.props;
    return Math.max(timestamp - Date.now() + THREE_HOURS, 0);
  }

  private canDeleteForEveryone(): boolean {
    const { canDeleteForEveryone } = this.props;
    const { hasDeleteForEveryoneTimerExpired } = this.state;
    return canDeleteForEveryone && !hasDeleteForEveryoneTimerExpired;
  }

  private startDeleteForEveryoneTimerIfApplicable(): void {
    const { canDeleteForEveryone } = this.props;
    const { hasDeleteForEveryoneTimerExpired } = this.state;
    if (
      !canDeleteForEveryone ||
      hasDeleteForEveryoneTimerExpired ||
      this.deleteForEveryoneTimeout
    ) {
      return;
    }

    this.deleteForEveryoneTimeout = setTimeout(() => {
      this.setState({ hasDeleteForEveryoneTimerExpired: true });
      delete this.deleteForEveryoneTimeout;
    }, this.getTimeRemainingForDeleteForEveryone());
  }

  public checkExpired(): void {
    const now = Date.now();
    const { expirationTimestamp, expirationLength } = this.props;

    if (!expirationTimestamp || !expirationLength) {
      return;
    }
    if (this.expiredTimeout) {
      return;
    }

    if (now >= expirationTimestamp) {
      this.setState({
        expiring: true,
      });

      const setExpired = () => {
        this.setState({
          expired: true,
        });
      };
      this.expiredTimeout = setTimeout(setExpired, EXPIRED_DELAY);
    }
  }

  private areLinksEnabled(): boolean {
    const { isMessageRequestAccepted, isBlocked } = this.props;
    return isMessageRequestAccepted && !isBlocked;
  }

  private shouldRenderAuthor(): boolean {
    const { author, conversationType, direction, shouldCollapseAbove } =
      this.props;
    return Boolean(
      direction === 'incoming' &&
        conversationType === 'group' &&
        author.title &&
        !shouldCollapseAbove
    );
  }

  private canRenderStickerLikeEmoji(): boolean {
    const { text, quote, attachments, previews } = this.props;

    return Boolean(
      text &&
        isEmojiOnlyText(text) &&
        getEmojiCount(text) < 6 &&
        !quote &&
        (!attachments || !attachments.length) &&
        (!previews || !previews.length)
    );
  }

  private lastSeenHereSorted = memoize(
    (lastSeenHere: string[]) => {
      const conversationId = this.props.conversationId;
      const receivedAt = this.props.receivedAt;
      const users = lastSeenHere.map(id => window.ConversationController.get(id)!);
      const lastSeenUsers = users.filter(u => ((u.get('lastMessagesSeen') || {})[conversationId] || {}).receivedAt <= receivedAt);
      const formated = lastSeenUsers.map(u => u.format());

      if (lastSeenUsers.length !== lastSeenHere.length) {
        const lastSeenUpdated = lastSeenUsers.map(u => u.id);
        const msg = window.MessageController.getById(this.props.id);
        if(msg) {
          // hack
          setTimeout(() =>
          {
            msg.set("lastSeenHere", lastSeenUpdated);
            window.Signal.Util.queueUpdateMessage(msg.attributes);
          }, 0);
        } else {
          log.error(
            `failed to load current message with id ${this.props.id}.`
          );
        }
      }
      return formated.sort((a, b) => a.id.localeCompare(b.id));
    }
  );

  private updateMetadataWidth = (newMetadataWidth: number): void => {
    this.setState(({ metadataWidth }) => ({
      // We don't want text to jump around if the metadata shrinks, but we want to make
      //   sure we have enough room.
      metadataWidth: Math.max(metadataWidth, newMetadataWidth),
    }));
  };

  private renderMetadata(): ReactNode {
    let isInline: boolean;
    const metadataPlacement = this.getMetadataPlacement();
    switch (metadataPlacement) {
      case MetadataPlacement.NotRendered:
      case MetadataPlacement.RenderedByMessageAudioComponent:
        return null;
      case MetadataPlacement.InlineWithText:
        isInline = true;
        break;
      case MetadataPlacement.Bottom:
        isInline = false;
        break;
      default:
        log.error(missingCaseError(metadataPlacement));
        isInline = false;
        break;

    }
    const {
      deletedForEveryone,
      direction,
      expirationLength,
      expirationTimestamp,
      isSticker,
      isTapToViewExpired,
      status,
      i18n,
      text,
      textPending,
      timestamp,
      id,
      showMessageDetail,
    } = this.props;

    const isStickerLike = isSticker || this.canRenderStickerLikeEmoji();

    return (
      <MessageMetadata
        deletedForEveryone={deletedForEveryone}
        direction={direction}
        expirationLength={expirationLength}
        expirationTimestamp={expirationTimestamp}
        hasText={Boolean(text)}
        i18n={i18n}
        id={id}
        isInline={isInline}
        isShowingImage={this.isShowingImage()}
        isSticker={isStickerLike}
        isTapToViewExpired={isTapToViewExpired}
        onWidthMeasured={isInline ? this.updateMetadataWidth : undefined}
        showMessageDetail={showMessageDetail}
        status={status}
        textPending={textPending}
        timestamp={timestamp}
      />
    );
  }

  private renderLastSeen(): ReactNode {
    let lastSeenSorted = this.lastSeenHereSorted(this.props.lastSeenHere || []);
    if(!lastSeenSorted || lastSeenSorted.length === 0)
      return null;
    
    let seenBubblesNode = lastSeenSorted.map(c => <div key={c.id} title={c.title}>
      <AvatarPreview
        avatarColor={c.color}
        avatarPath={c.avatarPath}
        conversationTitle={c.title}
        i18n={this.props.i18n}
        isGroup={false}
        style={{
          fontSize: '11px',
          height: '20px',
          maxHeight: 512,
          maxWidth: 512,
          width: '20px',
          margin: '0 2px 0 0'
        }}
      /></div>);
    return <div style={{
      marginLeft: 'auto',
      flexDirection: 'row',
      display: 'flex',
      height: '20px',
      justifyContent: 'flex-end',
    }}>{seenBubblesNode}</div>;
  }

  private renderAuthor(): ReactNode {
    const {
      author,
      contactNameColor,
      isSticker,
      isTapToView,
      isTapToViewExpired,
    } = this.props;

    if (!this.shouldRenderAuthor()) {
      return null;
    }

    const withTapToViewExpired = isTapToView && isTapToViewExpired;

    const stickerSuffix = isSticker ? '_with_sticker' : '';
    const tapToViewSuffix = withTapToViewExpired
      ? '--with-tap-to-view-expired'
      : '';
    const moduleName = `module-message__author${stickerSuffix}${tapToViewSuffix}`;

    return (
      <div className={moduleName}>
        <ContactName
          contactNameColor={contactNameColor}
          title={author.title}
          module={moduleName}
        />
      </div>
    );
  }

  public renderAttachment(): JSX.Element | null {
    const {
      attachments,
      direction,
      expirationLength,
      expirationTimestamp,
      i18n,
      id,
      isSticker,
      kickOffAttachmentDownload,
      markAttachmentAsCorrupted,
      markViewed,
      quote,
      readStatus,
      reducedMotion,
      renderAudioAttachment,
      renderingContext,
      showMessageDetail,
      showVisualAttachment,
      shouldCollapseAbove,
      shouldCollapseBelow,
      status,
      text,
      textPending,
      theme,
      timestamp,
    } = this.props;

    const { imageBroken } = this.state;

    const collapseMetadata =
      this.getMetadataPlacement() === MetadataPlacement.NotRendered;

    if (!attachments || !attachments[0]) {
      return null;
    }
    const firstAttachment = attachments[0];

    // For attachments which aren't full-frame
    const withContentBelow = Boolean(text);
    const withContentAbove = Boolean(quote) || this.shouldRenderAuthor();
    const displayImage = canDisplayImage(attachments);

    if (displayImage && !imageBroken) {
      const prefix = isSticker ? 'sticker' : 'attachment';
      const containerClassName = classNames(
        `module-message__${prefix}-container`,
        withContentAbove
          ? `module-message__${prefix}-container--with-content-above`
          : null,
        withContentBelow
          ? 'module-message__attachment-container--with-content-below'
          : null,
        isSticker && !collapseMetadata
          ? 'module-message__sticker-container--with-content-below'
          : null
      );

      if (isGIF(attachments)) {
        return (
          <div className={containerClassName}>
            <GIF
              attachment={firstAttachment}
              size={GIF_SIZE}
              theme={theme}
              i18n={i18n}
              tabIndex={0}
              reducedMotion={reducedMotion}
              onError={this.handleImageError}
              showVisualAttachment={() => {
                showVisualAttachment({
                  attachment: firstAttachment,
                  messageId: id,
                });
              }}
              kickOffAttachmentDownload={() => {
                kickOffAttachmentDownload({
                  attachment: firstAttachment,
                  messageId: id,
                });
              }}
            />
          </div>
        );
      }

      if (isImage(attachments) || isVideo(attachments)) {
        const bottomOverlay = !isSticker && !collapseMetadata;
        // We only want users to tab into this if there's more than one
        const tabIndex = attachments.length > 1 ? 0 : -1;

        return (
          <div className={containerClassName}>
            <ImageGrid
              attachments={attachments}
              withContentAbove={
                isSticker || withContentAbove || shouldCollapseAbove
              }
              withContentBelow={
                isSticker || withContentBelow || shouldCollapseBelow
              }
              isSticker={isSticker}
              stickerSize={STICKER_SIZE}
              bottomOverlay={bottomOverlay}
              i18n={i18n}
              theme={theme}
              onError={this.handleImageError}
              tabIndex={tabIndex}
              onClick={attachment => {
                if (!isDownloaded(attachment)) {
                  kickOffAttachmentDownload({ attachment, messageId: id });
                } else {
                  showVisualAttachment({ attachment, messageId: id });
                }
              }}
            />
          </div>
        );
      }
    }
    if (isAudio(attachments)) {
      let played: boolean;
      switch (direction) {
        case 'outgoing':
          played = status === 'viewed';
          break;
        case 'incoming':
          played = readStatus === ReadStatus.Viewed;
          break;
        default:
          log.error(missingCaseError(direction));
          played = false;
          break;
      }

      return renderAudioAttachment({
        i18n,
        buttonRef: this.audioButtonRef,
        renderingContext,
        theme,
        attachment: firstAttachment,
        collapseMetadata,
        withContentAbove,
        withContentBelow,

        direction,
        expirationLength,
        expirationTimestamp,
        id,
        played,
        showMessageDetail,
        status,
        textPending,
        timestamp,

        kickOffAttachmentDownload() {
          kickOffAttachmentDownload({
            attachment: firstAttachment,
            messageId: id,
          });
        },
        onCorrupted() {
          markAttachmentAsCorrupted({
            attachment: firstAttachment,
            messageId: id,
          });
        },
        onFirstPlayed() {
          markViewed(id);
        },
      });
    }
    const { pending, fileName, fileSize, contentType } = firstAttachment;
    const extension = getExtensionForDisplay({ contentType, fileName });
    const isDangerous = isFileDangerous(fileName || '');

    return (
      <button
        type="button"
        className={classNames(
          'module-message__generic-attachment',
          withContentBelow
            ? 'module-message__generic-attachment--with-content-below'
            : null,
          withContentAbove
            ? 'module-message__generic-attachment--with-content-above'
            : null,
          !firstAttachment.url
            ? 'module-message__generic-attachment--not-active'
            : null
        )}
        // There's only ever one of these, so we don't want users to tab into it
        tabIndex={-1}
        onClick={this.openGenericAttachment}
      >
        {pending ? (
          <div className="module-message__generic-attachment__spinner-container">
            <Spinner svgSize="small" size="24px" direction={direction} />
          </div>
        ) : (
          <div className="module-message__generic-attachment__icon-container">
            <div className="module-message__generic-attachment__icon">
              {extension ? (
                <div className="module-message__generic-attachment__icon__extension">
                  {extension}
                </div>
              ) : null}
            </div>
            {isDangerous ? (
              <div className="module-message__generic-attachment__icon-dangerous-container">
                <div className="module-message__generic-attachment__icon-dangerous" />
              </div>
            ) : null}
          </div>
        )}
        <div className="module-message__generic-attachment__text">
          <div
            className={classNames(
              'module-message__generic-attachment__file-name',
              `module-message__generic-attachment__file-name--${direction}`
            )}
          >
            {fileName}
          </div>
          <div
            className={classNames(
              'module-message__generic-attachment__file-size',
              `module-message__generic-attachment__file-size--${direction}`
            )}
          >
            {fileSize}
          </div>
        </div>
      </button>
    );
  }

  public renderPreview(): JSX.Element | null {
    const {
      id,
      attachments,
      conversationType,
      direction,
      i18n,
      openLink,
      previews,
      quote,
      theme,
      kickOffAttachmentDownload,
    } = this.props;

    // Attachments take precedence over Link Previews
    if (attachments && attachments.length) {
      return null;
    }

    if (!previews || previews.length < 1) {
      return null;
    }

    const first = previews[0];
    if (!first) {
      return null;
    }

    const withContentAbove =
      Boolean(quote) ||
      (conversationType === 'group' && direction === 'incoming');

    const previewHasImage = isImageAttachment(first.image);
    const isFullSizeImage = shouldUseFullSizeLinkPreviewImage(first);

    const linkPreviewDate = first.date || null;

    const isClickable = this.areLinksEnabled();

    const className = classNames(
      'module-message__link-preview',
      `module-message__link-preview--${direction}`,
      {
        'module-message__link-preview--with-content-above': withContentAbove,
        'module-message__link-preview--nonclickable': !isClickable,
      }
    );
    const onPreviewImageClick = () => {
      if (first.image && !isDownloaded(first.image)) {
        kickOffAttachmentDownload({
          attachment: first.image,
          messageId: id,
        });
        return;
      }
      openLink(first.url);
    };
    const contents = (
      <>
        {first.image && previewHasImage && isFullSizeImage ? (
          <ImageGrid
            attachments={[first.image]}
            withContentAbove={withContentAbove}
            withContentBelow
            onError={this.handleImageError}
            i18n={i18n}
            theme={theme}
            onClick={onPreviewImageClick}
          />
        ) : null}
        <div className="module-message__link-preview__content">
          {first.image && previewHasImage && !isFullSizeImage ? (
            <div className="module-message__link-preview__icon_container">
              <Image
                smallCurveTopLeft={!withContentAbove}
                noBorder
                noBackground
                softCorners
                alt={i18n('previewThumbnail', [first.domain])}
                height={72}
                width={72}
                url={first.image.url}
                attachment={first.image}
                onError={this.handleImageError}
                i18n={i18n}
                onClick={onPreviewImageClick}
              />
            </div>
          ) : null}
          <div
            className={classNames(
              'module-message__link-preview__text',
              previewHasImage && !isFullSizeImage
                ? 'module-message__link-preview__text--with-icon'
                : null
            )}
          >
            <div className="module-message__link-preview__title">
              {first.title}
            </div>
            {first.description && (
              <div className="module-message__link-preview__description">
                {unescape(first.description)}
              </div>
            )}
            <div className="module-message__link-preview__footer">
              <div className="module-message__link-preview__location">
                {first.domain}
              </div>
              <LinkPreviewDate
                date={linkPreviewDate}
                className="module-message__link-preview__date"
              />
            </div>
          </div>
        </div>
      </>
    );

    return isClickable ? (
      <div
        role="link"
        tabIndex={0}
        className={className}
        onKeyDown={(event: React.KeyboardEvent) => {
          if (event.key === 'Enter' || event.key === 'Space') {
            event.stopPropagation();
            event.preventDefault();

            openLink(first.url);
          }
        }}
        onClick={(event: React.MouseEvent) => {
          event.stopPropagation();
          event.preventDefault();

          openLink(first.url);
        }}
      >
        {contents}
      </div>
    ) : (
      <div className={className}>{contents}</div>
    );
  }

  public renderQuote(): JSX.Element | null {
    const {
      conversationColor,
      customColor,
      direction,
      disableScroll,
      doubleCheckMissingQuoteReference,
      i18n,
      id,
      quote,
      scrollToQuotedMessage,
      shouldCollapseAbove,
    } = this.props;

    if (!quote) {
      return null;
    }

    const { isViewOnce, referencedMessageNotFound } = quote;

    const clickHandler = disableScroll
      ? undefined
      : () => {
          scrollToQuotedMessage({
            authorId: quote.authorId,
            sentAt: quote.sentAt,
          });
        };

    const isIncoming = direction === 'incoming';

    let curveTopLeft: boolean;
    let curveTopRight: boolean;
    if (this.shouldRenderAuthor()) {
      curveTopLeft = false;
      curveTopRight = false;
    } else if (isIncoming) {
      curveTopLeft = !shouldCollapseAbove;
      curveTopRight = true;
    } else {
      curveTopLeft = true;
      curveTopRight = !shouldCollapseAbove;
    }

    return (
      <Quote
        i18n={i18n}
        onClick={clickHandler}
        text={quote.text}
        rawAttachment={quote.rawAttachment}
        isIncoming={isIncoming}
        authorTitle={quote.authorTitle}
        bodyRanges={quote.bodyRanges}
        conversationColor={conversationColor}
        customColor={customColor}
        curveTopLeft={curveTopLeft}
        curveTopRight={curveTopRight}
        isViewOnce={isViewOnce}
        referencedMessageNotFound={referencedMessageNotFound}
        isFromMe={quote.isFromMe}
        doubleCheckMissingQuoteReference={() =>
          doubleCheckMissingQuoteReference(id)
        }
      />
    );
  }

  public renderStoryReplyContext(): JSX.Element | null {
    const {
      conversationColor,
      customColor,
      direction,
      i18n,
      storyReplyContext,
      shouldCollapseAbove,
    } = this.props;

    if (!storyReplyContext) {
      return null;
    }

    const isIncoming = direction === 'incoming';

    let curveTopLeft: boolean;
    let curveTopRight: boolean;
    if (this.shouldRenderAuthor()) {
      curveTopLeft = false;
      curveTopRight = false;
    } else if (isIncoming) {
      curveTopLeft = !shouldCollapseAbove;
      curveTopRight = true;
    } else {
      curveTopLeft = true;
      curveTopRight = !shouldCollapseAbove;
    }

    return (
      <Quote
        authorTitle={storyReplyContext.authorTitle}
        conversationColor={conversationColor}
        curveTopLeft={curveTopLeft}
        curveTopRight={curveTopRight}
        customColor={customColor}
        i18n={i18n}
        isFromMe={storyReplyContext.isFromMe}
        isIncoming={isIncoming}
        isViewOnce={false}
        moduleClassName="StoryReplyQuote"
        onClick={() => {
          // TODO DESKTOP-3255
        }}
        rawAttachment={storyReplyContext.rawAttachment}
        referencedMessageNotFound={false}
        text={i18n('message--getNotificationText--text-with-emoji', {
          text: i18n('message--getNotificationText--photo'),
          emoji: '📷',
        })}
      />
    );
  }

  public renderEmbeddedContact(): JSX.Element | null {
    const {
      contact,
      conversationType,
      direction,
      i18n,
      showContactDetail,
      text,
    } = this.props;
    if (!contact) {
      return null;
    }

    const withCaption = Boolean(text);
    const withContentAbove =
      conversationType === 'group' && direction === 'incoming';
    const withContentBelow =
      withCaption ||
      this.getMetadataPlacement() !== MetadataPlacement.NotRendered;

    const otherContent =
      (contact && contact.firstNumber && contact.uuid) || withCaption;
    const tabIndex = otherContent ? 0 : -1;

    return (
      <EmbeddedContact
        contact={contact}
        isIncoming={direction === 'incoming'}
        i18n={i18n}
        onClick={() => {
          const signalAccount =
            contact.firstNumber && contact.uuid
              ? {
                  phoneNumber: contact.firstNumber,
                  uuid: contact.uuid,
                }
              : undefined;

          showContactDetail({
            contact,
            signalAccount,
          });
        }}
        withContentAbove={withContentAbove}
        withContentBelow={withContentBelow}
        tabIndex={tabIndex}
      />
    );
  }

  public renderSendMessageButton(): JSX.Element | null {
    const { contact, direction, shouldCollapseBelow, startConversation, i18n } =
      this.props;
    const noBottomLeftCurve = direction === 'incoming' && shouldCollapseBelow;
    const noBottomRightCurve = direction === 'outgoing' && shouldCollapseBelow;

    if (!contact) {
      return null;
    }
    const { firstNumber, uuid } = contact;
    if (!firstNumber || !uuid) {
      return null;
    }

    return (
      <button
        type="button"
        onClick={() => startConversation(firstNumber, uuid)}
        className={classNames(
          'module-message__send-message-button',
          noBottomLeftCurve &&
            'module-message__send-message-button--no-bottom-left-curve',
          noBottomRightCurve &&
            'module-message__send-message-button--no-bottom-right-curve'
        )}
      >
        {i18n('sendMessageToContact')}
      </button>
    );
  }

  private renderAvatar(): ReactNode {
    const {
      author,
      conversationId,
      conversationType,
      direction,
      getPreferredBadge,
      i18n,
      shouldCollapseBelow,
      showContactModal,
      theme,
    } = this.props;

    if (conversationType !== 'group' || direction !== 'incoming') {
      return null;
    }

    return (
      <div
        className={classNames('module-message__author-avatar-container', {
          'module-message__author-avatar-container--with-reactions':
            this.hasReactions(),
        })}
      >
        {shouldCollapseBelow ? (
          <AvatarSpacer size={GROUP_AVATAR_SIZE} />
        ) : (
          <Avatar
            acceptedMessageRequest={author.acceptedMessageRequest}
            avatarPath={author.avatarPath}
            badge={getPreferredBadge(author.badges)}
            color={author.color}
            conversationType="direct"
            i18n={i18n}
            isMe={author.isMe}
            name={author.name}
            onClick={event => {
              event.stopPropagation();
              event.preventDefault();

              showContactModal(author.id, conversationId);
            }}
            phoneNumber={author.phoneNumber}
            profileName={author.profileName}
            sharedGroupNames={author.sharedGroupNames}
            size={GROUP_AVATAR_SIZE}
            theme={theme}
            title={author.title}
            unblurredAvatarPath={author.unblurredAvatarPath}
          />
        )}
      </div>
    );
  }

  public renderText(): JSX.Element | null {
    const {
      bodyRanges,
      deletedForEveryone,
      direction,
      displayLimit,
      i18n,
      id,
      messageExpanded,
      openConversation,
      status,
      text,
      textDirection,
      textPending,
    } = this.props;
    const { metadataWidth } = this.state;
    const isRTL = textDirection === TextDirection.RightToLeft;

    // eslint-disable-next-line no-nested-ternary
    const contents = deletedForEveryone
      ? i18n('message--deletedForEveryone')
      : direction === 'incoming' && status === 'error'
      ? i18n('incomingError')
      : text;

    if (!contents) {
      return null;
    }

    return (
      <div
        className={classNames(
          'module-message__text',
          `module-message__text--${direction}`,
          status === 'error' && direction === 'incoming'
            ? 'module-message__text--error'
            : null,
          deletedForEveryone
            ? 'module-message__text--delete-for-everyone'
            : null
        )}
        dir={isRTL ? 'rtl' : undefined}
      >
        <MessageBodyReadMore
          bodyRanges={bodyRanges}
          disableLinks={!this.areLinksEnabled()}
          direction={direction}
          displayLimit={displayLimit}
          i18n={i18n}
          id={id}
          messageExpanded={messageExpanded}
          openConversation={openConversation}
          text={contents || ''}
          textPending={textPending}
        />
        {!isRTL &&
          this.getMetadataPlacement() === MetadataPlacement.InlineWithText && (
            <MessageTextMetadataSpacer metadataWidth={metadataWidth} />
          )}
      </div>
    );
  }

  private renderError(): ReactNode {
    const { status, direction } = this.props;

    if (
      status !== 'paused' &&
      status !== 'error' &&
      status !== 'partial-sent'
    ) {
      return null;
    }

    return (
      <div className="module-message__error-container">
        <div
          className={classNames(
            'module-message__error',
            `module-message__error--${direction}`,
            `module-message__error--${status}`
          )}
        />
      </div>
    );
  }

  private renderMenu(triggerId: string): ReactNode {
    const {
      attachments,
      canDownload,
      canReact,
      canReply,
      direction,
      disableMenu,
      i18n,
      id,
      isSticker,
      isTapToView,
      reactToMessage,
      renderEmojiPicker,
      renderReactionPicker,
      replyToMessage,
      selectedReaction,
    } = this.props;

    if (disableMenu) {
      return null;
    }

    const { reactionPickerRoot } = this.state;

    const multipleAttachments = attachments && attachments.length > 1;
    const firstAttachment = attachments && attachments[0];

    const downloadButton =
      !isSticker &&
      !multipleAttachments &&
      !isTapToView &&
      firstAttachment &&
      !firstAttachment.pending ? (
        // This a menu meant for mouse use only
        // eslint-disable-next-line max-len
        // eslint-disable-next-line jsx-a11y/interactive-supports-focus, jsx-a11y/click-events-have-key-events
        <div
          onClick={this.openGenericAttachment}
          role="button"
          aria-label={i18n('downloadAttachment')}
          className={classNames(
            'module-message__buttons__download',
            `module-message__buttons__download--${direction}`
          )}
        />
      ) : null;

    const reactButton = (
      <Reference>
        {({ ref: popperRef }) => {
          // Only attach the popper reference to the reaction button if it is
          //   visible (it is hidden when the timeline is narrow)
          const maybePopperRef = this.isWindowWidthNotNarrow()
            ? popperRef
            : undefined;

          return (
            // This a menu meant for mouse use only
            // eslint-disable-next-line max-len
            // eslint-disable-next-line jsx-a11y/interactive-supports-focus, jsx-a11y/click-events-have-key-events
            <div
              ref={maybePopperRef}
              onClick={(event: React.MouseEvent) => {
                event.stopPropagation();
                event.preventDefault();

                this.toggleReactionPicker();
              }}
              role="button"
              className="module-message__buttons__react"
              aria-label={i18n('reactToMessage')}
            />
          );
        }}
      </Reference>
    );

    const replyButton = (
      // This a menu meant for mouse use only
      // eslint-disable-next-line max-len
      // eslint-disable-next-line jsx-a11y/interactive-supports-focus, jsx-a11y/click-events-have-key-events
      <div
        onClick={(event: React.MouseEvent) => {
          event.stopPropagation();
          event.preventDefault();

          replyToMessage(id);
        }}
        // This a menu meant for mouse use only
        role="button"
        aria-label={i18n('replyToMessage')}
        className={classNames(
          'module-message__buttons__reply',
          `module-message__buttons__download--${direction}`
        )}
      />
    );

    // This a menu meant for mouse use only
    /* eslint-disable jsx-a11y/interactive-supports-focus */
    /* eslint-disable jsx-a11y/click-events-have-key-events */
    const menuButton = (
      <Reference>
        {({ ref: popperRef }) => {
          // Only attach the popper reference to the collapsed menu button if the reaction
          //   button is not visible (it is hidden when the timeline is narrow)
          const maybePopperRef = !this.isWindowWidthNotNarrow()
            ? popperRef
            : undefined;

          return (
            <StopPropagation className="module-message__buttons__menu--container">
              <ContextMenuTrigger
                id={triggerId}
                // eslint-disable-next-line @typescript-eslint/no-explicit-any
                ref={this.captureMenuTrigger as any}
              >
                <div
                  ref={maybePopperRef}
                  role="button"
                  onClick={this.showMenu}
                  aria-label={i18n('messageContextMenuButton')}
                  className={classNames(
                    'module-message__buttons__menu',
                    `module-message__buttons__download--${direction}`
                  )}
                />
              </ContextMenuTrigger>
            </StopPropagation>
          );
        }}
      </Reference>
    );
    /* eslint-enable jsx-a11y/interactive-supports-focus */
    /* eslint-enable jsx-a11y/click-events-have-key-events */

    return (
      <Manager>
        <div
          className={classNames(
            'module-message__buttons',
            `module-message__buttons--${direction}`
          )}
        >
          {this.isWindowWidthNotNarrow() && (
            <>
              {canReact ? reactButton : null}
              {canDownload ? downloadButton : null}
              {canReply ? replyButton : null}
            </>
          )}
          {menuButton}
        </div>
        {reactionPickerRoot &&
          createPortal(
            <StopPropagation>
              <Popper
                placement="top"
                modifiers={[
                  offsetDistanceModifier(4),
                  this.popperPreventOverflowModifier(),
                ]}
              >
                {({ ref, style }) =>
                  renderReactionPicker({
                    ref,
                    style,
                    selected: selectedReaction,
                    onClose: this.toggleReactionPicker,
                    onPick: emoji => {
                      this.toggleReactionPicker(true);
                      reactToMessage(id, {
                        emoji,
                        remove: emoji === selectedReaction,
                      });
                    },
                    renderEmojiPicker,
                  })
                }
              </Popper>
            </StopPropagation>,
            reactionPickerRoot
          )}
      </Manager>
    );
  }

  public renderContextMenu(triggerId: string): JSX.Element {
    const {
      attachments,
      canDownload,
      contact,
      canReact,
      canReply,
      canRetry,
      canRetryDeleteForEveryone,
      deleteMessage,
      deleteMessageForEveryone,
      deletedForEveryone,
      i18n,
      id,
      isSticker,
      isTapToView,
      replyToMessage,
      retrySend,
      retryDeleteForEveryone,
      showForwardMessageModal,
      showMessageDetail,
      text,
    } = this.props;

    const canForward = !isTapToView && !deletedForEveryone && !contact;
    const multipleAttachments = attachments && attachments.length > 1;

    const shouldShowAdditional =
      doesMessageBodyOverflow(text || '') || !this.isWindowWidthNotNarrow();

    const menu = (
      <ContextMenu id={triggerId}>
        {canDownload &&
        shouldShowAdditional &&
        !isSticker &&
        !multipleAttachments &&
        !isTapToView &&
        attachments &&
        attachments[0] ? (
          <MenuItem
            attributes={{
              className:
                'module-message__context--icon module-message__context__download',
            }}
            onClick={this.openGenericAttachment}
          >
            {i18n('downloadAttachment')}
          </MenuItem>
        ) : null}
        {shouldShowAdditional ? (
          <>
            {canReply && (
              <MenuItem
                attributes={{
                  className:
                    'module-message__context--icon module-message__context__reply',
                }}
                onClick={(event: React.MouseEvent) => {
                  event.stopPropagation();
                  event.preventDefault();

                  replyToMessage(id);
                }}
              >
                {i18n('replyToMessage')}
              </MenuItem>
            )}
            {canReact && (
              <MenuItem
                attributes={{
                  className:
                    'module-message__context--icon module-message__context__react',
                }}
                onClick={(event: React.MouseEvent) => {
                  event.stopPropagation();
                  event.preventDefault();

                  this.toggleReactionPicker();
                }}
              >
                {i18n('reactToMessage')}
              </MenuItem>
            )}
          </>
        ) : null}
        <MenuItem
          attributes={{
            className:
              'module-message__context--icon module-message__context__more-info',
          }}
          onClick={(event: React.MouseEvent) => {
            event.stopPropagation();
            event.preventDefault();

            showMessageDetail(id);
          }}
        >
          {i18n('moreInfo')}
        </MenuItem>
        {canRetry ? (
          <MenuItem
            attributes={{
              className:
                'module-message__context--icon module-message__context__retry-send',
            }}
            onClick={(event: React.MouseEvent) => {
              event.stopPropagation();
              event.preventDefault();

              retrySend(id);
            }}
          >
            {i18n('retrySend')}
          </MenuItem>
        ) : null}
        {canRetryDeleteForEveryone ? (
          <MenuItem
            attributes={{
              className:
                'module-message__context--icon module-message__context__delete-message-for-everyone',
            }}
            onClick={(event: React.MouseEvent) => {
              event.stopPropagation();
              event.preventDefault();

              retryDeleteForEveryone(id);
            }}
          >
            {i18n('retryDeleteForEveryone')}
          </MenuItem>
        ) : null}
        {canForward ? (
          <MenuItem
            attributes={{
              className:
                'module-message__context--icon module-message__context__forward-message',
            }}
            onClick={(event: React.MouseEvent) => {
              event.stopPropagation();
              event.preventDefault();

              showForwardMessageModal(id);
            }}
          >
            {i18n('forwardMessage')}
          </MenuItem>
        ) : null}
        <MenuItem
          attributes={{
            className:
              'module-message__context--icon module-message__context__delete-message',
          }}
          onClick={(event: React.MouseEvent) => {
            event.stopPropagation();
            event.preventDefault();

            deleteMessage(id);
          }}
        >
          {i18n('deleteMessage')}
        </MenuItem>
        {this.canDeleteForEveryone() ? (
          <MenuItem
            attributes={{
              className:
                'module-message__context--icon module-message__context__delete-message-for-everyone',
            }}
            onClick={(event: React.MouseEvent) => {
              event.stopPropagation();
              event.preventDefault();

              deleteMessageForEveryone(id);
            }}
          >
            {i18n('deleteMessageForEveryone')}
          </MenuItem>
        ) : null}
      </ContextMenu>
    );

    return ReactDOM.createPortal(menu, document.body);
  }

  private isWindowWidthNotNarrow(): boolean {
    const { containerWidthBreakpoint } = this.props;
    return containerWidthBreakpoint !== WidthBreakpoint.Narrow;
  }

  public getWidth(): number | undefined {
    const { attachments, isSticker, previews } = this.props;

    if (attachments && attachments.length) {
      if (isGIF(attachments)) {
        // Message container border
        return GIF_SIZE + 2;
      }

      if (isSticker) {
        // Padding is 8px, on both sides
        return STICKER_SIZE + 8 * 2;
      }

      const dimensions = getGridDimensions(attachments);
      if (dimensions) {
        return dimensions.width;
      }
    }

    const firstLinkPreview = (previews || [])[0];
    if (
      firstLinkPreview &&
      firstLinkPreview.image &&
      shouldUseFullSizeLinkPreviewImage(firstLinkPreview)
    ) {
      const dimensions = getImageDimensions(firstLinkPreview.image);
      if (dimensions) {
        return dimensions.width;
      }
    }

    return undefined;
  }

  public isShowingImage(): boolean {
    const { isTapToView, attachments, previews } = this.props;
    const { imageBroken } = this.state;

    if (imageBroken || isTapToView) {
      return false;
    }

    if (attachments && attachments.length) {
      const displayImage = canDisplayImage(attachments);

      return displayImage && (isImage(attachments) || isVideo(attachments));
    }

    if (previews && previews.length) {
      const first = previews[0];
      const { image } = first;

      return isImageAttachment(image);
    }

    return false;
  }

  public isAttachmentPending(): boolean {
    const { attachments } = this.props;

    if (!attachments || attachments.length < 1) {
      return false;
    }

    const first = attachments[0];

    return Boolean(first.pending);
  }

  public renderTapToViewIcon(): JSX.Element {
    const { direction, isTapToViewExpired } = this.props;
    const isDownloadPending = this.isAttachmentPending();

    return !isTapToViewExpired && isDownloadPending ? (
      <div className="module-message__tap-to-view__spinner-container">
        <Spinner svgSize="small" size="20px" direction={direction} />
      </div>
    ) : (
      <div
        className={classNames(
          'module-message__tap-to-view__icon',
          `module-message__tap-to-view__icon--${direction}`,
          isTapToViewExpired
            ? 'module-message__tap-to-view__icon--expired'
            : null
        )}
      />
    );
  }

  public renderTapToViewText(): string | undefined {
    const {
      attachments,
      direction,
      i18n,
      isTapToViewExpired,
      isTapToViewError,
    } = this.props;

    const incomingString = isTapToViewExpired
      ? i18n('Message--tap-to-view-expired')
      : i18n(
          `Message--tap-to-view--incoming${
            isVideo(attachments) ? '-video' : ''
          }`
        );
    const outgoingString = i18n('Message--tap-to-view--outgoing');
    const isDownloadPending = this.isAttachmentPending();

    if (isDownloadPending) {
      return;
    }

    // eslint-disable-next-line no-nested-ternary
    return isTapToViewError
      ? i18n('incomingError')
      : direction === 'outgoing'
      ? outgoingString
      : incomingString;
  }

  public renderTapToView(): JSX.Element {
    const {
      conversationType,
      direction,
      isTapToViewExpired,
      isTapToViewError,
    } = this.props;

    const collapseMetadata =
      this.getMetadataPlacement() === MetadataPlacement.NotRendered;
    const withContentBelow = !collapseMetadata;
    const withContentAbove =
      !collapseMetadata &&
      conversationType === 'group' &&
      direction === 'incoming';

    return (
      <div
        className={classNames(
          'module-message__tap-to-view',
          withContentBelow
            ? 'module-message__tap-to-view--with-content-below'
            : null,
          withContentAbove
            ? 'module-message__tap-to-view--with-content-above'
            : null
        )}
      >
        {isTapToViewError ? null : this.renderTapToViewIcon()}
        <div
          className={classNames(
            'module-message__tap-to-view__text',
            `module-message__tap-to-view__text--${direction}`,
            isTapToViewExpired
              ? `module-message__tap-to-view__text--${direction}-expired`
              : null,
            isTapToViewError
              ? `module-message__tap-to-view__text--${direction}-error`
              : null
          )}
        >
          {this.renderTapToViewText()}
        </div>
      </div>
    );
  }

  private popperPreventOverflowModifier(): Partial<PreventOverflowModifier> {
    const { containerElementRef } = this.props;
    return {
      name: 'preventOverflow',
      options: {
        altAxis: true,
        boundary: containerElementRef.current || undefined,
        padding: {
          bottom: 16,
          left: 8,
          right: 8,
          top: 16,
        },
      },
    };
  }

  public toggleReactionViewer = (onlyRemove = false): void => {
    this.setState(({ reactionViewerRoot }) => {
      if (reactionViewerRoot) {
        document.body.removeChild(reactionViewerRoot);
        document.body.removeEventListener(
          'click',
          this.handleClickOutsideReactionViewer,
          true
        );

        return { reactionViewerRoot: null };
      }

      if (!onlyRemove) {
        const root = document.createElement('div');
        document.body.appendChild(root);
        document.body.addEventListener(
          'click',
          this.handleClickOutsideReactionViewer,
          true
        );

        return {
          reactionViewerRoot: root,
        };
      }

      return null;
    });
  };

  public toggleReactionPicker = (onlyRemove = false): void => {
    this.setState(({ reactionPickerRoot }) => {
      if (reactionPickerRoot) {
        document.body.removeChild(reactionPickerRoot);
        document.body.removeEventListener(
          'click',
          this.handleClickOutsideReactionPicker,
          true
        );

        return { reactionPickerRoot: null };
      }

      if (!onlyRemove) {
        const root = document.createElement('div');
        document.body.appendChild(root);
        document.body.addEventListener(
          'click',
          this.handleClickOutsideReactionPicker,
          true
        );

        return {
          reactionPickerRoot: root,
        };
      }

      return null;
    });
  };

  public handleClickOutsideReactionViewer = (e: MouseEvent): void => {
    const { reactionViewerRoot } = this.state;
    const { current: reactionsContainer } = this.reactionsContainerRef;
    if (reactionViewerRoot && reactionsContainer) {
      if (
        !reactionViewerRoot.contains(e.target as HTMLElement) &&
        !reactionsContainer.contains(e.target as HTMLElement)
      ) {
        this.toggleReactionViewer(true);
      }
    }
  };

  public handleClickOutsideReactionPicker = (e: MouseEvent): void => {
    const { reactionPickerRoot } = this.state;
    if (reactionPickerRoot) {
      if (!reactionPickerRoot.contains(e.target as HTMLElement)) {
        this.toggleReactionPicker(true);
      }
    }
  };

  public renderReactions(outgoing: boolean): JSX.Element | null {
    const { getPreferredBadge, reactions = [], i18n, theme } = this.props;

    if (!this.hasReactions()) {
      return null;
    }

    const reactionsWithEmojiData = reactions.map(reaction => ({
      ...reaction,
      ...emojiToData(reaction.emoji),
    }));

    // Group by emoji and order each group by timestamp descending
    const groupedAndSortedReactions = Object.values(
      groupBy(reactionsWithEmojiData, 'short_name')
    ).map(groupedReactions =>
      orderBy(
        groupedReactions,
        [reaction => reaction.from.isMe, 'timestamp'],
        ['desc', 'desc']
      )
    );
    // Order groups by length and subsequently by most recent reaction
    const ordered = orderBy(
      groupedAndSortedReactions,
      ['length', ([{ timestamp }]) => timestamp],
      ['desc', 'desc']
    );
    // Take the first three groups for rendering
    const toRender = take(ordered, 3).map(res => ({
      emoji: res[0].emoji,
      count: res.length,
      isMe: res.some(re => Boolean(re.from.isMe)),
    }));
    const someNotRendered = ordered.length > 3;
    // We only drop two here because the third emoji would be replaced by the
    // more button
    const maybeNotRendered = drop(ordered, 2);
    const maybeNotRenderedTotal = maybeNotRendered.reduce(
      (sum, res) => sum + res.length,
      0
    );
    const notRenderedIsMe =
      someNotRendered &&
      maybeNotRendered.some(res => res.some(re => Boolean(re.from.isMe)));

    const { reactionViewerRoot } = this.state;

    const popperPlacement = outgoing ? 'bottom-end' : 'bottom-start';

    return (
      <Manager>
        <Reference>
          {({ ref: popperRef }) => (
            <div
              ref={this.reactionsContainerRefMerger(
                this.reactionsContainerRef,
                popperRef
              )}
              className={classNames(
                'module-message__reactions',
                outgoing
                  ? 'module-message__reactions--outgoing'
                  : 'module-message__reactions--incoming'
              )}
            >
              {toRender.map((re, i) => {
                const isLast = i === toRender.length - 1;
                const isMore = isLast && someNotRendered;
                const isMoreWithMe = isMore && notRenderedIsMe;

                return (
                  <button
                    type="button"
                    // eslint-disable-next-line react/no-array-index-key
                    key={`${re.emoji}-${i}`}
                    className={classNames(
                      'module-message__reactions__reaction',
                      re.count > 1
                        ? 'module-message__reactions__reaction--with-count'
                        : null,
                      outgoing
                        ? 'module-message__reactions__reaction--outgoing'
                        : 'module-message__reactions__reaction--incoming',
                      isMoreWithMe || (re.isMe && !isMoreWithMe)
                        ? 'module-message__reactions__reaction--is-me'
                        : null
                    )}
                    onClick={e => {
                      e.stopPropagation();
                      e.preventDefault();
                      this.toggleReactionViewer(false);
                    }}
                    onKeyDown={e => {
                      // Prevent enter key from opening stickers/attachments
                      if (e.key === 'Enter') {
                        e.stopPropagation();
                      }
                    }}
                  >
                    {isMore ? (
                      <span
                        className={classNames(
                          'module-message__reactions__reaction__count',
                          'module-message__reactions__reaction__count--no-emoji',
                          isMoreWithMe
                            ? 'module-message__reactions__reaction__count--is-me'
                            : null
                        )}
                      >
                        +{maybeNotRenderedTotal}
                      </span>
                    ) : (
                      <>
                        <Emoji size={16} emoji={re.emoji} />
                        {re.count > 1 ? (
                          <span
                            className={classNames(
                              'module-message__reactions__reaction__count',
                              re.isMe
                                ? 'module-message__reactions__reaction__count--is-me'
                                : null
                            )}
                          >
                            {re.count}
                          </span>
                        ) : null}
                      </>
                    )}
                  </button>
                );
              })}
            </div>
          )}
        </Reference>
        {reactionViewerRoot &&
          createPortal(
            <StopPropagation>
              <Popper
                placement={popperPlacement}
                strategy="fixed"
                modifiers={[this.popperPreventOverflowModifier()]}
              >
                {({ ref, style }) => (
                  <ReactionViewer
                    ref={ref}
                    style={{
                      ...style,
                      zIndex: 2,
                    }}
                    getPreferredBadge={getPreferredBadge}
                    reactions={reactions}
                    i18n={i18n}
                    onClose={this.toggleReactionViewer}
                    theme={theme}
                  />
                )}
              </Popper>
            </StopPropagation>,
            reactionViewerRoot
          )}
      </Manager>
    );
  }

  public renderContents(): JSX.Element | null {
    const { isTapToView, deletedForEveryone } = this.props;

    if (deletedForEveryone) {
      return (
        <>
          {this.renderText()}
          {this.renderMetadata()}
        </>
      );
    }

    if (isTapToView) {
      return (
        <>
          {this.renderTapToView()}
          {this.renderMetadata()}
        </>
      );
    }

    return (
      <>
        {this.renderQuote()}
        {this.renderStoryReplyContext()}
        {this.renderAttachment()}
        {this.renderPreview()}
        {this.renderEmbeddedContact()}
        {this.renderText()}
        {this.renderMetadata()}
        {this.renderSendMessageButton()}
      </>
    );
  }

  public handleOpen = (
    event: React.KeyboardEvent<HTMLDivElement> | React.MouseEvent
  ): void => {
    const {
      attachments,
      contact,
      displayTapToViewMessage,
      direction,
      id,
      isTapToView,
      isTapToViewExpired,
      kickOffAttachmentDownload,
      openConversation,
      showContactDetail,
      showVisualAttachment,
      showExpiredIncomingTapToViewToast,
      showExpiredOutgoingTapToViewToast,
    } = this.props;
    const { imageBroken } = this.state;

    const isAttachmentPending = this.isAttachmentPending();

    if (isTapToView) {
      if (isAttachmentPending) {
        log.info(
          '<Message> handleOpen: tap-to-view attachment is pending; not showing the lightbox'
        );
        return;
      }

      if (attachments && !isDownloaded(attachments[0])) {
        event.preventDefault();
        event.stopPropagation();
        kickOffAttachmentDownload({
          attachment: attachments[0],
          messageId: id,
        });
        return;
      }

      if (isTapToViewExpired) {
        const action =
          direction === 'outgoing'
            ? showExpiredOutgoingTapToViewToast
            : showExpiredIncomingTapToViewToast;
        action();
      } else {
        event.preventDefault();
        event.stopPropagation();

        displayTapToViewMessage(id);
      }

      return;
    }

    if (
      !imageBroken &&
      attachments &&
      attachments.length > 0 &&
      !isAttachmentPending &&
      (isImage(attachments) || isVideo(attachments)) &&
      !isDownloaded(attachments[0])
    ) {
      event.preventDefault();
      event.stopPropagation();

      const attachment = attachments[0];

      kickOffAttachmentDownload({ attachment, messageId: id });

      return;
    }

    if (
      !imageBroken &&
      attachments &&
      attachments.length > 0 &&
      !isAttachmentPending &&
      canDisplayImage(attachments) &&
      ((isImage(attachments) && hasImage(attachments)) ||
        (isVideo(attachments) && hasVideoScreenshot(attachments)))
    ) {
      event.preventDefault();
      event.stopPropagation();

      const attachment = attachments[0];

      showVisualAttachment({ attachment, messageId: id });

      return;
    }

    if (
      attachments &&
      attachments.length === 1 &&
      !isAttachmentPending &&
      !isAudio(attachments)
    ) {
      event.preventDefault();
      event.stopPropagation();

      this.openGenericAttachment();

      return;
    }

    if (
      !isAttachmentPending &&
      isAudio(attachments) &&
      this.audioButtonRef &&
      this.audioButtonRef.current
    ) {
      event.preventDefault();
      event.stopPropagation();

      this.audioButtonRef.current.click();
    }

    if (contact && contact.firstNumber && contact.uuid) {
      openConversation(contact.firstNumber);

      event.preventDefault();
      event.stopPropagation();
    }

    if (contact) {
      const signalAccount =
        contact.firstNumber && contact.uuid
          ? {
              phoneNumber: contact.firstNumber,
              uuid: contact.uuid,
            }
          : undefined;
      showContactDetail({ contact, signalAccount });

      event.preventDefault();
      event.stopPropagation();
    }
  };

  public openGenericAttachment = (event?: React.MouseEvent): void => {
    const {
      id,
      attachments,
      downloadAttachment,
      timestamp,
      kickOffAttachmentDownload,
    } = this.props;

    if (event) {
      event.preventDefault();
      event.stopPropagation();
    }

    if (!attachments || attachments.length !== 1) {
      return;
    }

    const attachment = attachments[0];
    if (!isDownloaded(attachment)) {
      kickOffAttachmentDownload({
        attachment,
        messageId: id,
      });
      return;
    }

    const { fileName } = attachment;
    const isDangerous = isFileDangerous(fileName || '');

    downloadAttachment({
      isDangerous,
      attachment,
      timestamp,
    });
  };

  public handleKeyDown = (event: React.KeyboardEvent<HTMLDivElement>): void => {
    // Do not allow reactions to error messages
    const { canReact } = this.props;

    const key = KeyboardLayout.lookup(event.nativeEvent);

    if (
      (key === 'E' || key === 'e') &&
      (event.metaKey || event.ctrlKey) &&
      event.shiftKey &&
      canReact
    ) {
      this.toggleReactionPicker();
    }

    if (event.key !== 'Enter' && event.key !== 'Space') {
      return;
    }

    this.handleOpen(event);
  };

  public handleClick = (event: React.MouseEvent): void => {
    // We don't want clicks on body text to result in the 'default action' for the message
    const { text } = this.props;
    if (text && text.length > 0) {
      return;
    }

    this.handleOpen(event);
  };

  public renderContainer(): JSX.Element {
    const {
      attachments,
      conversationColor,
      customColor,
      deletedForEveryone,
      direction,
      isSticker,
      isTapToView,
      isTapToViewExpired,
      isTapToViewError,
      text,
    } = this.props;
    const { isSelected } = this.state;

    const isAttachmentPending = this.isAttachmentPending();

    const width = this.getWidth();
    const isShowingImage = this.isShowingImage();

    const isEmojiOnly = this.canRenderStickerLikeEmoji();
    const isStickerLike = isSticker || isEmojiOnly;

    // If it's a mostly-normal gray incoming text box, we don't want to darken it as much
    const lighterSelect =
      isSelected &&
      direction === 'incoming' &&
      !isStickerLike &&
      (text || (!isVideo(attachments) && !isImage(attachments)));

    const containerClassnames = classNames(
      'module-message__container',
      isGIF(attachments) ? 'module-message__container--gif' : null,
      isSelected ? 'module-message__container--selected' : null,
      lighterSelect ? 'module-message__container--selected-lighter' : null,
      !isStickerLike ? `module-message__container--${direction}` : null,
      isEmojiOnly ? 'module-message__container--emoji' : null,
      isTapToView ? 'module-message__container--with-tap-to-view' : null,
      isTapToView && isTapToViewExpired
        ? 'module-message__container--with-tap-to-view-expired'
        : null,
      !isStickerLike && direction === 'outgoing'
        ? `module-message__container--outgoing-${conversationColor}`
        : null,
      isTapToView && isAttachmentPending && !isTapToViewExpired
        ? 'module-message__container--with-tap-to-view-pending'
        : null,
      isTapToView && isAttachmentPending && !isTapToViewExpired
        ? `module-message__container--${direction}-${conversationColor}-tap-to-view-pending`
        : null,
      isTapToViewError
        ? 'module-message__container--with-tap-to-view-error'
        : null,
      this.hasReactions() ? 'module-message__container--with-reactions' : null,
      deletedForEveryone
        ? 'module-message__container--deleted-for-everyone'
        : null
    );
    const containerStyles = {
      width: isShowingImage ? width : undefined,
    };
    if (!isStickerLike && !deletedForEveryone && direction === 'outgoing') {
      Object.assign(containerStyles, getCustomColorStyle(customColor));
    }

    return (
      <div>
        <div className="module-message__container-outer" style={{marginLeft: 'auto'}}>
          <div
            className={containerClassnames}
            style={containerStyles}
            onContextMenu={this.showContextMenu}
          >
            {this.renderAuthor()}
            {this.renderContents()}
          </div>
          {this.renderReactions(direction === 'outgoing')}
        </div>
        {this.renderLastSeen()}
      </div>
    );
  }

  public override render(): JSX.Element | null {
    const {
      author,
      attachments,
      direction,
      id,
      isSticker,
      shouldCollapseAbove,
      shouldCollapseBelow,
      timestamp,
    } = this.props;
    const { expired, expiring, imageBroken, isSelected } = this.state;

    // This id is what connects our triple-dot click with our associated pop-up menu.
    //   It needs to be unique.
    const triggerId = String(id || `${author.id}-${timestamp}`);

    if (expired) {
      return null;
    }

    if (isSticker && (imageBroken || !attachments || !attachments.length)) {
      return null;
    }

    return (
      <div
        className={classNames(
          'module-message',
          `module-message--${direction}`,
          shouldCollapseAbove && 'module-message--collapsed-above',
          shouldCollapseBelow && 'module-message--collapsed-below',
          isSelected ? 'module-message--selected' : null,
          expiring ? 'module-message--expired' : null
        )}
        tabIndex={0}
        // We pretend to be a button because we sometimes contain buttons and a button
        //   cannot be within another button
        role="button"
        onKeyDown={this.handleKeyDown}
        onClick={this.handleClick}
        onFocus={this.handleFocus}
        ref={this.focusRef}
      >
        {this.renderError()}
        {this.renderAvatar()}
        {this.renderContainer()}
        {this.renderMenu(triggerId)}
        {this.renderContextMenu(triggerId)}
      </div>
    );
  }
}<|MERGE_RESOLUTION|>--- conflicted
+++ resolved
@@ -84,15 +84,8 @@
 import { offsetDistanceModifier } from '../../util/popperUtil';
 import * as KeyboardLayout from '../../services/keyboardLayout';
 import { StopPropagation } from '../StopPropagation';
-<<<<<<< HEAD
-import {
-  areMessagesInSameGroup,
-  UnreadIndicatorPlacement,
-} from '../../util/timelineUtil';
+import type { UUIDStringType } from '../../types/UUID';
 import { AvatarPreview } from '../AvatarPreview';
-=======
-import type { UUIDStringType } from '../../types/UUID';
->>>>>>> c165bc96
 
 type Trigger = {
   handleContextClick: (event: React.MouseEvent<HTMLDivElement>) => void;
