--- conflicted
+++ resolved
@@ -3393,16 +3393,16 @@
     }
 
     return (
-<<<<<<< HEAD
       <div>
         <div className="module-message__container-outer">
+          {/* the keyboard handler is a level higher in hierarchy due to selection */}
+          {/* eslint-disable-next-line jsx-a11y/click-events-have-key-events */}
           <div
             className={containerClassnames}
             id={`message-accessibility-contents:${id}`}
             style={containerStyles}
             onContextMenu={onContextMenu}
             role="row"
-            onKeyDown={onKeyDown}
             onClick={this.handleClick}
             tabIndex={-1}
           >
@@ -3410,27 +3410,6 @@
             <div dir={TextDirectionToDirAttribute[textDirection]}>
               {this.renderContents()}
             </div>
-=======
-      <div className="module-message__container-outer">
-        {/* the keyboard handler is a level higher in hierarchy due to selection */}
-        {/* eslint-disable-next-line jsx-a11y/click-events-have-key-events */}
-        <div
-          className={containerClassnames}
-          id={`message-accessibility-contents:${id}`}
-          style={containerStyles}
-          onContextMenu={onContextMenu}
-          role="row"
-          onClick={this.handleClick}
-          onDoubleClick={ev => {
-            // Prevent double click from triggering the replyToMessage action
-            ev.stopPropagation();
-          }}
-          tabIndex={-1}
-        >
-          {this.#renderAuthor()}
-          <div dir={TextDirectionToDirAttribute[textDirection]}>
-            {this.renderContents()}
->>>>>>> c861161f
           </div>
           {this.renderReactions(direction === 'outgoing')}
         </div>
