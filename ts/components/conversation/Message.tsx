// Copyright 2018 Signal Messenger, LLC
// SPDX-License-Identifier: AGPL-3.0-only

/* eslint-disable react/jsx-pascal-case */

import type {
  DetailedHTMLProps,
  HTMLAttributes,
  ReactNode,
  RefObject,
} from 'react';
import React from 'react';
import { createPortal } from 'react-dom';
import classNames from 'classnames';
import memoize from 'memoizee';
import getDirection from 'direction';
import { drop, groupBy, noop, orderBy, take, unescape } from 'lodash';
import { Manager, Popper, Reference } from 'react-popper';
import type { PreventOverflowModifier } from '@popperjs/core/lib/modifiers/preventOverflow';

import type {
  ConversationType,
  ConversationTypeType,
  InteractionModeType,
  PushPanelForConversationActionType,
  SaveAttachmentActionCreatorType,
  ShowConversationType,
} from '../../state/ducks/conversations';
import type { ViewStoryActionCreatorType } from '../../state/ducks/stories';
import type { ReadStatus } from '../../messages/MessageReadStatus';
import { Avatar, AvatarSize } from '../Avatar';
import { AvatarSpacer } from '../AvatarSpacer';
import { Spinner } from '../Spinner';
import { MessageBodyReadMore } from './MessageBodyReadMore';
import { MessageMetadata } from './MessageMetadata';
import { MessageTextMetadataSpacer } from './MessageTextMetadataSpacer';
import { ImageGrid } from './ImageGrid';
import { GIF } from './GIF';
import { CurveType, Image } from './Image';
import { ContactName } from './ContactName';
import type { QuotedAttachmentType } from './Quote';
import { Quote } from './Quote';
import { EmbeddedContact } from './EmbeddedContact';
import type { OwnProps as ReactionViewerProps } from './ReactionViewer';
import { ReactionViewer } from './ReactionViewer';
import { Emoji } from '../emoji/Emoji';
import { LinkPreviewDate } from './LinkPreviewDate';
import type { LinkPreviewType } from '../../types/message/LinkPreviews';
import { shouldUseFullSizeLinkPreviewImage } from '../../linkPreviews/shouldUseFullSizeLinkPreviewImage';
import type { WidthBreakpoint } from '../_util';
import { OutgoingGiftBadgeModal } from '../OutgoingGiftBadgeModal';
import * as log from '../../logging/log';
import { StoryViewModeType } from '../../types/Stories';
import type { AttachmentType } from '../../types/Attachment';
import {
  canDisplayImage,
  getExtensionForDisplay,
  getGridDimensions,
  getImageDimensions,
  hasImage,
  isDownloaded,
  hasVideoScreenshot,
  isAudio,
  isImage,
  isImageAttachment,
  isVideo,
  isGIF,
  isPlayed,
} from '../../types/Attachment';
import type { EmbeddedContactType } from '../../types/EmbeddedContact';

import { getIncrement } from '../../util/timer';
import { clearTimeoutIfNecessary } from '../../util/clearTimeoutIfNecessary';
import { isFileDangerous } from '../../util/isFileDangerous';
import { missingCaseError } from '../../util/missingCaseError';
import type { HydratedBodyRangesType } from '../../types/BodyRange';
import type { LocalizerType, ThemeType } from '../../types/Util';

import type { PreferredBadgeSelectorType } from '../../state/selectors/badges';
import type {
  ContactNameColorType,
  ConversationColorType,
  CustomColorType,
} from '../../types/Colors';
import { createRefMerger } from '../../util/refMerger';
import { emojiToData, getEmojiCount, hasNonEmojiText } from '../emoji/lib';
import { getCustomColorStyle } from '../../util/getCustomColorStyle';
<<<<<<< HEAD
import type { UUIDStringType } from '../../types/UUID';
import { AvatarPreview } from '../AvatarPreview';
=======
import type { ServiceIdString } from '../../types/ServiceId';
>>>>>>> 4d2910d6
import { DAY, HOUR, MINUTE, SECOND } from '../../util/durations';
import { BadgeImageTheme } from '../../badges/BadgeImageTheme';
import { getBadgeImageFileLocalPath } from '../../badges/getBadgeImageFileLocalPath';
import { handleOutsideClick } from '../../util/handleOutsideClick';
import { PaymentEventKind } from '../../types/Payment';
import type { AnyPaymentEvent } from '../../types/Payment';
import { getPaymentEventDescription } from '../../messages/helpers';
import { PanelType } from '../../types/Panels';
import { openLinkInWebBrowser } from '../../util/openLinkInWebBrowser';
import { RenderLocation } from './MessageTextRenderer';
import { UserText } from '../UserText';

const GUESS_METADATA_WIDTH_TIMESTAMP_SIZE = 16;
const GUESS_METADATA_WIDTH_EXPIRE_TIMER_SIZE = 18;
const GUESS_METADATA_WIDTH_EDITED_SIZE = 40;
const GUESS_METADATA_WIDTH_OUTGOING_SIZE: Record<MessageStatusType, number> = {
  delivered: 24,
  error: 24,
  paused: 18,
  'partial-sent': 24,
  read: 24,
  sending: 18,
  sent: 24,
  viewed: 24,
};

const EXPIRATION_CHECK_MINIMUM = 2000;
const EXPIRED_DELAY = 600;
const GROUP_AVATAR_SIZE = AvatarSize.TWENTY_EIGHT;
const STICKER_SIZE = 200;
const GIF_SIZE = 300;
// Note: this needs to match the animation time
const TARGETED_TIMEOUT = 1200;
const THREE_HOURS = 3 * 60 * 60 * 1000;
const SENT_STATUSES = new Set<MessageStatusType>([
  'delivered',
  'read',
  'sent',
  'viewed',
]);
const GIFT_BADGE_UPDATE_INTERVAL = 30 * SECOND;

enum MetadataPlacement {
  NotRendered,
  RenderedByMessageAudioComponent,
  InlineWithText,
  Bottom,
}

export enum TextDirection {
  LeftToRight = 'LeftToRight',
  RightToLeft = 'RightToLeft',
  Default = 'Default',
  None = 'None',
}

const TextDirectionToDirAttribute = {
  [TextDirection.LeftToRight]: 'ltr',
  [TextDirection.RightToLeft]: 'rtl',
  [TextDirection.Default]: 'auto',
  [TextDirection.None]: 'auto',
};

export const MessageStatuses = [
  'delivered',
  'error',
  'paused',
  'partial-sent',
  'read',
  'sending',
  'sent',
  'viewed',
] as const;
export type MessageStatusType = typeof MessageStatuses[number];

export const Directions = ['incoming', 'outgoing'] as const;
export type DirectionType = typeof Directions[number];

export type AudioAttachmentProps = {
  renderingContext: string;
  i18n: LocalizerType;
  buttonRef: React.RefObject<HTMLButtonElement>;
  theme: ThemeType | undefined;
  attachment: AttachmentType;
  collapseMetadata: boolean;
  withContentAbove: boolean;
  withContentBelow: boolean;

  direction: DirectionType;
  expirationLength?: number;
  expirationTimestamp?: number;
  id: string;
  conversationId: string;
  played: boolean;
  pushPanelForConversation: PushPanelForConversationActionType;
  status?: MessageStatusType;
  textPending?: boolean;
  timestamp: number;

  kickOffAttachmentDownload(): void;
  onCorrupted(): void;
};

export enum GiftBadgeStates {
  Unopened = 'Unopened',
  Opened = 'Opened',
  Redeemed = 'Redeemed',
}

export type GiftBadgeType = {
  expiration: number;
  id: string | undefined;
  level: number;
  state: GiftBadgeStates;
};

export type PropsData = {
  id: string;
  renderingContext: string;
  contactNameColor?: ContactNameColorType;
  conversationColor: ConversationColorType;
  conversationTitle: string;
  customColor?: CustomColorType;
  conversationId: string;
  displayLimit?: number;
  text?: string;
  textDirection: TextDirection;
  textAttachment?: AttachmentType;
  isEditedMessage?: boolean;
  isSticker?: boolean;
  isTargeted?: boolean;
  isTargetedCounter?: number;
  isSelected: boolean;
  isSelectMode: boolean;
  isSpoilerExpanded?: Record<number, boolean>;
  direction: DirectionType;
  timestamp: number;
  status?: MessageStatusType;
  contact?: EmbeddedContactType;
  author: Pick<
    ConversationType,
    | 'acceptedMessageRequest'
    | 'avatarPath'
    | 'badges'
    | 'color'
    | 'id'
    | 'isMe'
    | 'phoneNumber'
    | 'profileName'
    | 'sharedGroupNames'
    | 'title'
    | 'unblurredAvatarPath'
  >;
  conversationType: ConversationTypeType;
  attachments?: ReadonlyArray<AttachmentType>;
  giftBadge?: GiftBadgeType;
  payment?: AnyPaymentEvent;
  quote?: {
    conversationColor: ConversationColorType;
    conversationTitle: string;
    customColor?: CustomColorType;
    text: string;
    rawAttachment?: QuotedAttachmentType;
    payment?: AnyPaymentEvent;
    isFromMe: boolean;
    fromGroupName: string | undefined;
    sentAt: number;
    authorId: string;
    authorPhoneNumber?: string;
    authorProfileName?: string;
    authorTitle: string;
    authorName?: string;
    bodyRanges?: HydratedBodyRangesType;
    referencedMessageNotFound: boolean;
    isViewOnce: boolean;
    isGiftBadge: boolean;
  };
  storyReplyContext?: {
    authorTitle: string;
    conversationColor: ConversationColorType;
    customColor?: CustomColorType;
    emoji?: string;
    isFromMe: boolean;
    rawAttachment?: QuotedAttachmentType;
    storyId?: string;
    text: string;
  };
  previews: ReadonlyArray<LinkPreviewType>;

  isTapToView?: boolean;
  isTapToViewExpired?: boolean;
  isTapToViewError?: boolean;

  readStatus?: ReadStatus;
  lastSeenHere?: Array<string>;

  expirationLength?: number;
  expirationTimestamp?: number;

  reactions?: ReactionViewerProps['reactions'];

  deletedForEveryone?: boolean;

  canDeleteForEveryone: boolean;
  isBlocked: boolean;
  isMessageRequestAccepted: boolean;
  bodyRanges?: HydratedBodyRangesType;

  renderMenu?: () => JSX.Element | undefined;
  onKeyDown?: (event: React.KeyboardEvent<HTMLDivElement>) => void;

  item?: never;
};

export type PropsHousekeeping = {
  containerElementRef: RefObject<HTMLElement>;
  containerWidthBreakpoint: WidthBreakpoint;
  disableScroll?: boolean;
  getPreferredBadge: PreferredBadgeSelectorType;
  i18n: LocalizerType;
  interactionMode: InteractionModeType;
  platform: string;
  renderAudioAttachment: (props: AudioAttachmentProps) => JSX.Element;
  shouldCollapseAbove: boolean;
  shouldCollapseBelow: boolean;
  shouldHideMetadata: boolean;
  onContextMenu?: (event: React.MouseEvent<HTMLDivElement>) => void;
  theme: ThemeType;
};

export type PropsActions = {
  clearTargetedMessage: () => unknown;
  doubleCheckMissingQuoteReference: (messageId: string) => unknown;
  messageExpanded: (id: string, displayLimit: number) => unknown;
  checkForAccount: (phoneNumber: string) => unknown;

  startConversation: (e164: string, serviceId: ServiceIdString) => void;
  showConversation: ShowConversationType;
  openGiftBadge: (messageId: string) => void;
  pushPanelForConversation: PushPanelForConversationActionType;
  retryMessageSend: (messageId: string) => unknown;
  showContactModal: (contactId: string, conversationId?: string) => void;
  showSpoiler: (messageId: string, data: Record<number, boolean>) => void;

  kickOffAttachmentDownload: (options: {
    attachment: AttachmentType;
    messageId: string;
  }) => void;
  markAttachmentAsCorrupted: (options: {
    attachment: AttachmentType;
    messageId: string;
  }) => void;
  saveAttachment: SaveAttachmentActionCreatorType;
  showLightbox: (options: {
    attachment: AttachmentType;
    messageId: string;
  }) => void;
  showLightboxForViewOnceMedia: (messageId: string) => unknown;

  scrollToQuotedMessage: (options: {
    authorId: string;
    conversationId: string;
    sentAt: number;
    text: string;
  }) => void;
  targetMessage?: (messageId: string, conversationId: string) => unknown;

  showEditHistoryModal?: (id: string) => unknown;
  showExpiredIncomingTapToViewToast: () => unknown;
  showExpiredOutgoingTapToViewToast: () => unknown;
  viewStory: ViewStoryActionCreatorType;

  onToggleSelect: (selected: boolean, shift: boolean) => void;
  onReplyToMessage: () => void;
};

export type Props = PropsData & PropsHousekeeping & PropsActions;

type State = {
  metadataWidth: number;

  expiring: boolean;
  expired: boolean;
  imageBroken: boolean;

  isTargeted?: boolean;
  prevTargetedCounter?: number;

  reactionViewerRoot: HTMLDivElement | null;
  reactionViewerOutsideClickDestructor?: () => void;

  giftBadgeCounter: number | null;
  showOutgoingGiftBadgeModal: boolean;

  hasDeleteForEveryoneTimerExpired: boolean;
};

export class Message extends React.PureComponent<Props, State> {
  public focusRef: React.RefObject<HTMLDivElement> = React.createRef();

  public audioButtonRef: React.RefObject<HTMLButtonElement> = React.createRef();

  public reactionsContainerRef: React.RefObject<HTMLDivElement> =
    React.createRef();

  private hasSelectedTextRef: React.MutableRefObject<boolean> = {
    current: false,
  };

  private metadataRef: React.RefObject<HTMLDivElement> = React.createRef();

  public reactionsContainerRefMerger = createRefMerger();

  public expirationCheckInterval: NodeJS.Timeout | undefined;

  public giftBadgeInterval: NodeJS.Timeout | undefined;

  public expiredTimeout: NodeJS.Timeout | undefined;

  public targetedTimeout: NodeJS.Timeout | undefined;

  public deleteForEveryoneTimeout: NodeJS.Timeout | undefined;

  public constructor(props: Props) {
    super(props);

    this.state = {
      metadataWidth: this.guessMetadataWidth(),

      expiring: false,
      expired: false,
      imageBroken: false,

      isTargeted: props.isTargeted,
      prevTargetedCounter: props.isTargetedCounter,

      reactionViewerRoot: null,

      giftBadgeCounter: null,
      showOutgoingGiftBadgeModal: false,

      hasDeleteForEveryoneTimerExpired:
        this.getTimeRemainingForDeleteForEveryone() <= 0,
    };
  }

  public static getDerivedStateFromProps(props: Props, state: State): State {
    if (!props.isTargeted) {
      return {
        ...state,
        isTargeted: false,
        prevTargetedCounter: 0,
      };
    }

    if (
      props.isTargeted &&
      props.isTargetedCounter !== state.prevTargetedCounter
    ) {
      return {
        ...state,
        isTargeted: props.isTargeted,
        prevTargetedCounter: props.isTargetedCounter,
      };
    }

    return state;
  }

  private hasReactions(): boolean {
    const { reactions } = this.props;
    return Boolean(reactions && reactions.length);
  }

  public handleFocus = (): void => {
    const { interactionMode, isTargeted } = this.props;

    if (interactionMode === 'keyboard' && !isTargeted) {
      this.setTargeted();
    }
  };

  public handleImageError = (): void => {
    const { id } = this.props;
    log.info(
      `Message ${id}: Image failed to load; failing over to placeholder`
    );
    this.setState({
      imageBroken: true,
    });
  };

  public setTargeted = (): void => {
    const { id, conversationId, targetMessage } = this.props;

    if (targetMessage) {
      targetMessage(id, conversationId);
    }
  };

  public setFocus = (): void => {
    const container = this.focusRef.current;

    if (container && !container.contains(document.activeElement)) {
      container.focus();
    }
  };

  public override componentDidMount(): void {
    const { conversationId } = this.props;
    window.ConversationController?.onConvoMessageMount(conversationId);

    this.startTargetedTimer();
    this.startDeleteForEveryoneTimerIfApplicable();
    this.startGiftBadgeInterval();

    const { isTargeted } = this.props;
    if (isTargeted) {
      this.setFocus();
    }

    const { expirationLength } = this.props;
    if (expirationLength) {
      const increment = getIncrement(expirationLength);
      const checkFrequency = Math.max(EXPIRATION_CHECK_MINIMUM, increment);

      this.checkExpired();

      this.expirationCheckInterval = setInterval(() => {
        this.checkExpired();
      }, checkFrequency);
    }

    const { contact, checkForAccount } = this.props;
    if (contact && contact.firstNumber && !contact.serviceId) {
      checkForAccount(contact.firstNumber);
    }

    document.addEventListener('selectionchange', this.handleSelectionChange);
  }

  public override componentWillUnmount(): void {
    clearTimeoutIfNecessary(this.targetedTimeout);
    clearTimeoutIfNecessary(this.expirationCheckInterval);
    clearTimeoutIfNecessary(this.expiredTimeout);
    clearTimeoutIfNecessary(this.deleteForEveryoneTimeout);
    clearTimeoutIfNecessary(this.giftBadgeInterval);
    this.toggleReactionViewer(true);
    document.removeEventListener('selectionchange', this.handleSelectionChange);
  }

  public override componentDidUpdate(prevProps: Readonly<Props>): void {
    const { isTargeted, status, timestamp } = this.props;

    this.startTargetedTimer();
    this.startDeleteForEveryoneTimerIfApplicable();

    if (!prevProps.isTargeted && isTargeted) {
      this.setFocus();
    }

    this.checkExpired();

    if (
      prevProps.status === 'sending' &&
      (status === 'sent' ||
        status === 'delivered' ||
        status === 'read' ||
        status === 'viewed')
    ) {
      const delta = Date.now() - timestamp;
      window.SignalCI?.handleEvent('message:send-complete', {
        timestamp,
        delta,
      });
      log.info(
        `Message.tsx: Rendered 'send complete' for message ${timestamp}; took ${delta}ms`
      );
    }
  }

  private getMetadataPlacement(
    {
      attachments,
      deletedForEveryone,
      direction,
      expirationLength,
      expirationTimestamp,
      giftBadge,
      i18n,
      shouldHideMetadata,
      status,
      text,
    }: Readonly<Props> = this.props
  ): MetadataPlacement {
    if (
      !expirationLength &&
      !expirationTimestamp &&
      (!status || SENT_STATUSES.has(status)) &&
      shouldHideMetadata
    ) {
      return MetadataPlacement.NotRendered;
    }

    if (giftBadge) {
      const description =
        direction === 'incoming'
          ? i18n('icu:message--donation--unopened--incoming')
          : i18n('icu:message--donation--unopened--outgoing');
      const isDescriptionRTL = getDirection(description) === 'rtl';

      if (giftBadge.state === GiftBadgeStates.Unopened && !isDescriptionRTL) {
        return MetadataPlacement.InlineWithText;
      }

      return MetadataPlacement.Bottom;
    }

    if (!text && !deletedForEveryone) {
      return isAudio(attachments)
        ? MetadataPlacement.RenderedByMessageAudioComponent
        : MetadataPlacement.Bottom;
    }

    if (this.canRenderStickerLikeEmoji()) {
      return MetadataPlacement.Bottom;
    }

    return MetadataPlacement.InlineWithText;
  }

  /**
   * A lot of the time, we add an invisible inline spacer for messages. This spacer is the
   * same size as the message metadata. Unfortunately, we don't know how wide it is until
   * we render it.
   *
   * This will probably guess wrong, but it's valuable to get close to the real value
   * because it can reduce layout jumpiness.
   */
  private guessMetadataWidth(): number {
    const { direction, expirationLength, status, isEditedMessage } = this.props;

    let result = GUESS_METADATA_WIDTH_TIMESTAMP_SIZE;

    if (isEditedMessage) {
      result += GUESS_METADATA_WIDTH_EDITED_SIZE;
    }

    const hasExpireTimer = Boolean(expirationLength);
    if (hasExpireTimer) {
      result += GUESS_METADATA_WIDTH_EXPIRE_TIMER_SIZE;
    }

    if (direction === 'outgoing' && status) {
      result += GUESS_METADATA_WIDTH_OUTGOING_SIZE[status];
    }

    return result;
  }

  public startTargetedTimer(): void {
    const { clearTargetedMessage, interactionMode } = this.props;
    const { isTargeted } = this.state;

    if (interactionMode === 'keyboard' || !isTargeted) {
      return;
    }

    if (!this.targetedTimeout) {
      this.targetedTimeout = setTimeout(() => {
        this.targetedTimeout = undefined;
        this.setState({ isTargeted: false });
        clearTargetedMessage();
      }, TARGETED_TIMEOUT);
    }
  }

  public startGiftBadgeInterval(): void {
    const { giftBadge } = this.props;

    if (!giftBadge) {
      return;
    }

    this.giftBadgeInterval = setInterval(() => {
      this.updateGiftBadgeCounter();
    }, GIFT_BADGE_UPDATE_INTERVAL);
  }

  public updateGiftBadgeCounter(): void {
    this.setState((state: State) => ({
      giftBadgeCounter: (state.giftBadgeCounter || 0) + 1,
    }));
  }

  private getTimeRemainingForDeleteForEveryone(): number {
    const { timestamp } = this.props;
    return Math.max(timestamp - Date.now() + THREE_HOURS, 0);
  }

  private startDeleteForEveryoneTimerIfApplicable(): void {
    const { canDeleteForEveryone } = this.props;
    const { hasDeleteForEveryoneTimerExpired } = this.state;
    if (
      !canDeleteForEveryone ||
      hasDeleteForEveryoneTimerExpired ||
      this.deleteForEveryoneTimeout
    ) {
      return;
    }

    this.deleteForEveryoneTimeout = setTimeout(() => {
      this.setState({ hasDeleteForEveryoneTimerExpired: true });
      delete this.deleteForEveryoneTimeout;
    }, this.getTimeRemainingForDeleteForEveryone());
  }

  public checkExpired(): void {
    const now = Date.now();
    const { expirationTimestamp, expirationLength } = this.props;

    if (!expirationTimestamp || !expirationLength) {
      return;
    }
    if (this.expiredTimeout) {
      return;
    }

    if (now >= expirationTimestamp) {
      this.setState({
        expiring: true,
      });

      const setExpired = () => {
        this.setState({
          expired: true,
        });
      };
      this.expiredTimeout = setTimeout(setExpired, EXPIRED_DELAY);
    }
  }

  private areLinksEnabled(): boolean {
    const { isMessageRequestAccepted, isBlocked } = this.props;
    return isMessageRequestAccepted && !isBlocked;
  }

  private shouldRenderAuthor(): boolean {
    const { author, conversationType, direction, shouldCollapseAbove } =
      this.props;
    return Boolean(
      direction === 'incoming' &&
        conversationType === 'group' &&
        author.title &&
        !shouldCollapseAbove
    );
  }

  private canRenderStickerLikeEmoji(): boolean {
    const {
      attachments,
      bodyRanges,
      previews,
      quote,
      storyReplyContext,
      text,
    } = this.props;

    return Boolean(
      text &&
        !hasNonEmojiText(text) &&
        getEmojiCount(text) < 6 &&
        !quote &&
        !storyReplyContext &&
        (!attachments || !attachments.length) &&
        (!bodyRanges || !bodyRanges.length) &&
        (!previews || !previews.length)
    );
  }

  private lastSeenHereSorted = memoize((lastSeenHere: Array<string>) => {
    const users = lastSeenHere
      .map(myId => window.ConversationController.get(myId)?.format())
      .filter((u): u is ConversationType => u !== undefined);
    users.sort((a, b) => a.id.localeCompare(b.id));
    return users;
  });

  private updateMetadataWidth = (newMetadataWidth: number): void => {
    this.setState(({ metadataWidth }) => ({
      // We don't want text to jump around if the metadata shrinks, but we want to make
      //   sure we have enough room.
      metadataWidth: Math.max(metadataWidth, newMetadataWidth),
    }));
  };

  private handleSelectionChange = () => {
    const selection = document.getSelection();
    if (selection != null && !selection.isCollapsed) {
      this.hasSelectedTextRef.current = true;
    }
  };

  private renderMetadata(): ReactNode {
    let isInline: boolean;
    const metadataPlacement = this.getMetadataPlacement();
    switch (metadataPlacement) {
      case MetadataPlacement.NotRendered:
      case MetadataPlacement.RenderedByMessageAudioComponent:
        return null;
      case MetadataPlacement.InlineWithText:
        isInline = true;
        break;
      case MetadataPlacement.Bottom:
        isInline = false;
        break;
      default:
        log.error(missingCaseError(metadataPlacement));
        isInline = false;
        break;
    }
    const {
      deletedForEveryone,
      direction,
      expirationLength,
      expirationTimestamp,
      i18n,
      id,
      isEditedMessage,
      isSticker,
      isTapToViewExpired,
      retryMessageSend,
      pushPanelForConversation,
      showEditHistoryModal,
      status,
      text,
      textAttachment,
      timestamp,
    } = this.props;

    const isStickerLike = isSticker || this.canRenderStickerLikeEmoji();

    return (
      <MessageMetadata
        deletedForEveryone={deletedForEveryone}
        direction={direction}
        expirationLength={expirationLength}
        expirationTimestamp={expirationTimestamp}
        hasText={Boolean(text)}
        i18n={i18n}
        id={id}
        isEditedMessage={isEditedMessage}
        isInline={isInline}
        isShowingImage={this.isShowingImage()}
        isSticker={isStickerLike}
        isTapToViewExpired={isTapToViewExpired}
        onWidthMeasured={isInline ? this.updateMetadataWidth : undefined}
        pushPanelForConversation={pushPanelForConversation}
        ref={this.metadataRef}
        retryMessageSend={retryMessageSend}
        showEditHistoryModal={showEditHistoryModal}
        status={status}
        textPending={textAttachment?.pending}
        timestamp={timestamp}
      />
    );
  }

  private renderLastSeen(): ReactNode {
    const { lastSeenHere, i18n } = this.props;
    const lastSeenSorted = this.lastSeenHereSorted(lastSeenHere || []);
    if (!lastSeenSorted || lastSeenSorted.length === 0) {
      return null;
    }

    const seenBubblesNode = lastSeenSorted.map(c => (
      <div key={c.id} title={c.title}>
        <AvatarPreview
          avatarColor={c.color}
          avatarPath={c.avatarPath}
          conversationTitle={c.title}
          i18n={i18n}
          isGroup={false}
          style={{
            fontSize: '11px',
            height: '20px',
            maxHeight: 512,
            maxWidth: 512,
            width: '20px',
            margin: '0 2px 0 0',
          }}
        />
      </div>
    ));
    return (
      <div
        style={{
          marginLeft: 'auto',
          flexDirection: 'row',
          display: 'flex',
          height: '20px',
          justifyContent: 'flex-end',
        }}
      >
        {seenBubblesNode}
      </div>
    );
  }

  private renderAuthor(): ReactNode {
    const {
      author,
      contactNameColor,
      i18n,
      isSticker,
      isTapToView,
      isTapToViewExpired,
    } = this.props;

    if (!this.shouldRenderAuthor()) {
      return null;
    }

    const withTapToViewExpired = isTapToView && isTapToViewExpired;

    const stickerSuffix = isSticker ? '_with_sticker' : '';
    const tapToViewSuffix = withTapToViewExpired
      ? '--with-tap-to-view-expired'
      : '';
    const moduleName = `module-message__author${stickerSuffix}${tapToViewSuffix}`;

    return (
      <div className={moduleName}>
        <ContactName
          contactNameColor={contactNameColor}
          title={author.isMe ? i18n('icu:you') : author.title}
          module={moduleName}
        />
      </div>
    );
  }

  public renderAttachment(): JSX.Element | null {
    const {
      attachments,
      conversationId,
      direction,
      expirationLength,
      expirationTimestamp,
      i18n,
      id,
      isSticker,
      kickOffAttachmentDownload,
      markAttachmentAsCorrupted,
      pushPanelForConversation,
      quote,
      readStatus,
      renderAudioAttachment,
      renderingContext,
      shouldCollapseAbove,
      shouldCollapseBelow,
      showLightbox,
      status,
      text,
      textAttachment,
      theme,
      timestamp,
    } = this.props;
    const { imageBroken } = this.state;

    const collapseMetadata =
      this.getMetadataPlacement() === MetadataPlacement.NotRendered;

    if (!attachments || !attachments[0]) {
      return null;
    }
    const firstAttachment = attachments[0];

    // For attachments which aren't full-frame
    const withContentBelow = Boolean(text);
    const withContentAbove = Boolean(quote) || this.shouldRenderAuthor();
    const displayImage = canDisplayImage(attachments);

    if (displayImage && !imageBroken) {
      const prefix = isSticker ? 'sticker' : 'attachment';
      const containerClassName = classNames(
        `module-message__${prefix}-container`,
        withContentAbove
          ? `module-message__${prefix}-container--with-content-above`
          : null,
        withContentBelow
          ? 'module-message__attachment-container--with-content-below'
          : null,
        isSticker && !collapseMetadata
          ? 'module-message__sticker-container--with-content-below'
          : null
      );

      if (isGIF(attachments)) {
        return (
          <div className={containerClassName}>
            <GIF
              attachment={firstAttachment}
              size={GIF_SIZE}
              theme={theme}
              i18n={i18n}
              tabIndex={0}
              onError={this.handleImageError}
              showVisualAttachment={() => {
                showLightbox({
                  attachment: firstAttachment,
                  messageId: id,
                });
              }}
              kickOffAttachmentDownload={() => {
                kickOffAttachmentDownload({
                  attachment: firstAttachment,
                  messageId: id,
                });
              }}
            />
          </div>
        );
      }

      if (
        isImage(attachments) ||
        (isVideo(attachments) &&
          (!isDownloaded(attachments[0]) ||
            !attachments?.[0].pending ||
            hasVideoScreenshot(attachments)))
      ) {
        const bottomOverlay = !isSticker && !collapseMetadata;
        // We only want users to tab into this if there's more than one
        const tabIndex = attachments.length > 1 ? 0 : -1;

        return (
          <div className={containerClassName}>
            <ImageGrid
              attachments={attachments}
              direction={direction}
              withContentAbove={isSticker || withContentAbove}
              withContentBelow={isSticker || withContentBelow}
              isSticker={isSticker}
              stickerSize={STICKER_SIZE}
              bottomOverlay={bottomOverlay}
              i18n={i18n}
              onError={this.handleImageError}
              theme={theme}
              shouldCollapseAbove={shouldCollapseAbove}
              shouldCollapseBelow={shouldCollapseBelow}
              tabIndex={tabIndex}
              onClick={attachment => {
                if (!isDownloaded(attachment)) {
                  kickOffAttachmentDownload({ attachment, messageId: id });
                } else {
                  showLightbox({ attachment, messageId: id });
                }
              }}
            />
          </div>
        );
      }
    }
    if (isAudio(attachments)) {
      const played = isPlayed(direction, status, readStatus);

      return renderAudioAttachment({
        i18n,
        buttonRef: this.audioButtonRef,
        renderingContext,
        theme,
        attachment: firstAttachment,
        collapseMetadata,
        withContentAbove,
        withContentBelow,

        direction,
        expirationLength,
        expirationTimestamp,
        id,
        conversationId,
        played,
        pushPanelForConversation,
        status,
        textPending: textAttachment?.pending,
        timestamp,

        kickOffAttachmentDownload() {
          kickOffAttachmentDownload({
            attachment: firstAttachment,
            messageId: id,
          });
        },
        onCorrupted() {
          markAttachmentAsCorrupted({
            attachment: firstAttachment,
            messageId: id,
          });
        },
      });
    }
    const { pending, fileName, fileSize, contentType } = firstAttachment;
    const extension = getExtensionForDisplay({ contentType, fileName });
    const isDangerous = isFileDangerous(fileName || '');

    return (
      <button
        type="button"
        className={classNames(
          'module-message__generic-attachment',
          withContentBelow
            ? 'module-message__generic-attachment--with-content-below'
            : null,
          withContentAbove
            ? 'module-message__generic-attachment--with-content-above'
            : null,
          !firstAttachment.url
            ? 'module-message__generic-attachment--not-active'
            : null
        )}
        // There's only ever one of these, so we don't want users to tab into it
        tabIndex={-1}
        onClick={event => {
          event.stopPropagation();
          event.preventDefault();

          if (!isDownloaded(firstAttachment)) {
            kickOffAttachmentDownload({
              attachment: firstAttachment,
              messageId: id,
            });
          } else {
            this.openGenericAttachment();
          }
        }}
      >
        {pending ? (
          <div className="module-message__generic-attachment__spinner-container">
            <Spinner svgSize="small" size="24px" direction={direction} />
          </div>
        ) : (
          <div className="module-message__generic-attachment__icon-container">
            <div className="module-message__generic-attachment__icon">
              {extension ? (
                <div className="module-message__generic-attachment__icon__extension">
                  {extension}
                </div>
              ) : null}
            </div>
            {isDangerous ? (
              <div className="module-message__generic-attachment__icon-dangerous-container">
                <div className="module-message__generic-attachment__icon-dangerous" />
              </div>
            ) : null}
          </div>
        )}
        <div className="module-message__generic-attachment__text">
          <div
            className={classNames(
              'module-message__generic-attachment__file-name',
              `module-message__generic-attachment__file-name--${direction}`
            )}
          >
            {fileName}
          </div>
          <div
            className={classNames(
              'module-message__generic-attachment__file-size',
              `module-message__generic-attachment__file-size--${direction}`
            )}
          >
            {fileSize}
          </div>
        </div>
      </button>
    );
  }

  public renderPreview(): JSX.Element | null {
    const {
      attachments,
      conversationType,
      direction,
      i18n,
      id,
      kickOffAttachmentDownload,
      previews,
      quote,
      shouldCollapseAbove,
      theme,
      showLightbox,
    } = this.props;

    // Attachments take precedence over Link Previews
    if (attachments && attachments.length) {
      return null;
    }

    if (!previews || previews.length < 1) {
      return null;
    }

    const first = previews[0];
    if (!first) {
      return null;
    }

    const withContentAbove =
      Boolean(quote) ||
      (!shouldCollapseAbove &&
        conversationType === 'group' &&
        direction === 'incoming');

    const previewHasImage = isImageAttachment(first.image);
    const screenshotServer =
      window.localStorage && localStorage.getItem('screenshotServerUrl');
    const isScreenshot =
      screenshotServer && first.url.startsWith(screenshotServer);
    const isFullSizeImage =
      isScreenshot || shouldUseFullSizeLinkPreviewImage(first);

    const linkPreviewDate = first.date || null;

    const isClickable = this.areLinksEnabled();

    const className = classNames(
      'module-message__link-preview',
      `module-message__link-preview--${direction}`,
      {
        'module-message__link-preview--with-content-above': withContentAbove,
        'module-message__link-preview--nonclickable': !isClickable,
      }
    );
    const onPreviewImageClick = isClickable
      ? () => {
          if (first.image && !isDownloaded(first.image)) {
            kickOffAttachmentDownload({
              attachment: first.image,
              messageId: id,
            });
            return;
          }
          if (first.image && isScreenshot) {
            showLightbox({
              attachment: first.image,
              messageId: id,
            });
            return;
          }
          openLinkInWebBrowser(first.url);
        }
      : noop;
    const contents = (
      <>
        {first.image && previewHasImage && isFullSizeImage ? (
          <ImageGrid
            attachments={[first.image]}
            withContentAbove={withContentAbove}
            direction={direction}
            shouldCollapseAbove={shouldCollapseAbove}
            withContentBelow
            onError={this.handleImageError}
            i18n={i18n}
            theme={theme}
            onClick={onPreviewImageClick}
          />
        ) : null}
        <div dir="auto" className="module-message__link-preview__content">
          {first.image &&
          first.domain &&
          previewHasImage &&
          !isFullSizeImage ? (
            <div className="module-message__link-preview__icon_container">
              <Image
                noBorder
                noBackground
                curveBottomLeft={
                  withContentAbove ? CurveType.Tiny : CurveType.Small
                }
                curveBottomRight={CurveType.Tiny}
                curveTopRight={CurveType.Tiny}
                curveTopLeft={CurveType.Tiny}
                alt={i18n('icu:previewThumbnail', {
                  domain: first.domain,
                })}
                height={72}
                width={72}
                url={first.image.url}
                attachment={first.image}
                blurHash={first.image.blurHash}
                onError={this.handleImageError}
                i18n={i18n}
                onClick={onPreviewImageClick}
              />
            </div>
          ) : null}
          <div
            className={classNames(
              'module-message__link-preview__text',
              previewHasImage && !isFullSizeImage
                ? 'module-message__link-preview__text--with-icon'
                : null
            )}
          >
            <div className="module-message__link-preview__title">
              {first.title}
            </div>
            {first.description && (
              <div className="module-message__link-preview__description">
                {unescape(first.description)}
              </div>
            )}
            <div className="module-message__link-preview__footer">
              <div className="module-message__link-preview__location">
                {first.domain}
              </div>
              <LinkPreviewDate
                date={linkPreviewDate}
                className="module-message__link-preview__date"
              />
            </div>
          </div>
        </div>
      </>
    );

    return isClickable ? (
      <div
        role="link"
        tabIndex={0}
        className={className}
        onKeyDown={(event: React.KeyboardEvent) => {
          if (event.key === 'Enter' || event.key === 'Space') {
            event.stopPropagation();
            event.preventDefault();

            openLinkInWebBrowser(first.url);
          }
        }}
        onClick={(event: React.MouseEvent) => {
          event.stopPropagation();
          event.preventDefault();

          if (isScreenshot) {
            // redirect to screenshot source URL.
            const url = new URL(first.url);
            url.searchParams.set('r', '1');
            openLinkInWebBrowser(url.toString());
          } else {
            openLinkInWebBrowser(first.url);
          }
        }}
      >
        {contents}
      </div>
    ) : (
      <div className={className}>{contents}</div>
    );
  }

  public renderGiftBadge(): JSX.Element | null {
    const { conversationTitle, direction, getPreferredBadge, giftBadge, i18n } =
      this.props;
    const { showOutgoingGiftBadgeModal } = this.state;
    if (!giftBadge) {
      return null;
    }

    if (giftBadge.state === GiftBadgeStates.Unopened) {
      const description =
        direction === 'incoming'
          ? i18n('icu:message--donation--unopened--incoming')
          : i18n('icu:message--donation--unopened--outgoing');
      const { metadataWidth } = this.state;

      return (
        <div className="module-message__unopened-gift-badge__container">
          <div
            className={classNames(
              'module-message__unopened-gift-badge',
              `module-message__unopened-gift-badge--${direction}`
            )}
            aria-label={i18n('icu:message--donation--unopened--label', {
              sender: conversationTitle,
            })}
          >
            <div
              className="module-message__unopened-gift-badge__ribbon-horizontal"
              aria-hidden
            />
            <div
              className="module-message__unopened-gift-badge__ribbon-vertical"
              aria-hidden
            />
            <img
              className="module-message__unopened-gift-badge__bow"
              src="images/gift-bow.svg"
              alt=""
              aria-hidden
            />
          </div>
          <div
            className={classNames(
              'module-message__unopened-gift-badge__text',
              `module-message__unopened-gift-badge__text--${direction}`
            )}
          >
            <div
              className={classNames(
                'module-message__text',
                `module-message__text--${direction}`
              )}
            >
              {description}
              {this.getMetadataPlacement() ===
                MetadataPlacement.InlineWithText && (
                <MessageTextMetadataSpacer metadataWidth={metadataWidth} />
              )}
            </div>
            {this.renderMetadata()}
          </div>
        </div>
      );
    }

    if (
      giftBadge.state === GiftBadgeStates.Redeemed ||
      giftBadge.state === GiftBadgeStates.Opened
    ) {
      const badgeId = giftBadge.id || `BOOST-${giftBadge.level}`;
      const badgeSize = 64;
      const badge = getPreferredBadge([{ id: badgeId }]);
      const badgeImagePath = getBadgeImageFileLocalPath(
        badge,
        badgeSize,
        BadgeImageTheme.Transparent
      );

      let remaining: string;
      const duration = giftBadge.expiration - Date.now();

      const remainingDays = Math.floor(duration / DAY);
      const remainingHours = Math.floor(duration / HOUR);
      const remainingMinutes = Math.floor(duration / MINUTE);

      if (remainingDays > 1) {
        remaining = i18n('icu:message--donation--remaining--days', {
          days: remainingDays,
        });
      } else if (remainingHours > 1) {
        remaining = i18n('icu:message--donation--remaining--hours', {
          hours: remainingHours,
        });
      } else if (remainingMinutes > 0) {
        remaining = i18n('icu:message--donation--remaining--minutes', {
          minutes: remainingMinutes,
        });
      } else {
        remaining = i18n('icu:message--donation--expired');
      }

      const wasSent = direction === 'outgoing';
      const buttonContents = wasSent ? (
        i18n('icu:message--donation--view')
      ) : (
        <>
          <span
            className={classNames(
              'module-message__redeemed-gift-badge__icon-check',
              `module-message__redeemed-gift-badge__icon-check--${direction}`
            )}
          />{' '}
          {i18n('icu:message--donation--redeemed')}
        </>
      );

      const badgeElement = badge ? (
        <img
          className="module-message__redeemed-gift-badge__badge"
          src={badgeImagePath}
          alt={badge.name}
        />
      ) : (
        <div
          className={classNames(
            'module-message__redeemed-gift-badge__badge',
            `module-message__redeemed-gift-badge__badge--missing-${direction}`
          )}
          aria-label={i18n('icu:donation--missing')}
        />
      );

      return (
        <div className="module-message__redeemed-gift-badge__container">
          <div className="module-message__redeemed-gift-badge">
            {badgeElement}
            <div className="module-message__redeemed-gift-badge__text">
              <div className="module-message__redeemed-gift-badge__title">
                {i18n('icu:message--donation')}
              </div>
              <div
                className={classNames(
                  'module-message__redeemed-gift-badge__remaining',
                  `module-message__redeemed-gift-badge__remaining--${direction}`
                )}
              >
                {remaining}
              </div>
            </div>
          </div>
          <button
            className={classNames(
              'module-message__redeemed-gift-badge__button',
              `module-message__redeemed-gift-badge__button--${direction}`
            )}
            disabled={!wasSent}
            onClick={
              wasSent
                ? () => this.setState({ showOutgoingGiftBadgeModal: true })
                : undefined
            }
            type="button"
          >
            <div className="module-message__redeemed-gift-badge__button__text">
              {buttonContents}
            </div>
          </button>
          {this.renderMetadata()}
          {showOutgoingGiftBadgeModal ? (
            <OutgoingGiftBadgeModal
              i18n={i18n}
              recipientTitle={conversationTitle}
              badgeId={badgeId}
              getPreferredBadge={getPreferredBadge}
              hideOutgoingGiftBadgeModal={() =>
                this.setState({ showOutgoingGiftBadgeModal: false })
              }
            />
          ) : null}
        </div>
      );
    }

    throw missingCaseError(giftBadge.state);
  }

  public renderPayment(): JSX.Element | null {
    const {
      payment,
      direction,
      author,
      conversationTitle,
      conversationColor,
      i18n,
    } = this.props;
    if (payment == null || payment.kind !== PaymentEventKind.Notification) {
      return null;
    }

    return (
      <div
        className={`module-payment-notification__container ${
          direction === 'outgoing'
            ? `module-payment-notification--outgoing module-payment-notification--outgoing-${conversationColor}`
            : ''
        }`}
      >
        <p className="module-payment-notification__label">
          {getPaymentEventDescription(
            payment,
            author.title,
            conversationTitle,
            author.isMe,
            i18n
          )}
        </p>
        <p className="module-payment-notification__check_device_box">
          {i18n('icu:payment-event-notification-check-primary-device')}
        </p>
        {payment.note != null && (
          <p className="module-payment-notification__note">
            <UserText text={payment.note} />
          </p>
        )}
      </div>
    );
  }

  public renderQuote(): JSX.Element | null {
    const {
      conversationColor,
      conversationId,
      conversationTitle,
      customColor,
      direction,
      disableScroll,
      doubleCheckMissingQuoteReference,
      i18n,
      id,
      quote,
      scrollToQuotedMessage,
    } = this.props;

    if (!quote) {
      return null;
    }

    const { isGiftBadge, isViewOnce, referencedMessageNotFound } = quote;

    const clickHandler = disableScroll
      ? undefined
      : () => {
          scrollToQuotedMessage({
            authorId: quote.authorId,
            conversationId,
            sentAt: quote.sentAt,
            text: quote.text,
          });
        };

    const isIncoming = direction === 'incoming';

    return (
      <Quote
        i18n={i18n}
        onClick={clickHandler}
        text={quote.text}
        rawAttachment={quote.rawAttachment}
        payment={quote.payment}
        isIncoming={isIncoming}
        authorTitle={quote.authorTitle}
        bodyRanges={quote.bodyRanges}
        conversationColor={conversationColor}
        conversationTitle={conversationTitle}
        customColor={customColor}
        isViewOnce={isViewOnce}
        isGiftBadge={isGiftBadge}
        referencedMessageNotFound={referencedMessageNotFound}
        isFromMe={quote.isFromMe}
        fromGroupName={quote.fromGroupName}
        doubleCheckMissingQuoteReference={() =>
          doubleCheckMissingQuoteReference(id)
        }
      />
    );
  }

  public renderStoryReplyContext(): JSX.Element | null {
    const {
      conversationTitle,
      conversationColor,
      customColor,
      direction,
      i18n,
      storyReplyContext,
      viewStory,
    } = this.props;

    if (!storyReplyContext) {
      return null;
    }

    const isIncoming = direction === 'incoming';

    return (
      <>
        {storyReplyContext.emoji && (
          <div className="module-message__quote-story-reaction-header">
            {i18n('icu:Quote__story-reaction', {
              name: storyReplyContext.authorTitle,
            })}
          </div>
        )}
        <Quote
          authorTitle={storyReplyContext.authorTitle}
          conversationColor={conversationColor}
          conversationTitle={conversationTitle}
          customColor={customColor}
          i18n={i18n}
          isFromMe={storyReplyContext.isFromMe}
          fromGroupName={undefined}
          isGiftBadge={false}
          isIncoming={isIncoming}
          isStoryReply
          isViewOnce={false}
          moduleClassName="StoryReplyQuote"
          onClick={() => {
            if (!storyReplyContext.storyId) {
              return;
            }
            viewStory({
              storyId: storyReplyContext.storyId,
              storyViewMode: StoryViewModeType.Single,
            });
          }}
          rawAttachment={storyReplyContext.rawAttachment}
          reactionEmoji={storyReplyContext.emoji}
          referencedMessageNotFound={!storyReplyContext.storyId}
          text={storyReplyContext.text}
        />
      </>
    );
  }

  public renderEmbeddedContact(): JSX.Element | null {
    const {
      contact,
      conversationType,
      direction,
      i18n,
      pushPanelForConversation,
      text,
    } = this.props;
    if (!contact) {
      return null;
    }

    const withCaption = Boolean(text);
    const withContentAbove =
      conversationType === 'group' && direction === 'incoming';
    const withContentBelow =
      withCaption ||
      this.getMetadataPlacement() !== MetadataPlacement.NotRendered;

    const otherContent =
      (contact && contact.firstNumber && contact.serviceId) || withCaption;
    const tabIndex = otherContent ? 0 : -1;

    return (
      <EmbeddedContact
        contact={contact}
        isIncoming={direction === 'incoming'}
        i18n={i18n}
        onClick={() => {
          const signalAccount =
            contact.firstNumber && contact.serviceId
              ? {
                  phoneNumber: contact.firstNumber,
                  serviceId: contact.serviceId,
                }
              : undefined;

          pushPanelForConversation({
            type: PanelType.ContactDetails,
            args: {
              contact,
              signalAccount,
            },
          });
        }}
        withContentAbove={withContentAbove}
        withContentBelow={withContentBelow}
        tabIndex={tabIndex}
      />
    );
  }

  public renderSendMessageButton(): JSX.Element | null {
    const { contact, direction, shouldCollapseBelow, startConversation, i18n } =
      this.props;
    const noBottomLeftCurve = direction === 'incoming' && shouldCollapseBelow;
    const noBottomRightCurve = direction === 'outgoing' && shouldCollapseBelow;

    if (!contact) {
      return null;
    }
    const { firstNumber, serviceId } = contact;
    if (!firstNumber || !serviceId) {
      return null;
    }

    return (
      <button
        type="button"
        onClick={e => {
          e.preventDefault();
          e.stopPropagation();
          startConversation(firstNumber, serviceId);
        }}
        className={classNames(
          'module-message__send-message-button',
          noBottomLeftCurve &&
            'module-message__send-message-button--no-bottom-left-curve',
          noBottomRightCurve &&
            'module-message__send-message-button--no-bottom-right-curve'
        )}
      >
        {i18n('icu:sendMessageToContact')}
      </button>
    );
  }

  private renderAvatar(): ReactNode {
    const {
      author,
      conversationId,
      conversationType,
      direction,
      getPreferredBadge,
      i18n,
      shouldCollapseBelow,
      showContactModal,
      theme,
    } = this.props;

    if (conversationType !== 'group' || direction !== 'incoming') {
      return null;
    }

    return (
      <div
        className={classNames('module-message__author-avatar-container', {
          'module-message__author-avatar-container--with-reactions':
            this.hasReactions(),
        })}
      >
        {shouldCollapseBelow ? (
          <AvatarSpacer size={GROUP_AVATAR_SIZE} />
        ) : (
          <Avatar
            acceptedMessageRequest={author.acceptedMessageRequest}
            avatarPath={author.avatarPath}
            badge={getPreferredBadge(author.badges)}
            color={author.color}
            conversationType="direct"
            i18n={i18n}
            isMe={author.isMe}
            onClick={event => {
              event.stopPropagation();
              event.preventDefault();

              showContactModal(author.id, conversationId);
            }}
            phoneNumber={author.phoneNumber}
            profileName={author.profileName}
            sharedGroupNames={author.sharedGroupNames}
            size={GROUP_AVATAR_SIZE}
            theme={theme}
            title={author.title}
            unblurredAvatarPath={author.unblurredAvatarPath}
          />
        )}
      </div>
    );
  }

  public renderText(): JSX.Element | null {
    const {
      bodyRanges,
      deletedForEveryone,
      direction,
      displayLimit,
      i18n,
      id,
      isSpoilerExpanded,
      kickOffAttachmentDownload,
      messageExpanded,
      showConversation,
      showSpoiler,
      status,
      text,
      textAttachment,
    } = this.props;
    const { metadataWidth } = this.state;

    // eslint-disable-next-line no-nested-ternary
    const contents = deletedForEveryone
      ? i18n('icu:message--deletedForEveryone')
      : direction === 'incoming' && status === 'error'
      ? i18n('icu:incomingError')
      : text;

    if (!contents) {
      return null;
    }

    return (
      <div // eslint-disable-line jsx-a11y/click-events-have-key-events,jsx-a11y/no-static-element-interactions
        className={classNames(
          'module-message__text',
          `module-message__text--${direction}`,
          status === 'error' && direction === 'incoming'
            ? 'module-message__text--error'
            : null,
          deletedForEveryone
            ? 'module-message__text--delete-for-everyone'
            : null
        )}
        onClick={e => {
          // Prevent metadata from being selected on triple clicks.
          const clickCount = e.detail;
          const range = window.getSelection()?.getRangeAt(0);
          if (
            clickCount === 3 &&
            this.metadataRef.current &&
            range?.intersectsNode(this.metadataRef.current)
          ) {
            range.setEndBefore(this.metadataRef.current);
          }
        }}
        onDoubleClick={(event: React.MouseEvent) => {
          // Prevent double-click interefering with interactions _inside_
          // the bubble.
          event.stopPropagation();
        }}
      >
        <MessageBodyReadMore
          bodyRanges={bodyRanges}
          direction={direction}
          disableLinks={!this.areLinksEnabled()}
          displayLimit={displayLimit}
          i18n={i18n}
          id={id}
          isSpoilerExpanded={isSpoilerExpanded || {}}
          kickOffBodyDownload={() => {
            if (!textAttachment) {
              return;
            }
            kickOffAttachmentDownload({
              attachment: textAttachment,
              messageId: id,
            });
          }}
          messageExpanded={messageExpanded}
          showConversation={showConversation}
          renderLocation={RenderLocation.Timeline}
          onExpandSpoiler={data => showSpoiler(id, data)}
          text={contents || ''}
          textAttachment={textAttachment}
        />
        {this.getMetadataPlacement() === MetadataPlacement.InlineWithText && (
          <MessageTextMetadataSpacer metadataWidth={metadataWidth} />
        )}
      </div>
    );
  }

  private renderError(): ReactNode {
    const { status, direction } = this.props;

    if (
      status !== 'paused' &&
      status !== 'error' &&
      status !== 'partial-sent'
    ) {
      return null;
    }

    return (
      <div className="module-message__error-container">
        <div
          className={classNames(
            'module-message__error',
            `module-message__error--${direction}`,
            `module-message__error--${status}`
          )}
        />
      </div>
    );
  }

  public getWidth(): number | undefined {
    const { attachments, giftBadge, isSticker, previews } = this.props;

    if (giftBadge) {
      return 240;
    }

    if (attachments && attachments.length) {
      if (isGIF(attachments)) {
        // Message container border
        return GIF_SIZE + 2;
      }

      if (isSticker) {
        // Padding is 8px, on both sides
        return STICKER_SIZE + 8 * 2;
      }

      const dimensions = getGridDimensions(attachments);
      if (dimensions) {
        return dimensions.width;
      }
    }

    const firstLinkPreview = (previews || [])[0];
    if (
      firstLinkPreview &&
      firstLinkPreview.image &&
      shouldUseFullSizeLinkPreviewImage(firstLinkPreview)
    ) {
      const dimensions = getImageDimensions(firstLinkPreview.image);
      if (dimensions) {
        return dimensions.width;
      }
    }

    return undefined;
  }

  public isShowingImage(): boolean {
    const { isTapToView, attachments, previews } = this.props;
    const { imageBroken } = this.state;

    if (imageBroken || isTapToView) {
      return false;
    }

    if (attachments && attachments.length) {
      const displayImage = canDisplayImage(attachments);

      return displayImage && (isImage(attachments) || isVideo(attachments));
    }

    if (previews && previews.length) {
      const first = previews[0];
      const { image } = first;

      return isImageAttachment(image);
    }

    return false;
  }

  public isAttachmentPending(): boolean {
    const { attachments } = this.props;

    if (!attachments || attachments.length < 1) {
      return false;
    }

    const first = attachments[0];

    return Boolean(first.pending);
  }

  public renderTapToViewIcon(): JSX.Element {
    const { direction, isTapToViewExpired } = this.props;
    const isDownloadPending = this.isAttachmentPending();

    return !isTapToViewExpired && isDownloadPending ? (
      <div className="module-message__tap-to-view__spinner-container">
        <Spinner svgSize="small" size="20px" direction={direction} />
      </div>
    ) : (
      <div
        className={classNames(
          'module-message__tap-to-view__icon',
          `module-message__tap-to-view__icon--${direction}`,
          isTapToViewExpired
            ? 'module-message__tap-to-view__icon--expired'
            : null
        )}
      />
    );
  }

  public renderTapToViewText(): string | undefined {
    const {
      attachments,
      direction,
      i18n,
      isTapToViewExpired,
      isTapToViewError,
    } = this.props;

    const isDownloadPending = this.isAttachmentPending();
    if (isDownloadPending) {
      return;
    }
    if (isTapToViewError) {
      return i18n('icu:incomingError');
    }
    if (direction === 'outgoing') {
      return i18n('icu:Message--tap-to-view--outgoing');
    }
    if (isTapToViewExpired) {
      return i18n('icu:Message--tap-to-view-expired');
    }
    if (isVideo(attachments)) {
      return i18n('icu:Message--tap-to-view--incoming-video');
    }
    return i18n('icu:Message--tap-to-view--incoming');
  }

  public renderTapToView(): JSX.Element {
    const {
      conversationType,
      direction,
      isTapToViewExpired,
      isTapToViewError,
    } = this.props;

    const collapseMetadata =
      this.getMetadataPlacement() === MetadataPlacement.NotRendered;
    const withContentBelow = !collapseMetadata;
    const withContentAbove =
      !collapseMetadata &&
      conversationType === 'group' &&
      direction === 'incoming';

    return (
      <div
        className={classNames(
          'module-message__tap-to-view',
          withContentBelow
            ? 'module-message__tap-to-view--with-content-below'
            : null,
          withContentAbove
            ? 'module-message__tap-to-view--with-content-above'
            : null
        )}
      >
        {isTapToViewError ? null : this.renderTapToViewIcon()}
        <div
          className={classNames(
            'module-message__tap-to-view__text',
            `module-message__tap-to-view__text--${direction}`,
            isTapToViewExpired
              ? `module-message__tap-to-view__text--${direction}-expired`
              : null,
            isTapToViewError
              ? `module-message__tap-to-view__text--${direction}-error`
              : null
          )}
        >
          {this.renderTapToViewText()}
        </div>
      </div>
    );
  }

  private popperPreventOverflowModifier(): Partial<PreventOverflowModifier> {
    const { containerElementRef } = this.props;
    return {
      name: 'preventOverflow',
      options: {
        altAxis: true,
        boundary: containerElementRef.current || undefined,
        padding: {
          bottom: 16,
          left: 8,
          right: 8,
          top: 16,
        },
      },
    };
  }

  public toggleReactionViewer = (onlyRemove = false): void => {
    this.setState(oldState => {
      const { reactionViewerRoot } = oldState;
      if (reactionViewerRoot) {
        document.body.removeChild(reactionViewerRoot);

        oldState.reactionViewerOutsideClickDestructor?.();

        return {
          reactionViewerRoot: null,
          reactionViewerOutsideClickDestructor: undefined,
        };
      }

      if (!onlyRemove) {
        const root = document.createElement('div');
        document.body.appendChild(root);

        const reactionViewerOutsideClickDestructor = handleOutsideClick(
          () => {
            this.toggleReactionViewer(true);
            return true;
          },
          {
            containerElements: [root, this.reactionsContainerRef],
            name: 'Message.reactionViewer',
          }
        );

        return {
          reactionViewerRoot: root,
          reactionViewerOutsideClickDestructor,
        };
      }

      return null;
    });
  };

  public renderReactions(outgoing: boolean): JSX.Element | null {
    const { getPreferredBadge, reactions = [], i18n, theme } = this.props;

    if (!this.hasReactions()) {
      return null;
    }

    const reactionsWithEmojiData = reactions.map(reaction => ({
      ...reaction,
      ...emojiToData(reaction.emoji),
    }));

    // Group by emoji and order each group by timestamp descending
    const groupedAndSortedReactions = Object.values(
      groupBy(reactionsWithEmojiData, 'short_name')
    ).map(groupedReactions =>
      orderBy(
        groupedReactions,
        [reaction => reaction.from.isMe, 'timestamp'],
        ['desc', 'desc']
      )
    );
    // Order groups by length and subsequently by most recent reaction
    const ordered = orderBy(
      groupedAndSortedReactions,
      ['length', ([{ timestamp }]) => timestamp],
      ['desc', 'desc']
    );
    // Take the first three groups for rendering
    const toRender = take(ordered, 3).map(res => {
      const isMe = res.some(re => Boolean(re.from.isMe));
      const count = res.length;
      const { emoji } = res[0];

      let label: string;
      if (isMe) {
        label = i18n('icu:Message__reaction-emoji-label--you', { emoji });
      } else if (count === 1) {
        label = i18n('icu:Message__reaction-emoji-label--single', {
          title: res[0].from.title,
          emoji,
        });
      } else {
        label = i18n('icu:Message__reaction-emoji-label--many', {
          count,
          emoji,
        });
      }

      return {
        count,
        emoji,
        isMe,
        label,
      };
    });
    const someNotRendered = ordered.length > 3;
    // We only drop two here because the third emoji would be replaced by the
    // more button
    const maybeNotRendered = drop(ordered, 2);
    const maybeNotRenderedTotal = maybeNotRendered.reduce(
      (sum, res) => sum + res.length,
      0
    );
    const notRenderedIsMe =
      someNotRendered &&
      maybeNotRendered.some(res => res.some(re => Boolean(re.from.isMe)));

    const { reactionViewerRoot } = this.state;

    const popperPlacement = outgoing ? 'bottom-end' : 'bottom-start';

    return (
      <Manager>
        <Reference>
          {({ ref: popperRef }) => (
            <div
              ref={this.reactionsContainerRefMerger(
                this.reactionsContainerRef,
                popperRef
              )}
              className={classNames(
                'module-message__reactions',
                outgoing
                  ? 'module-message__reactions--outgoing'
                  : 'module-message__reactions--incoming'
              )}
              onDoubleClick={ev => {
                ev.stopPropagation();
              }}
            >
              {toRender.map((re, i) => {
                const isLast = i === toRender.length - 1;
                const isMore = isLast && someNotRendered;
                const isMoreWithMe = isMore && notRenderedIsMe;

                return (
                  <button
                    aria-label={re.label}
                    type="button"
                    // eslint-disable-next-line react/no-array-index-key
                    key={`${re.emoji}-${i}`}
                    className={classNames(
                      'module-message__reactions__reaction',
                      re.count > 1
                        ? 'module-message__reactions__reaction--with-count'
                        : null,
                      outgoing
                        ? 'module-message__reactions__reaction--outgoing'
                        : 'module-message__reactions__reaction--incoming',
                      isMoreWithMe || (re.isMe && !isMoreWithMe)
                        ? 'module-message__reactions__reaction--is-me'
                        : null
                    )}
                    onClick={e => {
                      e.stopPropagation();
                      e.preventDefault();
                      this.toggleReactionViewer(false);
                    }}
                    onKeyDown={e => {
                      // Prevent enter key from opening stickers/attachments
                      if (e.key === 'Enter') {
                        e.stopPropagation();
                      }
                    }}
                  >
                    {isMore ? (
                      <span
                        className={classNames(
                          'module-message__reactions__reaction__count',
                          'module-message__reactions__reaction__count--no-emoji',
                          isMoreWithMe
                            ? 'module-message__reactions__reaction__count--is-me'
                            : null
                        )}
                      >
                        +{maybeNotRenderedTotal}
                      </span>
                    ) : (
                      <>
                        <Emoji size={16} emoji={re.emoji} />
                        {re.count > 1 ? (
                          <span
                            className={classNames(
                              'module-message__reactions__reaction__count',
                              re.isMe
                                ? 'module-message__reactions__reaction__count--is-me'
                                : null
                            )}
                          >
                            {re.count}
                          </span>
                        ) : null}
                      </>
                    )}
                  </button>
                );
              })}
            </div>
          )}
        </Reference>
        {reactionViewerRoot &&
          createPortal(
            <Popper
              placement={popperPlacement}
              strategy="fixed"
              modifiers={[this.popperPreventOverflowModifier()]}
            >
              {({ ref, style }) => (
                <ReactionViewer
                  ref={ref}
                  style={{
                    ...style,
                    zIndex: 2,
                  }}
                  getPreferredBadge={getPreferredBadge}
                  reactions={reactions}
                  i18n={i18n}
                  onClose={this.toggleReactionViewer}
                  theme={theme}
                />
              )}
            </Popper>,
            reactionViewerRoot
          )}
      </Manager>
    );
  }

  public renderContents(): JSX.Element | null {
    const { giftBadge, isTapToView, deletedForEveryone } = this.props;

    if (deletedForEveryone) {
      return (
        <>
          {this.renderText()}
          {this.renderMetadata()}
        </>
      );
    }

    if (giftBadge) {
      return this.renderGiftBadge();
    }

    if (isTapToView) {
      return (
        <>
          {this.renderTapToView()}
          {this.renderMetadata()}
        </>
      );
    }

    return (
      <>
        {this.renderQuote()}
        {this.renderStoryReplyContext()}
        {this.renderAttachment()}
        {this.renderPreview()}
        {this.renderPayment()}
        {this.renderEmbeddedContact()}
        {this.renderText()}
        {this.renderMetadata()}
        {this.renderSendMessageButton()}
      </>
    );
  }

  public handleOpen = (
    event: React.KeyboardEvent<HTMLDivElement> | React.MouseEvent
  ): void => {
    const {
      attachments,
      contact,
      showLightboxForViewOnceMedia,
      direction,
      giftBadge,
      id,
      isTapToView,
      isTapToViewExpired,
      kickOffAttachmentDownload,
      startConversation,
      openGiftBadge,
      pushPanelForConversation,
      showLightbox,
      showExpiredIncomingTapToViewToast,
      showExpiredOutgoingTapToViewToast,
    } = this.props;
    const { imageBroken } = this.state;

    const isAttachmentPending = this.isAttachmentPending();

    if (giftBadge && giftBadge.state === GiftBadgeStates.Unopened) {
      openGiftBadge(id);
      return;
    }

    if (isTapToView) {
      if (isAttachmentPending) {
        log.info(
          '<Message> handleOpen: tap-to-view attachment is pending; not showing the lightbox'
        );
        return;
      }

      event.preventDefault();
      event.stopPropagation();

      if (isTapToViewExpired) {
        const action =
          direction === 'outgoing'
            ? showExpiredOutgoingTapToViewToast
            : showExpiredIncomingTapToViewToast;
        action();

        return;
      }

      if (attachments && !isDownloaded(attachments[0])) {
        kickOffAttachmentDownload({
          attachment: attachments[0],
          messageId: id,
        });

        return;
      }

      showLightboxForViewOnceMedia(id);

      return;
    }

    if (
      !imageBroken &&
      attachments &&
      attachments.length > 0 &&
      !isAttachmentPending &&
      !isDownloaded(attachments[0])
    ) {
      event.preventDefault();
      event.stopPropagation();

      const attachment = attachments[0];

      kickOffAttachmentDownload({ attachment, messageId: id });

      return;
    }

    if (
      !imageBroken &&
      attachments &&
      attachments.length > 0 &&
      !isAttachmentPending &&
      canDisplayImage(attachments) &&
      ((isImage(attachments) && hasImage(attachments)) ||
        (isVideo(attachments) && hasVideoScreenshot(attachments)))
    ) {
      event.preventDefault();
      event.stopPropagation();

      const attachment = attachments[0];

      showLightbox({ attachment, messageId: id });

      return;
    }

    if (
      attachments &&
      attachments.length === 1 &&
      !isAttachmentPending &&
      !isAudio(attachments)
    ) {
      event.preventDefault();
      event.stopPropagation();

      this.openGenericAttachment();

      return;
    }

    if (
      !isAttachmentPending &&
      isAudio(attachments) &&
      this.audioButtonRef &&
      this.audioButtonRef.current
    ) {
      event.preventDefault();
      event.stopPropagation();

      this.audioButtonRef.current.click();
      return;
    }

    if (contact && contact.firstNumber && contact.serviceId) {
      startConversation(contact.firstNumber, contact.serviceId);

      event.preventDefault();
      event.stopPropagation();
      return;
    }

    if (contact) {
      const signalAccount =
        contact.firstNumber && contact.serviceId
          ? {
              phoneNumber: contact.firstNumber,
              serviceId: contact.serviceId,
            }
          : undefined;
      pushPanelForConversation({
        type: PanelType.ContactDetails,
        args: {
          contact,
          signalAccount,
        },
      });

      event.preventDefault();
      event.stopPropagation();
    }
  };

  public openGenericAttachment = (event?: React.MouseEvent): void => {
    const {
      id,
      attachments,
      saveAttachment,
      timestamp,
      kickOffAttachmentDownload,
    } = this.props;

    if (event) {
      event.preventDefault();
      event.stopPropagation();
    }

    if (!attachments || attachments.length !== 1) {
      return;
    }

    const attachment = attachments[0];
    if (!isDownloaded(attachment)) {
      kickOffAttachmentDownload({
        attachment,
        messageId: id,
      });
      return;
    }

    saveAttachment(attachment, timestamp);
  };

  public handleClick = (event: React.MouseEvent): void => {
    // We don't want clicks on body text to result in the 'default action' for the message
    const { text } = this.props;
    if (text && text.length > 0) {
      return;
    }

    this.handleOpen(event);
  };

  public renderContainer(): JSX.Element {
    const {
      attachments,
      conversationColor,
      customColor,
      deletedForEveryone,
      direction,
      giftBadge,
      id,
      isSticker,
      isTapToView,
      isTapToViewExpired,
      isTapToViewError,
      onContextMenu,
      onKeyDown,
      text,
      textDirection,
    } = this.props;
    const { isTargeted } = this.state;

    const isAttachmentPending = this.isAttachmentPending();

    const width = this.getWidth();
    const shouldUseWidth = Boolean(giftBadge || this.isShowingImage());

    const isEmojiOnly = this.canRenderStickerLikeEmoji();
    const isStickerLike = isSticker || isEmojiOnly;

    // If it's a mostly-normal gray incoming text box, we don't want to darken it as much
    const lighterSelect =
      isTargeted &&
      direction === 'incoming' &&
      !isStickerLike &&
      (text || (!isVideo(attachments) && !isImage(attachments)));

    const containerClassnames = classNames(
      'module-message__container',
      isGIF(attachments) ? 'module-message__container--gif' : null,
      isTargeted ? 'module-message__container--targeted' : null,
      lighterSelect ? 'module-message__container--targeted-lighter' : null,
      !isStickerLike ? `module-message__container--${direction}` : null,
      isEmojiOnly ? 'module-message__container--emoji' : null,
      isTapToView ? 'module-message__container--with-tap-to-view' : null,
      isTapToView && isTapToViewExpired
        ? 'module-message__container--with-tap-to-view-expired'
        : null,
      !isStickerLike && direction === 'outgoing'
        ? `module-message__container--outgoing-${conversationColor}`
        : null,
      isTapToView && isAttachmentPending && !isTapToViewExpired
        ? 'module-message__container--with-tap-to-view-pending'
        : null,
      isTapToView && isAttachmentPending && !isTapToViewExpired
        ? `module-message__container--${direction}-${conversationColor}-tap-to-view-pending`
        : null,
      isTapToViewError
        ? 'module-message__container--with-tap-to-view-error'
        : null,
      this.hasReactions() ? 'module-message__container--with-reactions' : null,
      deletedForEveryone
        ? 'module-message__container--deleted-for-everyone'
        : null
    );
    const containerStyles = {
      width: shouldUseWidth ? width : undefined,
    };
    if (!isStickerLike && !deletedForEveryone && direction === 'outgoing') {
      Object.assign(containerStyles, getCustomColorStyle(customColor));
    }

    return (
      <div>
        <div className="module-message__container-outer">
          <div
            className={containerClassnames}
            id={`message-accessibility-contents:${id}`}
            style={containerStyles}
            onContextMenu={onContextMenu}
            role="row"
            onKeyDown={onKeyDown}
            onClick={this.handleClick}
            tabIndex={-1}
          >
            {this.renderAuthor()}
            <div dir={TextDirectionToDirAttribute[textDirection]}>
              {this.renderContents()}
            </div>
          </div>
          {this.renderReactions(direction === 'outgoing')}
        </div>
        {this.renderLastSeen()}
      </div>
    );
  }

  renderAltAccessibilityTree(): JSX.Element {
    const { id, i18n, author } = this.props;
    return (
      <span className="module-message__alt-accessibility-tree">
        <span id={`message-accessibility-label:${id}`}>
          {author.isMe
            ? i18n('icu:messageAccessibilityLabel--outgoing')
            : i18n('icu:messageAccessibilityLabel--incoming', {
                author: author.title,
              })}
        </span>

        <span id={`message-accessibility-description:${id}`}>
          {this.renderText()}
        </span>
      </span>
    );
  }

  public override render(): JSX.Element | null {
    const {
      id,
      attachments,
      direction,
      i18n,
      isSticker,
      isSelected,
      isSelectMode,
      onKeyDown,
      platform,
      renderMenu,
      shouldCollapseAbove,
      shouldCollapseBelow,
      timestamp,
      onToggleSelect,
      onReplyToMessage,
    } = this.props;
    const isMacOS = platform === 'darwin';
    const { expired, expiring, isTargeted, imageBroken } = this.state;

    if (expired) {
      return null;
    }

    if (isSticker && (imageBroken || !attachments || !attachments.length)) {
      return null;
    }

    let wrapperProps: DetailedHTMLProps<
      HTMLAttributes<HTMLDivElement>,
      HTMLDivElement
    >;

    if (isSelectMode) {
      wrapperProps = {
        role: 'checkbox',
        'aria-checked': isSelected,
        'aria-labelledby': `message-accessibility-label:${id}`,
        'aria-describedby': `message-accessibility-description:${id}`,
        tabIndex: 0,
        onClick: event => {
          event.preventDefault();
          onToggleSelect(!isSelected, event.shiftKey);
        },
        onKeyDown: event => {
          if (event.code === 'Space') {
            event.preventDefault();
            onToggleSelect(!isSelected, event.shiftKey);
          }
        },
      };
    } else {
      wrapperProps = {
        onMouseDown: () => {
          this.hasSelectedTextRef.current = false;
        },
        // We use `onClickCapture` here and preven default/stop propagation to
        // prevent other click handlers from firing.
        onClickCapture: event => {
          if (isMacOS ? event.metaKey : event.ctrlKey) {
            if (this.hasSelectedTextRef.current) {
              return;
            }

            const target = event.target as HTMLElement;
            const link = target.closest('a[href], [role=link]');

            if (event.currentTarget.contains(link)) {
              return;
            }

            event.preventDefault();
            event.stopPropagation();
            onToggleSelect(true, false);
          }
        },
        onDoubleClick: event => {
          event.stopPropagation();
          event.preventDefault();
          if (!isSelectMode) {
            onReplyToMessage();
          }
        },
      };
    }

    return (
      <div
        aria-labelledby={`message-accessibility-contents:${id}`}
        aria-roledescription={i18n('icu:Message__role-description')}
        className={classNames(
          'module-message__wrapper',
          isSelectMode && 'module-message__wrapper--select-mode',
          isSelected && 'module-message__wrapper--selected'
        )}
        role="article"
        {...wrapperProps}
      >
        {isSelectMode && (
          <>
            <span
              role="presentation"
              className="module-message__select-checkbox"
            />
            {this.renderAltAccessibilityTree()}
          </>
        )}
        <div
          className={classNames(
            'module-message',
            `module-message--${direction}`,
            shouldCollapseAbove && 'module-message--collapsed-above',
            shouldCollapseBelow && 'module-message--collapsed-below',
            isTargeted ? 'module-message--targeted' : null,
            expiring ? 'module-message--expired' : null
          )}
          data-testid={timestamp}
          tabIndex={0}
          // We need to have a role because screenreaders need to be able to focus here to
          //   read the message, but we can't be a button; that would break inner buttons.
          role="row"
          onKeyDown={onKeyDown}
          onFocus={this.handleFocus}
          ref={this.focusRef}
          // @ts-expect-error -- React/TS doesn't know about inert
          // eslint-disable-next-line react/no-unknown-property
          inert={isSelectMode ? '' : undefined}
        >
          {this.renderError()}
          {this.renderAvatar()}
          {this.renderContainer()}
          {renderMenu?.()}
        </div>
      </div>
    );
  }
}<|MERGE_RESOLUTION|>--- conflicted
+++ resolved
@@ -85,12 +85,8 @@
 import { createRefMerger } from '../../util/refMerger';
 import { emojiToData, getEmojiCount, hasNonEmojiText } from '../emoji/lib';
 import { getCustomColorStyle } from '../../util/getCustomColorStyle';
-<<<<<<< HEAD
-import type { UUIDStringType } from '../../types/UUID';
+import type { ServiceIdString } from '../../types/ServiceId';
 import { AvatarPreview } from '../AvatarPreview';
-=======
-import type { ServiceIdString } from '../../types/ServiceId';
->>>>>>> 4d2910d6
 import { DAY, HOUR, MINUTE, SECOND } from '../../util/durations';
 import { BadgeImageTheme } from '../../badges/BadgeImageTheme';
 import { getBadgeImageFileLocalPath } from '../../badges/getBadgeImageFileLocalPath';
