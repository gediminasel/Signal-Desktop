// Copyright 2018-2022 Signal Messenger, LLC
// SPDX-License-Identifier: AGPL-3.0-only

import type { ReactNode, RefObject } from 'react';
import React from 'react';
import { createPortal } from 'react-dom';
import classNames from 'classnames';
import memoize from 'memoizee';
import getDirection from 'direction';
import { drop, groupBy, orderBy, take, unescape } from 'lodash';
import { Manager, Popper, Reference } from 'react-popper';
import type { PreventOverflowModifier } from '@popperjs/core/lib/modifiers/preventOverflow';

import type {
  ConversationType,
  ConversationTypeType,
  InteractionModeType,
} from '../../state/ducks/conversations';
import type { ViewStoryActionCreatorType } from '../../state/ducks/stories';
import type { ReadStatus } from '../../messages/MessageReadStatus';
import { Avatar, AvatarSize } from '../Avatar';
import { AvatarSpacer } from '../AvatarSpacer';
import { Spinner } from '../Spinner';
import { MessageBodyReadMore } from './MessageBodyReadMore';
import { MessageMetadata } from './MessageMetadata';
import { MessageTextMetadataSpacer } from './MessageTextMetadataSpacer';
import { ImageGrid } from './ImageGrid';
import { GIF } from './GIF';
import { CurveType, Image } from './Image';
import { ContactName } from './ContactName';
import type { QuotedAttachmentType } from './Quote';
import { Quote } from './Quote';
import { EmbeddedContact } from './EmbeddedContact';
import type { OwnProps as ReactionViewerProps } from './ReactionViewer';
import { ReactionViewer } from './ReactionViewer';
import { Emoji } from '../emoji/Emoji';
import { LinkPreviewDate } from './LinkPreviewDate';
import type { LinkPreviewType } from '../../types/message/LinkPreviews';
import { shouldUseFullSizeLinkPreviewImage } from '../../linkPreviews/shouldUseFullSizeLinkPreviewImage';
import type { WidthBreakpoint } from '../_util';
import { OutgoingGiftBadgeModal } from '../OutgoingGiftBadgeModal';
import * as log from '../../logging/log';
import { StoryViewModeType } from '../../types/Stories';
import type { AttachmentType } from '../../types/Attachment';
import {
  canDisplayImage,
  getExtensionForDisplay,
  getGridDimensions,
  getImageDimensions,
  hasImage,
  isDownloaded,
  hasVideoScreenshot,
  isAudio,
  isImage,
  isImageAttachment,
  isVideo,
  isGIF,
  isPlayed,
} from '../../types/Attachment';
import type { EmbeddedContactType } from '../../types/EmbeddedContact';

import { getIncrement } from '../../util/timer';
import { clearTimeoutIfNecessary } from '../../util/clearTimeoutIfNecessary';
import { isFileDangerous } from '../../util/isFileDangerous';
import { missingCaseError } from '../../util/missingCaseError';
import type {
  HydratedBodyRangesType,
  LocalizerType,
  ThemeType,
} from '../../types/Util';

import type { PreferredBadgeSelectorType } from '../../state/selectors/badges';
import type {
  ContactNameColorType,
  ConversationColorType,
  CustomColorType,
} from '../../types/Colors';
import { createRefMerger } from '../../util/refMerger';
import { emojiToData, getEmojiCount } from '../emoji/lib';
import { isEmojiOnlyText } from '../../util/isEmojiOnlyText';
import { getCustomColorStyle } from '../../util/getCustomColorStyle';
import type { UUIDStringType } from '../../types/UUID';
import { AvatarPreview } from '../AvatarPreview';
import { DAY, HOUR, MINUTE, SECOND } from '../../util/durations';
import { BadgeImageTheme } from '../../badges/BadgeImageTheme';
import { getBadgeImageFileLocalPath } from '../../badges/getBadgeImageFileLocalPath';
import { handleOutsideClick } from '../../util/handleOutsideClick';

const GUESS_METADATA_WIDTH_TIMESTAMP_SIZE = 10;
const GUESS_METADATA_WIDTH_EXPIRE_TIMER_SIZE = 18;
const GUESS_METADATA_WIDTH_OUTGOING_SIZE: Record<MessageStatusType, number> = {
  delivered: 24,
  error: 24,
  paused: 18,
  'partial-sent': 24,
  read: 24,
  sending: 18,
  sent: 24,
  viewed: 24,
};

const EXPIRATION_CHECK_MINIMUM = 2000;
const EXPIRED_DELAY = 600;
const GROUP_AVATAR_SIZE = AvatarSize.TWENTY_EIGHT;
const STICKER_SIZE = 200;
const GIF_SIZE = 300;
// Note: this needs to match the animation time
const SELECTED_TIMEOUT = 1200;
const THREE_HOURS = 3 * 60 * 60 * 1000;
const SENT_STATUSES = new Set<MessageStatusType>([
  'delivered',
  'read',
  'sent',
  'viewed',
]);
const GIFT_BADGE_UPDATE_INTERVAL = 30 * SECOND;

enum MetadataPlacement {
  NotRendered,
  RenderedByMessageAudioComponent,
  InlineWithText,
  Bottom,
}

export enum TextDirection {
  LeftToRight = 'LeftToRight',
  RightToLeft = 'RightToLeft',
  Default = 'Default',
  None = 'None',
}

export const MessageStatuses = [
  'delivered',
  'error',
  'paused',
  'partial-sent',
  'read',
  'sending',
  'sent',
  'viewed',
] as const;
export type MessageStatusType = typeof MessageStatuses[number];

export const Directions = ['incoming', 'outgoing'] as const;
export type DirectionType = typeof Directions[number];

export type AudioAttachmentProps = {
  renderingContext: string;
  i18n: LocalizerType;
  buttonRef: React.RefObject<HTMLButtonElement>;
  theme: ThemeType | undefined;
  attachment: AttachmentType;
  collapseMetadata: boolean;
  withContentAbove: boolean;
  withContentBelow: boolean;

  direction: DirectionType;
  expirationLength?: number;
  expirationTimestamp?: number;
  id: string;
  conversationId: string;
  played: boolean;
  showMessageDetail: (id: string) => void;
  status?: MessageStatusType;
  textPending?: boolean;
  timestamp: number;

  kickOffAttachmentDownload(): void;
  onCorrupted(): void;
};

export enum GiftBadgeStates {
  Unopened = 'Unopened',
  Opened = 'Opened',
  Redeemed = 'Redeemed',
}
export type GiftBadgeType = {
  expiration: number;
  id: string | undefined;
  level: number;
  state: GiftBadgeStates;
};

export type PropsData = {
  id: string;
  renderingContext: string;
  contactNameColor?: ContactNameColorType;
  conversationColor: ConversationColorType;
  conversationTitle: string;
  customColor?: CustomColorType;
  conversationId: string;
  displayLimit?: number;
  text?: string;
  textDirection: TextDirection;
  textAttachment?: AttachmentType;
  isSticker?: boolean;
  isSelected?: boolean;
  isSelectedCounter?: number;
  direction: DirectionType;
  timestamp: number;
  status?: MessageStatusType;
  contact?: EmbeddedContactType;
  author: Pick<
    ConversationType,
    | 'acceptedMessageRequest'
    | 'avatarPath'
    | 'badges'
    | 'color'
    | 'id'
    | 'isMe'
    | 'phoneNumber'
    | 'profileName'
    | 'sharedGroupNames'
    | 'title'
    | 'unblurredAvatarPath'
  >;
  reducedMotion?: boolean;
  conversationType: ConversationTypeType;
  attachments?: Array<AttachmentType>;
  giftBadge?: GiftBadgeType;
  quote?: {
    conversationColor: ConversationColorType;
    customColor?: CustomColorType;
    text: string;
    rawAttachment?: QuotedAttachmentType;
    isFromMe: boolean;
    fromGroupName: string | undefined;
    sentAt: number;
    authorId: string;
    authorPhoneNumber?: string;
    authorProfileName?: string;
    authorTitle: string;
    authorName?: string;
    bodyRanges?: HydratedBodyRangesType;
    referencedMessageNotFound: boolean;
    isViewOnce: boolean;
    isGiftBadge: boolean;
  };
  storyReplyContext?: {
    authorTitle: string;
    conversationColor: ConversationColorType;
    customColor?: CustomColorType;
    emoji?: string;
    isFromMe: boolean;
    rawAttachment?: QuotedAttachmentType;
    storyId?: string;
    text: string;
  };
  previews: Array<LinkPreviewType>;

  isTapToView?: boolean;
  isTapToViewExpired?: boolean;
  isTapToViewError?: boolean;

  readStatus?: ReadStatus;
  lastSeenHere?: Array<string>;

  expirationLength?: number;
  expirationTimestamp?: number;

  reactions?: ReactionViewerProps['reactions'];

  deletedForEveryone?: boolean;

<<<<<<< HEAD
  receivedAt: number;

  canRetry: boolean;
  canRetryDeleteForEveryone: boolean;
  canReact: boolean;
  canReply: boolean;
  canDownload: boolean;
=======
>>>>>>> 38567f34
  canDeleteForEveryone: boolean;
  isBlocked: boolean;
  isMessageRequestAccepted: boolean;
  bodyRanges?: HydratedBodyRangesType;

  menu: JSX.Element | undefined;
  onKeyDown?: (event: React.KeyboardEvent<HTMLDivElement>) => void;
};

export type PropsHousekeeping = {
  containerElementRef: RefObject<HTMLElement>;
  containerWidthBreakpoint: WidthBreakpoint;
  disableScroll?: boolean;
  getPreferredBadge: PreferredBadgeSelectorType;
  i18n: LocalizerType;
  interactionMode: InteractionModeType;
  renderAudioAttachment: (props: AudioAttachmentProps) => JSX.Element;
  shouldCollapseAbove: boolean;
  shouldCollapseBelow: boolean;
  shouldHideMetadata: boolean;
  onContextMenu?: (event: React.MouseEvent<HTMLDivElement>) => void;
  theme: ThemeType;
};

export type PropsActions = {
  clearSelectedMessage: () => unknown;
  doubleCheckMissingQuoteReference: (messageId: string) => unknown;
  messageExpanded: (id: string, displayLimit: number) => unknown;
  checkForAccount: (phoneNumber: string) => unknown;

<<<<<<< HEAD
  reactToMessage: (
    id: string,
    { emoji, remove }: { emoji: string; remove: boolean }
  ) => void;
  replyPrivately: (id: string) => void;
  replyToMessage: (id: string) => void;
  retryDeleteForEveryone: (id: string) => void;
  retrySend: (id: string) => void;
  showForwardMessageModal: (id: string) => void;
  deleteMessage: (id: string) => void;
  deleteMessageForEveryone: (id: string) => void;
=======
>>>>>>> 38567f34
  showMessageDetail: (id: string) => void;

  startConversation: (e164: string, uuid: UUIDStringType) => void;
  openConversation: (conversationId: string, messageId?: string) => void;
  openGiftBadge: (messageId: string) => void;
  showContactDetail: (options: {
    contact: EmbeddedContactType;
    signalAccount?: {
      phoneNumber: string;
      uuid: UUIDStringType;
    };
  }) => void;
  showContactModal: (contactId: string, conversationId?: string) => void;

  kickOffAttachmentDownload: (options: {
    attachment: AttachmentType;
    messageId: string;
  }) => void;
  markAttachmentAsCorrupted: (options: {
    attachment: AttachmentType;
    messageId: string;
  }) => void;
  markViewed(messageId: string): void;
  showVisualAttachment: (options: {
    attachment: AttachmentType;
    messageId: string;
  }) => void;
  downloadAttachment: (options: {
    attachment: AttachmentType;
    timestamp: number;
    isDangerous: boolean;
  }) => void;
  displayTapToViewMessage: (messageId: string) => unknown;

  openLink: (url: string) => void;
  scrollToQuotedMessage: (options: {
    authorId: string;
    sentAt: number;
  }) => void;
  selectMessage?: (messageId: string, conversationId: string) => unknown;

  showExpiredIncomingTapToViewToast: () => unknown;
  showExpiredOutgoingTapToViewToast: () => unknown;
  viewStory: ViewStoryActionCreatorType;
};

export type Props = PropsData & PropsHousekeeping & PropsActions;

type State = {
  metadataWidth: number;

  expiring: boolean;
  expired: boolean;
  imageBroken: boolean;

  isSelected?: boolean;
  prevSelectedCounter?: number;

  reactionViewerRoot: HTMLDivElement | null;
  reactionViewerOutsideClickDestructor?: () => void;

  giftBadgeCounter: number | null;
  showOutgoingGiftBadgeModal: boolean;

  hasDeleteForEveryoneTimerExpired: boolean;
};

export class Message extends React.PureComponent<Props, State> {
  public focusRef: React.RefObject<HTMLDivElement> = React.createRef();

  public audioButtonRef: React.RefObject<HTMLButtonElement> = React.createRef();

  public reactionsContainerRef: React.RefObject<HTMLDivElement> =
    React.createRef();

  public reactionsContainerRefMerger = createRefMerger();

  public expirationCheckInterval: NodeJS.Timeout | undefined;

  public giftBadgeInterval: NodeJS.Timeout | undefined;

  public expiredTimeout: NodeJS.Timeout | undefined;

  public selectedTimeout: NodeJS.Timeout | undefined;

  public deleteForEveryoneTimeout: NodeJS.Timeout | undefined;

  public constructor(props: Props) {
    super(props);

    this.state = {
      metadataWidth: this.guessMetadataWidth(),

      expiring: false,
      expired: false,
      imageBroken: false,

      isSelected: props.isSelected,
      prevSelectedCounter: props.isSelectedCounter,

      reactionViewerRoot: null,

      giftBadgeCounter: null,
      showOutgoingGiftBadgeModal: false,

      hasDeleteForEveryoneTimerExpired:
        this.getTimeRemainingForDeleteForEveryone() <= 0,
    };
  }

  public static getDerivedStateFromProps(props: Props, state: State): State {
    if (!props.isSelected) {
      return {
        ...state,
        isSelected: false,
        prevSelectedCounter: 0,
      };
    }

    if (
      props.isSelected &&
      props.isSelectedCounter !== state.prevSelectedCounter
    ) {
      return {
        ...state,
        isSelected: props.isSelected,
        prevSelectedCounter: props.isSelectedCounter,
      };
    }

    return state;
  }

  private hasReactions(): boolean {
    const { reactions } = this.props;
    return Boolean(reactions && reactions.length);
  }

  public handleFocus = (): void => {
    const { interactionMode, isSelected } = this.props;

    if (interactionMode === 'keyboard' && !isSelected) {
      this.setSelected();
    }
  };

  public handleImageError = (): void => {
    const { id } = this.props;
    log.info(
      `Message ${id}: Image failed to load; failing over to placeholder`
    );
    this.setState({
      imageBroken: true,
    });
  };

  public setSelected = (): void => {
    const { id, conversationId, selectMessage } = this.props;

    if (selectMessage) {
      selectMessage(id, conversationId);
    }
  };

  public setFocus = (): void => {
    const container = this.focusRef.current;

    if (container && !container.contains(document.activeElement)) {
      container.focus();
    }
  };

  public override componentDidMount(): void {
    const { conversationId } = this.props;
    window.ConversationController?.onConvoMessageMount(conversationId);

    this.startSelectedTimer();
    this.startDeleteForEveryoneTimerIfApplicable();
    this.startGiftBadgeInterval();

    const { isSelected } = this.props;
    if (isSelected) {
      this.setFocus();
    }

    const { expirationLength } = this.props;
    if (expirationLength) {
      const increment = getIncrement(expirationLength);
      const checkFrequency = Math.max(EXPIRATION_CHECK_MINIMUM, increment);

      this.checkExpired();

      this.expirationCheckInterval = setInterval(() => {
        this.checkExpired();
      }, checkFrequency);
    }

    const { contact, checkForAccount } = this.props;
    if (contact && contact.firstNumber && !contact.uuid) {
      checkForAccount(contact.firstNumber);
    }
  }

  public override componentWillUnmount(): void {
    clearTimeoutIfNecessary(this.selectedTimeout);
    clearTimeoutIfNecessary(this.expirationCheckInterval);
    clearTimeoutIfNecessary(this.expiredTimeout);
    clearTimeoutIfNecessary(this.deleteForEveryoneTimeout);
    clearTimeoutIfNecessary(this.giftBadgeInterval);
    this.toggleReactionViewer(true);
  }

  public override componentDidUpdate(prevProps: Readonly<Props>): void {
    const { isSelected, status, timestamp } = this.props;

    this.startSelectedTimer();
    this.startDeleteForEveryoneTimerIfApplicable();

    if (!prevProps.isSelected && isSelected) {
      this.setFocus();
    }

    this.checkExpired();

    if (
      prevProps.status === 'sending' &&
      (status === 'sent' ||
        status === 'delivered' ||
        status === 'read' ||
        status === 'viewed')
    ) {
      const delta = Date.now() - timestamp;
      window.CI?.handleEvent('message:send-complete', {
        timestamp,
        delta,
      });
      log.info(
        `Message.tsx: Rendered 'send complete' for message ${timestamp}; took ${delta}ms`
      );
    }
  }

  private getMetadataPlacement(
    {
      attachments,
      deletedForEveryone,
      direction,
      expirationLength,
      expirationTimestamp,
      giftBadge,
      i18n,
      shouldHideMetadata,
      status,
      text,
      textDirection,
    }: Readonly<Props> = this.props
  ): MetadataPlacement {
    const isRTL = textDirection === TextDirection.RightToLeft;

    if (
      !expirationLength &&
      !expirationTimestamp &&
      (!status || SENT_STATUSES.has(status)) &&
      shouldHideMetadata
    ) {
      return MetadataPlacement.NotRendered;
    }

    if (giftBadge) {
      const description = i18n(`message--giftBadge--unopened--${direction}`);
      const isDescriptionRTL = getDirection(description) === 'rtl';

      if (giftBadge.state === GiftBadgeStates.Unopened && !isDescriptionRTL) {
        return MetadataPlacement.InlineWithText;
      }

      return MetadataPlacement.Bottom;
    }

    if (!text && !deletedForEveryone) {
      return isAudio(attachments)
        ? MetadataPlacement.RenderedByMessageAudioComponent
        : MetadataPlacement.Bottom;
    }

    if (this.canRenderStickerLikeEmoji()) {
      return MetadataPlacement.Bottom;
    }

    if (isRTL) {
      return MetadataPlacement.Bottom;
    }

    return MetadataPlacement.InlineWithText;
  }

  /**
   * A lot of the time, we add an invisible inline spacer for messages. This spacer is the
   * same size as the message metadata. Unfortunately, we don't know how wide it is until
   * we render it.
   *
   * This will probably guess wrong, but it's valuable to get close to the real value
   * because it can reduce layout jumpiness.
   */
  private guessMetadataWidth(): number {
    const { direction, expirationLength, status } = this.props;

    let result = GUESS_METADATA_WIDTH_TIMESTAMP_SIZE;

    const hasExpireTimer = Boolean(expirationLength);
    if (hasExpireTimer) {
      result += GUESS_METADATA_WIDTH_EXPIRE_TIMER_SIZE;
    }

    if (direction === 'outgoing' && status) {
      result += GUESS_METADATA_WIDTH_OUTGOING_SIZE[status];
    }

    return result;
  }

  public startSelectedTimer(): void {
    const { clearSelectedMessage, interactionMode } = this.props;
    const { isSelected } = this.state;

    if (interactionMode === 'keyboard' || !isSelected) {
      return;
    }

    if (!this.selectedTimeout) {
      this.selectedTimeout = setTimeout(() => {
        this.selectedTimeout = undefined;
        this.setState({ isSelected: false });
        clearSelectedMessage();
      }, SELECTED_TIMEOUT);
    }
  }

  public startGiftBadgeInterval(): void {
    const { giftBadge } = this.props;

    if (!giftBadge) {
      return;
    }

    this.giftBadgeInterval = setInterval(() => {
      this.updateGiftBadgeCounter();
    }, GIFT_BADGE_UPDATE_INTERVAL);
  }

  public updateGiftBadgeCounter(): void {
    this.setState((state: State) => ({
      giftBadgeCounter: (state.giftBadgeCounter || 0) + 1,
    }));
  }

  private getTimeRemainingForDeleteForEveryone(): number {
    const { timestamp } = this.props;
    return Math.max(timestamp - Date.now() + THREE_HOURS, 0);
  }

  private startDeleteForEveryoneTimerIfApplicable(): void {
    const { canDeleteForEveryone } = this.props;
    const { hasDeleteForEveryoneTimerExpired } = this.state;
    if (
      !canDeleteForEveryone ||
      hasDeleteForEveryoneTimerExpired ||
      this.deleteForEveryoneTimeout
    ) {
      return;
    }

    this.deleteForEveryoneTimeout = setTimeout(() => {
      this.setState({ hasDeleteForEveryoneTimerExpired: true });
      delete this.deleteForEveryoneTimeout;
    }, this.getTimeRemainingForDeleteForEveryone());
  }

  public checkExpired(): void {
    const now = Date.now();
    const { expirationTimestamp, expirationLength } = this.props;

    if (!expirationTimestamp || !expirationLength) {
      return;
    }
    if (this.expiredTimeout) {
      return;
    }

    if (now >= expirationTimestamp) {
      this.setState({
        expiring: true,
      });

      const setExpired = () => {
        this.setState({
          expired: true,
        });
      };
      this.expiredTimeout = setTimeout(setExpired, EXPIRED_DELAY);
    }
  }

  private areLinksEnabled(): boolean {
    const { isMessageRequestAccepted, isBlocked } = this.props;
    return isMessageRequestAccepted && !isBlocked;
  }

  private shouldRenderAuthor(): boolean {
    const { author, conversationType, direction, shouldCollapseAbove } =
      this.props;
    return Boolean(
      direction === 'incoming' &&
        conversationType === 'group' &&
        author.title &&
        !shouldCollapseAbove
    );
  }

  private canRenderStickerLikeEmoji(): boolean {
    const { text, quote, storyReplyContext, attachments, previews } =
      this.props;

    return Boolean(
      text &&
        isEmojiOnlyText(text) &&
        getEmojiCount(text) < 6 &&
        !quote &&
        !storyReplyContext &&
        (!attachments || !attachments.length) &&
        (!previews || !previews.length)
    );
  }

  private lastSeenHereSorted = memoize((lastSeenHere: Array<string>) => {
    const users = lastSeenHere
      .map(myId => window.ConversationController.get(myId)?.format())
      .filter((u): u is ConversationType => u !== undefined);
    users.sort((a, b) => a.id.localeCompare(b.id));
    return users;
  });

  private updateMetadataWidth = (newMetadataWidth: number): void => {
    this.setState(({ metadataWidth }) => ({
      // We don't want text to jump around if the metadata shrinks, but we want to make
      //   sure we have enough room.
      metadataWidth: Math.max(metadataWidth, newMetadataWidth),
    }));
  };

  private renderMetadata(): ReactNode {
    let isInline: boolean;
    const metadataPlacement = this.getMetadataPlacement();
    switch (metadataPlacement) {
      case MetadataPlacement.NotRendered:
      case MetadataPlacement.RenderedByMessageAudioComponent:
        return null;
      case MetadataPlacement.InlineWithText:
        isInline = true;
        break;
      case MetadataPlacement.Bottom:
        isInline = false;
        break;
      default:
        log.error(missingCaseError(metadataPlacement));
        isInline = false;
        break;
    }
    const {
      deletedForEveryone,
      direction,
      expirationLength,
      expirationTimestamp,
      isSticker,
      isTapToViewExpired,
      status,
      i18n,
      text,
      textAttachment,
      timestamp,
      id,
      showMessageDetail,
    } = this.props;

    const isStickerLike = isSticker || this.canRenderStickerLikeEmoji();

    return (
      <MessageMetadata
        deletedForEveryone={deletedForEveryone}
        direction={direction}
        expirationLength={expirationLength}
        expirationTimestamp={expirationTimestamp}
        hasText={Boolean(text)}
        i18n={i18n}
        id={id}
        isInline={isInline}
        isShowingImage={this.isShowingImage()}
        isSticker={isStickerLike}
        isTapToViewExpired={isTapToViewExpired}
        onWidthMeasured={isInline ? this.updateMetadataWidth : undefined}
        showMessageDetail={showMessageDetail}
        status={status}
        textPending={textAttachment?.pending}
        timestamp={timestamp}
      />
    );
  }

  private renderLastSeen(): ReactNode {
    const { lastSeenHere, i18n } = this.props;
    const lastSeenSorted = this.lastSeenHereSorted(lastSeenHere || []);
    if (!lastSeenSorted || lastSeenSorted.length === 0) {
      return null;
    }

    const seenBubblesNode = lastSeenSorted.map(c => (
      <div key={c.id} title={c.title}>
        <AvatarPreview
          avatarColor={c.color}
          avatarPath={c.avatarPath}
          conversationTitle={c.title}
          i18n={i18n}
          isGroup={false}
          style={{
            fontSize: '11px',
            height: '20px',
            maxHeight: 512,
            maxWidth: 512,
            width: '20px',
            margin: '0 2px 0 0',
          }}
        />
      </div>
    ));
    return (
      <div
        style={{
          marginLeft: 'auto',
          flexDirection: 'row',
          display: 'flex',
          height: '20px',
          justifyContent: 'flex-end',
        }}
      >
        {seenBubblesNode}
      </div>
    );
  }

  private renderAuthor(): ReactNode {
    const {
      author,
      contactNameColor,
      i18n,
      isSticker,
      isTapToView,
      isTapToViewExpired,
    } = this.props;

    if (!this.shouldRenderAuthor()) {
      return null;
    }

    const withTapToViewExpired = isTapToView && isTapToViewExpired;

    const stickerSuffix = isSticker ? '_with_sticker' : '';
    const tapToViewSuffix = withTapToViewExpired
      ? '--with-tap-to-view-expired'
      : '';
    const moduleName = `module-message__author${stickerSuffix}${tapToViewSuffix}`;

    return (
      <div className={moduleName}>
        <ContactName
          contactNameColor={contactNameColor}
          title={author.isMe ? i18n('you') : author.title}
          module={moduleName}
        />
      </div>
    );
  }

  public renderAttachment(): JSX.Element | null {
    const {
      attachments,
      direction,
      expirationLength,
      expirationTimestamp,
      i18n,
      id,
      conversationId,
      isSticker,
      kickOffAttachmentDownload,
      markAttachmentAsCorrupted,
      quote,
      readStatus,
      reducedMotion,
      renderAudioAttachment,
      renderingContext,
      showMessageDetail,
      showVisualAttachment,
      shouldCollapseAbove,
      shouldCollapseBelow,
      status,
      text,
      textAttachment,
      theme,
      timestamp,
    } = this.props;
    const { imageBroken } = this.state;

    const collapseMetadata =
      this.getMetadataPlacement() === MetadataPlacement.NotRendered;

    if (!attachments || !attachments[0]) {
      return null;
    }
    const firstAttachment = attachments[0];

    // For attachments which aren't full-frame
    const withContentBelow = Boolean(text);
    const withContentAbove = Boolean(quote) || this.shouldRenderAuthor();
    const displayImage = canDisplayImage(attachments);

    if (displayImage && !imageBroken) {
      const prefix = isSticker ? 'sticker' : 'attachment';
      const containerClassName = classNames(
        `module-message__${prefix}-container`,
        withContentAbove
          ? `module-message__${prefix}-container--with-content-above`
          : null,
        withContentBelow
          ? 'module-message__attachment-container--with-content-below'
          : null,
        isSticker && !collapseMetadata
          ? 'module-message__sticker-container--with-content-below'
          : null
      );

      if (isGIF(attachments)) {
        return (
          <div className={containerClassName}>
            <GIF
              attachment={firstAttachment}
              size={GIF_SIZE}
              theme={theme}
              i18n={i18n}
              tabIndex={0}
              reducedMotion={reducedMotion}
              onError={this.handleImageError}
              showVisualAttachment={() => {
                showVisualAttachment({
                  attachment: firstAttachment,
                  messageId: id,
                });
              }}
              kickOffAttachmentDownload={() => {
                kickOffAttachmentDownload({
                  attachment: firstAttachment,
                  messageId: id,
                });
              }}
            />
          </div>
        );
      }

      if (
        isImage(attachments) ||
        (isVideo(attachments) &&
          (!isDownloaded(attachments[0]) ||
            !attachments?.[0].pending ||
            hasVideoScreenshot(attachments)))
      ) {
        const bottomOverlay = !isSticker && !collapseMetadata;
        // We only want users to tab into this if there's more than one
        const tabIndex = attachments.length > 1 ? 0 : -1;

        return (
          <div className={containerClassName}>
            <ImageGrid
              attachments={attachments}
              direction={direction}
              withContentAbove={isSticker || withContentAbove}
              withContentBelow={isSticker || withContentBelow}
              isSticker={isSticker}
              stickerSize={STICKER_SIZE}
              bottomOverlay={bottomOverlay}
              i18n={i18n}
              onError={this.handleImageError}
              theme={theme}
              shouldCollapseAbove={shouldCollapseAbove}
              shouldCollapseBelow={shouldCollapseBelow}
              tabIndex={tabIndex}
              onClick={attachment => {
                if (!isDownloaded(attachment)) {
                  kickOffAttachmentDownload({ attachment, messageId: id });
                } else {
                  showVisualAttachment({ attachment, messageId: id });
                }
              }}
            />
          </div>
        );
      }
    }
    if (isAudio(attachments)) {
      const played = isPlayed(direction, status, readStatus);

      return renderAudioAttachment({
        i18n,
        buttonRef: this.audioButtonRef,
        renderingContext,
        theme,
        attachment: firstAttachment,
        collapseMetadata,
        withContentAbove,
        withContentBelow,

        direction,
        expirationLength,
        expirationTimestamp,
        id,
        conversationId,
        played,
        showMessageDetail,
        status,
        textPending: textAttachment?.pending,
        timestamp,

        kickOffAttachmentDownload() {
          kickOffAttachmentDownload({
            attachment: firstAttachment,
            messageId: id,
          });
        },
        onCorrupted() {
          markAttachmentAsCorrupted({
            attachment: firstAttachment,
            messageId: id,
          });
        },
      });
    }
    const { pending, fileName, fileSize, contentType } = firstAttachment;
    const extension = getExtensionForDisplay({ contentType, fileName });
    const isDangerous = isFileDangerous(fileName || '');

    return (
      <button
        type="button"
        className={classNames(
          'module-message__generic-attachment',
          withContentBelow
            ? 'module-message__generic-attachment--with-content-below'
            : null,
          withContentAbove
            ? 'module-message__generic-attachment--with-content-above'
            : null,
          !firstAttachment.url
            ? 'module-message__generic-attachment--not-active'
            : null
        )}
        // There's only ever one of these, so we don't want users to tab into it
        tabIndex={-1}
        onClick={event => {
          event.stopPropagation();
          event.preventDefault();

          if (!isDownloaded(firstAttachment)) {
            kickOffAttachmentDownload({
              attachment: firstAttachment,
              messageId: id,
            });
          } else {
            this.openGenericAttachment();
          }
        }}
      >
        {pending ? (
          <div className="module-message__generic-attachment__spinner-container">
            <Spinner svgSize="small" size="24px" direction={direction} />
          </div>
        ) : (
          <div className="module-message__generic-attachment__icon-container">
            <div className="module-message__generic-attachment__icon">
              {extension ? (
                <div className="module-message__generic-attachment__icon__extension">
                  {extension}
                </div>
              ) : null}
            </div>
            {isDangerous ? (
              <div className="module-message__generic-attachment__icon-dangerous-container">
                <div className="module-message__generic-attachment__icon-dangerous" />
              </div>
            ) : null}
          </div>
        )}
        <div className="module-message__generic-attachment__text">
          <div
            className={classNames(
              'module-message__generic-attachment__file-name',
              `module-message__generic-attachment__file-name--${direction}`
            )}
          >
            {fileName}
          </div>
          <div
            className={classNames(
              'module-message__generic-attachment__file-size',
              `module-message__generic-attachment__file-size--${direction}`
            )}
          >
            {fileSize}
          </div>
        </div>
      </button>
    );
  }

  public renderPreview(): JSX.Element | null {
    const {
      attachments,
      conversationType,
      direction,
      i18n,
      id,
      kickOffAttachmentDownload,
      openLink,
      previews,
      quote,
      shouldCollapseAbove,
      theme,
    } = this.props;

    // Attachments take precedence over Link Previews
    if (attachments && attachments.length) {
      return null;
    }

    if (!previews || previews.length < 1) {
      return null;
    }

    const first = previews[0];
    if (!first) {
      return null;
    }

    const withContentAbove =
      Boolean(quote) ||
      (!shouldCollapseAbove &&
        conversationType === 'group' &&
        direction === 'incoming');

    const previewHasImage = isImageAttachment(first.image);
    const isFullSizeImage = shouldUseFullSizeLinkPreviewImage(first);

    const linkPreviewDate = first.date || null;

    const isClickable = this.areLinksEnabled();

    const className = classNames(
      'module-message__link-preview',
      `module-message__link-preview--${direction}`,
      {
        'module-message__link-preview--with-content-above': withContentAbove,
        'module-message__link-preview--nonclickable': !isClickable,
      }
    );
    const onPreviewImageClick = () => {
      if (first.image && !isDownloaded(first.image)) {
        kickOffAttachmentDownload({
          attachment: first.image,
          messageId: id,
        });
        return;
      }
      openLink(first.url);
    };
    const contents = (
      <>
        {first.image && previewHasImage && isFullSizeImage ? (
          <ImageGrid
            attachments={[first.image]}
            withContentAbove={withContentAbove}
            direction={direction}
            shouldCollapseAbove={shouldCollapseAbove}
            withContentBelow
            onError={this.handleImageError}
            i18n={i18n}
            theme={theme}
            onClick={onPreviewImageClick}
          />
        ) : null}
        <div className="module-message__link-preview__content">
          {first.image &&
          first.domain &&
          previewHasImage &&
          !isFullSizeImage ? (
            <div className="module-message__link-preview__icon_container">
              <Image
                noBorder
                noBackground
                curveBottomLeft={
                  withContentAbove ? CurveType.Tiny : CurveType.Small
                }
                curveBottomRight={CurveType.Tiny}
                curveTopRight={CurveType.Tiny}
                curveTopLeft={CurveType.Tiny}
                alt={i18n('previewThumbnail', [first.domain])}
                height={72}
                width={72}
                url={first.image.url}
                attachment={first.image}
                blurHash={first.image.blurHash}
                onError={this.handleImageError}
                i18n={i18n}
                onClick={onPreviewImageClick}
              />
            </div>
          ) : null}
          <div
            className={classNames(
              'module-message__link-preview__text',
              previewHasImage && !isFullSizeImage
                ? 'module-message__link-preview__text--with-icon'
                : null
            )}
          >
            <div className="module-message__link-preview__title">
              {first.title}
            </div>
            {first.description && (
              <div className="module-message__link-preview__description">
                {unescape(first.description)}
              </div>
            )}
            <div className="module-message__link-preview__footer">
              <div className="module-message__link-preview__location">
                {first.domain}
              </div>
              <LinkPreviewDate
                date={linkPreviewDate}
                className="module-message__link-preview__date"
              />
            </div>
          </div>
        </div>
      </>
    );

    return isClickable ? (
      <div
        role="link"
        tabIndex={0}
        className={className}
        onKeyDown={(event: React.KeyboardEvent) => {
          if (event.key === 'Enter' || event.key === 'Space') {
            event.stopPropagation();
            event.preventDefault();

            openLink(first.url);
          }
        }}
        onClick={(event: React.MouseEvent) => {
          event.stopPropagation();
          event.preventDefault();

          openLink(first.url);
        }}
      >
        {contents}
      </div>
    ) : (
      <div className={className}>{contents}</div>
    );
  }

  public renderGiftBadge(): JSX.Element | null {
    const { conversationTitle, direction, getPreferredBadge, giftBadge, i18n } =
      this.props;
    const { showOutgoingGiftBadgeModal } = this.state;
    if (!giftBadge) {
      return null;
    }

    if (giftBadge.state === GiftBadgeStates.Unopened) {
      const description = i18n(`message--giftBadge--unopened--${direction}`);
      const isRTL = getDirection(description) === 'rtl';
      const { metadataWidth } = this.state;

      return (
        <div className="module-message__unopened-gift-badge__container">
          <div
            className={classNames(
              'module-message__unopened-gift-badge',
              `module-message__unopened-gift-badge--${direction}`
            )}
            aria-label={i18n('message--giftBadge--unopened--label')}
          >
            <div
              className="module-message__unopened-gift-badge__ribbon-horizontal"
              aria-hidden
            />
            <div
              className="module-message__unopened-gift-badge__ribbon-vertical"
              aria-hidden
            />
            <img
              className="module-message__unopened-gift-badge__bow"
              src="images/gift-bow.svg"
              alt=""
              aria-hidden
            />
          </div>
          <div
            className={classNames(
              'module-message__unopened-gift-badge__text',
              `module-message__unopened-gift-badge__text--${direction}`
            )}
          >
            <div
              className={classNames(
                'module-message__text',
                `module-message__text--${direction}`
              )}
              dir={isRTL ? 'rtl' : undefined}
            >
              {description}
              {this.getMetadataPlacement() ===
                MetadataPlacement.InlineWithText && (
                <MessageTextMetadataSpacer metadataWidth={metadataWidth} />
              )}
            </div>
            {this.renderMetadata()}
          </div>
        </div>
      );
    }

    if (
      giftBadge.state === GiftBadgeStates.Redeemed ||
      giftBadge.state === GiftBadgeStates.Opened
    ) {
      const badgeId = giftBadge.id || `BOOST-${giftBadge.level}`;
      const badgeSize = 64;
      const badge = getPreferredBadge([{ id: badgeId }]);
      const badgeImagePath = getBadgeImageFileLocalPath(
        badge,
        badgeSize,
        BadgeImageTheme.Transparent
      );

      let remaining: string;
      const duration = giftBadge.expiration - Date.now();

      const remainingDays = Math.floor(duration / DAY);
      const remainingHours = Math.floor(duration / HOUR);
      const remainingMinutes = Math.floor(duration / MINUTE);

      if (remainingDays > 1) {
        remaining = i18n('message--giftBadge--remaining--days', {
          days: remainingDays,
        });
      } else if (remainingHours > 1) {
        remaining = i18n('message--giftBadge--remaining--hours', {
          hours: remainingHours,
        });
      } else if (remainingMinutes > 1) {
        remaining = i18n('message--giftBadge--remaining--minutes', {
          minutes: remainingMinutes,
        });
      } else if (remainingMinutes === 1) {
        remaining = i18n('message--giftBadge--remaining--one-minute');
      } else {
        remaining = i18n('message--giftBadge--expired');
      }

      const wasSent = direction === 'outgoing';
      const buttonContents = wasSent ? (
        i18n('message--giftBadge--view')
      ) : (
        <>
          <span
            className={classNames(
              'module-message__redeemed-gift-badge__icon-check',
              `module-message__redeemed-gift-badge__icon-check--${direction}`
            )}
          />{' '}
          {i18n('message--giftBadge--redeemed')}
        </>
      );

      const badgeElement = badge ? (
        <img
          className="module-message__redeemed-gift-badge__badge"
          src={badgeImagePath}
          alt={badge.name}
        />
      ) : (
        <div
          className={classNames(
            'module-message__redeemed-gift-badge__badge',
            `module-message__redeemed-gift-badge__badge--missing-${direction}`
          )}
          aria-label={i18n('giftBadge--missing')}
        />
      );

      return (
        <div className="module-message__redeemed-gift-badge__container">
          <div className="module-message__redeemed-gift-badge">
            {badgeElement}
            <div className="module-message__redeemed-gift-badge__text">
              <div className="module-message__redeemed-gift-badge__title">
                {i18n('message--giftBadge')}
              </div>
              <div
                className={classNames(
                  'module-message__redeemed-gift-badge__remaining',
                  `module-message__redeemed-gift-badge__remaining--${direction}`
                )}
              >
                {remaining}
              </div>
            </div>
          </div>
          <button
            className={classNames(
              'module-message__redeemed-gift-badge__button',
              `module-message__redeemed-gift-badge__button--${direction}`
            )}
            disabled={!wasSent}
            onClick={
              wasSent
                ? () => this.setState({ showOutgoingGiftBadgeModal: true })
                : undefined
            }
            type="button"
          >
            <div className="module-message__redeemed-gift-badge__button__text">
              {buttonContents}
            </div>
          </button>
          {this.renderMetadata()}
          {showOutgoingGiftBadgeModal ? (
            <OutgoingGiftBadgeModal
              i18n={i18n}
              recipientTitle={conversationTitle}
              badgeId={badgeId}
              getPreferredBadge={getPreferredBadge}
              hideOutgoingGiftBadgeModal={() =>
                this.setState({ showOutgoingGiftBadgeModal: false })
              }
            />
          ) : null}
        </div>
      );
    }

    throw missingCaseError(giftBadge.state);
  }

  public renderQuote(): JSX.Element | null {
    const {
      conversationColor,
      customColor,
      direction,
      disableScroll,
      doubleCheckMissingQuoteReference,
      i18n,
      id,
      quote,
      scrollToQuotedMessage,
    } = this.props;

    if (!quote) {
      return null;
    }

    const { isGiftBadge, isViewOnce, referencedMessageNotFound } = quote;

    const clickHandler = disableScroll
      ? undefined
      : () => {
          scrollToQuotedMessage({
            authorId: quote.authorId,
            sentAt: quote.sentAt,
          });
        };

    const isIncoming = direction === 'incoming';

    return (
      <Quote
        i18n={i18n}
        onClick={clickHandler}
        text={quote.text}
        rawAttachment={quote.rawAttachment}
        isIncoming={isIncoming}
        authorTitle={quote.authorTitle}
        bodyRanges={quote.bodyRanges}
        conversationColor={conversationColor}
        customColor={customColor}
        isViewOnce={isViewOnce}
        isGiftBadge={isGiftBadge}
        referencedMessageNotFound={referencedMessageNotFound}
        isFromMe={quote.isFromMe}
        fromGroupName={quote.fromGroupName}
        doubleCheckMissingQuoteReference={() =>
          doubleCheckMissingQuoteReference(id)
        }
      />
    );
  }

  public renderStoryReplyContext(): JSX.Element | null {
    const {
      conversationColor,
      customColor,
      direction,
      i18n,
      storyReplyContext,
      viewStory,
    } = this.props;

    if (!storyReplyContext) {
      return null;
    }

    const isIncoming = direction === 'incoming';

    return (
      <>
        {storyReplyContext.emoji && (
          <div className="module-message__quote-story-reaction-header">
            {i18n('Quote__story-reaction', [storyReplyContext.authorTitle])}
          </div>
        )}
        <Quote
          authorTitle={storyReplyContext.authorTitle}
          conversationColor={conversationColor}
          customColor={customColor}
          i18n={i18n}
          isFromMe={storyReplyContext.isFromMe}
          fromGroupName={undefined}
          isGiftBadge={false}
          isIncoming={isIncoming}
          isStoryReply
          isViewOnce={false}
          moduleClassName="StoryReplyQuote"
          onClick={() => {
            if (!storyReplyContext.storyId) {
              return;
            }
            viewStory({
              storyId: storyReplyContext.storyId,
              storyViewMode: StoryViewModeType.Single,
            });
          }}
          rawAttachment={storyReplyContext.rawAttachment}
          reactionEmoji={storyReplyContext.emoji}
          referencedMessageNotFound={!storyReplyContext.storyId}
          text={storyReplyContext.text}
        />
      </>
    );
  }

  public renderEmbeddedContact(): JSX.Element | null {
    const {
      contact,
      conversationType,
      direction,
      i18n,
      showContactDetail,
      text,
    } = this.props;
    if (!contact) {
      return null;
    }

    const withCaption = Boolean(text);
    const withContentAbove =
      conversationType === 'group' && direction === 'incoming';
    const withContentBelow =
      withCaption ||
      this.getMetadataPlacement() !== MetadataPlacement.NotRendered;

    const otherContent =
      (contact && contact.firstNumber && contact.uuid) || withCaption;
    const tabIndex = otherContent ? 0 : -1;

    return (
      <EmbeddedContact
        contact={contact}
        isIncoming={direction === 'incoming'}
        i18n={i18n}
        onClick={() => {
          const signalAccount =
            contact.firstNumber && contact.uuid
              ? {
                  phoneNumber: contact.firstNumber,
                  uuid: contact.uuid,
                }
              : undefined;

          showContactDetail({
            contact,
            signalAccount,
          });
        }}
        withContentAbove={withContentAbove}
        withContentBelow={withContentBelow}
        tabIndex={tabIndex}
      />
    );
  }

  public renderSendMessageButton(): JSX.Element | null {
    const { contact, direction, shouldCollapseBelow, startConversation, i18n } =
      this.props;
    const noBottomLeftCurve = direction === 'incoming' && shouldCollapseBelow;
    const noBottomRightCurve = direction === 'outgoing' && shouldCollapseBelow;

    if (!contact) {
      return null;
    }
    const { firstNumber, uuid } = contact;
    if (!firstNumber || !uuid) {
      return null;
    }

    return (
      <button
        type="button"
        onClick={e => {
          e.preventDefault();
          e.stopPropagation();
          startConversation(firstNumber, uuid);
        }}
        className={classNames(
          'module-message__send-message-button',
          noBottomLeftCurve &&
            'module-message__send-message-button--no-bottom-left-curve',
          noBottomRightCurve &&
            'module-message__send-message-button--no-bottom-right-curve'
        )}
      >
        {i18n('sendMessageToContact')}
      </button>
    );
  }

  private renderAvatar(): ReactNode {
    const {
      author,
      conversationId,
      conversationType,
      direction,
      getPreferredBadge,
      i18n,
      shouldCollapseBelow,
      showContactModal,
      theme,
    } = this.props;

    if (conversationType !== 'group' || direction !== 'incoming') {
      return null;
    }

    return (
      <div
        className={classNames('module-message__author-avatar-container', {
          'module-message__author-avatar-container--with-reactions':
            this.hasReactions(),
        })}
      >
        {shouldCollapseBelow ? (
          <AvatarSpacer size={GROUP_AVATAR_SIZE} />
        ) : (
          <Avatar
            acceptedMessageRequest={author.acceptedMessageRequest}
            avatarPath={author.avatarPath}
            badge={getPreferredBadge(author.badges)}
            color={author.color}
            conversationType="direct"
            i18n={i18n}
            isMe={author.isMe}
            onClick={event => {
              event.stopPropagation();
              event.preventDefault();

              showContactModal(author.id, conversationId);
            }}
            phoneNumber={author.phoneNumber}
            profileName={author.profileName}
            sharedGroupNames={author.sharedGroupNames}
            size={GROUP_AVATAR_SIZE}
            theme={theme}
            title={author.title}
            unblurredAvatarPath={author.unblurredAvatarPath}
          />
        )}
      </div>
    );
  }

  public renderText(): JSX.Element | null {
    const {
      bodyRanges,
      deletedForEveryone,
      direction,
      displayLimit,
      i18n,
      id,
      messageExpanded,
      openConversation,
      kickOffAttachmentDownload,
      status,
      text,
      textDirection,
      textAttachment,
    } = this.props;
    const { metadataWidth } = this.state;
    const isRTL = textDirection === TextDirection.RightToLeft;

    // eslint-disable-next-line no-nested-ternary
    const contents = deletedForEveryone
      ? i18n('message--deletedForEveryone')
      : direction === 'incoming' && status === 'error'
      ? i18n('incomingError')
      : text;

    if (!contents) {
      return null;
    }

    return (
      <div
        className={classNames(
          'module-message__text',
          `module-message__text--${direction}`,
          status === 'error' && direction === 'incoming'
            ? 'module-message__text--error'
            : null,
          deletedForEveryone
            ? 'module-message__text--delete-for-everyone'
            : null
        )}
        dir={isRTL ? 'rtl' : undefined}
      >
        <MessageBodyReadMore
          bodyRanges={bodyRanges}
          disableLinks={!this.areLinksEnabled()}
          direction={direction}
          displayLimit={displayLimit}
          i18n={i18n}
          id={id}
          messageExpanded={messageExpanded}
          openConversation={openConversation}
          kickOffBodyDownload={() => {
            if (!textAttachment) {
              return;
            }
            kickOffAttachmentDownload({
              attachment: textAttachment,
              messageId: id,
            });
          }}
          text={contents || ''}
          textAttachment={textAttachment}
        />
        {!isRTL &&
          this.getMetadataPlacement() === MetadataPlacement.InlineWithText && (
            <MessageTextMetadataSpacer metadataWidth={metadataWidth} />
          )}
      </div>
    );
  }

  private renderError(): ReactNode {
    const { status, direction } = this.props;

    if (
      status !== 'paused' &&
      status !== 'error' &&
      status !== 'partial-sent'
    ) {
      return null;
    }

    return (
      <div className="module-message__error-container">
        <div
          className={classNames(
            'module-message__error',
            `module-message__error--${direction}`,
            `module-message__error--${status}`
          )}
        />
      </div>
    );
  }

<<<<<<< HEAD
  private renderMenu(triggerId: string): ReactNode {
    const {
      attachments,
      canDownload,
      canReact,
      canReply,
      direction,
      disableMenu,
      i18n,
      id,
      isSticker,
      isTapToView,
      reactToMessage,
      renderEmojiPicker,
      renderReactionPicker,
      replyToMessage,
      selectedReaction,
    } = this.props;

    if (disableMenu) {
      return null;
    }

    const { reactionPickerRoot } = this.state;

    const multipleAttachments = attachments && attachments.length > 1;
    const firstAttachment = attachments && attachments[0];

    const downloadButton =
      !isSticker &&
      !multipleAttachments &&
      !isTapToView &&
      firstAttachment &&
      !firstAttachment.pending ? (
        // This a menu meant for mouse use only
        // eslint-disable-next-line max-len
        // eslint-disable-next-line jsx-a11y/interactive-supports-focus, jsx-a11y/click-events-have-key-events
        <div
          onClick={this.openGenericAttachment}
          role="button"
          aria-label={i18n('downloadAttachment')}
          className={classNames(
            'module-message__buttons__download',
            `module-message__buttons__download--${direction}`
          )}
        />
      ) : null;

    const reactButton = (
      <Reference>
        {({ ref: popperRef }) => {
          // Only attach the popper reference to the reaction button if it is
          //   visible (it is hidden when the timeline is narrow)
          const maybePopperRef = this.isWindowWidthNotNarrow()
            ? popperRef
            : undefined;

          return (
            // This a menu meant for mouse use only
            // eslint-disable-next-line max-len
            // eslint-disable-next-line jsx-a11y/interactive-supports-focus, jsx-a11y/click-events-have-key-events
            <div
              ref={maybePopperRef}
              onClick={(event: React.MouseEvent) => {
                event.stopPropagation();
                event.preventDefault();

                this.toggleReactionPicker();
              }}
              role="button"
              className="module-message__buttons__react"
              aria-label={i18n('reactToMessage')}
            />
          );
        }}
      </Reference>
    );

    const replyButton = (
      // This a menu meant for mouse use only
      // eslint-disable-next-line max-len
      // eslint-disable-next-line jsx-a11y/interactive-supports-focus, jsx-a11y/click-events-have-key-events
      <div
        onClick={(event: React.MouseEvent) => {
          event.stopPropagation();
          event.preventDefault();

          replyToMessage(id);
        }}
        // This a menu meant for mouse use only
        role="button"
        aria-label={i18n('replyToMessage')}
        className={classNames(
          'module-message__buttons__reply',
          `module-message__buttons__download--${direction}`
        )}
      />
    );

    // This a menu meant for mouse use only
    /* eslint-disable jsx-a11y/interactive-supports-focus */
    /* eslint-disable jsx-a11y/click-events-have-key-events */
    const menuButton = (
      <Reference>
        {({ ref: popperRef }) => {
          // Only attach the popper reference to the collapsed menu button if the reaction
          //   button is not visible (it is hidden when the timeline is narrow)
          const maybePopperRef = !this.isWindowWidthNotNarrow()
            ? popperRef
            : undefined;

          return (
            <StopPropagation className="module-message__buttons__menu--container">
              <ContextMenuTrigger
                id={triggerId}
                // eslint-disable-next-line @typescript-eslint/no-explicit-any
                ref={this.captureMenuTrigger as any}
              >
                <div
                  ref={maybePopperRef}
                  role="button"
                  onClick={this.showMenu}
                  aria-label={i18n('messageContextMenuButton')}
                  className={classNames(
                    'module-message__buttons__menu',
                    `module-message__buttons__download--${direction}`
                  )}
                />
              </ContextMenuTrigger>
            </StopPropagation>
          );
        }}
      </Reference>
    );
    /* eslint-enable jsx-a11y/interactive-supports-focus */
    /* eslint-enable jsx-a11y/click-events-have-key-events */

    return (
      <Manager>
        <div
          className={classNames(
            'module-message__buttons',
            `module-message__buttons--${direction}`
          )}
        >
          {this.isWindowWidthNotNarrow() && (
            <>
              {canReact ? reactButton : null}
              {canDownload ? downloadButton : null}
              {canReply ? replyButton : null}
            </>
          )}
          {menuButton}
        </div>
        {reactionPickerRoot &&
          createPortal(
            <Popper
              placement="top"
              modifiers={[
                offsetDistanceModifier(4),
                this.popperPreventOverflowModifier(),
              ]}
            >
              {({ ref, style }) =>
                renderReactionPicker({
                  ref,
                  style,
                  selected: selectedReaction,
                  onClose: this.toggleReactionPicker,
                  onPick: emoji => {
                    this.toggleReactionPicker(true);
                    reactToMessage(id, {
                      emoji,
                      remove: emoji === selectedReaction,
                    });
                  },
                  renderEmojiPicker,
                })
              }
            </Popper>,
            reactionPickerRoot
          )}
      </Manager>
    );
  }

  public renderContextMenu(triggerId: string): JSX.Element {
    const {
      attachments,
      canDownload,
      contact,
      canReact,
      canReply,
      canRetry,
      canRetryDeleteForEveryone,
      conversationType,
      deleteMessage,
      deleteMessageForEveryone,
      deletedForEveryone,
      direction,
      giftBadge,
      i18n,
      id,
      isSticker,
      isTapToView,
      replyPrivately,
      replyToMessage,
      retrySend,
      retryDeleteForEveryone,
      showForwardMessageModal,
      showMessageDetail,
      text,
    } = this.props;

    const canForward =
      !isTapToView && !deletedForEveryone && !giftBadge && !contact;
    const multipleAttachments = attachments && attachments.length > 1;

    const shouldShowAdditional =
      doesMessageBodyOverflow(text || '') || !this.isWindowWidthNotNarrow();

    const menu = (
      <ContextMenu id={triggerId}>
        {canDownload &&
        shouldShowAdditional &&
        !isSticker &&
        !multipleAttachments &&
        !isTapToView &&
        attachments &&
        attachments[0] ? (
          <MenuItem
            attributes={{
              className:
                'module-message__context--icon module-message__context__download',
            }}
            onClick={this.openGenericAttachment}
          >
            {i18n('downloadAttachment')}
          </MenuItem>
        ) : null}
        {shouldShowAdditional ? (
          <>
            {canReply && (
              <MenuItem
                attributes={{
                  className:
                    'module-message__context--icon module-message__context__reply',
                }}
                onClick={(event: React.MouseEvent) => {
                  event.stopPropagation();
                  event.preventDefault();

                  replyToMessage(id);
                }}
              >
                {i18n('replyToMessage')}
              </MenuItem>
            )}
            {canReact && (
              <MenuItem
                attributes={{
                  className:
                    'module-message__context--icon module-message__context__react',
                }}
                onClick={(event: React.MouseEvent) => {
                  event.stopPropagation();
                  event.preventDefault();

                  this.toggleReactionPicker();
                }}
              >
                {i18n('reactToMessage')}
              </MenuItem>
            )}
          </>
        ) : null}
        <MenuItem
          attributes={{
            className:
              'module-message__context--icon module-message__context__more-info',
          }}
          onClick={(event: React.MouseEvent) => {
            event.stopPropagation();
            event.preventDefault();

            showMessageDetail(id);
          }}
        >
          {i18n('moreInfo')}
        </MenuItem>
        {canRetry ? (
          <MenuItem
            attributes={{
              className:
                'module-message__context--icon module-message__context__retry-send',
            }}
            onClick={(event: React.MouseEvent) => {
              event.stopPropagation();
              event.preventDefault();

              retrySend(id);
            }}
          >
            {i18n('retrySend')}
          </MenuItem>
        ) : null}
        {canRetryDeleteForEveryone ? (
          <MenuItem
            attributes={{
              className:
                'module-message__context--icon module-message__context__delete-message-for-everyone',
            }}
            onClick={(event: React.MouseEvent) => {
              event.stopPropagation();
              event.preventDefault();

              retryDeleteForEveryone(id);
            }}
          >
            {i18n('retryDeleteForEveryone')}
          </MenuItem>
        ) : null}
        {canForward ? (
          <MenuItem
            attributes={{
              className:
                'module-message__context--icon module-message__context__forward-message',
            }}
            onClick={(event: React.MouseEvent) => {
              event.stopPropagation();
              event.preventDefault();

              showForwardMessageModal(id);
            }}
          >
            {i18n('forwardMessage')}
          </MenuItem>
        ) : null}
        {conversationType === 'group' && direction === 'incoming' ? (
          <MenuItem
            attributes={{
              className:
                'module-message__context--icon module-message__context__reply',
            }}
            onClick={(event: React.MouseEvent) => {
              event.stopPropagation();
              event.preventDefault();

              replyPrivately(id);
            }}
          >
            Reply privately
          </MenuItem>
        ) : null}
        <MenuItem
          attributes={{
            className:
              'module-message__context--icon module-message__context__delete-message',
          }}
          onClick={(event: React.MouseEvent) => {
            event.stopPropagation();
            event.preventDefault();

            deleteMessage(id);
          }}
        >
          {i18n('deleteMessage')}
        </MenuItem>
        {this.canDeleteForEveryone() ? (
          <MenuItem
            attributes={{
              className:
                'module-message__context--icon module-message__context__delete-message-for-everyone',
            }}
            onClick={(event: React.MouseEvent) => {
              event.stopPropagation();
              event.preventDefault();

              deleteMessageForEveryone(id);
            }}
          >
            {i18n('deleteMessageForEveryone')}
          </MenuItem>
        ) : null}
      </ContextMenu>
    );

    return ReactDOM.createPortal(menu, document.body);
  }

  private isWindowWidthNotNarrow(): boolean {
    const { containerWidthBreakpoint } = this.props;
    return containerWidthBreakpoint !== WidthBreakpoint.Narrow;
  }

=======
>>>>>>> 38567f34
  public getWidth(): number | undefined {
    const { attachments, giftBadge, isSticker, previews } = this.props;

    if (giftBadge) {
      return 240;
    }

    if (attachments && attachments.length) {
      if (isGIF(attachments)) {
        // Message container border
        return GIF_SIZE + 2;
      }

      if (isSticker) {
        // Padding is 8px, on both sides
        return STICKER_SIZE + 8 * 2;
      }

      const dimensions = getGridDimensions(attachments);
      if (dimensions) {
        return dimensions.width;
      }
    }

    const firstLinkPreview = (previews || [])[0];
    if (
      firstLinkPreview &&
      firstLinkPreview.image &&
      shouldUseFullSizeLinkPreviewImage(firstLinkPreview)
    ) {
      const dimensions = getImageDimensions(firstLinkPreview.image);
      if (dimensions) {
        return dimensions.width;
      }
    }

    return undefined;
  }

  public isShowingImage(): boolean {
    const { isTapToView, attachments, previews } = this.props;
    const { imageBroken } = this.state;

    if (imageBroken || isTapToView) {
      return false;
    }

    if (attachments && attachments.length) {
      const displayImage = canDisplayImage(attachments);

      return displayImage && (isImage(attachments) || isVideo(attachments));
    }

    if (previews && previews.length) {
      const first = previews[0];
      const { image } = first;

      return isImageAttachment(image);
    }

    return false;
  }

  public isAttachmentPending(): boolean {
    const { attachments } = this.props;

    if (!attachments || attachments.length < 1) {
      return false;
    }

    const first = attachments[0];

    return Boolean(first.pending);
  }

  public renderTapToViewIcon(): JSX.Element {
    const { direction, isTapToViewExpired } = this.props;
    const isDownloadPending = this.isAttachmentPending();

    return !isTapToViewExpired && isDownloadPending ? (
      <div className="module-message__tap-to-view__spinner-container">
        <Spinner svgSize="small" size="20px" direction={direction} />
      </div>
    ) : (
      <div
        className={classNames(
          'module-message__tap-to-view__icon',
          `module-message__tap-to-view__icon--${direction}`,
          isTapToViewExpired
            ? 'module-message__tap-to-view__icon--expired'
            : null
        )}
      />
    );
  }

  public renderTapToViewText(): string | undefined {
    const {
      attachments,
      direction,
      i18n,
      isTapToViewExpired,
      isTapToViewError,
    } = this.props;

    const incomingString = isTapToViewExpired
      ? i18n('Message--tap-to-view-expired')
      : i18n(
          `Message--tap-to-view--incoming${
            isVideo(attachments) ? '-video' : ''
          }`
        );
    const outgoingString = i18n('Message--tap-to-view--outgoing');
    const isDownloadPending = this.isAttachmentPending();

    if (isDownloadPending) {
      return;
    }

    // eslint-disable-next-line no-nested-ternary
    return isTapToViewError
      ? i18n('incomingError')
      : direction === 'outgoing'
      ? outgoingString
      : incomingString;
  }

  public renderTapToView(): JSX.Element {
    const {
      conversationType,
      direction,
      isTapToViewExpired,
      isTapToViewError,
    } = this.props;

    const collapseMetadata =
      this.getMetadataPlacement() === MetadataPlacement.NotRendered;
    const withContentBelow = !collapseMetadata;
    const withContentAbove =
      !collapseMetadata &&
      conversationType === 'group' &&
      direction === 'incoming';

    return (
      <div
        className={classNames(
          'module-message__tap-to-view',
          withContentBelow
            ? 'module-message__tap-to-view--with-content-below'
            : null,
          withContentAbove
            ? 'module-message__tap-to-view--with-content-above'
            : null
        )}
      >
        {isTapToViewError ? null : this.renderTapToViewIcon()}
        <div
          className={classNames(
            'module-message__tap-to-view__text',
            `module-message__tap-to-view__text--${direction}`,
            isTapToViewExpired
              ? `module-message__tap-to-view__text--${direction}-expired`
              : null,
            isTapToViewError
              ? `module-message__tap-to-view__text--${direction}-error`
              : null
          )}
        >
          {this.renderTapToViewText()}
        </div>
      </div>
    );
  }

  private popperPreventOverflowModifier(): Partial<PreventOverflowModifier> {
    const { containerElementRef } = this.props;
    return {
      name: 'preventOverflow',
      options: {
        altAxis: true,
        boundary: containerElementRef.current || undefined,
        padding: {
          bottom: 16,
          left: 8,
          right: 8,
          top: 16,
        },
      },
    };
  }

  public toggleReactionViewer = (onlyRemove = false): void => {
    this.setState(oldState => {
      const { reactionViewerRoot } = oldState;
      if (reactionViewerRoot) {
        document.body.removeChild(reactionViewerRoot);

        oldState.reactionViewerOutsideClickDestructor?.();

        return {
          reactionViewerRoot: null,
          reactionViewerOutsideClickDestructor: undefined,
        };
      }

      if (!onlyRemove) {
        const root = document.createElement('div');
        document.body.appendChild(root);

        const reactionViewerOutsideClickDestructor = handleOutsideClick(
          () => {
            this.toggleReactionViewer(true);
            return true;
          },
          {
            containerElements: [root, this.reactionsContainerRef],
            name: 'Message.reactionViewer',
          }
        );

        return {
          reactionViewerRoot: root,
          reactionViewerOutsideClickDestructor,
        };
      }

      return null;
    });
  };

  public renderReactions(outgoing: boolean): JSX.Element | null {
    const { getPreferredBadge, reactions = [], i18n, theme } = this.props;

    if (!this.hasReactions()) {
      return null;
    }

    const reactionsWithEmojiData = reactions.map(reaction => ({
      ...reaction,
      ...emojiToData(reaction.emoji),
    }));

    // Group by emoji and order each group by timestamp descending
    const groupedAndSortedReactions = Object.values(
      groupBy(reactionsWithEmojiData, 'short_name')
    ).map(groupedReactions =>
      orderBy(
        groupedReactions,
        [reaction => reaction.from.isMe, 'timestamp'],
        ['desc', 'desc']
      )
    );
    // Order groups by length and subsequently by most recent reaction
    const ordered = orderBy(
      groupedAndSortedReactions,
      ['length', ([{ timestamp }]) => timestamp],
      ['desc', 'desc']
    );
    // Take the first three groups for rendering
    const toRender = take(ordered, 3).map(res => ({
      emoji: res[0].emoji,
      count: res.length,
      isMe: res.some(re => Boolean(re.from.isMe)),
    }));
    const someNotRendered = ordered.length > 3;
    // We only drop two here because the third emoji would be replaced by the
    // more button
    const maybeNotRendered = drop(ordered, 2);
    const maybeNotRenderedTotal = maybeNotRendered.reduce(
      (sum, res) => sum + res.length,
      0
    );
    const notRenderedIsMe =
      someNotRendered &&
      maybeNotRendered.some(res => res.some(re => Boolean(re.from.isMe)));

    const { reactionViewerRoot } = this.state;

    const popperPlacement = outgoing ? 'bottom-end' : 'bottom-start';

    return (
      <Manager>
        <Reference>
          {({ ref: popperRef }) => (
            <div
              ref={this.reactionsContainerRefMerger(
                this.reactionsContainerRef,
                popperRef
              )}
              className={classNames(
                'module-message__reactions',
                outgoing
                  ? 'module-message__reactions--outgoing'
                  : 'module-message__reactions--incoming'
              )}
            >
              {toRender.map((re, i) => {
                const isLast = i === toRender.length - 1;
                const isMore = isLast && someNotRendered;
                const isMoreWithMe = isMore && notRenderedIsMe;

                return (
                  <button
                    type="button"
                    // eslint-disable-next-line react/no-array-index-key
                    key={`${re.emoji}-${i}`}
                    className={classNames(
                      'module-message__reactions__reaction',
                      re.count > 1
                        ? 'module-message__reactions__reaction--with-count'
                        : null,
                      outgoing
                        ? 'module-message__reactions__reaction--outgoing'
                        : 'module-message__reactions__reaction--incoming',
                      isMoreWithMe || (re.isMe && !isMoreWithMe)
                        ? 'module-message__reactions__reaction--is-me'
                        : null
                    )}
                    onClick={e => {
                      e.stopPropagation();
                      e.preventDefault();
                      this.toggleReactionViewer(false);
                    }}
                    onKeyDown={e => {
                      // Prevent enter key from opening stickers/attachments
                      if (e.key === 'Enter') {
                        e.stopPropagation();
                      }
                    }}
                  >
                    {isMore ? (
                      <span
                        className={classNames(
                          'module-message__reactions__reaction__count',
                          'module-message__reactions__reaction__count--no-emoji',
                          isMoreWithMe
                            ? 'module-message__reactions__reaction__count--is-me'
                            : null
                        )}
                      >
                        +{maybeNotRenderedTotal}
                      </span>
                    ) : (
                      <>
                        <Emoji size={16} emoji={re.emoji} />
                        {re.count > 1 ? (
                          <span
                            className={classNames(
                              'module-message__reactions__reaction__count',
                              re.isMe
                                ? 'module-message__reactions__reaction__count--is-me'
                                : null
                            )}
                          >
                            {re.count}
                          </span>
                        ) : null}
                      </>
                    )}
                  </button>
                );
              })}
            </div>
          )}
        </Reference>
        {reactionViewerRoot &&
          createPortal(
            <Popper
              placement={popperPlacement}
              strategy="fixed"
              modifiers={[this.popperPreventOverflowModifier()]}
            >
              {({ ref, style }) => (
                <ReactionViewer
                  ref={ref}
                  style={{
                    ...style,
                    zIndex: 2,
                  }}
                  getPreferredBadge={getPreferredBadge}
                  reactions={reactions}
                  i18n={i18n}
                  onClose={this.toggleReactionViewer}
                  theme={theme}
                />
              )}
            </Popper>,
            reactionViewerRoot
          )}
      </Manager>
    );
  }

  public renderContents(): JSX.Element | null {
    const { giftBadge, isTapToView, deletedForEveryone } = this.props;

    if (deletedForEveryone) {
      return (
        <>
          {this.renderText()}
          {this.renderMetadata()}
        </>
      );
    }

    if (giftBadge) {
      return this.renderGiftBadge();
    }

    if (isTapToView) {
      return (
        <>
          {this.renderTapToView()}
          {this.renderMetadata()}
        </>
      );
    }

    return (
      <>
        {this.renderQuote()}
        {this.renderStoryReplyContext()}
        {this.renderAttachment()}
        {this.renderPreview()}
        {this.renderEmbeddedContact()}
        {this.renderText()}
        {this.renderMetadata()}
        {this.renderSendMessageButton()}
      </>
    );
  }

  public handleOpen = (
    event: React.KeyboardEvent<HTMLDivElement> | React.MouseEvent
  ): void => {
    const {
      attachments,
      contact,
      displayTapToViewMessage,
      direction,
      giftBadge,
      id,
      isTapToView,
      isTapToViewExpired,
      kickOffAttachmentDownload,
      startConversation,
      openGiftBadge,
      showContactDetail,
      showVisualAttachment,
      showExpiredIncomingTapToViewToast,
      showExpiredOutgoingTapToViewToast,
    } = this.props;
    const { imageBroken } = this.state;

    const isAttachmentPending = this.isAttachmentPending();

    if (giftBadge && giftBadge.state === GiftBadgeStates.Unopened) {
      openGiftBadge(id);
      return;
    }

    if (isTapToView) {
      if (isAttachmentPending) {
        log.info(
          '<Message> handleOpen: tap-to-view attachment is pending; not showing the lightbox'
        );
        return;
      }

      if (attachments && !isDownloaded(attachments[0])) {
        event.preventDefault();
        event.stopPropagation();
        kickOffAttachmentDownload({
          attachment: attachments[0],
          messageId: id,
        });
        return;
      }

      if (isTapToViewExpired) {
        const action =
          direction === 'outgoing'
            ? showExpiredOutgoingTapToViewToast
            : showExpiredIncomingTapToViewToast;
        action();
      } else {
        event.preventDefault();
        event.stopPropagation();

        displayTapToViewMessage(id);
      }

      return;
    }

    if (
      !imageBroken &&
      attachments &&
      attachments.length > 0 &&
      !isAttachmentPending &&
      !isDownloaded(attachments[0])
    ) {
      event.preventDefault();
      event.stopPropagation();

      const attachment = attachments[0];

      kickOffAttachmentDownload({ attachment, messageId: id });

      return;
    }

    if (
      !imageBroken &&
      attachments &&
      attachments.length > 0 &&
      !isAttachmentPending &&
      canDisplayImage(attachments) &&
      ((isImage(attachments) && hasImage(attachments)) ||
        (isVideo(attachments) && hasVideoScreenshot(attachments)))
    ) {
      event.preventDefault();
      event.stopPropagation();

      const attachment = attachments[0];

      showVisualAttachment({ attachment, messageId: id });

      return;
    }

    if (
      attachments &&
      attachments.length === 1 &&
      !isAttachmentPending &&
      !isAudio(attachments)
    ) {
      event.preventDefault();
      event.stopPropagation();

      this.openGenericAttachment();

      return;
    }

    if (
      !isAttachmentPending &&
      isAudio(attachments) &&
      this.audioButtonRef &&
      this.audioButtonRef.current
    ) {
      event.preventDefault();
      event.stopPropagation();

      this.audioButtonRef.current.click();
      return;
    }

    if (contact && contact.firstNumber && contact.uuid) {
      startConversation(contact.firstNumber, contact.uuid);

      event.preventDefault();
      event.stopPropagation();
      return;
    }

    if (contact) {
      const signalAccount =
        contact.firstNumber && contact.uuid
          ? {
              phoneNumber: contact.firstNumber,
              uuid: contact.uuid,
            }
          : undefined;
      showContactDetail({ contact, signalAccount });

      event.preventDefault();
      event.stopPropagation();
    }
  };

  public openGenericAttachment = (event?: React.MouseEvent): void => {
    const {
      id,
      attachments,
      downloadAttachment,
      timestamp,
      kickOffAttachmentDownload,
    } = this.props;

    if (event) {
      event.preventDefault();
      event.stopPropagation();
    }

    if (!attachments || attachments.length !== 1) {
      return;
    }

    const attachment = attachments[0];
    if (!isDownloaded(attachment)) {
      kickOffAttachmentDownload({
        attachment,
        messageId: id,
      });
      return;
    }

    const { fileName } = attachment;
    const isDangerous = isFileDangerous(fileName || '');

    downloadAttachment({
      isDangerous,
      attachment,
      timestamp,
    });
  };

  public handleClick = (event: React.MouseEvent): void => {
    // We don't want clicks on body text to result in the 'default action' for the message
    const { text } = this.props;
    if (text && text.length > 0) {
      return;
    }

    this.handleOpen(event);
  };

  public renderContainer(): JSX.Element {
    const {
      attachments,
      conversationColor,
      customColor,
      deletedForEveryone,
      direction,
      giftBadge,
      isSticker,
      isTapToView,
      isTapToViewExpired,
      isTapToViewError,
      onContextMenu,
      onKeyDown,
      text,
    } = this.props;
    const { isSelected } = this.state;

    const isAttachmentPending = this.isAttachmentPending();

    const width = this.getWidth();
    const shouldUseWidth = Boolean(giftBadge || this.isShowingImage());

    const isEmojiOnly = this.canRenderStickerLikeEmoji();
    const isStickerLike = isSticker || isEmojiOnly;

    // If it's a mostly-normal gray incoming text box, we don't want to darken it as much
    const lighterSelect =
      isSelected &&
      direction === 'incoming' &&
      !isStickerLike &&
      (text || (!isVideo(attachments) && !isImage(attachments)));

    const containerClassnames = classNames(
      'module-message__container',
      isGIF(attachments) ? 'module-message__container--gif' : null,
      isSelected ? 'module-message__container--selected' : null,
      lighterSelect ? 'module-message__container--selected-lighter' : null,
      !isStickerLike ? `module-message__container--${direction}` : null,
      isEmojiOnly ? 'module-message__container--emoji' : null,
      isTapToView ? 'module-message__container--with-tap-to-view' : null,
      isTapToView && isTapToViewExpired
        ? 'module-message__container--with-tap-to-view-expired'
        : null,
      !isStickerLike && direction === 'outgoing'
        ? `module-message__container--outgoing-${conversationColor}`
        : null,
      isTapToView && isAttachmentPending && !isTapToViewExpired
        ? 'module-message__container--with-tap-to-view-pending'
        : null,
      isTapToView && isAttachmentPending && !isTapToViewExpired
        ? `module-message__container--${direction}-${conversationColor}-tap-to-view-pending`
        : null,
      isTapToViewError
        ? 'module-message__container--with-tap-to-view-error'
        : null,
      this.hasReactions() ? 'module-message__container--with-reactions' : null,
      deletedForEveryone
        ? 'module-message__container--deleted-for-everyone'
        : null
    );
    const containerStyles = {
      width: shouldUseWidth ? width : undefined,
    };
    if (!isStickerLike && !deletedForEveryone && direction === 'outgoing') {
      Object.assign(containerStyles, getCustomColorStyle(customColor));
    }

    return (
<<<<<<< HEAD
      <div>
        <div className="module-message__container-outer">
          <div
            className={containerClassnames}
            style={containerStyles}
            onContextMenu={this.showContextMenu}
            role="row"
            onKeyDown={this.handleKeyDown}
            onClick={this.handleClick}
            tabIndex={-1}
          >
            {this.renderAuthor()}
            {this.renderContents()}
          </div>
          {this.renderReactions(direction === 'outgoing')}
=======
      <div className="module-message__container-outer">
        <div
          className={containerClassnames}
          style={containerStyles}
          onContextMenu={onContextMenu}
          role="row"
          onKeyDown={onKeyDown}
          onClick={this.handleClick}
          tabIndex={-1}
        >
          {this.renderAuthor()}
          {this.renderContents()}
>>>>>>> 38567f34
        </div>
        {this.renderLastSeen()}
      </div>
    );
  }

  public override render(): JSX.Element | null {
    const {
      attachments,
      direction,
      isSticker,
      shouldCollapseAbove,
      shouldCollapseBelow,
      menu,
      onKeyDown,
    } = this.props;
    const { expired, expiring, isSelected, imageBroken } = this.state;

    if (expired) {
      return null;
    }

    if (isSticker && (imageBroken || !attachments || !attachments.length)) {
      return null;
    }

    return (
      <div
        className={classNames(
          'module-message',
          `module-message--${direction}`,
          shouldCollapseAbove && 'module-message--collapsed-above',
          shouldCollapseBelow && 'module-message--collapsed-below',
          isSelected ? 'module-message--selected' : null,
          expiring ? 'module-message--expired' : null
        )}
        tabIndex={0}
        // We need to have a role because screenreaders need to be able to focus here to
        //   read the message, but we can't be a button; that would break inner buttons.
        role="row"
        onKeyDown={onKeyDown}
        onFocus={this.handleFocus}
        ref={this.focusRef}
      >
        {this.renderError()}
        {this.renderAvatar()}
        {this.renderContainer()}
        {menu}
      </div>
    );
  }
}<|MERGE_RESOLUTION|>--- conflicted
+++ resolved
@@ -262,16 +262,6 @@
 
   deletedForEveryone?: boolean;
 
-<<<<<<< HEAD
-  receivedAt: number;
-
-  canRetry: boolean;
-  canRetryDeleteForEveryone: boolean;
-  canReact: boolean;
-  canReply: boolean;
-  canDownload: boolean;
-=======
->>>>>>> 38567f34
   canDeleteForEveryone: boolean;
   isBlocked: boolean;
   isMessageRequestAccepted: boolean;
@@ -301,21 +291,6 @@
   doubleCheckMissingQuoteReference: (messageId: string) => unknown;
   messageExpanded: (id: string, displayLimit: number) => unknown;
   checkForAccount: (phoneNumber: string) => unknown;
-
-<<<<<<< HEAD
-  reactToMessage: (
-    id: string,
-    { emoji, remove }: { emoji: string; remove: boolean }
-  ) => void;
-  replyPrivately: (id: string) => void;
-  replyToMessage: (id: string) => void;
-  retryDeleteForEveryone: (id: string) => void;
-  retrySend: (id: string) => void;
-  showForwardMessageModal: (id: string) => void;
-  deleteMessage: (id: string) => void;
-  deleteMessageForEveryone: (id: string) => void;
-=======
->>>>>>> 38567f34
   showMessageDetail: (id: string) => void;
 
   startConversation: (e164: string, uuid: UUIDStringType) => void;
@@ -1823,404 +1798,6 @@
     );
   }
 
-<<<<<<< HEAD
-  private renderMenu(triggerId: string): ReactNode {
-    const {
-      attachments,
-      canDownload,
-      canReact,
-      canReply,
-      direction,
-      disableMenu,
-      i18n,
-      id,
-      isSticker,
-      isTapToView,
-      reactToMessage,
-      renderEmojiPicker,
-      renderReactionPicker,
-      replyToMessage,
-      selectedReaction,
-    } = this.props;
-
-    if (disableMenu) {
-      return null;
-    }
-
-    const { reactionPickerRoot } = this.state;
-
-    const multipleAttachments = attachments && attachments.length > 1;
-    const firstAttachment = attachments && attachments[0];
-
-    const downloadButton =
-      !isSticker &&
-      !multipleAttachments &&
-      !isTapToView &&
-      firstAttachment &&
-      !firstAttachment.pending ? (
-        // This a menu meant for mouse use only
-        // eslint-disable-next-line max-len
-        // eslint-disable-next-line jsx-a11y/interactive-supports-focus, jsx-a11y/click-events-have-key-events
-        <div
-          onClick={this.openGenericAttachment}
-          role="button"
-          aria-label={i18n('downloadAttachment')}
-          className={classNames(
-            'module-message__buttons__download',
-            `module-message__buttons__download--${direction}`
-          )}
-        />
-      ) : null;
-
-    const reactButton = (
-      <Reference>
-        {({ ref: popperRef }) => {
-          // Only attach the popper reference to the reaction button if it is
-          //   visible (it is hidden when the timeline is narrow)
-          const maybePopperRef = this.isWindowWidthNotNarrow()
-            ? popperRef
-            : undefined;
-
-          return (
-            // This a menu meant for mouse use only
-            // eslint-disable-next-line max-len
-            // eslint-disable-next-line jsx-a11y/interactive-supports-focus, jsx-a11y/click-events-have-key-events
-            <div
-              ref={maybePopperRef}
-              onClick={(event: React.MouseEvent) => {
-                event.stopPropagation();
-                event.preventDefault();
-
-                this.toggleReactionPicker();
-              }}
-              role="button"
-              className="module-message__buttons__react"
-              aria-label={i18n('reactToMessage')}
-            />
-          );
-        }}
-      </Reference>
-    );
-
-    const replyButton = (
-      // This a menu meant for mouse use only
-      // eslint-disable-next-line max-len
-      // eslint-disable-next-line jsx-a11y/interactive-supports-focus, jsx-a11y/click-events-have-key-events
-      <div
-        onClick={(event: React.MouseEvent) => {
-          event.stopPropagation();
-          event.preventDefault();
-
-          replyToMessage(id);
-        }}
-        // This a menu meant for mouse use only
-        role="button"
-        aria-label={i18n('replyToMessage')}
-        className={classNames(
-          'module-message__buttons__reply',
-          `module-message__buttons__download--${direction}`
-        )}
-      />
-    );
-
-    // This a menu meant for mouse use only
-    /* eslint-disable jsx-a11y/interactive-supports-focus */
-    /* eslint-disable jsx-a11y/click-events-have-key-events */
-    const menuButton = (
-      <Reference>
-        {({ ref: popperRef }) => {
-          // Only attach the popper reference to the collapsed menu button if the reaction
-          //   button is not visible (it is hidden when the timeline is narrow)
-          const maybePopperRef = !this.isWindowWidthNotNarrow()
-            ? popperRef
-            : undefined;
-
-          return (
-            <StopPropagation className="module-message__buttons__menu--container">
-              <ContextMenuTrigger
-                id={triggerId}
-                // eslint-disable-next-line @typescript-eslint/no-explicit-any
-                ref={this.captureMenuTrigger as any}
-              >
-                <div
-                  ref={maybePopperRef}
-                  role="button"
-                  onClick={this.showMenu}
-                  aria-label={i18n('messageContextMenuButton')}
-                  className={classNames(
-                    'module-message__buttons__menu',
-                    `module-message__buttons__download--${direction}`
-                  )}
-                />
-              </ContextMenuTrigger>
-            </StopPropagation>
-          );
-        }}
-      </Reference>
-    );
-    /* eslint-enable jsx-a11y/interactive-supports-focus */
-    /* eslint-enable jsx-a11y/click-events-have-key-events */
-
-    return (
-      <Manager>
-        <div
-          className={classNames(
-            'module-message__buttons',
-            `module-message__buttons--${direction}`
-          )}
-        >
-          {this.isWindowWidthNotNarrow() && (
-            <>
-              {canReact ? reactButton : null}
-              {canDownload ? downloadButton : null}
-              {canReply ? replyButton : null}
-            </>
-          )}
-          {menuButton}
-        </div>
-        {reactionPickerRoot &&
-          createPortal(
-            <Popper
-              placement="top"
-              modifiers={[
-                offsetDistanceModifier(4),
-                this.popperPreventOverflowModifier(),
-              ]}
-            >
-              {({ ref, style }) =>
-                renderReactionPicker({
-                  ref,
-                  style,
-                  selected: selectedReaction,
-                  onClose: this.toggleReactionPicker,
-                  onPick: emoji => {
-                    this.toggleReactionPicker(true);
-                    reactToMessage(id, {
-                      emoji,
-                      remove: emoji === selectedReaction,
-                    });
-                  },
-                  renderEmojiPicker,
-                })
-              }
-            </Popper>,
-            reactionPickerRoot
-          )}
-      </Manager>
-    );
-  }
-
-  public renderContextMenu(triggerId: string): JSX.Element {
-    const {
-      attachments,
-      canDownload,
-      contact,
-      canReact,
-      canReply,
-      canRetry,
-      canRetryDeleteForEveryone,
-      conversationType,
-      deleteMessage,
-      deleteMessageForEveryone,
-      deletedForEveryone,
-      direction,
-      giftBadge,
-      i18n,
-      id,
-      isSticker,
-      isTapToView,
-      replyPrivately,
-      replyToMessage,
-      retrySend,
-      retryDeleteForEveryone,
-      showForwardMessageModal,
-      showMessageDetail,
-      text,
-    } = this.props;
-
-    const canForward =
-      !isTapToView && !deletedForEveryone && !giftBadge && !contact;
-    const multipleAttachments = attachments && attachments.length > 1;
-
-    const shouldShowAdditional =
-      doesMessageBodyOverflow(text || '') || !this.isWindowWidthNotNarrow();
-
-    const menu = (
-      <ContextMenu id={triggerId}>
-        {canDownload &&
-        shouldShowAdditional &&
-        !isSticker &&
-        !multipleAttachments &&
-        !isTapToView &&
-        attachments &&
-        attachments[0] ? (
-          <MenuItem
-            attributes={{
-              className:
-                'module-message__context--icon module-message__context__download',
-            }}
-            onClick={this.openGenericAttachment}
-          >
-            {i18n('downloadAttachment')}
-          </MenuItem>
-        ) : null}
-        {shouldShowAdditional ? (
-          <>
-            {canReply && (
-              <MenuItem
-                attributes={{
-                  className:
-                    'module-message__context--icon module-message__context__reply',
-                }}
-                onClick={(event: React.MouseEvent) => {
-                  event.stopPropagation();
-                  event.preventDefault();
-
-                  replyToMessage(id);
-                }}
-              >
-                {i18n('replyToMessage')}
-              </MenuItem>
-            )}
-            {canReact && (
-              <MenuItem
-                attributes={{
-                  className:
-                    'module-message__context--icon module-message__context__react',
-                }}
-                onClick={(event: React.MouseEvent) => {
-                  event.stopPropagation();
-                  event.preventDefault();
-
-                  this.toggleReactionPicker();
-                }}
-              >
-                {i18n('reactToMessage')}
-              </MenuItem>
-            )}
-          </>
-        ) : null}
-        <MenuItem
-          attributes={{
-            className:
-              'module-message__context--icon module-message__context__more-info',
-          }}
-          onClick={(event: React.MouseEvent) => {
-            event.stopPropagation();
-            event.preventDefault();
-
-            showMessageDetail(id);
-          }}
-        >
-          {i18n('moreInfo')}
-        </MenuItem>
-        {canRetry ? (
-          <MenuItem
-            attributes={{
-              className:
-                'module-message__context--icon module-message__context__retry-send',
-            }}
-            onClick={(event: React.MouseEvent) => {
-              event.stopPropagation();
-              event.preventDefault();
-
-              retrySend(id);
-            }}
-          >
-            {i18n('retrySend')}
-          </MenuItem>
-        ) : null}
-        {canRetryDeleteForEveryone ? (
-          <MenuItem
-            attributes={{
-              className:
-                'module-message__context--icon module-message__context__delete-message-for-everyone',
-            }}
-            onClick={(event: React.MouseEvent) => {
-              event.stopPropagation();
-              event.preventDefault();
-
-              retryDeleteForEveryone(id);
-            }}
-          >
-            {i18n('retryDeleteForEveryone')}
-          </MenuItem>
-        ) : null}
-        {canForward ? (
-          <MenuItem
-            attributes={{
-              className:
-                'module-message__context--icon module-message__context__forward-message',
-            }}
-            onClick={(event: React.MouseEvent) => {
-              event.stopPropagation();
-              event.preventDefault();
-
-              showForwardMessageModal(id);
-            }}
-          >
-            {i18n('forwardMessage')}
-          </MenuItem>
-        ) : null}
-        {conversationType === 'group' && direction === 'incoming' ? (
-          <MenuItem
-            attributes={{
-              className:
-                'module-message__context--icon module-message__context__reply',
-            }}
-            onClick={(event: React.MouseEvent) => {
-              event.stopPropagation();
-              event.preventDefault();
-
-              replyPrivately(id);
-            }}
-          >
-            Reply privately
-          </MenuItem>
-        ) : null}
-        <MenuItem
-          attributes={{
-            className:
-              'module-message__context--icon module-message__context__delete-message',
-          }}
-          onClick={(event: React.MouseEvent) => {
-            event.stopPropagation();
-            event.preventDefault();
-
-            deleteMessage(id);
-          }}
-        >
-          {i18n('deleteMessage')}
-        </MenuItem>
-        {this.canDeleteForEveryone() ? (
-          <MenuItem
-            attributes={{
-              className:
-                'module-message__context--icon module-message__context__delete-message-for-everyone',
-            }}
-            onClick={(event: React.MouseEvent) => {
-              event.stopPropagation();
-              event.preventDefault();
-
-              deleteMessageForEveryone(id);
-            }}
-          >
-            {i18n('deleteMessageForEveryone')}
-          </MenuItem>
-        ) : null}
-      </ContextMenu>
-    );
-
-    return ReactDOM.createPortal(menu, document.body);
-  }
-
-  private isWindowWidthNotNarrow(): boolean {
-    const { containerWidthBreakpoint } = this.props;
-    return containerWidthBreakpoint !== WidthBreakpoint.Narrow;
-  }
-
-=======
->>>>>>> 38567f34
   public getWidth(): number | undefined {
     const { attachments, giftBadge, isSticker, previews } = this.props;
 
@@ -2918,15 +2495,14 @@
     }
 
     return (
-<<<<<<< HEAD
       <div>
         <div className="module-message__container-outer">
           <div
             className={containerClassnames}
             style={containerStyles}
-            onContextMenu={this.showContextMenu}
+            onContextMenu={onContextMenu}
             role="row"
-            onKeyDown={this.handleKeyDown}
+            onKeyDown={onKeyDown}
             onClick={this.handleClick}
             tabIndex={-1}
           >
@@ -2934,20 +2510,6 @@
             {this.renderContents()}
           </div>
           {this.renderReactions(direction === 'outgoing')}
-=======
-      <div className="module-message__container-outer">
-        <div
-          className={containerClassnames}
-          style={containerStyles}
-          onContextMenu={onContextMenu}
-          role="row"
-          onKeyDown={onKeyDown}
-          onClick={this.handleClick}
-          tabIndex={-1}
-        >
-          {this.renderAuthor()}
-          {this.renderContents()}
->>>>>>> 38567f34
         </div>
         {this.renderLastSeen()}
       </div>
