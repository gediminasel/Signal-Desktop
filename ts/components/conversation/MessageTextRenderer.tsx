--- conflicted
+++ resolved
@@ -471,7 +471,20 @@
   let result: Array<{ start: number; length: number; url: string }> = [];
 
   if (matches != null) {
-    result = matches.map(match => {
+    // Only return matches present in the `messageText`
+    const currentMatches = matches.filter(({ index, lastIndex, url }) => {
+      if (index >= messageText.length) {
+        return false;
+      }
+
+      if (lastIndex > messageText.length) {
+        return false;
+      }
+
+      return messageText.slice(index, lastIndex) === url;
+    });
+
+    result = currentMatches.map(match => {
       return {
         start: match.index,
         length: match.lastIndex - match.index,
@@ -482,45 +495,40 @@
     });
   }
 
-<<<<<<< HEAD
   if (goLinkAddress) {
-    // @ts-expect-error TS1501
-    for (const match of messageText.matchAll(/(\s|^)go\/(?<val>\S+)/dgmu)) {
+    for (const match of originalMessageText.matchAll(
+      // @ts-expect-error TS1501
+      /(\s|^)go\/(?<val>\S+)/dgmu
+    )) {
       const { indices } = match as unknown as {
         indices: Array<[number, number]>;
       };
       if (!indices || !match.groups) {
         continue;
       }
+      const index = indices[1][1];
+      const lastIndex = indices[2][1];
+      const url = goLinkAddress + match.groups.val;
+
+      if (index >= messageText.length) {
+        continue;
+      }
+
+      if (lastIndex > messageText.length) {
+        continue;
+      }
+
+      if (messageText.slice(index, lastIndex) !== match[0]) {
+        continue;
+      }
+
       result.push({
-        start: indices[1][1],
-        length: indices[2][1] - indices[1][1],
-        url: goLinkAddress + match.groups.val,
+        start: index,
+        length: lastIndex - index,
+        url,
       });
     }
   }
   result.sort((a, b) => a.start - b.start);
   return result;
-=======
-  // Only return matches present in the `messageText`
-  const currentMatches = matches.filter(({ index, lastIndex, url }) => {
-    if (index >= messageText.length) {
-      return false;
-    }
-
-    if (lastIndex > messageText.length) {
-      return false;
-    }
-
-    return messageText.slice(index, lastIndex) === url;
-  });
-
-  return currentMatches.map(match => {
-    return {
-      start: match.index,
-      length: match.lastIndex - match.index,
-      url: match.url,
-    };
-  });
->>>>>>> ffc34d50
 }