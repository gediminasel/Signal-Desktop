--- conflicted
+++ resolved
@@ -24,13 +24,8 @@
 import { isLinkSneaky } from '../../types/LinkPreview';
 import { Emojify } from './Emojify';
 import { AddNewLines } from './AddNewLines';
-<<<<<<< HEAD
-import type { SizeClassType } from '../emoji/lib';
-import type { LocalizerType, RenderTextCallbackType } from '../../types/Util';
-=======
 import type { LocalizerType } from '../../types/Util';
 import type { FunJumboEmojiSize } from '../fun/FunEmoji';
->>>>>>> c861161f
 
 const EMOJI_REGEXP = emojiRegex();
 export enum RenderLocation {
@@ -430,11 +425,6 @@
   );
 }
 
-const renderLines: RenderTextCallbackType = ({
-  text: innerText,
-  key: innerKey,
-}) => <AddNewLines key={innerKey} text={innerText} />;
-
 /** Render text that does not contain body ranges or is in between body ranges */
 function renderText({
   text,
@@ -451,15 +441,10 @@
     <Emojify
       key={key}
       isInvisible={isInvisible}
-<<<<<<< HEAD
-      renderNonEmoji={renderLines}
-      sizeClass={emojiSizeClass}
-=======
       renderNonEmoji={({ text: innerText, key: innerKey }) => (
         <AddNewLines key={innerKey} text={innerText} />
       )}
       fontSizeOverride={jumboEmojiSize}
->>>>>>> c861161f
       text={text}
     />
   );
