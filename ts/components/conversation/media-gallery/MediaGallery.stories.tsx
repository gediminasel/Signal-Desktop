--- conflicted
+++ resolved
@@ -16,7 +16,6 @@
 } from './AttachmentSection.stories';
 import type { Props } from './MediaGallery';
 import { MediaGallery } from './MediaGallery';
-import type { MediaItemType } from '../../../types/MediaItem';
 
 const i18n = setupI18n('en', enMessages);
 
@@ -24,18 +23,6 @@
   title: 'Components/Conversation/MediaGallery/MediaGallery',
 };
 
-<<<<<<< HEAD
-export type PartialProps = Omit<Omit<Partial<Props>, 'media'>, 'documents'> & {
-  documents?: Array<MediaItemType>;
-  media?: Array<MediaItemType>;
-};
-
-const createProps = (overrideProps: PartialProps = {}): Props => ({
-  i18n,
-  onItemClick: action('onItemClick'),
-  documents: async () => [overrideProps.documents || [], false],
-  media: async () => [overrideProps.media || [], false],
-=======
 const createProps = (overrideProps: Partial<Props> = {}): Props => ({
   conversationId: '123',
   documents: overrideProps.documents || [],
@@ -44,7 +31,6 @@
   media: overrideProps.media || [],
   saveAttachment: action('saveAttachment'),
   showLightboxWithMedia: action('showLightboxWithMedia'),
->>>>>>> 468ca256
 });
 
 export function Populated(): JSX.Element {
