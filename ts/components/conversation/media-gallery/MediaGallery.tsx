// Copyright 2018 Signal Messenger, LLC
// SPDX-License-Identifier: AGPL-3.0-only

import React, { useEffect, useRef } from 'react';

import moment from 'moment';

import type { ItemClickEvent } from './types/ItemClickEvent';
import type { LocalizerType } from '../../../types/Util';
import type { MediaItemType } from '../../../types/MediaItem';
import type { SaveAttachmentActionCreatorType } from '../../../state/ducks/conversations';
import { AttachmentSection } from './AttachmentSection';
import { EmptyState } from './EmptyState';
import { Tabs } from '../../Tabs';
import { getMessageTimestamp } from '../../../util/getMessageTimestamp';
import { groupMediaItemsByDate } from './groupMediaItemsByDate';
import { missingCaseError } from '../../../util/missingCaseError';

enum TabViews {
  Media = 'Media',
  Documents = 'Documents',
}

export type Props = {
<<<<<<< HEAD
  documents: (page: number) => Promise<[Array<MediaItemType>, boolean]>;
  i18n: LocalizerType;
  media: (page: number) => Promise<[Array<MediaItemType>, boolean]>;

  onItemClick?: (event: ItemClickEvent) => void;
};

type State = {
  selectedTab: 'media' | 'documents';
  page: number;
  items: Array<MediaItemType>;
  hasMoreItems: boolean;
  loading: boolean;
=======
  conversationId: string;
  documents: Array<MediaItemType>;
  i18n: LocalizerType;
  loadMediaItems: (id: string) => unknown;
  media: Array<MediaItemType>;
  saveAttachment: SaveAttachmentActionCreatorType;
  showLightboxWithMedia: (
    selectedAttachmentPath: string | undefined,
    media: Array<MediaItemType>
  ) => void;
>>>>>>> 468ca256
};

const MONTH_FORMAT = 'MMMM YYYY';

function MediaSection({
  type,
  i18n,
  media,
  documents,
  saveAttachment,
  showLightboxWithMedia,
}: Pick<
  Props,
  'i18n' | 'media' | 'documents' | 'showLightboxWithMedia' | 'saveAttachment'
> & { type: 'media' | 'documents' }): JSX.Element {
  const mediaItems = type === 'media' ? media : documents;

  if (!mediaItems || mediaItems.length === 0) {
    const label = (() => {
      switch (type) {
        case 'media':
          return i18n('mediaEmptyState');

        case 'documents':
          return i18n('documentsEmptyState');

        default:
          throw missingCaseError(type);
      }
    })();

<<<<<<< HEAD
  return (
    // Has key events handled elsewhere
    // eslint-disable-next-line jsx-a11y/click-events-have-key-events
    <div
      className={classNames(
        'module-media-gallery__tab',
        isSelected ? 'module-media-gallery__tab--active' : null
      )}
      onClick={handleClick}
      role="tab"
      tabIndex={0}
    >
      {label}
    </div>
  );
}

export class MediaGallery extends React.Component<Props, State> {
  public readonly focusRef: React.RefObject<HTMLDivElement> = React.createRef();

  constructor(props: Props) {
    super(props);
    this.state = {
      selectedTab: 'media',
      page: 0,
      items: [],
      loading: true,
      hasMoreItems: false,
    };
  }

  public override componentDidMount(): void {
    // When this component is created, it's initially not part of the DOM, and then it's
    //   added off-screen and animated in. This ensures that the focus takes.
    setTimeout(() => {
      if (this.focusRef.current) {
        this.focusRef.current.focus();
      }
    });
    this.loadMediaItems(null, 0);
  }

  public override componentDidUpdate(prevProps: Props): void {
    const { media, documents } = this.props;
    const { page } = this.state;
    if (media !== prevProps.media || documents !== prevProps.documents) {
      this.loadMediaItems(null, page);
    }
  }

  public override render(): JSX.Element {
    const { i18n } = this.props;
    const { selectedTab } = this.state;
=======
    return <EmptyState data-test="EmptyState" label={label} />;
  }

  const now = Date.now();
  const sections = groupMediaItemsByDate(now, mediaItems).map(section => {
    const first = section.mediaItems[0];
    const { message } = first;
    const date = moment(getMessageTimestamp(message));
    const header =
      section.type === 'yearMonth'
        ? date.format(MONTH_FORMAT)
        : // eslint-disable-next-line local-rules/valid-i18n-keys
          i18n(section.type);
>>>>>>> 468ca256

    return (
      <AttachmentSection
        key={header}
        header={header}
        i18n={i18n}
        type={type}
        mediaItems={section.mediaItems}
        onItemClick={(event: ItemClickEvent) => {
          switch (event.type) {
            case 'documents': {
              saveAttachment(event.attachment, event.message.sent_at);
              break;
            }

            case 'media': {
              showLightboxWithMedia(event.attachment.path, media);
              break;
            }

            default:
              throw new TypeError(`Unknown attachment type: '${event.type}'`);
          }
        }}
      />
    );
  });

<<<<<<< HEAD
  private readonly loadMediaItems = async (
    selectedTab: State['selectedTab'] | null,
    page: number
  ): Promise<void> => {
    const { selectedTab: selectedTabInState } = this.state;
    const tabToLoad = selectedTab || selectedTabInState;
    this.setState({ selectedTab: tabToLoad, page, loading: true, items: [] });
    const { media, documents } = this.props;
    const loadMediaItems = tabToLoad === 'media' ? media : documents;
    if (!loadMediaItems) {
      this.setState({ loading: false, items: [] });
      return;
    }
    try {
      const [items, hasMoreItems] = await loadMediaItems(page);
      this.setState({ loading: false, items, hasMoreItems });
    } catch (e) {
      this.setState({ loading: false, items: [], hasMoreItems: false });
    }
  };

  private readonly handleTabSelect = (event: TabSelectEvent): void => {
    const { selectedTab } = this.state;
    if (event.type !== selectedTab) {
      this.loadMediaItems(event.type, 0);
    }
  };

  private readonly nextPage = (): void => {
    const { page } = this.state;
    this.loadMediaItems(null, page + 1);
  };

  private readonly prevPage = (): void => {
    const { page } = this.state;
    if (page > 0) {
      this.loadMediaItems(null, page - 1);
    }
  };

  private readonly onItemClick = (event: Omit<ItemClickEvent, 'items'>) => {
    const { onItemClick } = this.props;
    const { items } = this.state;
    onItemClick?.({ ...event, items });
  };

  private renderSections() {
    const { i18n, onItemClick } = this.props;
    const { selectedTab, page, items, loading, hasMoreItems } = this.state;

    const type = selectedTab;

    if (loading) {
      return <EmptyState data-test="EmptyState" label={i18n('loading')} />;
    }

    if (!items || items.length === 0) {
      const label = (() => {
        switch (type) {
          case 'media':
            return i18n('mediaEmptyState');

          case 'documents':
            return i18n('documentsEmptyState');

          default:
            throw missingCaseError(type);
        }
      })();

      if (page > 0) {
        return (
          <div className="module-media-gallery__sections">
            <button type="button" onClick={this.prevPage}>
              prev
            </button>
            <EmptyState data-test="EmptyState" label={label} />
          </div>
        );
      }
      return <EmptyState data-test="EmptyState" label={label} />;
    }

    const now = Date.now();
    const sections = groupMediaItemsByDate(now, items).map(section => {
      const first = section.mediaItems[0];
      const { message } = first;
      const date = moment(getMessageTimestamp(message));
      const header =
        section.type === 'yearMonth'
          ? date.format(MONTH_FORMAT)
          : i18n(section.type);

      return (
        <AttachmentSection
          key={header}
          header={header}
          i18n={i18n}
          type={type}
          mediaItems={section.mediaItems}
          onItemClick={onItemClick && this.onItemClick}
        />
      );
    });

    return (
      <div className="module-media-gallery__sections">
        {sections}
        <div style={{ display: 'flex' }}>
          {page > 0 ? (
            <button style={{ flex: 1 }} type="button" onClick={this.prevPage}>
              prev
            </button>
          ) : null}
          {hasMoreItems ? (
            <button style={{ flex: 1 }} type="button" onClick={this.nextPage}>
              next
            </button>
          ) : null}
        </div>
      </div>
    );
  }
=======
  return <div className="module-media-gallery__sections">{sections}</div>;
}

export function MediaGallery({
  conversationId,
  documents,
  i18n,
  loadMediaItems,
  media,
  saveAttachment,
  showLightboxWithMedia,
}: Props): JSX.Element {
  const focusRef = useRef<HTMLDivElement | null>(null);

  useEffect(() => {
    focusRef.current?.focus();
  }, []);

  useEffect(() => {
    loadMediaItems(conversationId);
  }, [conversationId, loadMediaItems]);

  return (
    <div className="module-media-gallery" tabIndex={-1} ref={focusRef}>
      <Tabs
        initialSelectedTab={TabViews.Media}
        tabs={[
          {
            id: TabViews.Media,
            label: i18n('media'),
          },
          {
            id: TabViews.Documents,
            label: i18n('documents'),
          },
        ]}
      >
        {({ selectedTab }) => (
          <div className="module-media-gallery__content">
            {selectedTab === TabViews.Media && (
              <MediaSection
                documents={documents}
                i18n={i18n}
                media={media}
                saveAttachment={saveAttachment}
                showLightboxWithMedia={showLightboxWithMedia}
                type="media"
              />
            )}
            {selectedTab === TabViews.Documents && (
              <MediaSection
                documents={documents}
                i18n={i18n}
                media={media}
                saveAttachment={saveAttachment}
                showLightboxWithMedia={showLightboxWithMedia}
                type="documents"
              />
            )}
          </div>
        )}
      </Tabs>
    </div>
  );
>>>>>>> 468ca256
}<|MERGE_RESOLUTION|>--- conflicted
+++ resolved
@@ -1,7 +1,7 @@
 // Copyright 2018 Signal Messenger, LLC
 // SPDX-License-Identifier: AGPL-3.0-only
 
-import React, { useEffect, useRef } from 'react';
+import React, { useCallback, useEffect, useRef, useState } from 'react';
 
 import moment from 'moment';
 
@@ -22,32 +22,16 @@
 }
 
 export type Props = {
-<<<<<<< HEAD
-  documents: (page: number) => Promise<[Array<MediaItemType>, boolean]>;
-  i18n: LocalizerType;
-  media: (page: number) => Promise<[Array<MediaItemType>, boolean]>;
-
-  onItemClick?: (event: ItemClickEvent) => void;
-};
-
-type State = {
-  selectedTab: 'media' | 'documents';
-  page: number;
-  items: Array<MediaItemType>;
-  hasMoreItems: boolean;
-  loading: boolean;
-=======
   conversationId: string;
   documents: Array<MediaItemType>;
   i18n: LocalizerType;
-  loadMediaItems: (id: string) => unknown;
+  loadMediaItems: (id: string, page: number) => unknown;
   media: Array<MediaItemType>;
   saveAttachment: SaveAttachmentActionCreatorType;
   showLightboxWithMedia: (
     selectedAttachmentPath: string | undefined,
     media: Array<MediaItemType>
   ) => void;
->>>>>>> 468ca256
 };
 
 const MONTH_FORMAT = 'MMMM YYYY';
@@ -59,10 +43,16 @@
   documents,
   saveAttachment,
   showLightboxWithMedia,
+  prevPage,
+  nextPage,
 }: Pick<
   Props,
   'i18n' | 'media' | 'documents' | 'showLightboxWithMedia' | 'saveAttachment'
-> & { type: 'media' | 'documents' }): JSX.Element {
+> & {
+  type: 'media' | 'documents';
+  prevPage?: () => void;
+  nextPage?: () => void;
+}): JSX.Element {
   const mediaItems = type === 'media' ? media : documents;
 
   if (!mediaItems || mediaItems.length === 0) {
@@ -79,61 +69,6 @@
       }
     })();
 
-<<<<<<< HEAD
-  return (
-    // Has key events handled elsewhere
-    // eslint-disable-next-line jsx-a11y/click-events-have-key-events
-    <div
-      className={classNames(
-        'module-media-gallery__tab',
-        isSelected ? 'module-media-gallery__tab--active' : null
-      )}
-      onClick={handleClick}
-      role="tab"
-      tabIndex={0}
-    >
-      {label}
-    </div>
-  );
-}
-
-export class MediaGallery extends React.Component<Props, State> {
-  public readonly focusRef: React.RefObject<HTMLDivElement> = React.createRef();
-
-  constructor(props: Props) {
-    super(props);
-    this.state = {
-      selectedTab: 'media',
-      page: 0,
-      items: [],
-      loading: true,
-      hasMoreItems: false,
-    };
-  }
-
-  public override componentDidMount(): void {
-    // When this component is created, it's initially not part of the DOM, and then it's
-    //   added off-screen and animated in. This ensures that the focus takes.
-    setTimeout(() => {
-      if (this.focusRef.current) {
-        this.focusRef.current.focus();
-      }
-    });
-    this.loadMediaItems(null, 0);
-  }
-
-  public override componentDidUpdate(prevProps: Props): void {
-    const { media, documents } = this.props;
-    const { page } = this.state;
-    if (media !== prevProps.media || documents !== prevProps.documents) {
-      this.loadMediaItems(null, page);
-    }
-  }
-
-  public override render(): JSX.Element {
-    const { i18n } = this.props;
-    const { selectedTab } = this.state;
-=======
     return <EmptyState data-test="EmptyState" label={label} />;
   }
 
@@ -147,11 +82,10 @@
         ? date.format(MONTH_FORMAT)
         : // eslint-disable-next-line local-rules/valid-i18n-keys
           i18n(section.type);
->>>>>>> 468ca256
 
     return (
       <AttachmentSection
-        key={header}
+        key={message.id}
         header={header}
         i18n={i18n}
         type={type}
@@ -176,132 +110,23 @@
     );
   });
 
-<<<<<<< HEAD
-  private readonly loadMediaItems = async (
-    selectedTab: State['selectedTab'] | null,
-    page: number
-  ): Promise<void> => {
-    const { selectedTab: selectedTabInState } = this.state;
-    const tabToLoad = selectedTab || selectedTabInState;
-    this.setState({ selectedTab: tabToLoad, page, loading: true, items: [] });
-    const { media, documents } = this.props;
-    const loadMediaItems = tabToLoad === 'media' ? media : documents;
-    if (!loadMediaItems) {
-      this.setState({ loading: false, items: [] });
-      return;
-    }
-    try {
-      const [items, hasMoreItems] = await loadMediaItems(page);
-      this.setState({ loading: false, items, hasMoreItems });
-    } catch (e) {
-      this.setState({ loading: false, items: [], hasMoreItems: false });
-    }
-  };
-
-  private readonly handleTabSelect = (event: TabSelectEvent): void => {
-    const { selectedTab } = this.state;
-    if (event.type !== selectedTab) {
-      this.loadMediaItems(event.type, 0);
-    }
-  };
-
-  private readonly nextPage = (): void => {
-    const { page } = this.state;
-    this.loadMediaItems(null, page + 1);
-  };
-
-  private readonly prevPage = (): void => {
-    const { page } = this.state;
-    if (page > 0) {
-      this.loadMediaItems(null, page - 1);
-    }
-  };
-
-  private readonly onItemClick = (event: Omit<ItemClickEvent, 'items'>) => {
-    const { onItemClick } = this.props;
-    const { items } = this.state;
-    onItemClick?.({ ...event, items });
-  };
-
-  private renderSections() {
-    const { i18n, onItemClick } = this.props;
-    const { selectedTab, page, items, loading, hasMoreItems } = this.state;
-
-    const type = selectedTab;
-
-    if (loading) {
-      return <EmptyState data-test="EmptyState" label={i18n('loading')} />;
-    }
-
-    if (!items || items.length === 0) {
-      const label = (() => {
-        switch (type) {
-          case 'media':
-            return i18n('mediaEmptyState');
-
-          case 'documents':
-            return i18n('documentsEmptyState');
-
-          default:
-            throw missingCaseError(type);
-        }
-      })();
-
-      if (page > 0) {
-        return (
-          <div className="module-media-gallery__sections">
-            <button type="button" onClick={this.prevPage}>
-              prev
-            </button>
-            <EmptyState data-test="EmptyState" label={label} />
-          </div>
-        );
-      }
-      return <EmptyState data-test="EmptyState" label={label} />;
-    }
-
-    const now = Date.now();
-    const sections = groupMediaItemsByDate(now, items).map(section => {
-      const first = section.mediaItems[0];
-      const { message } = first;
-      const date = moment(getMessageTimestamp(message));
-      const header =
-        section.type === 'yearMonth'
-          ? date.format(MONTH_FORMAT)
-          : i18n(section.type);
-
-      return (
-        <AttachmentSection
-          key={header}
-          header={header}
-          i18n={i18n}
-          type={type}
-          mediaItems={section.mediaItems}
-          onItemClick={onItemClick && this.onItemClick}
-        />
-      );
-    });
-
-    return (
-      <div className="module-media-gallery__sections">
-        {sections}
-        <div style={{ display: 'flex' }}>
-          {page > 0 ? (
-            <button style={{ flex: 1 }} type="button" onClick={this.prevPage}>
-              prev
-            </button>
-          ) : null}
-          {hasMoreItems ? (
-            <button style={{ flex: 1 }} type="button" onClick={this.nextPage}>
-              next
-            </button>
-          ) : null}
-        </div>
+  return (
+    <div className="module-media-gallery__sections">
+      {sections}
+      <div style={{ display: 'flex' }}>
+        {prevPage ? (
+          <button style={{ flex: 1 }} type="button" onClick={prevPage}>
+            prev
+          </button>
+        ) : null}
+        {nextPage ? (
+          <button style={{ flex: 1 }} type="button" onClick={nextPage}>
+            next
+          </button>
+        ) : null}
       </div>
-    );
-  }
-=======
-  return <div className="module-media-gallery__sections">{sections}</div>;
+    </div>
+  );
 }
 
 export function MediaGallery({
@@ -314,14 +139,18 @@
   showLightboxWithMedia,
 }: Props): JSX.Element {
   const focusRef = useRef<HTMLDivElement | null>(null);
+  const [page, setPage] = useState(0);
 
   useEffect(() => {
     focusRef.current?.focus();
   }, []);
 
   useEffect(() => {
-    loadMediaItems(conversationId);
-  }, [conversationId, loadMediaItems]);
+    loadMediaItems(conversationId, page);
+  }, [conversationId, loadMediaItems, page]);
+
+  const prevPage = useCallback(() => setPage(Math.max(0, page - 1)), [page]);
+  const nextPage = useCallback(() => setPage(page + 1), [page]);
 
   return (
     <div className="module-media-gallery" tabIndex={-1} ref={focusRef}>
@@ -337,6 +166,7 @@
             label: i18n('documents'),
           },
         ]}
+        onTabChange={() => setPage(0)}
       >
         {({ selectedTab }) => (
           <div className="module-media-gallery__content">
@@ -347,6 +177,8 @@
                 media={media}
                 saveAttachment={saveAttachment}
                 showLightboxWithMedia={showLightboxWithMedia}
+                prevPage={page > 0 ? prevPage : undefined}
+                nextPage={media.length > 0 ? nextPage : undefined}
                 type="media"
               />
             )}
@@ -357,6 +189,8 @@
                 media={media}
                 saveAttachment={saveAttachment}
                 showLightboxWithMedia={showLightboxWithMedia}
+                prevPage={page > 0 ? prevPage : undefined}
+                nextPage={documents.length > 0 ? nextPage : undefined}
                 type="documents"
               />
             )}
@@ -365,5 +199,4 @@
       </Tabs>
     </div>
   );
->>>>>>> 468ca256
 }