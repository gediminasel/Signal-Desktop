// Copyright 2018 Signal Messenger, LLC
// SPDX-License-Identifier: AGPL-3.0-only

import React, { useCallback, useEffect, useRef, useState } from 'react';

import moment from 'moment';

import type { ItemClickEvent } from './types/ItemClickEvent';
import type { LocalizerType } from '../../../types/Util';
import type { MediaItemType } from '../../../types/MediaItem';
import type { SaveAttachmentActionCreatorType } from '../../../state/ducks/conversations';
import { AttachmentSection } from './AttachmentSection';
import { EmptyState } from './EmptyState';
import { Tabs } from '../../Tabs';
import { groupMediaItemsByDate } from './groupMediaItemsByDate';
import { missingCaseError } from '../../../util/missingCaseError';
import { usePrevious } from '../../../hooks/usePrevious';
import type { AttachmentType } from '../../../types/Attachment';

enum TabViews {
  Media = 'Media',
  Documents = 'Documents',
}

export type Props = {
  conversationId: string;
  documents: ReadonlyArray<MediaItemType>;
  i18n: LocalizerType;
<<<<<<< HEAD
  loadMediaItems: (id: string, page: number) => unknown;
  media: Array<MediaItemType>;
=======
  haveOldestMedia: boolean;
  haveOldestDocument: boolean;
  loading: boolean;
  initialLoad: (id: string) => unknown;
  loadMoreMedia: (id: string) => unknown;
  loadMoreDocuments: (id: string) => unknown;
  media: ReadonlyArray<MediaItemType>;
>>>>>>> 2640c34b
  saveAttachment: SaveAttachmentActionCreatorType;
  showLightbox: (options: {
    attachment: AttachmentType;
    messageId: string;
  }) => void;
};

const MONTH_FORMAT = 'MMMM YYYY';

function MediaSection({
  documents,
  i18n,
  loading,
  media,
  saveAttachment,
<<<<<<< HEAD
  showLightboxWithMedia,
  prevPage,
  nextPage,
}: Pick<
  Props,
  'i18n' | 'media' | 'documents' | 'showLightboxWithMedia' | 'saveAttachment'
> & {
  type: 'media' | 'documents';
  prevPage?: () => void;
  nextPage?: () => void;
}): JSX.Element {
=======
  showLightbox,
  type,
}: Pick<
  Props,
  'documents' | 'i18n' | 'loading' | 'media' | 'saveAttachment' | 'showLightbox'
> & { type: 'media' | 'documents' }): JSX.Element {
>>>>>>> 2640c34b
  const mediaItems = type === 'media' ? media : documents;

  if (!mediaItems || mediaItems.length === 0) {
    if (loading) {
      return <div />;
    }

    const label = (() => {
      switch (type) {
        case 'media':
          return i18n('icu:mediaEmptyState');

        case 'documents':
          return i18n('icu:documentsEmptyState');

        default:
          throw missingCaseError(type);
      }
    })();

    return (
      <EmptyState data-test="EmptyState" label={label}>
        {prevPage ? (
          <div>
            &nbsp;
            <button type="button" onClick={prevPage}>
              back
            </button>
          </div>
        ) : null}
      </EmptyState>
    );
  }

  const now = Date.now();
  const sections = groupMediaItemsByDate(now, mediaItems).map(section => {
    const first = section.mediaItems[0];
    const { message } = first;
    const date = moment(message.receivedAtMs || message.receivedAt);

    function getHeader(): string {
      switch (section.type) {
        case 'yearMonth':
          return date.format(MONTH_FORMAT);
        case 'today':
          return i18n('icu:today');
        case 'yesterday':
          return i18n('icu:yesterday');
        case 'thisWeek':
          return i18n('icu:thisWeek');
        case 'thisMonth':
          return i18n('icu:thisMonth');
        default:
          throw missingCaseError(section);
      }
    }

    const header = getHeader();

    return (
      <AttachmentSection
        key={message.id}
        header={header}
        i18n={i18n}
        type={type}
        mediaItems={section.mediaItems}
        onItemClick={(event: ItemClickEvent) => {
          switch (event.type) {
            case 'documents': {
              saveAttachment(event.attachment, event.message.sentAt);
              break;
            }

            case 'media': {
              showLightbox({
                attachment: event.attachment,
                messageId: event.message.id,
              });
              break;
            }

            default:
              throw new TypeError(`Unknown attachment type: '${event.type}'`);
          }
        }}
      />
    );
  });

  return (
    <div className="module-media-gallery__sections">
      {sections}
      <div style={{ display: 'flex' }}>
        {prevPage ? (
          <button style={{ flex: 1 }} type="button" onClick={prevPage}>
            prev
          </button>
        ) : null}
        {nextPage ? (
          <button style={{ flex: 1 }} type="button" onClick={nextPage}>
            next
          </button>
        ) : null}
      </div>
    </div>
  );
}

export function MediaGallery({
  conversationId,
  documents,
  haveOldestDocument,
  haveOldestMedia,
  i18n,
  initialLoad,
  loading,
  loadMoreDocuments,
  loadMoreMedia,
  media,
  saveAttachment,
  showLightbox,
}: Props): JSX.Element {
  const focusRef = useRef<HTMLDivElement | null>(null);
<<<<<<< HEAD
  const [page, setPage] = useState(0);
=======
  const scrollObserverRef = useRef<HTMLDivElement | null>(null);
  const intersectionObserver = useRef<IntersectionObserver | null>(null);
  const loadingRef = useRef<boolean>(false);
  const tabViewRef = useRef<TabViews>(TabViews.Media);
>>>>>>> 2640c34b

  useEffect(() => {
    focusRef.current?.focus();
  }, []);

  useEffect(() => {
<<<<<<< HEAD
    loadMediaItems(conversationId, page);
  }, [conversationId, loadMediaItems, page]);

  const prevPage = useCallback(() => setPage(Math.max(0, page - 1)), [page]);
  const nextPage = useCallback(() => setPage(page + 1), [page]);
=======
    if (
      media.length > 0 ||
      documents.length > 0 ||
      haveOldestDocument ||
      haveOldestMedia
    ) {
      return;
    }
    initialLoad(conversationId);
    loadingRef.current = true;
  }, [
    conversationId,
    haveOldestDocument,
    haveOldestMedia,
    initialLoad,
    media,
    documents,
  ]);

  const previousLoading = usePrevious(loading, loading);
  if (previousLoading && !loading) {
    loadingRef.current = false;
  }

  useEffect(() => {
    if (loading || !scrollObserverRef.current) {
      return;
    }

    intersectionObserver.current?.disconnect();
    intersectionObserver.current = null;

    intersectionObserver.current = new IntersectionObserver(
      (entries: ReadonlyArray<IntersectionObserverEntry>) => {
        if (loadingRef.current) {
          return;
        }

        const entry = entries.find(
          item => item.target === scrollObserverRef.current
        );

        if (entry && entry.intersectionRatio > 0) {
          if (tabViewRef.current === TabViews.Media) {
            if (!haveOldestMedia) {
              loadMoreMedia(conversationId);
              loadingRef.current = true;
            }
          } else {
            // eslint-disable-next-line no-lonely-if
            if (!haveOldestDocument) {
              loadMoreDocuments(conversationId);
              loadingRef.current = true;
            }
          }
        }
      }
    );
    intersectionObserver.current.observe(scrollObserverRef.current);

    return () => {
      intersectionObserver.current?.disconnect();
      intersectionObserver.current = null;
    };
  }, [
    conversationId,
    haveOldestDocument,
    haveOldestMedia,
    loading,
    loadMoreDocuments,
    loadMoreMedia,
  ]);
>>>>>>> 2640c34b

  return (
    <div className="module-media-gallery" tabIndex={-1} ref={focusRef}>
      <Tabs
        initialSelectedTab={TabViews.Media}
        tabs={[
          {
            id: TabViews.Media,
            label: i18n('icu:media'),
          },
          {
            id: TabViews.Documents,
            label: i18n('icu:documents'),
          },
        ]}
        onTabChange={() => setPage(0)}
      >
<<<<<<< HEAD
        {({ selectedTab }) => (
          <div className="module-media-gallery__content">
            {selectedTab === TabViews.Media && (
              <MediaSection
                documents={documents}
                i18n={i18n}
                media={media}
                saveAttachment={saveAttachment}
                showLightboxWithMedia={showLightboxWithMedia}
                prevPage={page > 0 ? prevPage : undefined}
                nextPage={media.length > 0 ? nextPage : undefined}
                type="media"
              />
            )}
            {selectedTab === TabViews.Documents && (
              <MediaSection
                documents={documents}
                i18n={i18n}
                media={media}
                saveAttachment={saveAttachment}
                showLightboxWithMedia={showLightboxWithMedia}
                prevPage={page > 0 ? prevPage : undefined}
                nextPage={documents.length > 0 ? nextPage : undefined}
                type="documents"
              />
            )}
          </div>
        )}
=======
        {({ selectedTab }) => {
          tabViewRef.current =
            selectedTab === TabViews.Media
              ? TabViews.Media
              : TabViews.Documents;

          return (
            <div className="module-media-gallery__content">
              {selectedTab === TabViews.Media && (
                <MediaSection
                  documents={documents}
                  i18n={i18n}
                  loading={loading}
                  media={media}
                  saveAttachment={saveAttachment}
                  showLightbox={showLightbox}
                  type="media"
                />
              )}
              {selectedTab === TabViews.Documents && (
                <MediaSection
                  documents={documents}
                  i18n={i18n}
                  loading={loading}
                  media={media}
                  saveAttachment={saveAttachment}
                  showLightbox={showLightbox}
                  type="documents"
                />
              )}
            </div>
          );
        }}
>>>>>>> 2640c34b
      </Tabs>
      <div
        ref={scrollObserverRef}
        className="module-media-gallery__scroll-observer"
      />
    </div>
  );
}<|MERGE_RESOLUTION|>--- conflicted
+++ resolved
@@ -1,7 +1,7 @@
 // Copyright 2018 Signal Messenger, LLC
 // SPDX-License-Identifier: AGPL-3.0-only
 
-import React, { useCallback, useEffect, useRef, useState } from 'react';
+import React, { useEffect, useRef } from 'react';
 
 import moment from 'moment';
 
@@ -26,10 +26,6 @@
   conversationId: string;
   documents: ReadonlyArray<MediaItemType>;
   i18n: LocalizerType;
-<<<<<<< HEAD
-  loadMediaItems: (id: string, page: number) => unknown;
-  media: Array<MediaItemType>;
-=======
   haveOldestMedia: boolean;
   haveOldestDocument: boolean;
   loading: boolean;
@@ -37,7 +33,6 @@
   loadMoreMedia: (id: string) => unknown;
   loadMoreDocuments: (id: string) => unknown;
   media: ReadonlyArray<MediaItemType>;
->>>>>>> 2640c34b
   saveAttachment: SaveAttachmentActionCreatorType;
   showLightbox: (options: {
     attachment: AttachmentType;
@@ -53,26 +48,12 @@
   loading,
   media,
   saveAttachment,
-<<<<<<< HEAD
-  showLightboxWithMedia,
-  prevPage,
-  nextPage,
-}: Pick<
-  Props,
-  'i18n' | 'media' | 'documents' | 'showLightboxWithMedia' | 'saveAttachment'
-> & {
-  type: 'media' | 'documents';
-  prevPage?: () => void;
-  nextPage?: () => void;
-}): JSX.Element {
-=======
   showLightbox,
   type,
 }: Pick<
   Props,
   'documents' | 'i18n' | 'loading' | 'media' | 'saveAttachment' | 'showLightbox'
 > & { type: 'media' | 'documents' }): JSX.Element {
->>>>>>> 2640c34b
   const mediaItems = type === 'media' ? media : documents;
 
   if (!mediaItems || mediaItems.length === 0) {
@@ -93,18 +74,7 @@
       }
     })();
 
-    return (
-      <EmptyState data-test="EmptyState" label={label}>
-        {prevPage ? (
-          <div>
-            &nbsp;
-            <button type="button" onClick={prevPage}>
-              back
-            </button>
-          </div>
-        ) : null}
-      </EmptyState>
-    );
+    return <EmptyState data-test="EmptyState" label={label} />;
   }
 
   const now = Date.now();
@@ -134,7 +104,7 @@
 
     return (
       <AttachmentSection
-        key={message.id}
+        key={header}
         header={header}
         i18n={i18n}
         type={type}
@@ -162,23 +132,7 @@
     );
   });
 
-  return (
-    <div className="module-media-gallery__sections">
-      {sections}
-      <div style={{ display: 'flex' }}>
-        {prevPage ? (
-          <button style={{ flex: 1 }} type="button" onClick={prevPage}>
-            prev
-          </button>
-        ) : null}
-        {nextPage ? (
-          <button style={{ flex: 1 }} type="button" onClick={nextPage}>
-            next
-          </button>
-        ) : null}
-      </div>
-    </div>
-  );
+  return <div className="module-media-gallery__sections">{sections}</div>;
 }
 
 export function MediaGallery({
@@ -196,27 +150,16 @@
   showLightbox,
 }: Props): JSX.Element {
   const focusRef = useRef<HTMLDivElement | null>(null);
-<<<<<<< HEAD
-  const [page, setPage] = useState(0);
-=======
   const scrollObserverRef = useRef<HTMLDivElement | null>(null);
   const intersectionObserver = useRef<IntersectionObserver | null>(null);
   const loadingRef = useRef<boolean>(false);
   const tabViewRef = useRef<TabViews>(TabViews.Media);
->>>>>>> 2640c34b
 
   useEffect(() => {
     focusRef.current?.focus();
   }, []);
 
   useEffect(() => {
-<<<<<<< HEAD
-    loadMediaItems(conversationId, page);
-  }, [conversationId, loadMediaItems, page]);
-
-  const prevPage = useCallback(() => setPage(Math.max(0, page - 1)), [page]);
-  const nextPage = useCallback(() => setPage(page + 1), [page]);
-=======
     if (
       media.length > 0 ||
       documents.length > 0 ||
@@ -289,7 +232,6 @@
     loadMoreDocuments,
     loadMoreMedia,
   ]);
->>>>>>> 2640c34b
 
   return (
     <div className="module-media-gallery" tabIndex={-1} ref={focusRef}>
@@ -305,38 +247,7 @@
             label: i18n('icu:documents'),
           },
         ]}
-        onTabChange={() => setPage(0)}
       >
-<<<<<<< HEAD
-        {({ selectedTab }) => (
-          <div className="module-media-gallery__content">
-            {selectedTab === TabViews.Media && (
-              <MediaSection
-                documents={documents}
-                i18n={i18n}
-                media={media}
-                saveAttachment={saveAttachment}
-                showLightboxWithMedia={showLightboxWithMedia}
-                prevPage={page > 0 ? prevPage : undefined}
-                nextPage={media.length > 0 ? nextPage : undefined}
-                type="media"
-              />
-            )}
-            {selectedTab === TabViews.Documents && (
-              <MediaSection
-                documents={documents}
-                i18n={i18n}
-                media={media}
-                saveAttachment={saveAttachment}
-                showLightboxWithMedia={showLightboxWithMedia}
-                prevPage={page > 0 ? prevPage : undefined}
-                nextPage={documents.length > 0 ? nextPage : undefined}
-                type="documents"
-              />
-            )}
-          </div>
-        )}
-=======
         {({ selectedTab }) => {
           tabViewRef.current =
             selectedTab === TabViews.Media
@@ -370,7 +281,6 @@
             </div>
           );
         }}
->>>>>>> 2640c34b
       </Tabs>
       <div
         ref={scrollObserverRef}
