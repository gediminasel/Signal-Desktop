--- conflicted
+++ resolved
@@ -17,11 +17,6 @@
   mediaItems: ReadonlyArray<MediaItemType>;
   onItemClick: (event: ItemClickEvent) => unknown;
   type: 'media' | 'documents';
-<<<<<<< HEAD
-  mediaItems: Array<MediaItemType>;
-  onItemClick?: (event: Omit<ItemClickEvent, 'items'>) => void;
-=======
->>>>>>> 468ca256
 };
 
 export function AttachmentSection({
