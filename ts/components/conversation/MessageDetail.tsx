// Copyright 2018-2022 Signal Messenger, LLC
// SPDX-License-Identifier: AGPL-3.0-only

import type { ReactChild, ReactNode } from 'react';
import React from 'react';
import classNames from 'classnames';
import { noop } from 'lodash';

import { Avatar, AvatarSize } from '../Avatar';
import { ContactName } from './ContactName';
import { ContextMenu } from '../ContextMenu';
import { Time } from '../Time';
import type {
  Props as MessagePropsType,
  PropsData as MessagePropsDataType,
} from './Message';
import { Message } from './Message';
import type { LocalizerType, ThemeType } from '../../types/Util';
import type { ConversationType } from '../../state/ducks/conversations';
import type { PreferredBadgeSelectorType } from '../../state/selectors/badges';
import { groupBy } from '../../util/mapUtil';
import type { ContactNameColorType } from '../../types/Colors';
import { SendStatus } from '../../messages/MessageSendState';
import { WidthBreakpoint } from '../_util';
import * as log from '../../logging/log';
import { formatDateTimeLong } from '../../util/timestamp';
import { DurationInSeconds } from '../../util/durations';
import { format as formatRelativeTime } from '../../util/expirationTimer';

export type Contact = Pick<
  ConversationType,
  | 'acceptedMessageRequest'
  | 'avatarPath'
  | 'badges'
  | 'color'
  | 'id'
  | 'isMe'
  | 'phoneNumber'
  | 'profileName'
  | 'sharedGroupNames'
  | 'title'
  | 'unblurredAvatarPath'
> & {
  status?: SendStatus;
  statusTimestamp?: number;

  isOutgoingKeyError: boolean;
  isUnidentifiedDelivery: boolean;

  errors?: Array<Error>;
};

export type PropsData = {
  // An undefined status means they were the sender and it's an incoming message. If
  //   `undefined` is a status, there should be no other items in the array; if there are
  //   any defined statuses, `undefined` shouldn't be present.
  contacts: ReadonlyArray<Contact>;

  contactNameColor?: ContactNameColorType;
  errors: Array<Error>;
  message: Omit<
    MessagePropsDataType,
    'renderingContext' | 'menu' | 'contextMenu' | 'showMenu'
  >;
  receivedAt: number;
  sentAt: number;

  showSafetyNumber: (contactId: string) => void;
  i18n: LocalizerType;
  theme: ThemeType;
  getPreferredBadge: PreferredBadgeSelectorType;
  markViewed: (messageId: string) => void;
} & Pick<
  MessagePropsType,
  | 'getPreferredBadge'
  | 'interactionMode'
  | 'expirationLength'
  | 'expirationTimestamp'
>;

export type PropsBackboneActions = Pick<
  MessagePropsType,
  | 'displayTapToViewMessage'
  | 'kickOffAttachmentDownload'
  | 'markAttachmentAsCorrupted'
  | 'openConversation'
  | 'openGiftBadge'
  | 'openLink'
  | 'renderAudioAttachment'
<<<<<<< HEAD
  | 'renderEmojiPicker'
  | 'renderReactionPicker'
  | 'replyPrivately'
  | 'replyToMessage'
  | 'retryDeleteForEveryone'
  | 'retrySend'
=======
>>>>>>> 38567f34
  | 'showContactDetail'
  | 'showContactModal'
  | 'showExpiredIncomingTapToViewToast'
  | 'showExpiredOutgoingTapToViewToast'
  | 'showVisualAttachment'
  | 'startConversation'
>;

export type PropsReduxActions = Pick<
  MessagePropsType,
  | 'clearSelectedMessage'
  | 'doubleCheckMissingQuoteReference'
  | 'checkForAccount'
  | 'viewStory'
>;

export type ExternalProps = PropsData & PropsBackboneActions;
export type Props = PropsData & PropsBackboneActions & PropsReduxActions;

const contactSortCollator = new Intl.Collator();

const _keyForError = (error: Error): string => {
  return `${error.name}-${error.message}`;
};

export class MessageDetail extends React.Component<Props> {
  private readonly focusRef = React.createRef<HTMLDivElement>();
  private readonly messageContainerRef = React.createRef<HTMLDivElement>();

  public override componentDidMount(): void {
    // When this component is created, it's initially not part of the DOM, and then it's
    //   added off-screen and animated in. This ensures that the focus takes.
    setTimeout(() => {
      if (this.focusRef.current) {
        this.focusRef.current.focus();
      }
    });
  }

  public renderAvatar(contact: Contact): JSX.Element {
    const { getPreferredBadge, i18n, theme } = this.props;
    const {
      acceptedMessageRequest,
      avatarPath,
      badges,
      color,
      isMe,
      phoneNumber,
      profileName,
      sharedGroupNames,
      title,
      unblurredAvatarPath,
    } = contact;

    return (
      <Avatar
        acceptedMessageRequest={acceptedMessageRequest}
        avatarPath={avatarPath}
        badge={getPreferredBadge(badges)}
        color={color}
        conversationType="direct"
        i18n={i18n}
        isMe={isMe}
        phoneNumber={phoneNumber}
        profileName={profileName}
        theme={theme}
        title={title}
        sharedGroupNames={sharedGroupNames}
        size={AvatarSize.THIRTY_SIX}
        unblurredAvatarPath={unblurredAvatarPath}
      />
    );
  }

  public renderContact(contact: Contact): JSX.Element {
    const { i18n, showSafetyNumber } = this.props;
    const errors = contact.errors || [];

    const errorComponent = contact.isOutgoingKeyError ? (
      <div className="module-message-detail__contact__error-buttons">
        <button
          type="button"
          className="module-message-detail__contact__show-safety-number"
          onClick={() => showSafetyNumber(contact.id)}
        >
          {i18n('showSafetyNumber')}
        </button>
      </div>
    ) : null;
    const unidentifiedDeliveryComponent = contact.isUnidentifiedDelivery ? (
      <div className="module-message-detail__contact__unidentified-delivery-icon" />
    ) : null;

    return (
      <div key={contact.id} className="module-message-detail__contact">
        {this.renderAvatar(contact)}
        <div className="module-message-detail__contact__text">
          <div className="module-message-detail__contact__name">
            <ContactName title={contact.title} />
          </div>
          {errors.map(error => (
            <div
              key={_keyForError(error)}
              className="module-message-detail__contact__error"
            >
              {error.message}
            </div>
          ))}
        </div>
        {errorComponent}
        {unidentifiedDeliveryComponent}
        {contact.statusTimestamp && (
          <Time
            className="module-message-detail__status-timestamp"
            timestamp={contact.statusTimestamp}
          >
            {formatDateTimeLong(i18n, contact.statusTimestamp)}
          </Time>
        )}
      </div>
    );
  }

  private renderContactGroup(
    sendStatus: undefined | SendStatus,
    contacts: undefined | ReadonlyArray<Contact>
  ): ReactNode {
    const { i18n } = this.props;
    if (!contacts || !contacts.length) {
      return null;
    }

    const i18nKey =
      sendStatus === undefined ? 'from' : `MessageDetailsHeader--${sendStatus}`;

    const sortedContacts = [...contacts].sort((a, b) =>
      contactSortCollator.compare(a.title, b.title)
    );

    return (
      <div key={i18nKey} className="module-message-detail__contact-group">
        <div
          className={classNames(
            'module-message-detail__contact-group__header',
            sendStatus &&
              `module-message-detail__contact-group__header--${sendStatus}`
          )}
        >
          {i18n(i18nKey)}
        </div>
        {sortedContacts.map(contact => this.renderContact(contact))}
      </div>
    );
  }

  private renderContacts(): ReactChild {
    // This assumes that the list either contains one sender (a status of `undefined`) or
    //   1+ contacts with `SendStatus`es, but it doesn't check that assumption.
    const { contacts } = this.props;

    const contactsBySendStatus = groupBy(contacts, contact => contact.status);

    return (
      <div className="module-message-detail__contact-container">
        {[
          undefined,
          SendStatus.Failed,
          SendStatus.Viewed,
          SendStatus.Read,
          SendStatus.Delivered,
          SendStatus.Sent,
          SendStatus.Pending,
        ].map(sendStatus =>
          this.renderContactGroup(
            sendStatus,
            contactsBySendStatus.get(sendStatus)
          )
        )}
      </div>
    );
  }

  public override render(): JSX.Element {
    const {
      errors,
      message,
      receivedAt,
      sentAt,

      checkForAccount,
      clearSelectedMessage,
      contactNameColor,
      displayTapToViewMessage,
      doubleCheckMissingQuoteReference,
      expirationTimestamp,
      getPreferredBadge,
      i18n,
      interactionMode,
      kickOffAttachmentDownload,
      markAttachmentAsCorrupted,
      markViewed,
      openConversation,
      openGiftBadge,
      openLink,
      renderAudioAttachment,
<<<<<<< HEAD
      renderEmojiPicker,
      renderReactionPicker,
      replyToMessage,
      replyPrivately,
      retryDeleteForEveryone,
      retrySend,
=======
>>>>>>> 38567f34
      showContactDetail,
      showContactModal,
      showExpiredIncomingTapToViewToast,
      showExpiredOutgoingTapToViewToast,
      showVisualAttachment,
      startConversation,
      theme,
      viewStory,
    } = this.props;

    const timeRemaining = expirationTimestamp
      ? DurationInSeconds.fromMillis(expirationTimestamp - Date.now())
      : undefined;

    return (
      // eslint-disable-next-line jsx-a11y/no-noninteractive-tabindex
      <div className="module-message-detail" tabIndex={0} ref={this.focusRef}>
        <div
          className="module-message-detail__message-container"
          ref={this.messageContainerRef}
        >
          <Message
            {...message}
            renderingContext="conversation/MessageDetail"
            checkForAccount={checkForAccount}
            clearSelectedMessage={clearSelectedMessage}
            contactNameColor={contactNameColor}
            containerElementRef={this.messageContainerRef}
            containerWidthBreakpoint={WidthBreakpoint.Wide}
            menu={undefined}
            disableScroll
            displayLimit={Number.MAX_SAFE_INTEGER}
            displayTapToViewMessage={displayTapToViewMessage}
            downloadAttachment={() =>
              log.warn('MessageDetail: deleteMessageForEveryone called!')
            }
            doubleCheckMissingQuoteReference={doubleCheckMissingQuoteReference}
            getPreferredBadge={getPreferredBadge}
            i18n={i18n}
            interactionMode={interactionMode}
            kickOffAttachmentDownload={kickOffAttachmentDownload}
            markAttachmentAsCorrupted={markAttachmentAsCorrupted}
            markViewed={markViewed}
            messageExpanded={noop}
            openConversation={openConversation}
            openGiftBadge={openGiftBadge}
            openLink={openLink}
            renderAudioAttachment={renderAudioAttachment}
<<<<<<< HEAD
            renderEmojiPicker={renderEmojiPicker}
            renderReactionPicker={renderReactionPicker}
            replyPrivately={replyPrivately}
            replyToMessage={replyToMessage}
            retryDeleteForEveryone={retryDeleteForEveryone}
            retrySend={retrySend}
=======
>>>>>>> 38567f34
            shouldCollapseAbove={false}
            shouldCollapseBelow={false}
            shouldHideMetadata={false}
            scrollToQuotedMessage={() => {
              log.warn('MessageDetail: scrollToQuotedMessage called!');
            }}
            showContactDetail={showContactDetail}
            showContactModal={showContactModal}
            showExpiredIncomingTapToViewToast={
              showExpiredIncomingTapToViewToast
            }
            showExpiredOutgoingTapToViewToast={
              showExpiredOutgoingTapToViewToast
            }
            showMessageDetail={() => {
              log.warn('MessageDetail: deleteMessageForEveryone called!');
            }}
            showVisualAttachment={showVisualAttachment}
            startConversation={startConversation}
            theme={theme}
            viewStory={viewStory}
          />
        </div>
        <table className="module-message-detail__info">
          <tbody>
            {(errors || []).map(error => (
              <tr key={_keyForError(error)}>
                <td className="module-message-detail__label">
                  {i18n('error')}
                </td>
                <td>
                  {' '}
                  <span className="error-message">{error.message}</span>{' '}
                </td>
              </tr>
            ))}
            <tr>
              <td className="module-message-detail__label">{i18n('sent')}</td>
              <td>
                <ContextMenu
                  i18n={i18n}
                  menuOptions={[
                    {
                      icon: 'StoryDetailsModal__copy-icon',
                      label: i18n('StoryDetailsModal__copy-timestamp'),
                      onClick: () => {
                        window.navigator.clipboard.writeText(String(sentAt));
                      },
                    },
                  ]}
                >
                  <>
                    <Time timestamp={sentAt}>
                      {formatDateTimeLong(i18n, sentAt)}
                    </Time>{' '}
                    <span className="module-message-detail__unix-timestamp">
                      ({sentAt})
                    </span>
                  </>
                </ContextMenu>
              </td>
            </tr>
            {receivedAt && message.direction === 'incoming' ? (
              <tr>
                <td className="module-message-detail__label">
                  {i18n('received')}
                </td>
                <td>
                  <Time timestamp={receivedAt}>
                    {formatDateTimeLong(i18n, receivedAt)}
                  </Time>{' '}
                  <span className="module-message-detail__unix-timestamp">
                    ({receivedAt})
                  </span>
                </td>
              </tr>
            ) : null}
            {timeRemaining && timeRemaining > 0 && (
              <tr>
                <td className="module-message-detail__label">
                  {i18n('MessageDetail--disappears-in')}
                </td>
                <td>
                  {formatRelativeTime(i18n, timeRemaining, {
                    largest: 2,
                  })}
                </td>
              </tr>
            )}
          </tbody>
        </table>
        {this.renderContacts()}
      </div>
    );
  }
}<|MERGE_RESOLUTION|>--- conflicted
+++ resolved
@@ -87,15 +87,6 @@
   | 'openGiftBadge'
   | 'openLink'
   | 'renderAudioAttachment'
-<<<<<<< HEAD
-  | 'renderEmojiPicker'
-  | 'renderReactionPicker'
-  | 'replyPrivately'
-  | 'replyToMessage'
-  | 'retryDeleteForEveryone'
-  | 'retrySend'
-=======
->>>>>>> 38567f34
   | 'showContactDetail'
   | 'showContactModal'
   | 'showExpiredIncomingTapToViewToast'
@@ -301,15 +292,6 @@
       openGiftBadge,
       openLink,
       renderAudioAttachment,
-<<<<<<< HEAD
-      renderEmojiPicker,
-      renderReactionPicker,
-      replyToMessage,
-      replyPrivately,
-      retryDeleteForEveryone,
-      retrySend,
-=======
->>>>>>> 38567f34
       showContactDetail,
       showContactModal,
       showExpiredIncomingTapToViewToast,
@@ -358,15 +340,6 @@
             openGiftBadge={openGiftBadge}
             openLink={openLink}
             renderAudioAttachment={renderAudioAttachment}
-<<<<<<< HEAD
-            renderEmojiPicker={renderEmojiPicker}
-            renderReactionPicker={renderReactionPicker}
-            replyPrivately={replyPrivately}
-            replyToMessage={replyToMessage}
-            retryDeleteForEveryone={retryDeleteForEveryone}
-            retrySend={retrySend}
-=======
->>>>>>> 38567f34
             shouldCollapseAbove={false}
             shouldCollapseBelow={false}
             shouldHideMetadata={false}
