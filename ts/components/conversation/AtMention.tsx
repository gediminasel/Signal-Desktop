--- conflicted
+++ resolved
@@ -23,10 +23,15 @@
   onClick: () => void;
   onKeyUp: KeyboardEventHandler;
 }): JSX.Element {
+  const firstNameMentions =
+    window.localStorage && localStorage.getItem('firstNameMentions') === 'true';
+
+  const displayName = firstNameMentions ? name.split(' ')[0] : name;
+
   const textElement = (
     <>
       @
-      <Emojify isInvisible={isInvisible} text={name} />
+      <Emojify isInvisible={isInvisible} text={displayName} />
     </>
   );
   const formattedTextElement = isStrikethrough ? (
@@ -44,16 +49,12 @@
         )}
         data-id={id}
         data-title={name}
+        title={firstNameMentions ? name : undefined}
       >
         <bdi>{formattedTextElement}</bdi>
       </span>
     );
   }
-
-  const firstNameMentions =
-    window.localStorage && localStorage.getItem('firstNameMentions') === 'true';
-
-  const displayName = firstNameMentions ? name.split(' ')[0] : name;
 
   return (
     <span
@@ -69,14 +70,7 @@
       data-title={name}
       title={firstNameMentions ? name : undefined}
     >
-<<<<<<< HEAD
-      <bdi>
-        @
-        <Emojify isInvisible={isInvisible} text={displayName} />
-      </bdi>
-=======
       <bdi>{formattedTextElement}</bdi>
->>>>>>> 5d899d74
     </span>
   );
 }