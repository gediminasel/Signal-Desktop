--- conflicted
+++ resolved
@@ -129,8 +129,6 @@
   const [pipSizeMult, setPipSizeMult] = React.useState(
     parseInt(localStorage.getItem('pipSizeMultiplier') || '', 10) || 1
   );
-  const realHeight = height * pipSizeMult;
-  const realWidth = PIP_WIDTH * pipSizeMult;
   const [positionState, setPositionState] = React.useState<PositionState>({
     mode: PositionMode.SnapToRight,
     offsetY: PIP_TOP_MARGIN,
@@ -143,6 +141,8 @@
   const [width, setWidth] = React.useState(
     isWindowLarge ? PIP_WIDTH_LARGE : PIP_WIDTH_NORMAL
   );
+  const realHeight = height * pipSizeMult;
+  const realWidth = width * pipSizeMult;
 
   useActivateSpeakerViewOnPresenting({
     remoteParticipants: activeCall.remoteParticipants,
@@ -180,19 +180,11 @@
       let distanceToLeftEdge: number;
       let distanceToRightEdge: number;
       if (isRTL) {
-<<<<<<< HEAD
         distanceToLeftEdge = innerWidth - (offsetX + realWidth);
         distanceToRightEdge = offsetX;
       } else {
         distanceToLeftEdge = offsetX;
         distanceToRightEdge = innerWidth - (offsetX + realWidth);
-=======
-        distanceToLeftEdge = innerWidth - (offsetX + width);
-        distanceToRightEdge = offsetX;
-      } else {
-        distanceToLeftEdge = offsetX;
-        distanceToRightEdge = innerWidth - (offsetX + width);
->>>>>>> 6f3d1f36
       }
 
       const snapCandidates: Array<SnapCandidate> = [
@@ -232,22 +224,14 @@
         case PositionMode.SnapToBottom:
           setPositionState({
             mode: snapTo.mode,
-<<<<<<< HEAD
             offsetX: isRTL ? innerWidth - (offsetX + realWidth) : offsetX,
-=======
-            offsetX: isRTL ? innerWidth - (offsetX + width) : offsetX,
->>>>>>> 6f3d1f36
           });
           break;
         default:
           throw missingCaseError(snapTo.mode);
       }
     }
-<<<<<<< HEAD
   }, [realHeight, realWidth, isRTL, positionState, setPositionState]);
-=======
-  }, [height, isRTL, positionState, setPositionState, width]);
->>>>>>> 6f3d1f36
 
   React.useEffect(() => {
     if (positionState.mode === PositionMode.BeingDragged) {
@@ -299,11 +283,7 @@
     const leftMin = PIP_PADDING + leftScrollPadding;
 
     const rightScrollPadding = isRTL ? 0 : 1;
-<<<<<<< HEAD
     const rightMax = windowWidth - PIP_PADDING - realWidth - rightScrollPadding;
-=======
-    const rightMax = windowWidth - PIP_PADDING - width - rightScrollPadding;
->>>>>>> 6f3d1f36
 
     switch (positionState.mode) {
       case PositionMode.BeingDragged:
@@ -311,11 +291,7 @@
           isRTL
             ? windowWidth -
               positionState.mouseX -
-<<<<<<< HEAD
               (realWidth - positionState.dragOffsetX)
-=======
-              (width - positionState.dragOffsetX)
->>>>>>> 6f3d1f36
             : positionState.mouseX - positionState.dragOffsetX,
           positionState.mouseY - positionState.dragOffsetY,
         ];
@@ -342,11 +318,7 @@
       default:
         throw missingCaseError(positionState);
     }
-<<<<<<< HEAD
   }, [realHeight, realWidth, isRTL, windowWidth, windowHeight, positionState]);
-=======
-  }, [height, isRTL, width, windowWidth, windowHeight, positionState]);
->>>>>>> 6f3d1f36
   const localizedTranslateX = isRTL ? -translateX : translateX;
 
   const [showControls, setShowControls] = React.useState(false);
@@ -463,13 +435,8 @@
         i18n={i18n}
         setRendererCanvas={setRendererCanvas}
         setGroupCallVideoRequest={setGroupCallVideoRequest}
-<<<<<<< HEAD
         height={realHeight}
         width={realWidth}
-=======
-        height={height}
-        width={width}
->>>>>>> 6f3d1f36
         updateHeight={(newHeight: number) => {
           setHeight(newHeight);
         }}
@@ -513,19 +480,14 @@
         });
       }}
       onDoubleClick={() => {
-        const newMult = pipSizeMult > 3 ? 1 : pipSizeMult + 0.5;
+        const newMult = pipSizeMult > 2.5 ? 1 : pipSizeMult + 0.5;
         setPipSizeMult(newMult);
         localStorage.setItem('pipSizeMultiplier', newMult.toFixed(0));
       }}
       ref={videoContainerRef}
       style={{
-<<<<<<< HEAD
         height: `${realHeight}px`,
         width: `${realWidth}px`,
-=======
-        height: `${height}px`,
-        width: `${width}px`,
->>>>>>> 6f3d1f36
         cursor:
           positionState.mode === PositionMode.BeingDragged
             ? '-webkit-grabbing'
