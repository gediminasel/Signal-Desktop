// Copyright 2022 Signal Messenger, LLC
// SPDX-License-Identifier: AGPL-3.0-only

export enum ToastType {
  AddingUserToGroup = 'AddingUserToGroup',
  AddedUsersToCall = 'AddedUsersToCall',
  AlreadyGroupMember = 'AlreadyGroupMember',
  AlreadyRequestedToJoin = 'AlreadyRequestedToJoin',
  AttachmentDownloadStillInProgress = 'AttachmentDownloadStillInProgress',
  Blocked = 'Blocked',
  BlockedGroup = 'BlockedGroup',
  CallHistoryCleared = 'CallHistoryCleared',
  CaptchaFailed = 'CaptchaFailed',
  CaptchaSolved = 'CaptchaSolved',
  CannotEditMessage = 'CannotEditMessage',
  CannotForwardEmptyMessage = 'CannotForwardEmptyMessage',
  CannotMixMultiAndNonMultiAttachments = 'CannotMixMultiAndNonMultiAttachments',
  CannotOpenGiftBadgeIncoming = 'CannotOpenGiftBadgeIncoming',
  CannotOpenGiftBadgeOutgoing = 'CannotOpenGiftBadgeOutgoing',
  CannotStartGroupCall = 'CannotStartGroupCall',
  ConversationArchived = 'ConversationArchived',
  ConversationMarkedUnread = 'ConversationMarkedUnread',
  ConversationRemoved = 'ConversationRemoved',
  ConversationUnarchived = 'ConversationUnarchived',
  CopiedCallLink = 'CopiedCallLink',
  CopiedUsername = 'CopiedUsername',
  CopiedUsernameLink = 'CopiedUsernameLink',
  DangerousFileType = 'DangerousFileType',
  DecryptionError = 'DecryptionError',
  DebugLogError = 'DebugLogError',
  DeleteForEveryoneFailed = 'DeleteForEveryoneFailed',
  Error = 'Error',
  Expired = 'Expired',
  FailedToDeleteUsername = 'FailedToDeleteUsername',
  FailedToFetchPhoneNumber = 'FailedToFetchPhoneNumber',
  FailedToFetchUsername = 'FailedToFetchUsername',
  FailedToSendWithEndorsements = 'FailedToSendWithEndorsements',
  FailedToImportBackup = 'FailedToImportBackup',
  FileSaved = 'FileSaved',
  FileSize = 'FileSize',
  GroupLinkCopied = 'GroupLinkCopied',
  InvalidConversation = 'InvalidConversation',
<<<<<<< HEAD
  TextMessagesForbidden = 'TextMessagesForbidden',
=======
  InvalidStorageServiceHeaders = 'InvalidStorageServiceHeaders',
>>>>>>> 71dea5cb
  LeftGroup = 'LeftGroup',
  LinkCopied = 'LinkCopied',
  LoadingFullLogs = 'LoadingFullLogs',
  MaxAttachments = 'MaxAttachments',
  MediaNoLongerAvailable = 'MediaNoLongerAvailable',
  MessageBodyTooLong = 'MessageBodyTooLong',
  MessageLoop = 'MessageLoop',
  OriginalMessageNotFound = 'OriginalMessageNotFound',
  PinnedConversationsFull = 'PinnedConversationsFull',
  ReactionFailed = 'ReactionFailed',
  ReportedSpam = 'ReportedSpam',
  ReportedSpamAndBlocked = 'ReportedSpamAndBlocked',
  StickerPackInstallFailed = 'StickerPackInstallFailed',
  StoryMuted = 'StoryMuted',
  StoryReact = 'StoryReact',
  StoryReply = 'StoryReply',
  StoryVideoError = 'StoryVideoError',
  StoryVideoUnsupported = 'StoryVideoUnsupported',
  TapToViewExpiredIncoming = 'TapToViewExpiredIncoming',
  TapToViewExpiredOutgoing = 'TapToViewExpiredOutgoing',
  TooManyMessagesToDeleteForEveryone = 'TooManyMessagesToDeleteForEveryone',
  TooManyMessagesToForward = 'TooManyMessagesToForward',
  TransportError = 'TransportError',
  UnableToLoadAttachment = 'UnableToLoadAttachment',
  UnsupportedMultiAttachment = 'UnsupportedMultiAttachment',
  UnsupportedOS = 'UnsupportedOS',
  UserAddedToGroup = 'UserAddedToGroup',
  UsernameRecovered = 'UsernameRecovered',
  VoiceNoteLimit = 'VoiceNoteLimit',
  VoiceNoteMustBeTheOnlyAttachment = 'VoiceNoteMustBeTheOnlyAttachment',
  WhoCanFindMeReadOnly = 'WhoCanFindMeReadOnly',
}

export type AnyToast =
  | { toastType: ToastType.AddingUserToGroup; parameters: { contact: string } }
  | {
      toastType: ToastType.AddedUsersToCall;
      parameters: { count: number };
    }
  | { toastType: ToastType.AlreadyGroupMember }
  | { toastType: ToastType.AlreadyRequestedToJoin }
  | {
      toastType: ToastType.AttachmentDownloadStillInProgress;
      parameters: { count: number };
    }
  | { toastType: ToastType.Blocked }
  | { toastType: ToastType.BlockedGroup }
  | { toastType: ToastType.CallHistoryCleared }
  | { toastType: ToastType.CannotEditMessage }
  | { toastType: ToastType.CannotForwardEmptyMessage }
  | { toastType: ToastType.CannotMixMultiAndNonMultiAttachments }
  | { toastType: ToastType.CannotOpenGiftBadgeIncoming }
  | { toastType: ToastType.CannotOpenGiftBadgeOutgoing }
  | { toastType: ToastType.CannotStartGroupCall }
  | { toastType: ToastType.CaptchaFailed }
  | { toastType: ToastType.CaptchaSolved }
  | {
      toastType: ToastType.ConversationArchived;
      parameters: { conversationId: string; wasPinned: boolean };
    }
  | { toastType: ToastType.ConversationMarkedUnread }
  | { toastType: ToastType.ConversationRemoved; parameters: { title: string } }
  | { toastType: ToastType.ConversationUnarchived }
  | { toastType: ToastType.CopiedCallLink }
  | { toastType: ToastType.CopiedUsername }
  | { toastType: ToastType.CopiedUsernameLink }
  | { toastType: ToastType.DangerousFileType }
  | { toastType: ToastType.DebugLogError }
  | { toastType: ToastType.DeleteForEveryoneFailed }
  | { toastType: ToastType.Error }
  | { toastType: ToastType.Expired }
  | { toastType: ToastType.FailedToDeleteUsername }
  | { toastType: ToastType.FailedToFetchPhoneNumber }
  | { toastType: ToastType.FailedToFetchUsername }
  | { toastType: ToastType.FailedToSendWithEndorsements }
  | { toastType: ToastType.FailedToImportBackup }
  | {
      toastType: ToastType.FileSaved;
      parameters: { fullPath: string; countOfFiles?: number };
    }
  | {
      toastType: ToastType.FileSize;
      parameters: { limit: number; units: string };
    }
  | { toastType: ToastType.GroupLinkCopied }
  | {
      toastType: ToastType.DecryptionError;
      parameters: {
        name: string;
        deviceId: number;
      };
    }
  | { toastType: ToastType.InvalidConversation }
  | { toastType: ToastType.InvalidStorageServiceHeaders }
  | { toastType: ToastType.LeftGroup }
  | { toastType: ToastType.LinkCopied }
  | { toastType: ToastType.LoadingFullLogs }
  | { toastType: ToastType.MaxAttachments }
  | { toastType: ToastType.MediaNoLongerAvailable }
  | { toastType: ToastType.MessageBodyTooLong }
  | { toastType: ToastType.MessageLoop }
  | { toastType: ToastType.OriginalMessageNotFound }
  | { toastType: ToastType.PinnedConversationsFull }
  | { toastType: ToastType.ReactionFailed }
  | { toastType: ToastType.ReportedSpam }
  | { toastType: ToastType.ReportedSpamAndBlocked }
  | { toastType: ToastType.StickerPackInstallFailed }
  | { toastType: ToastType.StoryMuted }
  | { toastType: ToastType.StoryReact }
  | { toastType: ToastType.StoryReply }
  | { toastType: ToastType.StoryVideoError }
  | { toastType: ToastType.StoryVideoUnsupported }
  | { toastType: ToastType.TapToViewExpiredIncoming }
  | { toastType: ToastType.TapToViewExpiredOutgoing }
  | {
      toastType: ToastType.TooManyMessagesToDeleteForEveryone;
      parameters: { count: number };
    }
  | { toastType: ToastType.TooManyMessagesToForward }
  | { toastType: ToastType.TransportError }
  | { toastType: ToastType.UnableToLoadAttachment }
  | { toastType: ToastType.UnsupportedMultiAttachment }
  | { toastType: ToastType.UnsupportedOS }
  | { toastType: ToastType.TextMessagesForbidden }
  | {
      toastType: ToastType.UserAddedToGroup;
      parameters: { contact: string; group: string };
    }
  | {
      toastType: ToastType.UsernameRecovered;
      parameters: { username: string };
    }
  | { toastType: ToastType.VoiceNoteLimit }
  | { toastType: ToastType.VoiceNoteMustBeTheOnlyAttachment }
  | { toastType: ToastType.WhoCanFindMeReadOnly };<|MERGE_RESOLUTION|>--- conflicted
+++ resolved
@@ -40,11 +40,8 @@
   FileSize = 'FileSize',
   GroupLinkCopied = 'GroupLinkCopied',
   InvalidConversation = 'InvalidConversation',
-<<<<<<< HEAD
   TextMessagesForbidden = 'TextMessagesForbidden',
-=======
   InvalidStorageServiceHeaders = 'InvalidStorageServiceHeaders',
->>>>>>> 71dea5cb
   LeftGroup = 'LeftGroup',
   LinkCopied = 'LinkCopied',
   LoadingFullLogs = 'LoadingFullLogs',
