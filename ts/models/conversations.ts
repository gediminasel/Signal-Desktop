// Copyright 2020 Signal Messenger, LLC
// SPDX-License-Identifier: AGPL-3.0-only

import {
  compact,
  has,
  isNumber,
  throttle,
  debounce,
  head,
  sortBy,
} from 'lodash';
import { batch as batchDispatch } from 'react-redux';
import { v4 as generateGuid } from 'uuid';
import PQueue from 'p-queue';

import type { ReadonlyDeep } from 'type-fest';
import type {
  ConversationAttributesType,
  ConversationLastProfileType,
  ConversationRenderInfoType,
  MessageAttributesType,
  QuotedMessageType,
  SenderKeyInfoType,
} from '../model-types.d';
import { drop } from '../util/drop';
import { isShallowEqual } from '../util/isShallowEqual';
import { memoizeByThis } from '../util/memoizeByThis';
import { getInitials } from '../util/getInitials';
import { normalizeUuid } from '../util/normalizeUuid';
import { clearTimeoutIfNecessary } from '../util/clearTimeoutIfNecessary';
import type { AttachmentType, ThumbnailType } from '../types/Attachment';
import { toDayMillis } from '../util/timestamp';
import { isVoiceMessage } from '../types/Attachment';
import type { CallHistoryDetailsType } from '../types/Calling';
import { CallMode } from '../types/Calling';
import * as Conversation from '../types/Conversation';
import type { StickerType, StickerWithHydratedData } from '../types/Stickers';
import * as Stickers from '../types/Stickers';
import { StorySendMode } from '../types/Stories';
import type {
  ContactWithHydratedAvatar,
  GroupV1InfoType,
  GroupV2InfoType,
} from '../textsecure/SendMessage';
import createTaskWithTimeout from '../textsecure/TaskWithTimeout';
import MessageSender from '../textsecure/SendMessage';
import type {
  CallbackResultType,
  PniSignatureMessageType,
} from '../textsecure/Types.d';
import type {
  ConversationType,
  LastMessageType,
} from '../state/ducks/conversations';
import type {
  AvatarColorType,
  ConversationColorType,
  CustomColorType,
} from '../types/Colors';
import type { MessageModel } from './messages';
import { getContact } from '../messages/helpers';
import { assertDev, strictAssert } from '../util/assert';
import { isConversationMuted } from '../util/isConversationMuted';
import { isConversationSMSOnly } from '../util/isConversationSMSOnly';
import {
  isConversationEverUnregistered,
  isConversationUnregistered,
  isConversationUnregisteredAndStale,
} from '../util/isConversationUnregistered';
import { missingCaseError } from '../util/missingCaseError';
import { sniffImageMimeType } from '../util/sniffImageMimeType';
import { isValidE164 } from '../util/isValidE164';
import { canConversationBeUnarchived } from '../util/canConversationBeUnarchived';
import type { MIMEType } from '../types/MIME';
import { IMAGE_JPEG, IMAGE_WEBP } from '../types/MIME';
import { UUID, UUIDKind } from '../types/UUID';
import type { UUIDStringType } from '../types/UUID';
import {
  constantTimeEqual,
  decryptProfile,
  decryptProfileName,
  deriveAccessKey,
} from '../Crypto';
import * as Bytes from '../Bytes';
import type { BodyRangesType, DraftBodyRangesType } from '../types/Util';
import { getTextWithMentions } from '../util/getTextWithMentions';
import { migrateColor } from '../util/migrateColor';
import { isNotNil } from '../util/isNotNil';
import { dropNull } from '../util/dropNull';
import { notificationService } from '../services/notifications';
import { storageServiceUploadJob } from '../services/storage';
import { scheduleOptimizeFTS } from '../services/ftsOptimizer';
import { getSendOptions } from '../util/getSendOptions';
import { isConversationAccepted } from '../util/isConversationAccepted';
import {
  getNumber,
  getProfileName,
  getTitle,
  getTitleNoDefault,
  canHaveUsername,
} from '../util/getTitle';
import { markConversationRead } from '../util/markConversationRead';
import { handleMessageSend } from '../util/handleMessageSend';
import { getConversationMembers } from '../util/getConversationMembers';
import { updateConversationsWithUuidLookup } from '../updateConversationsWithUuidLookup';
import { ReadStatus } from '../messages/MessageReadStatus';
import { SendStatus } from '../messages/MessageSendState';
import type { LinkPreviewType } from '../types/message/LinkPreviews';
import { MINUTE, SECOND, DurationInSeconds } from '../util/durations';
import { concat, filter, map, repeat, zipObject } from '../util/iterables';
import * as universalExpireTimer from '../util/universalExpireTimer';
import type { GroupNameCollisionsWithIdsByTitle } from '../util/groupMemberNameCollisions';
import {
  isDirectConversation,
  isGroup,
  isGroupV1,
  isGroupV2,
  isMe,
} from '../util/whatTypeOfConversation';
import { SignalService as Proto } from '../protobuf';
import {
  getMessagePropStatus,
  hasErrors,
  isIncoming,
  isStory,
} from '../state/selectors/message';
import {
  conversationJobQueue,
  conversationQueueJobEnum,
} from '../jobs/conversationJobQueue';
import type { ReactionModel } from '../messageModifiers/Reactions';
import { isAnnouncementGroupReady } from '../util/isAnnouncementGroupReady';
import { getProfile } from '../util/getProfile';
import { SEALED_SENDER } from '../types/SealedSender';
import { getAvatarData } from '../util/getAvatarData';
import { createIdenticon } from '../util/createIdenticon';
import * as log from '../logging/log';
import * as Errors from '../types/errors';
import { isMessageUnread } from '../util/isMessageUnread';
import type { SenderKeyTargetType } from '../util/sendToGroup';
import { singleProtoJobQueue } from '../jobs/singleProtoJobQueue';
import { TimelineMessageLoadingState } from '../util/timelineUtil';
import { SeenStatus } from '../MessageSeenStatus';
import { getConversationIdForLogging } from '../util/idForLogging';
import { getSendTarget } from '../util/getSendTarget';
import { getRecipients } from '../util/getRecipients';
import { validateConversation } from '../util/validateConversation';
import { isSignalConversation } from '../util/isSignalConversation';
import { getMessageById as getMessageByIdLazy } from '../messages/getMessageById';
import { isMemberRequestingToJoin } from '../util/isMemberRequestingToJoin';
import { removePendingMember } from '../util/removePendingMember';
import { isMemberPending } from '../util/isMemberPending';
import { imageToBlurHash } from '../util/imageToBlurHash';
import { ReceiptType } from '../types/Receipt';
import { getQuoteAttachment } from '../util/makeQuote';

const EMPTY_ARRAY: Readonly<[]> = [];
const EMPTY_GROUP_COLLISIONS: GroupNameCollisionsWithIdsByTitle = {};

/* eslint-disable more/no-then */
window.Whisper = window.Whisper || {};

const { Util } = window.Signal;
const { Message } = window.Signal.Types;
const {
  deleteAttachmentData,
  doesAttachmentExist,
  getAbsoluteAttachmentPath,
  readStickerData,
  upgradeMessageSchema,
  writeNewAttachmentData,
} = window.Signal.Migrations;
const {
  addStickerPackReference,
  getConversationRangeCenteredOnMessage,
  getOlderMessagesByConversation,
  getMessageMetricsForConversation,
  getMessageById,
  getNewerMessagesByConversation,
} = window.Signal.Data;

const FIVE_MINUTES = MINUTE * 5;
const FETCH_TIMEOUT = SECOND * 30;

const JOB_REPORTING_THRESHOLD_MS = 25;
const SEND_REPORTING_THRESHOLD_MS = 25;

const MESSAGE_LOAD_CHUNK_SIZE = 30;

const ATTRIBUTES_THAT_DONT_INVALIDATE_PROPS_CACHE = new Set([
  'lastProfile',
  'profileLastFetchedAt',
  'needsStorageServiceSync',
  'storageID',
  'storageVersion',
  'storageUnknownFields',
]);

type CachedIdenticon = {
  readonly url: string;
  readonly content: string;
  readonly color: AvatarColorType;
};

export class ConversationModel extends window.Backbone
  .Model<ConversationAttributesType> {
  static COLORS: string;

  cachedProps?: ConversationType | null;

  oldCachedProps?: ConversationType | null;

  contactTypingTimers?: Record<
    string,
    { senderId: string; timer: NodeJS.Timer }
  >;

  contactCollection?: Backbone.Collection<ConversationModel>;

  debouncedUpdateLastMessage?: (() => void) & { flush(): void };

  initialPromise?: Promise<unknown>;

  inProgressFetch?: Promise<unknown>;

  newMessageQueue?: PQueue;

  jobQueue?: PQueue;

  storeName?: string | null;

  throttledBumpTyping?: () => void;

  throttledFetchSMSOnlyUUID?: () => Promise<void> | undefined;

  throttledMaybeMigrateV1Group?: () => Promise<void> | undefined;

  throttledGetProfiles?: () => Promise<void>;

  throttledUpdateVerified?: () => void;

  typingRefreshTimer?: NodeJS.Timer | null;

  typingPauseTimer?: NodeJS.Timer | null;

  intlCollator = new Intl.Collator(undefined, { sensitivity: 'base' });

  lastSuccessfulGroupFetch?: number;

  throttledUpdateSharedGroups?: () => Promise<void>;

  private cachedLatestGroupCallEraId?: string;

  private cachedIdenticon?: CachedIdenticon;

  private isFetchingUUID?: boolean;

  private lastIsTyping?: boolean;

  private muteTimer?: NodeJS.Timer;

  private isInReduxBatch = false;

  private privVerifiedEnum?: typeof window.textsecure.storage.protocol.VerifiedStatus;

  private isShuttingDown = false;

  override defaults(): Partial<ConversationAttributesType> {
    return {
      unreadCount: 0,
      verified: window.textsecure.storage.protocol.VerifiedStatus.DEFAULT,
      messageCount: 0,
      sentMessageCount: 0,
    };
  }

  idForLogging(): string {
    return getConversationIdForLogging(this.attributes);
  }

  // This is one of the few times that we want to collapse our uuid/e164 pair down into
  //   just one bit of data. If we have a UUID, we'll send using it.
  getSendTarget(): string | undefined {
    return getSendTarget(this.attributes);
  }

  getContactCollection(): Backbone.Collection<ConversationModel> {
    const collection = new window.Backbone.Collection<ConversationModel>();
    const collator = new Intl.Collator(undefined, { sensitivity: 'base' });
    collection.comparator = (
      left: ConversationModel,
      right: ConversationModel
    ) => {
      return collator.compare(left.getTitle(), right.getTitle());
    };
    return collection;
  }

  constructor(attributes: ConversationAttributesType) {
    super(attributes);

    // Note that we intentionally don't use `initialize()` method because it
    // isn't compatible with esnext output of esbuild.
    const uuid = this.get('uuid');
    const normalizedUuid =
      uuid && normalizeUuid(uuid, 'ConversationModel.initialize');
    if (uuid && normalizedUuid !== uuid) {
      log.warn(
        'ConversationModel.initialize: normalizing uuid from ' +
          `${uuid} to ${normalizedUuid}`
      );
      this.set('uuid', normalizedUuid);
    }

    if (isValidE164(attributes.id, false)) {
      this.set({ id: UUID.generate().toString(), e164: attributes.id });
    }

    this.storeName = 'conversations';

    this.privVerifiedEnum = window.textsecure.storage.protocol.VerifiedStatus;

    // This may be overridden by window.ConversationController.getOrCreate, and signify
    //   our first save to the database. Or first fetch from the database.
    this.initialPromise = Promise.resolve();

    this.debouncedUpdateLastMessage = debounce(
      this.updateLastMessage.bind(this),
      200
    );

    this.contactCollection = this.getContactCollection();
    this.contactCollection.on(
      'change:name change:profileName change:profileFamilyName change:e164',
      this.debouncedUpdateLastMessage,
      this
    );
    if (!isDirectConversation(this.attributes)) {
      this.contactCollection.on(
        'change:verified',
        this.onMemberVerifiedChange.bind(this)
      );
    }

    this.on('newmessage', this.onNewMessage);
    this.on('change:profileKey', this.onChangeProfileKey);
    this.on(
      'change:name change:profileName change:profileFamilyName change:e164 ' +
        'change:systemGivenName change:systemFamilyName change:systemNickname',
      () => this.maybeClearUsername()
    );

    const sealedSender = this.get('sealedSender');
    if (sealedSender === undefined) {
      this.set({ sealedSender: SEALED_SENDER.UNKNOWN });
    }
    this.unset('unidentifiedDelivery');
    this.unset('unidentifiedDeliveryUnrestricted');
    this.unset('hasFetchedProfile');
    this.unset('tokens');

    this.on('change:members change:membersV2', this.fetchContacts);

    this.typingRefreshTimer = null;
    this.typingPauseTimer = null;

    // We clear our cached props whenever we change so that the next call to format() will
    //   result in refresh via a getProps() call. See format() below.
    this.on(
      'change',
      (_model: MessageModel, options: { force?: boolean } = {}) => {
        const changedKeys = Object.keys(this.changed || {});
        const isPropsCacheStillValid =
          !options.force &&
          Boolean(
            changedKeys.length &&
              changedKeys.every(key =>
                ATTRIBUTES_THAT_DONT_INVALIDATE_PROPS_CACHE.has(key)
              )
          );
        if (isPropsCacheStillValid) {
          return;
        }

        if (this.cachedProps) {
          this.oldCachedProps = this.cachedProps;
        }
        this.cachedProps = null;
        this.trigger('props-change', this, this.isInReduxBatch);
      }
    );

    // Set `isFetchingUUID` eagerly to avoid UI flicker when opening the
    // conversation for the first time.
    this.isFetchingUUID = this.isSMSOnly();

    this.throttledBumpTyping = throttle(this.bumpTyping, 300);
    this.throttledUpdateSharedGroups = throttle(
      this.updateSharedGroups.bind(this),
      FIVE_MINUTES
    );
    this.throttledFetchSMSOnlyUUID = throttle(
      this.fetchSMSOnlyUUID.bind(this),
      FIVE_MINUTES
    );
    this.throttledMaybeMigrateV1Group = throttle(
      this.maybeMigrateV1Group.bind(this),
      FIVE_MINUTES
    );
    this.throttledGetProfiles = throttle(
      this.getProfiles.bind(this),
      FIVE_MINUTES
    );
    this.throttledUpdateVerified = throttle(
      this.updateVerified.bind(this),
      SECOND
    );

    this.on('newmessage', this.throttledUpdateVerified);

    const migratedColor = this.getColor();
    if (this.get('color') !== migratedColor) {
      this.set('color', migratedColor);
      // Not saving the conversation here we're hoping it'll be saved elsewhere
      // this may cause some color thrashing if Signal is restarted without
      // the convo saving. If that is indeed the case and it's too disruptive
      // we should add batched saving.
    }
  }

  toSenderKeyTarget(): SenderKeyTargetType {
    return {
      getGroupId: () => this.get('groupId'),
      getMembers: () => this.getMembers(),
      hasMember: (uuid: UUIDStringType) => this.hasMember(new UUID(uuid)),
      idForLogging: () => this.idForLogging(),
      isGroupV2: () => isGroupV2(this.attributes),
      isValid: () => isGroupV2(this.attributes),

      getSenderKeyInfo: () => this.get('senderKeyInfo'),
      saveSenderKeyInfo: async (senderKeyInfo: SenderKeyInfoType) => {
        this.set({ senderKeyInfo });
        window.Signal.Data.updateConversation(this.attributes);
      },
    };
  }

  private get verifiedEnum(): typeof window.textsecure.storage.protocol.VerifiedStatus {
    strictAssert(this.privVerifiedEnum, 'ConversationModel not initialize');
    return this.privVerifiedEnum;
  }

  private isMemberRequestingToJoin(uuid: UUID): boolean {
    return isMemberRequestingToJoin(this.attributes, uuid);
  }

  isMemberPending(uuid: UUID): boolean {
    return isMemberPending(this.attributes, uuid);
  }

  private isMemberBanned(uuid: UUID): boolean {
    if (!isGroupV2(this.attributes)) {
      return false;
    }
    const bannedMembersV2 = this.get('bannedMembersV2');

    if (!bannedMembersV2 || !bannedMembersV2.length) {
      return false;
    }

    return bannedMembersV2.some(member => member.uuid === uuid.toString());
  }

  isMemberAwaitingApproval(uuid: UUID): boolean {
    if (!isGroupV2(this.attributes)) {
      return false;
    }
    const pendingAdminApprovalV2 = this.get('pendingAdminApprovalV2');

    if (!pendingAdminApprovalV2 || !pendingAdminApprovalV2.length) {
      return false;
    }

    return pendingAdminApprovalV2.some(
      member => member.uuid === uuid.toString()
    );
  }

  isMember(uuid: UUID): boolean {
    if (!isGroupV2(this.attributes)) {
      return false;
    }
    const membersV2 = this.get('membersV2');

    if (!membersV2 || !membersV2.length) {
      return false;
    }

    return membersV2.some(item => item.uuid === uuid.toString());
  }

  async updateExpirationTimerInGroupV2(
    seconds?: DurationInSeconds
  ): Promise<Proto.GroupChange.Actions | undefined> {
    const idLog = this.idForLogging();
    const current = this.get('expireTimer');
    const bothFalsey = Boolean(current) === false && Boolean(seconds) === false;

    if (current === seconds || bothFalsey) {
      log.warn(
        `updateExpirationTimerInGroupV2/${idLog}: Requested timer ${seconds} is unchanged from existing ${current}.`
      );
      return undefined;
    }

    return window.Signal.Groups.buildDisappearingMessagesTimerChange({
      expireTimer: seconds || DurationInSeconds.ZERO,
      group: this.attributes,
    });
  }

  private async promotePendingMember(
    uuidKind: UUIDKind
  ): Promise<Proto.GroupChange.Actions | undefined> {
    const idLog = this.idForLogging();

    const us = window.ConversationController.getOurConversationOrThrow();
    const uuid = window.storage.user.getCheckedUuid(uuidKind);

    // This user's pending state may have changed in the time between the user's
    //   button press and when we get here. It's especially important to check here
    //   in conflict/retry cases.
    if (!this.isMemberPending(uuid)) {
      log.warn(
        `promotePendingMember/${idLog}: we are not a pending member of group. Returning early.`
      );
      return undefined;
    }

    // We need the user's profileKeyCredential, which requires a roundtrip with the
    //   server, and most definitely their profileKey. A getProfiles() call will
    //   ensure that we have as much as we can get with the data we have.
    if (!us.get('profileKeyCredential')) {
      await us.getProfiles();
    }

    const profileKeyCredentialBase64 = us.get('profileKeyCredential');
    strictAssert(profileKeyCredentialBase64, 'Must have profileKeyCredential');

    if (uuidKind === UUIDKind.ACI) {
      return window.Signal.Groups.buildPromoteMemberChange({
        group: this.attributes,
        isPendingPniAciProfileKey: false,
        profileKeyCredentialBase64,
        serverPublicParamsBase64: window.getServerPublicParams(),
      });
    }

    strictAssert(uuidKind === UUIDKind.PNI, 'Must be a PNI promotion');

    return window.Signal.Groups.buildPromoteMemberChange({
      group: this.attributes,
      isPendingPniAciProfileKey: true,
      profileKeyCredentialBase64,
      serverPublicParamsBase64: window.getServerPublicParams(),
    });
  }

  private async denyPendingApprovalRequest(
    uuid: UUID
  ): Promise<Proto.GroupChange.Actions | undefined> {
    const idLog = this.idForLogging();

    // This user's pending state may have changed in the time between the user's
    //   button press and when we get here. It's especially important to check here
    //   in conflict/retry cases.
    if (!this.isMemberRequestingToJoin(uuid)) {
      log.warn(
        `denyPendingApprovalRequest/${idLog}: ${uuid} is not requesting ` +
          'to join the group. Returning early.'
      );
      return undefined;
    }

    const ourUuid = window.textsecure.storage.user.getCheckedUuid(UUIDKind.ACI);

    return window.Signal.Groups.buildDeletePendingAdminApprovalMemberChange({
      group: this.attributes,
      ourUuid,
      uuid,
    });
  }

  async addPendingApprovalRequest(): Promise<
    Proto.GroupChange.Actions | undefined
  > {
    const idLog = this.idForLogging();

    // Hard-coded to our own ID, because you don't add other users for admin approval
    const conversationId =
      window.ConversationController.getOurConversationIdOrThrow();

    const toRequest = window.ConversationController.get(conversationId);
    if (!toRequest) {
      throw new Error(
        `addPendingApprovalRequest/${idLog}: No conversation found for conversation ${conversationId}`
      );
    }

    const uuid = toRequest.getCheckedUuid(`addPendingApprovalRequest/${idLog}`);

    // We need the user's profileKeyCredential, which requires a roundtrip with the
    //   server, and most definitely their profileKey. A getProfiles() call will
    //   ensure that we have as much as we can get with the data we have.
    let profileKeyCredentialBase64 = toRequest.get('profileKeyCredential');
    if (!profileKeyCredentialBase64) {
      await toRequest.getProfiles();

      profileKeyCredentialBase64 = toRequest.get('profileKeyCredential');
      if (!profileKeyCredentialBase64) {
        throw new Error(
          `promotePendingMember/${idLog}: No profileKeyCredential for conversation ${toRequest.idForLogging()}`
        );
      }
    }

    // This user's pending state may have changed in the time between the user's
    //   button press and when we get here. It's especially important to check here
    //   in conflict/retry cases.
    if (this.isMemberAwaitingApproval(uuid)) {
      log.warn(
        `addPendingApprovalRequest/${idLog}: ` +
          `${toRequest.idForLogging()} already in pending approval.`
      );
      return undefined;
    }

    return window.Signal.Groups.buildAddPendingAdminApprovalMemberChange({
      group: this.attributes,
      profileKeyCredentialBase64,
      serverPublicParamsBase64: window.getServerPublicParams(),
    });
  }

  async addMember(uuid: UUID): Promise<Proto.GroupChange.Actions | undefined> {
    const idLog = this.idForLogging();

    const toRequest = window.ConversationController.get(uuid.toString());
    if (!toRequest) {
      throw new Error(`addMember/${idLog}: No conversation found for ${uuid}`);
    }

    // We need the user's profileKeyCredential, which requires a roundtrip with the
    //   server, and most definitely their profileKey. A getProfiles() call will
    //   ensure that we have as much as we can get with the data we have.
    let profileKeyCredentialBase64 = toRequest.get('profileKeyCredential');
    if (!profileKeyCredentialBase64) {
      await toRequest.getProfiles();

      profileKeyCredentialBase64 = toRequest.get('profileKeyCredential');
      if (!profileKeyCredentialBase64) {
        throw new Error(
          `addMember/${idLog}: No profileKeyCredential for conversation ${toRequest.idForLogging()}`
        );
      }
    }

    // This user's pending state may have changed in the time between the user's
    //   button press and when we get here. It's especially important to check here
    //   in conflict/retry cases.
    if (this.isMember(uuid)) {
      log.warn(
        `addMember/${idLog}: ${toRequest.idForLogging()} ` +
          'is already a member.'
      );
      return undefined;
    }

    return window.Signal.Groups.buildAddMember({
      group: this.attributes,
      profileKeyCredentialBase64,
      serverPublicParamsBase64: window.getServerPublicParams(),
      uuid,
    });
  }

  private async removePendingMember(
    uuids: ReadonlyArray<UUID>
  ): Promise<Proto.GroupChange.Actions | undefined> {
    return removePendingMember(this.attributes, uuids);
  }

  private async removeMember(
    uuid: UUID
  ): Promise<Proto.GroupChange.Actions | undefined> {
    const idLog = this.idForLogging();

    // This user's pending state may have changed in the time between the user's
    //   button press and when we get here. It's especially important to check here
    //   in conflict/retry cases.
    if (!this.isMember(uuid)) {
      log.warn(
        `removeMember/${idLog}: ${uuid} is not a pending member of group. Returning early.`
      );
      return undefined;
    }

    const ourUuid = window.textsecure.storage.user.getCheckedUuid(UUIDKind.ACI);

    return window.Signal.Groups.buildDeleteMemberChange({
      group: this.attributes,
      ourUuid,
      uuid,
    });
  }

  private async toggleAdminChange(
    uuid: UUID
  ): Promise<Proto.GroupChange.Actions | undefined> {
    if (!isGroupV2(this.attributes)) {
      return undefined;
    }

    const idLog = this.idForLogging();

    if (!this.isMember(uuid)) {
      log.warn(
        `toggleAdminChange/${idLog}: ${uuid} is not a pending member of group. Returning early.`
      );
      return undefined;
    }

    const MEMBER_ROLES = Proto.Member.Role;

    const role = this.isAdmin(uuid)
      ? MEMBER_ROLES.DEFAULT
      : MEMBER_ROLES.ADMINISTRATOR;

    return window.Signal.Groups.buildModifyMemberRoleChange({
      group: this.attributes,
      uuid,
      role,
    });
  }

  async modifyGroupV2({
    usingCredentialsFrom,
    createGroupChange,
    extraConversationsForSend,
    inviteLinkPassword,
    name,
  }: {
    usingCredentialsFrom: ReadonlyArray<ConversationModel>;
    createGroupChange: () => Promise<Proto.GroupChange.Actions | undefined>;
    extraConversationsForSend?: ReadonlyArray<string>;
    inviteLinkPassword?: string;
    name: string;
  }): Promise<void> {
    await window.Signal.Groups.modifyGroupV2({
      conversation: this,
      usingCredentialsFrom,
      createGroupChange,
      extraConversationsForSend,
      inviteLinkPassword,
      name,
    });
  }

  isEverUnregistered(): boolean {
    return isConversationEverUnregistered(this.attributes);
  }

  isUnregistered(): boolean {
    return isConversationUnregistered(this.attributes);
  }

  isUnregisteredAndStale(): boolean {
    return isConversationUnregisteredAndStale(this.attributes);
  }

  isSMSOnly(): boolean {
    return isConversationSMSOnly({
      ...this.attributes,
      type: isDirectConversation(this.attributes) ? 'direct' : 'unknown',
    });
  }

  setUnregistered({
    timestamp = Date.now(),
    fromStorageService = false,
    shouldSave = true,
  }: {
    timestamp?: number;
    fromStorageService?: boolean;
    shouldSave?: boolean;
  } = {}): void {
    log.info(
      `setUnregistered(${this.idForLogging()}): conversation is now ` +
        `unregistered, timestamp=${timestamp}`
    );

    const oldFirstUnregisteredAt = this.get('firstUnregisteredAt');

    this.set({
      // We always keep the latest `discoveredUnregisteredAt` because if it
      // was less than 6 hours ago - `isUnregistered()` has to return `false`
      // and let us retry sends.
      discoveredUnregisteredAt: Math.max(
        this.get('discoveredUnregisteredAt') ?? timestamp,
        timestamp
      ),

      // Here we keep the oldest `firstUnregisteredAt` unless timestamp is
      // coming from storage service where remote value always wins.
      firstUnregisteredAt: fromStorageService
        ? timestamp
        : Math.min(this.get('firstUnregisteredAt') ?? timestamp, timestamp),
    });

    if (shouldSave) {
      window.Signal.Data.updateConversation(this.attributes);
    }

    const e164 = this.get('e164');
    const pni = this.get('pni');
    const aci = this.get('uuid');
    if (e164 && pni && aci && pni !== aci) {
      this.updateE164(undefined);
      this.updatePni(undefined);

      const { conversation: split } =
        window.ConversationController.maybeMergeContacts({
          pni,
          e164,
          reason: `ConversationModel.setUnregistered(${aci})`,
        });

      log.info(
        `setUnregistered(${this.idForLogging()}): splitting pni ${pni} and ` +
          `e164 ${e164} into a separate conversation ${split.idForLogging()}`
      );
    }

    if (
      !fromStorageService &&
      oldFirstUnregisteredAt !== this.get('firstUnregisteredAt')
    ) {
      this.captureChange('setUnregistered');
    }
  }

  setRegistered({
    shouldSave = true,
    fromStorageService = false,
  }: {
    shouldSave?: boolean;
    fromStorageService?: boolean;
  } = {}): void {
    if (
      this.get('discoveredUnregisteredAt') === undefined &&
      this.get('firstUnregisteredAt') === undefined
    ) {
      return;
    }

    const oldFirstUnregisteredAt = this.get('firstUnregisteredAt');

    log.info(`Conversation ${this.idForLogging()} is registered once again`);
    this.set({
      discoveredUnregisteredAt: undefined,
      firstUnregisteredAt: undefined,
    });

    if (shouldSave) {
      window.Signal.Data.updateConversation(this.attributes);
    }

    if (
      !fromStorageService &&
      oldFirstUnregisteredAt !== this.get('firstUnregisteredAt')
    ) {
      this.captureChange('setRegistered');
    }
  }

  isGroupV1AndDisabled(): boolean {
    return isGroupV1(this.attributes);
  }

  isBlocked(): boolean {
    const uuid = this.get('uuid');
    if (uuid) {
      return window.storage.blocked.isUuidBlocked(uuid);
    }

    const e164 = this.get('e164');
    if (e164) {
      return window.storage.blocked.isBlocked(e164);
    }

    const groupId = this.get('groupId');
    if (groupId) {
      return window.storage.blocked.isGroupBlocked(groupId);
    }

    return false;
  }

  block({ viaStorageServiceSync = false } = {}): void {
    let blocked = false;
    const wasBlocked = this.isBlocked();

    const uuid = this.get('uuid');
    if (uuid) {
      drop(window.storage.blocked.addBlockedUuid(uuid));
      blocked = true;
    }

    const e164 = this.get('e164');
    if (e164) {
      drop(window.storage.blocked.addBlockedNumber(e164));
      blocked = true;
    }

    const groupId = this.get('groupId');
    if (groupId) {
      drop(window.storage.blocked.addBlockedGroup(groupId));
      blocked = true;
    }

    if (blocked && !wasBlocked) {
      // We need to force a props refresh - blocked state is not in backbone attributes
      this.trigger('change', this, { force: true });

      if (!viaStorageServiceSync) {
        this.captureChange('block');
      }
    }
  }

  unblock({ viaStorageServiceSync = false } = {}): boolean {
    let unblocked = false;
    const wasBlocked = this.isBlocked();

    const uuid = this.get('uuid');
    if (uuid) {
      drop(window.storage.blocked.removeBlockedUuid(uuid));
      unblocked = true;
    }

    const e164 = this.get('e164');
    if (e164) {
      drop(window.storage.blocked.removeBlockedNumber(e164));
      unblocked = true;
    }

    const groupId = this.get('groupId');
    if (groupId) {
      drop(window.storage.blocked.removeBlockedGroup(groupId));
      unblocked = true;
    }

    if (unblocked && wasBlocked) {
      // We need to force a props refresh - blocked state is not in backbone attributes
      this.trigger('change', this, { force: true });

      if (!viaStorageServiceSync) {
        this.captureChange('unblock');
      }

      void this.fetchLatestGroupV2Data({ force: true });
    }

    return unblocked;
  }

  enableProfileSharing({ viaStorageServiceSync = false } = {}): void {
    log.info(
      `enableProfileSharing: ${this.idForLogging()} storage? ${viaStorageServiceSync}`
    );
    const before = this.get('profileSharing');

    this.set({ profileSharing: true });

    const after = this.get('profileSharing');

    if (!viaStorageServiceSync && Boolean(before) !== Boolean(after)) {
      this.captureChange('enableProfileSharing');
    }
  }

  disableProfileSharing({ viaStorageServiceSync = false } = {}): void {
    log.info(
      `disableProfileSharing: ${this.idForLogging()} storage? ${viaStorageServiceSync}`
    );
    const before = this.get('profileSharing');

    this.set({ profileSharing: false });

    const after = this.get('profileSharing');

    if (!viaStorageServiceSync && Boolean(before) !== Boolean(after)) {
      this.captureChange('disableProfileSharing');
    }
  }

  hasDraft(): boolean {
    const draftAttachments = this.get('draftAttachments') || [];

    return (this.get('draft') ||
      this.get('quotedMessageId') ||
      draftAttachments.length > 0) as boolean;
  }

  getDraftPreview(): string {
    const draft = this.get('draft');

    if (draft) {
      const bodyRanges = this.get('draftBodyRanges') || [];

      return getTextWithMentions(bodyRanges, draft);
    }

    const draftAttachments = this.get('draftAttachments') || [];
    if (draftAttachments.length > 0) {
      if (isVoiceMessage(draftAttachments[0])) {
        return window.i18n('message--getNotificationText--text-with-emoji', {
          text: window.i18n('message--getNotificationText--voice-message'),
          emoji: '🎤',
        });
      }
      return window.i18n('Conversation--getDraftPreview--attachment');
    }

    const quotedMessageId = this.get('quotedMessageId');
    if (quotedMessageId) {
      return window.i18n('Conversation--getDraftPreview--quote');
    }

    return window.i18n('Conversation--getDraftPreview--draft');
  }

  bumpTyping(): void {
    // We don't send typing messages if the setting is disabled
    if (!window.Events.getTypingIndicatorSetting()) {
      return;
    }

    if (!this.typingRefreshTimer) {
      const isTyping = true;
      this.setTypingRefreshTimer();
      void this.sendTypingMessage(isTyping);
    }

    this.setTypingPauseTimer();
  }

  setTypingRefreshTimer(): void {
    clearTimeoutIfNecessary(this.typingRefreshTimer);
    this.typingRefreshTimer = setTimeout(
      this.onTypingRefreshTimeout.bind(this),
      10 * 1000
    );
  }

  onTypingRefreshTimeout(): void {
    const isTyping = true;
    void this.sendTypingMessage(isTyping);

    // This timer will continue to reset itself until the pause timer stops it
    this.setTypingRefreshTimer();
  }

  setTypingPauseTimer(): void {
    clearTimeoutIfNecessary(this.typingPauseTimer);
    this.typingPauseTimer = setTimeout(
      this.onTypingPauseTimeout.bind(this),
      3 * 1000
    );
  }

  onTypingPauseTimeout(): void {
    const isTyping = false;
    void this.sendTypingMessage(isTyping);

    this.clearTypingTimers();
  }

  clearTypingTimers(): void {
    clearTimeoutIfNecessary(this.typingPauseTimer);
    this.typingPauseTimer = null;
    clearTimeoutIfNecessary(this.typingRefreshTimer);
    this.typingRefreshTimer = null;
  }

  async fetchLatestGroupV2Data(
    options: { force?: boolean } = {}
  ): Promise<void> {
    if (!isGroupV2(this.attributes)) {
      return;
    }

    await window.Signal.Groups.waitThenMaybeUpdateGroup({
      force: options.force,
      conversation: this,
    });
  }

  async fetchSMSOnlyUUID(): Promise<void> {
    const { server } = window.textsecure;
    if (!server) {
      return;
    }
    if (!this.isSMSOnly()) {
      return;
    }

    log.info(
      `Fetching uuid for a sms-only conversation ${this.idForLogging()}`
    );

    this.isFetchingUUID = true;
    this.trigger('change', this, { force: true });

    try {
      // Attempt to fetch UUID
      await updateConversationsWithUuidLookup({
        conversationController: window.ConversationController,
        conversations: [this],
        server,
      });
    } finally {
      // No redux update here
      this.isFetchingUUID = false;
      this.trigger('change', this, { force: true });

      log.info(
        `Done fetching uuid for a sms-only conversation ${this.idForLogging()}`
      );
    }

    if (!this.get('uuid')) {
      return;
    }

    // On successful fetch - mark contact as registered.
    this.setRegistered();
  }

  override isValid(): boolean {
    return (
      isDirectConversation(this.attributes) ||
      isGroupV1(this.attributes) ||
      isGroupV2(this.attributes)
    );
  }

  async maybeMigrateV1Group(): Promise<void> {
    if (!isGroupV1(this.attributes)) {
      return;
    }

    const isMigrated = await window.Signal.Groups.hasV1GroupBeenMigrated(this);
    if (!isMigrated) {
      return;
    }

    await window.Signal.Groups.waitThenRespondToGroupV2Migration({
      conversation: this,
    });
  }

  maybeRepairGroupV2(data: {
    masterKey: string;
    secretParams: string;
    publicParams: string;
  }): void {
    if (
      this.get('groupVersion') &&
      this.get('masterKey') &&
      this.get('secretParams') &&
      this.get('publicParams')
    ) {
      return;
    }

    log.info(`Repairing GroupV2 conversation ${this.idForLogging()}`);
    const { masterKey, secretParams, publicParams } = data;

    this.set({ masterKey, secretParams, publicParams, groupVersion: 2 });

    window.Signal.Data.updateConversation(this.attributes);
  }

  getGroupV2Info(
    options: Readonly<
      { groupChange?: Uint8Array } & (
        | {
            includePendingMembers?: boolean;
            extraConversationsForSend?: ReadonlyArray<string>;
          }
        | { members: ReadonlyArray<string> }
      )
    > = {}
  ): GroupV2InfoType | undefined {
    if (isDirectConversation(this.attributes) || !isGroupV2(this.attributes)) {
      return undefined;
    }
    return {
      masterKey: Bytes.fromBase64(
        // eslint-disable-next-line @typescript-eslint/no-non-null-assertion
        this.get('masterKey')!
      ),
      // eslint-disable-next-line @typescript-eslint/no-non-null-assertion
      revision: this.get('revision')!,
      members:
        'members' in options ? options.members : this.getRecipients(options),
      groupChange: options.groupChange,
    };
  }

  getGroupV1Info(members?: Array<string>): GroupV1InfoType | undefined {
    const groupId = this.get('groupId');
    const groupVersion = this.get('groupVersion');

    if (
      isDirectConversation(this.attributes) ||
      !groupId ||
      (groupVersion && groupVersion > 0)
    ) {
      return undefined;
    }

    return {
      id: groupId,
      members: members || this.getRecipients(),
    };
  }

  getGroupIdBuffer(): Uint8Array | undefined {
    const groupIdString = this.get('groupId');

    if (!groupIdString) {
      return undefined;
    }

    if (isGroupV1(this.attributes)) {
      return Bytes.fromBinary(groupIdString);
    }
    if (isGroupV2(this.attributes)) {
      return Bytes.fromBase64(groupIdString);
    }

    return undefined;
  }

  async sendTypingMessage(isTyping: boolean): Promise<void> {
    const { messaging } = window.textsecure;

    if (!messaging) {
      return;
    }

    // We don't send typing messages to our other devices
    if (isMe(this.attributes)) {
      return;
    }

    // Coalesce multiple sendTypingMessage calls into one.
    //
    // `lastIsTyping` is set to the last `isTyping` value passed to the
    // `sendTypingMessage`. The first 'sendTypingMessage' job to run will
    // pick it and reset it back to `undefined` so that later jobs will
    // in effect be ignored.
    this.lastIsTyping = isTyping;

    await this.queueJob('sendTypingMessage', async () => {
      const groupMembers = this.getRecipients();

      // We don't send typing messages if our recipients list is empty
      if (!isDirectConversation(this.attributes) && !groupMembers.length) {
        return;
      }

      if (this.lastIsTyping === undefined) {
        log.info(`sendTypingMessage(${this.idForLogging()}): ignoring`);
        return;
      }

      const recipientId = isDirectConversation(this.attributes)
        ? this.getSendTarget()
        : undefined;
      const groupId = this.getGroupIdBuffer();
      const timestamp = Date.now();

      const content = {
        recipientId,
        groupId,
        groupMembers,
        isTyping: this.lastIsTyping,
        timestamp,
      };
      this.lastIsTyping = undefined;

      log.info(
        `sendTypingMessage(${this.idForLogging()}): sending ${content.isTyping}`
      );

      const contentMessage = messaging.getTypingContentMessage(content);

      const { ContentHint } = Proto.UnidentifiedSenderMessage.Message;

      const sendOptions = {
        ...(await getSendOptions(this.attributes)),
        online: true,
      };
      if (isDirectConversation(this.attributes)) {
        await handleMessageSend(
          messaging.sendMessageProtoAndWait({
            contentHint: ContentHint.IMPLICIT,
            groupId: undefined,
            options: sendOptions,
            proto: contentMessage,
            recipients: groupMembers,
            timestamp,
            urgent: false,
          }),
          { messageIds: [], sendType: 'typing' }
        );
      } else {
        await handleMessageSend(
          window.Signal.Util.sendContentMessageToGroup({
            contentHint: ContentHint.IMPLICIT,
            contentMessage,
            messageId: undefined,
            online: true,
            recipients: groupMembers,
            sendOptions,
            sendTarget: this.toSenderKeyTarget(),
            sendType: 'typing',
            timestamp,
            urgent: false,
          }),
          { messageIds: [], sendType: 'typing' }
        );
      }
    });
  }

  async onNewMessage(message: MessageModel): Promise<void> {
    const uuid = message.get('sourceUuid');
    const e164 = message.get('source');
    const sourceDevice = message.get('sourceDevice');

    const source = window.ConversationController.lookupOrCreate({
      uuid,
      e164,
      reason: 'ConversationModel.onNewMessage',
    });
    if (source) {
      const typingToken = `${source.id}.${sourceDevice}`;

      // Clear typing indicator for a given contact if we receive a message from them
      this.clearContactTypingTimer(typingToken);
    }

    // If it's a group story reply or a story message, we don't want to update
    // the last message or add new messages to redux.
    const isGroupStoryReply =
      isGroup(this.attributes) && message.get('storyId');
    if (isGroupStoryReply || isStory(message.attributes)) {
      return;
    }

    void this.addSingleMessage(message);
  }

  // New messages might arrive while we're in the middle of a bulk fetch from the
  //   database. We'll wait until that is done before moving forward.
  async addSingleMessage(
    message: MessageModel,
    { isJustSent }: { isJustSent: boolean } = { isJustSent: false }
  ): Promise<void> {
    await this.beforeAddSingleMessage(message);
    this.doAddSingleMessage(message, { isJustSent });

    // eslint-disable-next-line @typescript-eslint/no-non-null-assertion
    this.debouncedUpdateLastMessage!();
  }

  private async beforeAddSingleMessage(message: MessageModel): Promise<void> {
    await message.hydrateStoryContext();

    if (!this.newMessageQueue) {
      this.newMessageQueue = new PQueue({
        concurrency: 1,
        timeout: MINUTE * 30,
      });
    }

    // We use a queue here to ensure messages are added to the UI in the order received
    await this.newMessageQueue.add(async () => {
      await this.inProgressFetch;
    });
  }

  private doAddSingleMessage(
    message: MessageModel,
    { isJustSent }: { isJustSent: boolean }
  ): void {
    const { messagesAdded } = window.reduxActions.conversations;
    const { conversations } = window.reduxStore.getState();
    const { messagesByConversation } = conversations;

    const conversationId = this.id;
    const existingConversation = messagesByConversation[conversationId];
    const newestId = existingConversation?.metrics?.newest?.id;
    const messageIds = existingConversation?.messageIds;

    const isLatestInMemory =
      newestId && messageIds && messageIds[messageIds.length - 1] === newestId;

    if (isJustSent && existingConversation && !isLatestInMemory) {
      void this.loadNewestMessages(undefined, undefined);
    } else if (
      // The message has to be not a story or has to be a story reply in direct
      // conversation.
      !isStory(message.attributes) &&
      (message.get('storyId') == null || isDirectConversation(this.attributes))
    ) {
      messagesAdded({
        conversationId,
        messages: [{ ...message.attributes }],
        isActive: window.SignalContext.activeWindowService.isActive(),
        isJustSent,
        isNewMessage: true,
      });
    }
  }

  setInProgressFetch(): () => unknown {
    let resolvePromise: (value?: unknown) => void;
    this.inProgressFetch = new Promise(resolve => {
      resolvePromise = resolve;
    });

    let timeout: NodeJS.Timeout;
    const finish = () => {
      resolvePromise();
      clearTimeout(timeout);
      this.inProgressFetch = undefined;
    };
    timeout = setTimeout(() => {
      log.warn(
        `setInProgressFetch(${this.idForLogging()}): Calling finish manually after timeout`
      );
      finish();
    }, FETCH_TIMEOUT);

    return finish;
  }

  async loadNewestMessages(
    newestMessageId: string | undefined,
    setFocus: boolean | undefined
  ): Promise<void> {
    const { messagesReset, setMessageLoadingState } =
      window.reduxActions.conversations;
    const conversationId = this.id;

    setMessageLoadingState(
      conversationId,
      TimelineMessageLoadingState.DoingInitialLoad
    );
    const finish = this.setInProgressFetch();

    try {
      let scrollToLatestUnread = true;

      if (newestMessageId) {
        const newestInMemoryMessage = await getMessageById(newestMessageId);
        if (newestInMemoryMessage) {
          // If newest in-memory message is unread, scrolling down would mean going to
          //   the very bottom, not the oldest unread.
          if (isMessageUnread(newestInMemoryMessage)) {
            scrollToLatestUnread = false;
          }
        } else {
          log.warn(
            `loadNewestMessages: did not find message ${newestMessageId}`
          );
        }
      }

      const metrics = await getMessageMetricsForConversation({
        conversationId,
        includeStoryReplies: !isGroup(this.attributes),
      });

      // If this is a message request that has not yet been accepted, we always show the
      //   oldest messages, to ensure that the ConversationHero is shown. We don't want to
      //   scroll directly to the oldest message, because that could scroll the hero off
      //   the screen.
      if (!newestMessageId && !this.getAccepted() && metrics.oldest) {
        void this.loadAndScroll(metrics.oldest.id, { disableScroll: true });
        return;
      }

      if (scrollToLatestUnread && metrics.oldestUnseen) {
        void this.loadAndScroll(metrics.oldestUnseen.id, {
          disableScroll: !setFocus,
        });
        return;
      }

      const messages = await getOlderMessagesByConversation({
        conversationId,
        includeStoryReplies: !isGroup(this.attributes),
        limit: MESSAGE_LOAD_CHUNK_SIZE,
        storyId: undefined,
      });

      const cleaned: Array<MessageModel> = await this.cleanModels(messages);
      const scrollToMessageId =
        setFocus && metrics.newest ? metrics.newest.id : undefined;

      // Because our `getOlderMessages` fetch above didn't specify a receivedAt, we got
      //   the most recent N messages in the conversation. If it has a conflict with
      //   metrics, fetched a bit before, that's likely a race condition. So we tell our
      //   reducer to trust the message set we just fetched for determining if we have
      //   the newest message loaded.
      const unboundedFetch = true;
      messagesReset({
        conversationId,
        messages: cleaned.map((messageModel: MessageModel) => ({
          ...messageModel.attributes,
        })),
        metrics,
        scrollToMessageId,
        unboundedFetch,
      });
    } catch (error) {
      setMessageLoadingState(conversationId, undefined);
      throw error;
    } finally {
      finish();
    }
  }
  async loadOlderMessages(oldestMessageId: string): Promise<void> {
    const { messagesAdded, setMessageLoadingState, repairOldestMessage } =
      window.reduxActions.conversations;
    const conversationId = this.id;

    setMessageLoadingState(
      conversationId,
      TimelineMessageLoadingState.LoadingOlderMessages
    );
    const finish = this.setInProgressFetch();

    try {
      const message = await getMessageById(oldestMessageId);
      if (!message) {
        throw new Error(
          `loadOlderMessages: failed to load message ${oldestMessageId}`
        );
      }

      const receivedAt = message.received_at;
      const sentAt = message.sent_at;
      const models = await getOlderMessagesByConversation({
        conversationId,
        includeStoryReplies: !isGroup(this.attributes),
        limit: MESSAGE_LOAD_CHUNK_SIZE,
        messageId: oldestMessageId,
        receivedAt,
        sentAt,
        storyId: undefined,
      });

      if (models.length < 1) {
        log.warn('loadOlderMessages: requested, but loaded no messages');
        repairOldestMessage(conversationId);
        return;
      }

      const cleaned = await this.cleanModels(models);

      messagesAdded({
        conversationId,
        messages: cleaned.map((messageModel: MessageModel) => ({
          ...messageModel.attributes,
        })),
        isActive: window.SignalContext.activeWindowService.isActive(),
        isJustSent: false,
        isNewMessage: false,
      });
    } catch (error) {
      setMessageLoadingState(conversationId, undefined);
      throw error;
    } finally {
      finish();
    }
  }

  async loadNewerMessages(newestMessageId: string): Promise<void> {
    const { messagesAdded, setMessageLoadingState, repairNewestMessage } =
      window.reduxActions.conversations;
    const conversationId = this.id;

    setMessageLoadingState(
      conversationId,
      TimelineMessageLoadingState.LoadingNewerMessages
    );
    const finish = this.setInProgressFetch();

    try {
      const message = await getMessageById(newestMessageId);
      if (!message) {
        throw new Error(
          `loadNewerMessages: failed to load message ${newestMessageId}`
        );
      }

      const receivedAt = message.received_at;
      const sentAt = message.sent_at;
      const models = await getNewerMessagesByConversation({
        conversationId,
        includeStoryReplies: !isGroup(this.attributes),
        limit: MESSAGE_LOAD_CHUNK_SIZE,
        receivedAt,
        sentAt,
        storyId: undefined,
      });

      if (models.length < 1) {
        log.warn('loadNewerMessages: requested, but loaded no messages');
        repairNewestMessage(conversationId);
        return;
      }

      const cleaned = await this.cleanModels(models);
      messagesAdded({
        conversationId,
        messages: cleaned.map((messageModel: MessageModel) => ({
          ...messageModel.attributes,
        })),
        isActive: window.SignalContext.activeWindowService.isActive(),
        isJustSent: false,
        isNewMessage: false,
      });
    } catch (error) {
      setMessageLoadingState(conversationId, undefined);
      throw error;
    } finally {
      finish();
    }
  }

  async loadAndScroll(
    messageId: string,
    options?: { disableScroll?: boolean }
  ): Promise<void> {
    const { messagesReset, setMessageLoadingState } =
      window.reduxActions.conversations;
    const conversationId = this.id;

    setMessageLoadingState(
      conversationId,
      TimelineMessageLoadingState.DoingInitialLoad
    );
    const finish = this.setInProgressFetch();

    try {
      const message = await getMessageById(messageId);
      if (!message) {
        throw new Error(
          `loadMoreAndScroll: failed to load message ${messageId}`
        );
      }

      const receivedAt = message.received_at;
      const sentAt = message.sent_at;
      const { older, newer, metrics } =
        await getConversationRangeCenteredOnMessage({
          conversationId,
          includeStoryReplies: !isGroup(this.attributes),
          limit: MESSAGE_LOAD_CHUNK_SIZE,
          messageId,
          receivedAt,
          sentAt,
          storyId: undefined,
        });
      const all = [...older, message, ...newer];

      const cleaned: Array<MessageModel> = await this.cleanModels(all);
      const scrollToMessageId =
        options && options.disableScroll ? undefined : messageId;

      messagesReset({
        conversationId,
        messages: cleaned.map((messageModel: MessageModel) => ({
          ...messageModel.attributes,
        })),
        metrics,
        scrollToMessageId,
      });
    } catch (error) {
      setMessageLoadingState(conversationId, undefined);
      throw error;
    } finally {
      finish();
    }
  }

  async cleanModels(
    messages: ReadonlyArray<MessageAttributesType>
  ): Promise<Array<MessageModel>> {
    const result = messages
      .filter(message => Boolean(message.id))
      .map(message => window.MessageController.register(message.id, message));

    const eliminated = messages.length - result.length;
    if (eliminated > 0) {
      log.warn(`cleanModels: Eliminated ${eliminated} messages without an id`);
    }
    const ourUuid = window.textsecure.storage.user.getCheckedUuid().toString();

    let upgraded = 0;
    for (let max = result.length, i = 0; i < max; i += 1) {
      const message = result[i];
      const { attributes } = message;
      const { schemaVersion } = attributes;

      if ((schemaVersion || 0) < Message.VERSION_NEEDED_FOR_DISPLAY) {
        // Yep, we really do want to wait for each of these
        // eslint-disable-next-line no-await-in-loop
        const upgradedMessage = await upgradeMessageSchema(attributes);
        message.set(upgradedMessage);
        // eslint-disable-next-line no-await-in-loop
        await window.Signal.Data.saveMessage(upgradedMessage, { ourUuid });
        upgraded += 1;
      }
    }
    if (upgraded > 0) {
      log.warn(`cleanModels: Upgraded schema of ${upgraded} messages`);
    }

    await Promise.all(result.map(model => model.hydrateStoryContext()));

    return result;
  }

  format(): ConversationType {
    if (this.cachedProps) {
      return this.cachedProps;
    }

    const oldFormat = this.format;
    // We don't want to crash or have an infinite loop if we loop back into this function
    //   again. We'll log a warning and returned old cached props or throw an error.
    this.format = () => {
      if (!this.oldCachedProps) {
        throw new Error(
          `Conversation.format()/${this.idForLogging()} reentrant call, no old cached props!`
        );
      }

      const { stack } = new Error('for stack');
      log.warn(
        `Conversation.format()/${this.idForLogging()} reentrant call! ${stack}`
      );

      return this.oldCachedProps;
    };

    try {
      const { oldCachedProps } = this;
      const newCachedProps = this.getProps();

      if (oldCachedProps && isShallowEqual(oldCachedProps, newCachedProps)) {
        this.cachedProps = oldCachedProps;
      } else {
        this.cachedProps = newCachedProps;
      }

      return this.cachedProps;
    } finally {
      this.format = oldFormat;
    }
  }

  // Note: this should never be called directly. Use conversation.format() instead, which
  //   maintains a cache, and protects against reentrant calls.
  // Note: When writing code inside this function, do not call .format() on a conversation
  //   unless you are sure that it's not this very same conversation.
  // Note: If you start relying on an attribute that is in
  //   `ATTRIBUTES_THAT_DONT_INVALIDATE_PROPS_CACHE`, remove it from that list.
  private getProps(): ConversationType {
    // eslint-disable-next-line @typescript-eslint/no-non-null-assertion
    const color = this.getColor()!;

    const typingValues = Object.values(this.contactTypingTimers || {});
    const typingMostRecent = head(sortBy(typingValues, 'timestamp'));

    // eslint-disable-next-line @typescript-eslint/no-non-null-assertion
    const timestamp = this.get('timestamp')!;
    const draftTimestamp = this.get('draftTimestamp');
    const draftPreview = this.getDraftPreview();
    const draftText = dropNull(this.get('draft'));
    const shouldShowDraft = Boolean(
      this.hasDraft() && draftTimestamp && draftTimestamp >= timestamp
    );
    const inboxPosition = this.get('inbox_position');
    const messageRequestsEnabled = window.Signal.RemoteConfig.isEnabled(
      'desktop.messageRequests'
    );
    const ourConversationId =
      window.ConversationController.getOurConversationId();

    let groupVersion: undefined | 1 | 2;
    if (isGroupV1(this.attributes)) {
      groupVersion = 1;
    } else if (isGroupV2(this.attributes)) {
      groupVersion = 2;
    }

    const sortedGroupMembers = isGroupV2(this.attributes)
      ? this.getMembers()
          .sort((left, right) =>
            sortConversationTitles(left, right, this.intlCollator)
          )
          .map(member => member.format())
          .filter(isNotNil)
      : undefined;

    const { customColor, customColorId } = this.getCustomColorData();

    const ourACI = window.textsecure.storage.user.getUuid(UUIDKind.ACI);
    const ourPNI = window.textsecure.storage.user.getUuid(UUIDKind.PNI);

    // TODO: DESKTOP-720
    return {
      id: this.id,
      uuid: this.get('uuid'),
      pni: this.get('pni'),
      e164: this.get('e164'),

      // We had previously stored `null` instead of `undefined` in some cases. We should
      //   be able to remove this `dropNull` once usernames have gone to production.
      username: canHaveUsername(this.attributes, ourConversationId)
        ? dropNull(this.get('username'))
        : undefined,

      about: this.getAboutText(),
      aboutText: this.get('about'),
      aboutEmoji: this.get('aboutEmoji'),
      acceptedMessageRequest: this.getAccepted(),
      // eslint-disable-next-line @typescript-eslint/no-non-null-assertion
      activeAt: this.get('active_at')!,
      areWePending:
        ourACI &&
        (this.isMemberPending(ourACI) ||
          Boolean(
            ourPNI && !this.isMember(ourACI) && this.isMemberPending(ourPNI)
          )),
      areWePendingApproval: Boolean(
        ourConversationId && ourACI && this.isMemberAwaitingApproval(ourACI)
      ),
      areWeAdmin: this.areWeAdmin(),
      avatars: getAvatarData(this.attributes),
      badges: this.get('badges') ?? EMPTY_ARRAY,
      canChangeTimer: this.canChangeTimer(),
      canEditGroupInfo: this.canEditGroupInfo(),
      canAddNewMembers: this.canAddNewMembers(),
      avatarPath: this.getAbsoluteAvatarPath(),
      avatarHash: this.getAvatarHash(),
      unblurredAvatarPath: this.getAbsoluteUnblurredAvatarPath(),
      profileAvatarPath: this.getAbsoluteProfileAvatarPath(),
      color,
      conversationColor: this.getConversationColor(),
      customColor,
      customColorId,
      discoveredUnregisteredAt: this.get('discoveredUnregisteredAt'),
      draftBodyRanges: this.getDraftBodyRanges(),
      draftPreview,
      draftText,
      familyName: this.get('profileFamilyName'),
      firstName: this.get('profileName'),
      groupDescription: this.get('description'),
      groupVersion,
      groupId: this.get('groupId'),
      groupLink: this.getGroupLink(),
      hideStory: Boolean(this.get('hideStory')),
      inboxPosition,
      isArchived: this.get('isArchived'),
      isBlocked: this.isBlocked(),
      isMe: isMe(this.attributes),
      isGroupV1AndDisabled: this.isGroupV1AndDisabled(),
      isPinned: this.get('isPinned'),
      isUntrusted: this.isUntrusted(),
      isVerified: this.isVerified(),
      isFetchingUUID: this.isFetchingUUID,
      lastMessage: this.getLastMessage(),
      // eslint-disable-next-line @typescript-eslint/no-non-null-assertion
      lastUpdated: this.get('timestamp')!,
      left: Boolean(this.get('left')),
      markedUnread: this.get('markedUnread'),
      membersCount: this.getMembersCount(),
      memberships: this.getMemberships(),
      hasMessages: (this.get('messageCount') ?? 0) > 0,
      pendingMemberships: this.getPendingMemberships(),
      pendingApprovalMemberships: this.getPendingApprovalMemberships(),
      bannedMemberships: this.getBannedMemberships(),
      profileKey: this.get('profileKey'),
      messageRequestsEnabled,
      accessControlAddFromInviteLink:
        this.get('accessControl')?.addFromInviteLink,
      accessControlAttributes: this.get('accessControl')?.attributes,
      accessControlMembers: this.get('accessControl')?.members,
      announcementsOnly: Boolean(this.get('announcementsOnly')),
      announcementsOnlyReady: this.canBeAnnouncementGroup(),
      expireTimer: this.get('expireTimer'),
      muteExpiresAt: this.get('muteExpiresAt'),
      dontNotifyForMentionsIfMuted: this.get('dontNotifyForMentionsIfMuted'),
      name: this.get('name'),
      systemGivenName: this.get('systemGivenName'),
      systemFamilyName: this.get('systemFamilyName'),
      systemNickname: this.get('systemNickname'),
      phoneNumber: this.getNumber(),
      profileName: this.getProfileName(),
      profileSharing: this.get('profileSharing'),
      publicParams: this.get('publicParams'),
      secretParams: this.get('secretParams'),
      shouldShowDraft,
      sortedGroupMembers,
      timestamp,
      title: this.getTitle(),
      titleNoDefault: this.getTitleNoDefault(),
      typingContactId: typingMostRecent?.senderId,
      searchableTitle: isMe(this.attributes)
        ? window.i18n('noteToSelf')
        : this.getTitle(),
      unreadCount: this.get('unreadCount') || 0,
      ...(isDirectConversation(this.attributes)
        ? {
            type: 'direct' as const,
            sharedGroupNames: this.get('sharedGroupNames') || EMPTY_ARRAY,
          }
        : {
            type: 'group' as const,
            acknowledgedGroupNameCollisions:
              this.get('acknowledgedGroupNameCollisions') ||
              EMPTY_GROUP_COLLISIONS,
            sharedGroupNames: EMPTY_ARRAY,
            storySendMode: this.getGroupStorySendMode(),
          }),
      voiceNotePlaybackRate: this.get('voiceNotePlaybackRate'),
    };
  }

  updateE164(e164?: string | null): void {
    const oldValue = this.get('e164');
    if (e164 === oldValue) {
      return;
    }

    this.set('e164', e164 || undefined);

    // This user changed their phone number
    if (oldValue && e164) {
      void this.addChangeNumberNotification(oldValue, e164);
    }

    window.Signal.Data.updateConversation(this.attributes);
    this.trigger('idUpdated', this, 'e164', oldValue);
    this.captureChange('updateE164');
  }

  updateUuid(uuid?: string): void {
    const oldValue = this.get('uuid');
    if (uuid === oldValue) {
      return;
    }

    this.set('uuid', uuid ? UUID.cast(uuid.toLowerCase()) : undefined);
    window.Signal.Data.updateConversation(this.attributes);
    this.trigger('idUpdated', this, 'uuid', oldValue);

    // We should delete the old sessions and identity information in all situations except
    //   for the case where we need to do old and new PNI comparisons. We'll wait
    //   for the PNI update to do that.
    if (oldValue && oldValue !== this.get('pni')) {
      drop(
        window.textsecure.storage.protocol.removeIdentityKey(
          UUID.cast(oldValue)
        )
      );
    }

    this.captureChange('updateUuid');
  }

  trackPreviousIdentityKey(publicKey: Uint8Array): void {
    const logId = `trackPreviousIdentityKey/${this.idForLogging()}`;
    const identityKey = Bytes.toBase64(publicKey);

    if (!isDirectConversation(this.attributes)) {
      throw new Error(`${logId}: Called for non-private conversation`);
    }

    const existingIdentityKey = this.get('previousIdentityKey');
    if (existingIdentityKey && existingIdentityKey !== identityKey) {
      log.warn(
        `${logId}: Already had previousIdentityKey, new one does not match`
      );
      void this.addKeyChange('trackPreviousIdentityKey - change');
    }

    log.warn(`${logId}: Setting new previousIdentityKey`);
    this.set({
      previousIdentityKey: identityKey,
    });
    window.Signal.Data.updateConversation(this.attributes);
  }

  updatePni(pni?: string): void {
    const oldValue = this.get('pni');
    if (pni === oldValue) {
      return;
    }

    this.set('pni', pni ? UUID.cast(pni.toLowerCase()) : undefined);

    const pniIsPrimaryId =
      !this.get('uuid') ||
      this.get('uuid') === oldValue ||
      this.get('uuid') === pni;
    const haveSentMessage = Boolean(
      this.get('profileSharing') || this.get('sentMessageCount')
    );

    if (oldValue && pniIsPrimaryId && haveSentMessage) {
      // We're going from an old PNI to a new PNI
      if (pni) {
        const oldIdentityRecord =
          window.textsecure.storage.protocol.getIdentityRecord(
            UUID.cast(oldValue)
          );
        const newIdentityRecord =
          window.textsecure.storage.protocol.getIdentityRecord(
            UUID.checkedLookup(pni)
          );

        if (
          newIdentityRecord &&
          oldIdentityRecord &&
          !constantTimeEqual(
            oldIdentityRecord.publicKey,
            newIdentityRecord.publicKey
          )
        ) {
          void this.addKeyChange('updatePni - change');
        } else if (!newIdentityRecord && oldIdentityRecord) {
          this.trackPreviousIdentityKey(oldIdentityRecord.publicKey);
        }
      }

      // We're just dropping the PNI
      if (!pni) {
        const oldIdentityRecord =
          window.textsecure.storage.protocol.getIdentityRecord(
            UUID.cast(oldValue)
          );

        if (oldIdentityRecord) {
          this.trackPreviousIdentityKey(oldIdentityRecord.publicKey);
        }
      }
    }

    // If this PNI is going away or going to someone else, we'll delete all its sessions
    if (oldValue) {
      drop(
        window.textsecure.storage.protocol.removeIdentityKey(
          UUID.cast(oldValue)
        )
      );
    }

    if (pni && !this.get('uuid')) {
      log.warn(
        `updatePni/${this.idForLogging()}: pni field set to ${pni}, but uuid field is empty!`
      );
    }

    window.Signal.Data.updateConversation(this.attributes);
    this.trigger('idUpdated', this, 'pni', oldValue);
    this.captureChange('updatePni');
  }

  updateGroupId(groupId?: string): void {
    const oldValue = this.get('groupId');
    if (groupId && groupId !== oldValue) {
      this.set('groupId', groupId);
      window.Signal.Data.updateConversation(this.attributes);
      this.trigger('idUpdated', this, 'groupId', oldValue);
    }
  }

  async updateReportingToken(token?: Uint8Array): Promise<void> {
    const oldValue = this.get('reportingToken');
    const newValue = token ? Bytes.toBase64(token) : undefined;

    if (oldValue === newValue) {
      return;
    }

    this.set('reportingToken', newValue);
    await window.Signal.Data.updateConversation(this.attributes);
  }

  incrementMessageCount(): void {
    this.set({
      messageCount: (this.get('messageCount') || 0) + 1,
    });
    window.Signal.Data.updateConversation(this.attributes);
  }

  getMembersCount(): number | undefined {
    if (isDirectConversation(this.attributes)) {
      return undefined;
    }

    const memberList = this.get('membersV2') || this.get('members');

    // We'll fail over if the member list is empty
    if (memberList && memberList.length) {
      return memberList.length;
    }

    const temporaryMemberCount = this.get('temporaryMemberCount');
    if (isNumber(temporaryMemberCount)) {
      return temporaryMemberCount;
    }

    return undefined;
  }

<<<<<<< HEAD
  async updateLastSeenMessage(
    message: MessageModel,
    conversationId: string,
    updateMessage = true
  ): Promise<boolean> {
    try {
      const receivedAt = message.get('received_at');
      let lastSeenMap = this.get('lastMessagesSeen') || {};
      let lastSeenMsg = lastSeenMap[conversationId] || {
        receivedAt: 0,
        id: '',
      };
      if (lastSeenMsg.receivedAt >= receivedAt) {
        return false;
      }

      this.set('lastMessagesSeen', {
        ...lastSeenMap,
        [conversationId]: {
          receivedAt,
          id: '',
        },
      });

      if (lastSeenMsg.id) {
        const prevMsg = await getMessageByIdLazy(lastSeenMsg.id);
        if (prevMsg) {
          window.MessageController.register(prevMsg.id, prevMsg);
          const prevSeen = prevMsg.get('lastSeenHere') || [];
          prevMsg.set(
            'lastSeenHere',
            [...prevSeen].filter(x => x !== this.id)
          );
          window.Signal.Util.queueUpdateMessage(prevMsg.attributes);
        } else {
          log.error(
            `failed to load last seen message with id ${lastSeenMsg.id}.`
          );
        }
        // we awaited so lastSeen may have changed (probably)
        lastSeenMap = this.get('lastMessagesSeen') || {};
        lastSeenMsg = lastSeenMap[conversationId] || { receivedAt: 0, id: '' };
        if (lastSeenMsg.receivedAt > receivedAt) {
          return false;
        }
      }

      if (updateMessage) {
        const prevSeenHereList = message.get('lastSeenHere') || [];
        message.set('lastSeenHere', [...prevSeenHereList, this.id]);
        window.Signal.Util.queueUpdateMessage(message.attributes);
      }

      if (updateMessage) {
        this.set('lastMessagesSeen', {
          ...lastSeenMap,
          [conversationId]: {
            receivedAt,
            id: message.id,
          },
        });
        window.Signal.Data.updateConversation(this.attributes);
      }

      return true;
    } catch (err: unknown) {
      log.error(
        `failed to update last seen for message with id ${message.id} ` +
          `due to error ${Errors.toLogFormat(err)}`
      );
    }
    return false;
  }

  decrementMessageCount(): void {
=======
  decrementMessageCount(numberOfMessages = 1): void {
>>>>>>> d4e7177b
    this.set({
      messageCount: Math.max(
        (this.get('messageCount') || 0) - numberOfMessages,
        0
      ),
    });
    window.Signal.Data.updateConversation(this.attributes);
  }

  incrementSentMessageCount({ dry = false }: { dry?: boolean } = {}):
    | Partial<ConversationAttributesType>
    | undefined {
    const update = {
      messageCount: (this.get('messageCount') || 0) + 1,
      sentMessageCount: (this.get('sentMessageCount') || 0) + 1,
    };

    if (dry) {
      return update;
    }
    this.set(update);
    window.Signal.Data.updateConversation(this.attributes);

    return undefined;
  }

  decrementSentMessageCount(numberOfMessages = 1): void {
    this.set({
      messageCount: Math.max(
        (this.get('messageCount') || 0) - numberOfMessages,
        0
      ),
      sentMessageCount: Math.max(
        (this.get('sentMessageCount') || 0) - numberOfMessages,
        0
      ),
    });
    window.Signal.Data.updateConversation(this.attributes);
  }

  /**
   * This function is called when a message request is accepted in order to
   * handle sending read receipts and download any pending attachments.
   */
  async handleReadAndDownloadAttachments(
    options: { isLocalAction?: boolean } = {}
  ): Promise<void> {
    const { isLocalAction } = options;
    const ourUuid = window.textsecure.storage.user.getCheckedUuid().toString();

    let messages: Array<MessageAttributesType> | undefined;
    do {
      const first = messages ? messages[0] : undefined;

      // eslint-disable-next-line no-await-in-loop
      messages = await window.Signal.Data.getOlderMessagesByConversation({
        conversationId: this.get('id'),
        includeStoryReplies: !isGroup(this.attributes),
        limit: 100,
        messageId: first ? first.id : undefined,
        receivedAt: first ? first.received_at : undefined,
        sentAt: first ? first.sent_at : undefined,
        storyId: undefined,
      });

      if (!messages.length) {
        return;
      }

      const readMessages = messages.filter(m => !hasErrors(m) && isIncoming(m));

      if (isLocalAction) {
        const conversationId = this.get('id');

        // eslint-disable-next-line no-await-in-loop
        await conversationJobQueue.add({
          type: conversationQueueJobEnum.enum.Receipts,
          conversationId: this.get('id'),
          receiptsType: ReceiptType.Read,
          receipts: readMessages.map(m => ({
            messageId: m.id,
            conversationId,
            senderE164: m.source,
            senderUuid: m.sourceUuid,
            timestamp: m.sent_at,
            isDirectConversation: isDirectConversation(this.attributes),
          })),
        });
      }

      // eslint-disable-next-line no-await-in-loop
      await Promise.all(
        readMessages.map(async m => {
          const registered = window.MessageController.register(m.id, m);
          const shouldSave = await registered.queueAttachmentDownloads();
          if (shouldSave) {
            await window.Signal.Data.saveMessage(registered.attributes, {
              ourUuid,
            });
          }
        })
      );
    } while (messages.length > 0);
  }

  async applyMessageRequestResponse(
    response: number,
    { fromSync = false, viaStorageServiceSync = false } = {}
  ): Promise<void> {
    try {
      const messageRequestEnum = Proto.SyncMessage.MessageRequestResponse.Type;
      const isLocalAction = !fromSync && !viaStorageServiceSync;

      const currentMessageRequestState = this.get('messageRequestResponseType');
      const didResponseChange = response !== currentMessageRequestState;
      const wasPreviouslyAccepted = this.getAccepted();

      // Apply message request response locally
      this.set({
        messageRequestResponseType: response,
      });

      if (response === messageRequestEnum.ACCEPT) {
        this.unblock({ viaStorageServiceSync });
        this.enableProfileSharing({ viaStorageServiceSync });

        // We really don't want to call this if we don't have to. It can take a lot of
        //   time to go through old messages to download attachments.
        if (didResponseChange && !wasPreviouslyAccepted) {
          await this.handleReadAndDownloadAttachments({ isLocalAction });
        }

        if (isLocalAction) {
          const ourACI = window.textsecure.storage.user.getCheckedUuid(
            UUIDKind.ACI
          );
          const ourPNI = window.textsecure.storage.user.getUuid(UUIDKind.PNI);
          const ourConversation =
            window.ConversationController.getOurConversationOrThrow();

          if (
            isGroupV1(this.attributes) ||
            isDirectConversation(this.attributes)
          ) {
            void this.sendProfileKeyUpdate();
          } else if (
            isGroupV2(this.attributes) &&
            this.isMemberPending(ourACI)
          ) {
            await this.modifyGroupV2({
              name: 'promotePendingMember',
              usingCredentialsFrom: [ourConversation],
              createGroupChange: () => this.promotePendingMember(UUIDKind.ACI),
            });
          } else if (
            ourPNI &&
            isGroupV2(this.attributes) &&
            this.isMemberPending(ourPNI)
          ) {
            await this.modifyGroupV2({
              name: 'promotePendingMember',
              usingCredentialsFrom: [ourConversation],
              createGroupChange: () => this.promotePendingMember(UUIDKind.PNI),
            });
          } else if (isGroupV2(this.attributes) && this.isMember(ourACI)) {
            log.info(
              'applyMessageRequestResponse/accept: Already a member of v2 group'
            );
          } else {
            log.error(
              'applyMessageRequestResponse/accept: Neither member nor pending member of v2 group'
            );
          }
        }
      } else if (response === messageRequestEnum.BLOCK) {
        // Block locally, other devices should block upon receiving the sync message
        this.block({ viaStorageServiceSync });
        this.disableProfileSharing({ viaStorageServiceSync });

        if (isLocalAction) {
          if (isGroupV1(this.attributes)) {
            await this.leaveGroup();
          } else if (isGroupV2(this.attributes)) {
            await this.leaveGroupV2();
          }
        }
      } else if (response === messageRequestEnum.DELETE) {
        this.disableProfileSharing({ viaStorageServiceSync });

        // Delete messages locally, other devices should delete upon receiving
        // the sync message
        await this.destroyMessages();
        void this.updateLastMessage();

        if (isLocalAction) {
          window.reduxActions.conversations.onConversationClosed(
            this.id,
            'deleted from message request'
          );

          if (isGroupV1(this.attributes)) {
            await this.leaveGroup();
          } else if (isGroupV2(this.attributes)) {
            await this.leaveGroupV2();
          }
        }
      } else if (response === messageRequestEnum.BLOCK_AND_DELETE) {
        // Block locally, other devices should block upon receiving the sync message
        this.block({ viaStorageServiceSync });
        this.disableProfileSharing({ viaStorageServiceSync });

        // Delete messages locally, other devices should delete upon receiving
        // the sync message
        await this.destroyMessages();
        void this.updateLastMessage();

        if (isLocalAction) {
          window.reduxActions.conversations.onConversationClosed(
            this.id,
            'blocked and deleted from message request'
          );

          if (isGroupV1(this.attributes)) {
            await this.leaveGroup();
          } else if (isGroupV2(this.attributes)) {
            await this.leaveGroupV2();
          }
        }
      }
    } finally {
      window.Signal.Data.updateConversation(this.attributes);
    }
  }

  async joinGroupV2ViaLinkAndMigrate({
    approvalRequired,
    inviteLinkPassword,
    revision,
  }: {
    approvalRequired: boolean;
    inviteLinkPassword: string;
    revision: number;
  }): Promise<void> {
    await window.Signal.Groups.joinGroupV2ViaLinkAndMigrate({
      approvalRequired,
      conversation: this,
      inviteLinkPassword,
      revision,
    });
  }

  async joinGroupV2ViaLink({
    inviteLinkPassword,
    approvalRequired,
  }: {
    inviteLinkPassword: string;
    approvalRequired: boolean;
  }): Promise<void> {
    const ourACI = window.textsecure.storage.user.getCheckedUuid();
    const ourConversation =
      window.ConversationController.getOurConversationOrThrow();
    try {
      if (approvalRequired) {
        await this.modifyGroupV2({
          name: 'requestToJoin',
          usingCredentialsFrom: [ourConversation],
          inviteLinkPassword,
          createGroupChange: () => this.addPendingApprovalRequest(),
        });
      } else {
        await this.modifyGroupV2({
          name: 'joinGroup',
          usingCredentialsFrom: [ourConversation],
          inviteLinkPassword,
          createGroupChange: () => this.addMember(ourACI),
        });
      }
    } catch (error) {
      const ALREADY_REQUESTED_TO_JOIN =
        '{"code":400,"message":"cannot ask to join via invite link if already asked to join"}';
      if (!error.response) {
        throw error;
      } else {
        const errorDetails = Bytes.toString(error.response);
        if (errorDetails !== ALREADY_REQUESTED_TO_JOIN) {
          throw error;
        } else {
          log.info(
            'joinGroupV2ViaLink: Got 400, but server is telling us we have already requested to join. Forcing that local state'
          );
          this.set({
            pendingAdminApprovalV2: [
              {
                uuid: ourACI.toString(),
                timestamp: Date.now(),
              },
            ],
          });
        }
      }
    }

    const messageRequestEnum = Proto.SyncMessage.MessageRequestResponse.Type;

    // Ensure active_at is set, because this is an event that justifies putting the group
    //   in the left pane.
    this.set({
      messageRequestResponseType: messageRequestEnum.ACCEPT,
      active_at: this.get('active_at') || Date.now(),
    });
    window.Signal.Data.updateConversation(this.attributes);
  }

  async cancelJoinRequest(): Promise<void> {
    const ourACI = window.storage.user.getCheckedUuid(UUIDKind.ACI);

    const inviteLinkPassword = this.get('groupInviteLinkPassword');
    if (!inviteLinkPassword) {
      log.warn(
        `cancelJoinRequest/${this.idForLogging()}: We don't have an inviteLinkPassword!`
      );
    }

    await this.modifyGroupV2({
      name: 'cancelJoinRequest',
      usingCredentialsFrom: [],
      inviteLinkPassword,
      createGroupChange: () => this.denyPendingApprovalRequest(ourACI),
    });
  }

  async leaveGroupV2(): Promise<void> {
    if (!isGroupV2(this.attributes)) {
      return;
    }

    const ourACI = window.textsecure.storage.user.getCheckedUuid(UUIDKind.ACI);
    const ourPNI = window.textsecure.storage.user.getUuid(UUIDKind.PNI);
    const ourConversation =
      window.ConversationController.getOurConversationOrThrow();

    if (this.isMemberPending(ourACI)) {
      await this.modifyGroupV2({
        name: 'delete',
        usingCredentialsFrom: [],
        createGroupChange: () => this.removePendingMember([ourACI]),
      });
    } else if (this.isMember(ourACI)) {
      await this.modifyGroupV2({
        name: 'delete',
        usingCredentialsFrom: [ourConversation],
        createGroupChange: () => this.removeMember(ourACI),
      });
      // Keep PNI in pending if ACI was a member.
    } else if (ourPNI && this.isMemberPending(ourPNI)) {
      await this.modifyGroupV2({
        name: 'delete',
        usingCredentialsFrom: [],
        createGroupChange: () => this.removePendingMember([ourPNI]),
      });
    } else {
      const logId = this.idForLogging();
      log.error(
        'leaveGroupV2: We were neither a member nor a pending member of ' +
          `the group ${logId}`
      );
    }
  }

  async addBannedMember(
    uuid: UUID
  ): Promise<Proto.GroupChange.Actions | undefined> {
    if (this.isMember(uuid)) {
      log.warn('addBannedMember: Member is a part of the group!');

      return;
    }

    if (this.isMemberPending(uuid)) {
      log.warn('addBannedMember: Member is pending to be added to group!');

      return;
    }

    if (this.isMemberBanned(uuid)) {
      log.warn('addBannedMember: Member is already banned!');

      return;
    }

    return window.Signal.Groups.buildAddBannedMemberChange({
      group: this.attributes,
      uuid,
    });
  }

  async blockGroupLinkRequests(uuid: UUIDStringType): Promise<void> {
    await this.modifyGroupV2({
      name: 'addBannedMember',
      usingCredentialsFrom: [],
      createGroupChange: async () => this.addBannedMember(new UUID(uuid)),
    });
  }

  async toggleAdmin(conversationId: string): Promise<void> {
    if (!isGroupV2(this.attributes)) {
      return;
    }

    const logId = this.idForLogging();

    const member = window.ConversationController.get(conversationId);
    if (!member) {
      log.error(`toggleAdmin/${logId}: ${conversationId} does not exist`);
      return;
    }

    const uuid = member.getCheckedUuid(`toggleAdmin/${logId}`);

    if (!this.isMember(uuid)) {
      log.error(
        `toggleAdmin: Member ${conversationId} is not a member of the group`
      );
      return;
    }

    await this.modifyGroupV2({
      name: 'toggleAdmin',
      usingCredentialsFrom: [member],
      createGroupChange: () => this.toggleAdminChange(uuid),
    });
  }

  async removeFromGroupV2(conversationId: string): Promise<void> {
    if (!isGroupV2(this.attributes)) {
      return;
    }

    const logId = this.idForLogging();
    const pendingMember = window.ConversationController.get(conversationId);
    if (!pendingMember) {
      throw new Error(
        `removeFromGroupV2/${logId}: No conversation found for conversation ${conversationId}`
      );
    }

    const uuid = pendingMember.getCheckedUuid(`removeFromGroupV2/${logId}`);

    if (this.isMemberRequestingToJoin(uuid)) {
      await this.modifyGroupV2({
        name: 'denyPendingApprovalRequest',
        usingCredentialsFrom: [],
        createGroupChange: () => this.denyPendingApprovalRequest(uuid),
        extraConversationsForSend: [conversationId],
      });
    } else if (this.isMemberPending(uuid)) {
      await this.modifyGroupV2({
        name: 'removePendingMember',
        usingCredentialsFrom: [],
        createGroupChange: () => this.removePendingMember([uuid]),
        extraConversationsForSend: [conversationId],
      });
    } else if (this.isMember(uuid)) {
      await this.modifyGroupV2({
        name: 'removeFromGroup',
        usingCredentialsFrom: [pendingMember],
        createGroupChange: () => this.removeMember(uuid),
        extraConversationsForSend: [conversationId],
      });
    } else {
      log.error(
        `removeFromGroupV2: Member ${conversationId} is neither a member nor a pending member of the group`
      );
    }
  }

  async syncMessageRequestResponse(response: number): Promise<void> {
    // In GroupsV2, this may modify the server. We only want to continue if those
    //   server updates were successful.
    await this.applyMessageRequestResponse(response);

    const groupId = this.getGroupIdBuffer();

    if (window.ConversationController.areWePrimaryDevice()) {
      log.warn(
        'syncMessageRequestResponse: We are primary device; not sending message request sync'
      );
      return;
    }

    try {
      await singleProtoJobQueue.add(
        MessageSender.getMessageRequestResponseSync({
          threadE164: this.get('e164'),
          threadUuid: this.get('uuid'),
          groupId,
          type: response,
        })
      );
    } catch (error) {
      log.error(
        'syncMessageRequestResponse: Failed to queue sync message',
        Errors.toLogFormat(error)
      );
    }
  }

  async safeGetVerified(): Promise<number> {
    const uuid = this.getUuid();
    if (!uuid) {
      return this.verifiedEnum.DEFAULT;
    }

    try {
      return await window.textsecure.storage.protocol.getVerified(uuid);
    } catch {
      return this.verifiedEnum.DEFAULT;
    }
  }

  async updateVerified(): Promise<void> {
    if (isDirectConversation(this.attributes)) {
      await this.initialPromise;
      const verified = await this.safeGetVerified();

      const oldVerified = this.get('verified');
      if (oldVerified !== verified) {
        this.set({ verified });
        this.captureChange(`updateVerified from=${oldVerified} to=${verified}`);
        window.Signal.Data.updateConversation(this.attributes);
      }

      return;
    }

    this.fetchContacts();

    await Promise.all(
      // eslint-disable-next-line @typescript-eslint/no-non-null-assertion
      this.contactCollection!.map(async contact => {
        if (!isMe(contact.attributes)) {
          await contact.updateVerified();
        }
      })
    );
  }

  setVerifiedDefault(): Promise<boolean> {
    const { DEFAULT } = this.verifiedEnum;
    return this.queueJob('setVerifiedDefault', () =>
      this._setVerified(DEFAULT)
    );
  }

  setVerified(): Promise<boolean> {
    const { VERIFIED } = this.verifiedEnum;
    return this.queueJob('setVerified', () => this._setVerified(VERIFIED));
  }

  setUnverified(): Promise<boolean> {
    const { UNVERIFIED } = this.verifiedEnum;
    return this.queueJob('setUnverified', () => this._setVerified(UNVERIFIED));
  }

  private async _setVerified(verified: number): Promise<boolean> {
    const { VERIFIED, DEFAULT } = this.verifiedEnum;

    if (!isDirectConversation(this.attributes)) {
      throw new Error(
        'You cannot verify a group conversation. ' +
          'You must verify individual contacts.'
      );
    }

    const uuid = this.getUuid();
    const beginningVerified = this.get('verified') ?? DEFAULT;
    const keyChange = false;
    if (uuid) {
      if (verified === this.verifiedEnum.DEFAULT) {
        await window.textsecure.storage.protocol.setVerified(uuid, verified);
      } else {
        await window.textsecure.storage.protocol.setVerified(uuid, verified, {
          firstUse: false,
          nonblockingApproval: true,
        });
      }
    } else {
      log.warn(`_setVerified(${this.id}): no uuid to update protocol storage`);
    }

    this.set({ verified });

    window.Signal.Data.updateConversation(this.attributes);

    if (beginningVerified !== verified) {
      this.captureChange(
        `_setVerified from=${beginningVerified} to=${verified}`
      );
    }

    const didVerifiedChange = beginningVerified !== verified;
    const isExplicitUserAction = true;
    if (
      // The message came from an explicit verification in a client (not
      // storage service sync)
      (didVerifiedChange && isExplicitUserAction) ||
      // Our local verification status is VERIFIED and it hasn't changed, but the key did
      //   change (Key1/VERIFIED -> Key2/VERIFIED), but we don't want to show DEFAULT ->
      //   DEFAULT or UNVERIFIED -> UNVERIFIED
      (keyChange && verified === VERIFIED)
    ) {
      await this.addVerifiedChange(this.id, verified === VERIFIED, {
        local: isExplicitUserAction,
      });
    }
    if (isExplicitUserAction && uuid) {
      await this.sendVerifySyncMessage(this.get('e164'), uuid, verified);
    }

    return keyChange;
  }

  async sendVerifySyncMessage(
    e164: string | undefined,
    uuid: UUID,
    state: number
  ): Promise<CallbackResultType | void> {
    const identifier = uuid ? uuid.toString() : e164;
    if (!identifier) {
      throw new Error(
        'sendVerifySyncMessage: Neither e164 nor UUID were provided'
      );
    }

    if (window.ConversationController.areWePrimaryDevice()) {
      log.warn(
        'sendVerifySyncMessage: We are primary device; not sending sync'
      );
      return;
    }

    const key = await window.textsecure.storage.protocol.loadIdentityKey(
      UUID.checkedLookup(identifier)
    );
    if (!key) {
      throw new Error(
        `sendVerifySyncMessage: No identity key found for identifier ${identifier}`
      );
    }

    try {
      await singleProtoJobQueue.add(
        MessageSender.getVerificationSync(e164, uuid.toString(), state, key)
      );
    } catch (error) {
      log.error(
        'sendVerifySyncMessage: Failed to queue sync message',
        Errors.toLogFormat(error)
      );
    }
  }

  isVerified(): boolean {
    if (isDirectConversation(this.attributes)) {
      return this.get('verified') === this.verifiedEnum.VERIFIED;
    }

    if (!this.contactCollection?.length) {
      return false;
    }

    return this.contactCollection?.every(contact => {
      if (isMe(contact.attributes)) {
        return true;
      }
      return contact.isVerified();
    });
  }

  isUnverified(): boolean {
    if (isDirectConversation(this.attributes)) {
      const verified = this.get('verified');
      return (
        verified !== this.verifiedEnum.VERIFIED &&
        verified !== this.verifiedEnum.DEFAULT
      );
    }

    if (!this.contactCollection?.length) {
      return true;
    }

    return this.contactCollection?.some(contact => {
      if (isMe(contact.attributes)) {
        return false;
      }
      return contact.isUnverified();
    });
  }

  getUnverified(): Array<ConversationModel> {
    if (isDirectConversation(this.attributes)) {
      return this.isUnverified() ? [this] : [];
    }
    return (
      this.contactCollection?.filter(contact => {
        if (isMe(contact.attributes)) {
          return false;
        }
        return contact.isUnverified();
      }) || []
    );
  }

  async setApproved(): Promise<void> {
    if (!isDirectConversation(this.attributes)) {
      throw new Error(
        'You cannot set a group conversation as trusted. ' +
          'You must set individual contacts as trusted.'
      );
    }

    const uuid = this.getUuid();
    if (!uuid) {
      log.warn(`setApproved(${this.id}): no uuid, ignoring`);
      return;
    }

    return this.queueJob('setApproved', async () => {
      return window.textsecure.storage.protocol.setApproval(uuid, true);
    });
  }

  safeIsUntrusted(timestampThreshold?: number): boolean {
    try {
      const uuid = this.getUuid();
      strictAssert(uuid, `No uuid for conversation: ${this.id}`);
      return window.textsecure.storage.protocol.isUntrusted(
        uuid,
        timestampThreshold
      );
    } catch (err) {
      return false;
    }
  }

  isUntrusted(timestampThreshold?: number): boolean {
    if (isDirectConversation(this.attributes)) {
      return this.safeIsUntrusted(timestampThreshold);
    }
    const { contactCollection } = this;

    if (!contactCollection?.length) {
      return false;
    }

    return contactCollection.some(contact => {
      if (isMe(contact.attributes)) {
        return false;
      }
      return contact.safeIsUntrusted(timestampThreshold);
    });
  }

  getUntrusted(timestampThreshold?: number): Array<ConversationModel> {
    if (isDirectConversation(this.attributes)) {
      if (this.isUntrusted(timestampThreshold)) {
        return [this];
      }
      return [];
    }

    return (
      this.contactCollection?.filter(contact => {
        if (isMe(contact.attributes)) {
          return false;
        }
        return contact.isUntrusted(timestampThreshold);
      }) || []
    );
  }

  getSentMessageCount(): number {
    return this.get('sentMessageCount') || 0;
  }

  getMessageRequestResponseType(): number {
    return this.get('messageRequestResponseType') || 0;
  }

  getAboutText(): string | undefined {
    if (!this.get('about')) {
      return undefined;
    }

    const emoji = this.get('aboutEmoji');
    const text = this.get('about');

    if (!emoji) {
      return text;
    }

    return window.i18n('message--getNotificationText--text-with-emoji', {
      text,
      emoji,
    });
  }

  /**
   * Determine if this conversation should be considered "accepted" in terms
   * of message requests
   */
  getAccepted(): boolean {
    return isConversationAccepted(this.attributes);
  }

  onMemberVerifiedChange(): void {
    // If the verified state of a member changes, our aggregate state changes.
    // We trigger both events to replicate the behavior of window.Backbone.Model.set()
    this.trigger('change:verified', this);
    this.trigger('change', this, { force: true });
  }

  async toggleVerified(): Promise<unknown> {
    if (this.isVerified()) {
      return this.setVerifiedDefault();
    }
    return this.setVerified();
  }

  async addChatSessionRefreshed({
    receivedAt,
    receivedAtCounter,
  }: {
    receivedAt: number;
    receivedAtCounter: number;
  }): Promise<void> {
    log.info(`addChatSessionRefreshed: adding for ${this.idForLogging()}`, {
      receivedAt,
    });

    const message = {
      conversationId: this.id,
      type: 'chat-session-refreshed',
      sent_at: receivedAt,
      received_at: receivedAtCounter,
      received_at_ms: receivedAt,
      readStatus: ReadStatus.Unread,
      seenStatus: SeenStatus.Unseen,
      // TODO: DESKTOP-722
      // this type does not fully implement the interface it is expected to
    } as unknown as MessageAttributesType;

    const id = await window.Signal.Data.saveMessage(message, {
      ourUuid: window.textsecure.storage.user.getCheckedUuid().toString(),
    });
    const model = window.MessageController.register(
      id,
      new window.Whisper.Message({
        ...message,
        id,
      })
    );

    this.trigger('newmessage', model);
    void this.updateUnread();
  }

  async addDeliveryIssue({
    receivedAt,
    receivedAtCounter,
    senderUuid,
    sentAt,
  }: {
    receivedAt: number;
    receivedAtCounter: number;
    senderUuid: string;
    sentAt: number;
  }): Promise<void> {
    log.info(`addDeliveryIssue: adding for ${this.idForLogging()}`, {
      sentAt,
      senderUuid,
    });

    const message = {
      conversationId: this.id,
      type: 'delivery-issue',
      sourceUuid: senderUuid,
      sent_at: receivedAt,
      received_at: receivedAtCounter,
      received_at_ms: receivedAt,
      readStatus: ReadStatus.Unread,
      seenStatus: SeenStatus.Unseen,
      // TODO: DESKTOP-722
      // this type does not fully implement the interface it is expected to
    } as unknown as MessageAttributesType;

    const id = await window.Signal.Data.saveMessage(message, {
      ourUuid: window.textsecure.storage.user.getCheckedUuid().toString(),
    });
    const model = window.MessageController.register(
      id,
      new window.Whisper.Message({
        ...message,
        id,
      })
    );

    this.trigger('newmessage', model);

    await this.notify(model);
    void this.updateUnread();
  }

  async addKeyChange(reason: string, keyChangedId?: UUID): Promise<void> {
    const keyChangedIdString = keyChangedId?.toString();
    return this.queueJob(`addKeyChange(${keyChangedIdString})`, async () => {
      log.info(
        'adding key change advisory in',
        this.idForLogging(),
        'for',
        keyChangedIdString || 'this conversation',
        this.get('timestamp'),
        'reason:',
        reason
      );

      if (!keyChangedId && !isDirectConversation(this.attributes)) {
        throw new Error(
          'addKeyChange: Cannot omit keyChangedId in group conversation!'
        );
      }

      const timestamp = Date.now();
      const message: MessageAttributesType = {
        id: generateGuid(),
        conversationId: this.id,
        type: 'keychange',
        sent_at: timestamp,
        timestamp,
        received_at: window.Signal.Util.incrementMessageCounter(),
        received_at_ms: timestamp,
        key_changed: keyChangedIdString,
        readStatus: ReadStatus.Read,
        seenStatus: SeenStatus.Unseen,
        schemaVersion: Message.VERSION_NEEDED_FOR_DISPLAY,
      };

      await window.Signal.Data.saveMessage(message, {
        ourUuid: window.textsecure.storage.user.getCheckedUuid().toString(),
        forceSave: true,
      });
      const model = window.MessageController.register(
        message.id,
        new window.Whisper.Message(message)
      );

      const isUntrusted = await this.isUntrusted();

      this.trigger('newmessage', model);

      const uuid = this.get('uuid');
      // Group calls are always with folks that have a UUID
      if (isUntrusted && uuid) {
        window.reduxActions.calling.keyChanged({ uuid });
      }

      if (isDirectConversation(this.attributes) && uuid) {
        const parsedUuid = UUID.checkedLookup(uuid);
        const groups =
          await window.ConversationController.getAllGroupsInvolvingUuid(
            parsedUuid
          );
        groups.forEach(group => {
          void group.addKeyChange('addKeyChange - group fan-out', parsedUuid);
        });
      }

      // Drop a member from sender key distribution list.
      const senderKeyInfo = this.get('senderKeyInfo');
      if (senderKeyInfo) {
        const updatedSenderKeyInfo = {
          ...senderKeyInfo,
          memberDevices: senderKeyInfo.memberDevices.filter(
            ({ identifier }) => {
              return identifier !== keyChangedIdString;
            }
          ),
        };

        this.set('senderKeyInfo', updatedSenderKeyInfo);
        window.Signal.Data.updateConversation(this.attributes);
      }
    });
  }

  async addConversationMerge(
    renderInfo: ConversationRenderInfoType
  ): Promise<void> {
    log.info(
      `addConversationMerge/${this.idForLogging()}: Adding notification`
    );

    const timestamp = Date.now();
    const message: MessageAttributesType = {
      id: generateGuid(),
      conversationId: this.id,
      type: 'conversation-merge',
      sent_at: timestamp,
      timestamp,
      received_at: window.Signal.Util.incrementMessageCounter(),
      received_at_ms: timestamp,
      conversationMerge: {
        renderInfo,
      },
      readStatus: ReadStatus.Read,
      seenStatus: SeenStatus.Unseen,
      schemaVersion: Message.VERSION_NEEDED_FOR_DISPLAY,
    };

    const id = await window.Signal.Data.saveMessage(message, {
      ourUuid: window.textsecure.storage.user.getCheckedUuid().toString(),
      forceSave: true,
    });
    const model = window.MessageController.register(
      id,
      new window.Whisper.Message({
        ...message,
        id,
      })
    );

    this.trigger('newmessage', model);
  }

  async addVerifiedChange(
    verifiedChangeId: string,
    verified: boolean,
    options: { local?: boolean } = { local: true }
  ): Promise<void> {
    if (isMe(this.attributes)) {
      log.info('refusing to add verified change advisory for our own number');
      return;
    }

    const lastMessage = this.get('timestamp') || Date.now();

    log.info(
      'adding verified change advisory for',
      this.idForLogging(),
      verifiedChangeId,
      lastMessage
    );

    const shouldBeUnseen = !options.local && !verified;
    const timestamp = Date.now();
    const message: MessageAttributesType = {
      id: generateGuid(),
      conversationId: this.id,
      local: Boolean(options.local),
      readStatus: shouldBeUnseen ? ReadStatus.Unread : ReadStatus.Read,
      received_at_ms: timestamp,
      received_at: window.Signal.Util.incrementMessageCounter(),
      seenStatus: shouldBeUnseen ? SeenStatus.Unseen : SeenStatus.Unseen,
      sent_at: lastMessage,
      timestamp,
      type: 'verified-change',
      verified,
      verifiedChanged: verifiedChangeId,
    };

    await window.Signal.Data.saveMessage(message, {
      ourUuid: window.textsecure.storage.user.getCheckedUuid().toString(),
      forceSave: true,
    });
    const model = window.MessageController.register(
      message.id,
      new window.Whisper.Message(message)
    );

    this.trigger('newmessage', model);
    void this.updateUnread();

    const uuid = this.getUuid();
    if (isDirectConversation(this.attributes) && uuid) {
      void window.ConversationController.getAllGroupsInvolvingUuid(uuid).then(
        groups => {
          groups.forEach(group => {
            void group.addVerifiedChange(this.id, verified, options);
          });
        }
      );
    }
  }

  async addCallHistory(
    callHistoryDetails: CallHistoryDetailsType,
    receivedAtCounter: number | undefined
  ): Promise<void> {
    let timestamp: number;
    let unread: boolean;
    let detailsToSave: CallHistoryDetailsType;

    switch (callHistoryDetails.callMode) {
      case CallMode.Direct: {
        const {
          callId,
          wasIncoming,
          wasVideoCall,
          wasDeclined,
          acceptedTime,
          endedTime,
        } = callHistoryDetails;
        log.info(
          `addCallHistory: Conversation ID: ${this.id}, ` +
            `Call ID: ${callId}, ` +
            'Direct, ' +
            `Incoming: ${wasIncoming}, ` +
            `Video: ${wasVideoCall}, ` +
            `Declined: ${wasDeclined}, ` +
            `Accepted: ${acceptedTime}, ` +
            `Ended: ${endedTime}`
        );

        const resolvedTime = acceptedTime ?? endedTime;
        assertDev(resolvedTime, 'Direct call must have accepted or ended time');
        timestamp = resolvedTime;
        unread =
          !callHistoryDetails.wasDeclined && !callHistoryDetails.acceptedTime;
        detailsToSave = {
          ...callHistoryDetails,
          callMode: CallMode.Direct,
        };
        break;
      }
      case CallMode.Group:
        timestamp = callHistoryDetails.startedTime;
        unread = false;
        detailsToSave = callHistoryDetails;
        break;
      default:
        throw missingCaseError(callHistoryDetails);
    }

    // This is sometimes called inside of another conversation queue job so if
    // awaited it would block on this forever.
    drop(
      this.queueJob('addCallHistory', async () => {
        const message: MessageAttributesType = {
          id: generateGuid(),
          conversationId: this.id,
          type: 'call-history',
          sent_at: timestamp,
          timestamp,
          received_at:
            receivedAtCounter || window.Signal.Util.incrementMessageCounter(),
          received_at_ms: timestamp,
          readStatus: unread ? ReadStatus.Unread : ReadStatus.Read,
          seenStatus: unread ? SeenStatus.Unseen : SeenStatus.NotApplicable,
          callHistoryDetails: detailsToSave,
        };

        // Force save if we're adding a new call history message for a direct call
        let forceSave = true;
        if (callHistoryDetails.callMode === CallMode.Direct) {
          const messageId =
            await window.Signal.Data.getCallHistoryMessageByCallId(
              this.id,
              callHistoryDetails.callId
            );
          if (messageId != null) {
            log.info(
              `addCallHistory: Found existing call history message (Call ID: ${callHistoryDetails.callId}, Message ID: ${messageId})`
            );
            message.id = messageId;
            // We don't want to force save if we're updating an existing message
            forceSave = false;
          } else {
            log.info(
              `addCallHistory: No existing call history message found (Call ID: ${callHistoryDetails.callId})`
            );
          }
        }

        const id = await window.Signal.Data.saveMessage(message, {
          ourUuid: window.textsecure.storage.user.getCheckedUuid().toString(),
          forceSave,
        });

        log.info(`addCallHistory: Saved call history message (ID: ${id})`);

        const model = window.MessageController.register(
          id,
          new window.Whisper.Message({
            ...message,
            id,
          })
        );

        this.trigger('newmessage', model);
        void this.updateUnread();

        if (canConversationBeUnarchived(this.attributes)) {
          this.setArchived(false);
        }
      })
    );
  }

  /**
   * Adds a group call history message if one is needed. It won't add history messages for
   * the same group call era ID.
   *
   * Resolves with `true` if a new message was added, and `false` otherwise.
   */
  async updateCallHistoryForGroupCall(
    eraId: string,
    creatorUuid: string
  ): Promise<boolean> {
    // We want to update the cache quickly in case this function is called multiple times.
    const oldCachedEraId = this.cachedLatestGroupCallEraId;
    this.cachedLatestGroupCallEraId = eraId;

    const alreadyHasMessage =
      (oldCachedEraId && oldCachedEraId === eraId) ||
      (await window.Signal.Data.hasGroupCallHistoryMessage(this.id, eraId));

    if (alreadyHasMessage) {
      void this.updateLastMessage();
      return false;
    }

    await this.addCallHistory(
      {
        callMode: CallMode.Group,
        creatorUuid,
        eraId,
        startedTime: Date.now(),
      },
      undefined
    );
    return true;
  }

  async addProfileChange(
    profileChange: unknown,
    conversationId?: string
  ): Promise<void> {
    const now = Date.now();
    const message = {
      conversationId: this.id,
      type: 'profile-change',
      sent_at: now,
      received_at: window.Signal.Util.incrementMessageCounter(),
      received_at_ms: now,
      readStatus: ReadStatus.Read,
      seenStatus: SeenStatus.NotApplicable,
      changedId: conversationId || this.id,
      profileChange,
      // TODO: DESKTOP-722
    } as unknown as MessageAttributesType;

    const id = await window.Signal.Data.saveMessage(message, {
      ourUuid: window.textsecure.storage.user.getCheckedUuid().toString(),
    });
    const model = window.MessageController.register(
      id,
      new window.Whisper.Message({
        ...message,
        id,
      })
    );

    this.trigger('newmessage', model);

    const uuid = this.getUuid();
    if (isDirectConversation(this.attributes) && uuid) {
      void window.ConversationController.getAllGroupsInvolvingUuid(uuid).then(
        groups => {
          groups.forEach(group => {
            void group.addProfileChange(profileChange, this.id);
          });
        }
      );
    }
  }

  async addNotification(
    type: MessageAttributesType['type'],
    extra: Partial<MessageAttributesType> = {}
  ): Promise<string> {
    const now = Date.now();
    const message: Partial<MessageAttributesType> = {
      conversationId: this.id,
      type,
      sent_at: now,
      received_at: window.Signal.Util.incrementMessageCounter(),
      received_at_ms: now,
      readStatus: ReadStatus.Read,
      seenStatus: SeenStatus.NotApplicable,

      ...extra,
    };

    const id = await window.Signal.Data.saveMessage(
      // TODO: DESKTOP-722
      message as MessageAttributesType,
      {
        ourUuid: window.textsecure.storage.user.getCheckedUuid().toString(),
      }
    );
    const model = window.MessageController.register(
      id,
      new window.Whisper.Message({
        ...(message as MessageAttributesType),
        id,
      })
    );

    this.trigger('newmessage', model);

    return id;
  }

  async maybeSetPendingUniversalTimer(
    hasUserInitiatedMessages: boolean
  ): Promise<void> {
    if (!isDirectConversation(this.attributes)) {
      return;
    }

    if (this.isSMSOnly()) {
      return;
    }

    if (isSignalConversation(this.attributes)) {
      return;
    }

    if (hasUserInitiatedMessages) {
      await this.maybeRemoveUniversalTimer();
      return;
    }

    if (this.get('pendingUniversalTimer') || this.get('expireTimer')) {
      return;
    }

    const expireTimer = universalExpireTimer.get();
    if (!expireTimer) {
      return;
    }

    log.info(
      `maybeSetPendingUniversalTimer(${this.idForLogging()}): added notification`
    );
    const notificationId = await this.addNotification(
      'universal-timer-notification'
    );
    this.set('pendingUniversalTimer', notificationId);
  }

  async maybeApplyUniversalTimer(): Promise<void> {
    // Check if we had a notification
    if (!(await this.maybeRemoveUniversalTimer())) {
      return;
    }

    // We already have an expiration timer
    if (this.get('expireTimer')) {
      return;
    }

    const expireTimer = universalExpireTimer.get();
    if (expireTimer) {
      log.info(
        `maybeApplyUniversalTimer(${this.idForLogging()}): applying timer`
      );

      await this.updateExpirationTimer(expireTimer, {
        reason: 'maybeApplyUniversalTimer',
      });
    }
  }

  async maybeRemoveUniversalTimer(): Promise<boolean> {
    const notificationId = this.get('pendingUniversalTimer');
    if (!notificationId) {
      return false;
    }

    this.set('pendingUniversalTimer', undefined);
    log.info(
      `maybeRemoveUniversalTimer(${this.idForLogging()}): removed notification`
    );

    const message = window.MessageController.getById(notificationId);
    if (message) {
      await window.Signal.Data.removeMessage(message.id);
    }
    return true;
  }

  async addChangeNumberNotification(
    oldValue: string,
    newValue: string
  ): Promise<void> {
    const sourceUuid = this.getCheckedUuid(
      'Change number notification without uuid'
    );

    const { storage } = window.textsecure;
    if (storage.user.getOurUuidKind(sourceUuid) !== UUIDKind.Unknown) {
      log.info(
        `Conversation ${this.idForLogging()}: not adding change number ` +
          'notification for ourselves'
      );
      return;
    }

    log.info(
      `Conversation ${this.idForLogging()}: adding change number ` +
        `notification for ${sourceUuid.toString()} from ${oldValue} to ${newValue}`
    );

    const convos = [
      this,
      ...(await window.ConversationController.getAllGroupsInvolvingUuid(
        sourceUuid
      )),
    ];

    await Promise.all(
      convos.map(convo => {
        return convo.addNotification('change-number-notification', {
          readStatus: ReadStatus.Read,
          seenStatus: SeenStatus.Unseen,
          sourceUuid: sourceUuid.toString(),
        });
      })
    );
  }

  async onReadMessage(message: MessageModel, readAt?: number): Promise<void> {
    // We mark as read everything older than this message - to clean up old stuff
    //   still marked unread in the database. If the user generally doesn't read in
    //   the desktop app, so the desktop app only gets read syncs, we can very
    //   easily end up with messages never marked as read (our previous early read
    //   sync handling, read syncs never sent because app was offline)

    // We queue it because we often get a whole lot of read syncs at once, and
    //   their markRead calls could very easily overlap given the async pull from DB.

    // Lastly, we don't send read syncs for any message marked read due to a read
    //   sync. That's a notification explosion we don't need.
    return this.queueJob('onReadMessage', () =>
      // eslint-disable-next-line @typescript-eslint/no-non-null-assertion
      this.markRead(message.get('received_at')!, {
        newestSentAt: message.get('sent_at'),
        sendReadReceipts: false,
        readAt,
      })
    );
  }

  override validate(attributes = this.attributes): string | null {
    return validateConversation(attributes);
  }

  async queueJob<T>(
    name: string,
    callback: (abortSignal: AbortSignal) => Promise<T>
  ): Promise<T> {
    const logId = `conversation.queueJob(${this.idForLogging()}, ${name})`;

    if (this.isShuttingDown) {
      log.warn(`${logId}: shutting down, can't accept more work`);
      throw new Error(`${logId}: shutting down, can't accept more work`);
    }

    this.jobQueue = this.jobQueue || new PQueue({ concurrency: 1 });

    const taskWithTimeout = createTaskWithTimeout(callback, logId);

    const abortController = new AbortController();
    const { signal: abortSignal } = abortController;

    const queuedAt = Date.now();
    return this.jobQueue.add(async () => {
      const startedAt = Date.now();
      const waitTime = startedAt - queuedAt;

      if (waitTime > JOB_REPORTING_THRESHOLD_MS) {
        log.info(`${logId}: was blocked for ${waitTime}ms`);
      }

      try {
        return await taskWithTimeout(abortSignal);
      } catch (error) {
        abortController.abort();
        throw error;
      } finally {
        const duration = Date.now() - startedAt;

        if (duration > JOB_REPORTING_THRESHOLD_MS) {
          log.info(`${logId}: took ${duration}ms`);
        }
      }
    });
  }

  isAdmin(uuid: UUID): boolean {
    if (!isGroupV2(this.attributes)) {
      return false;
    }

    const members = this.get('membersV2') || [];
    const member = members.find(x => x.uuid === uuid.toString());
    if (!member) {
      return false;
    }

    const MEMBER_ROLES = Proto.Member.Role;

    return member.role === MEMBER_ROLES.ADMINISTRATOR;
  }

  getUuid(): UUID | undefined {
    try {
      const value = this.get('uuid');
      return value ? new UUID(value) : undefined;
    } catch (err) {
      log.warn(
        `getUuid(): failed to obtain conversation(${this.id}) uuid due to`,
        Errors.toLogFormat(err)
      );
      return undefined;
    }
  }

  getCheckedUuid(reason: string): UUID {
    const result = this.getUuid();
    strictAssert(result !== undefined, reason);
    return result;
  }

  private getDraftBodyRanges = memoizeByThis(
    (): DraftBodyRangesType | undefined => {
      return this.get('draftBodyRanges');
    }
  );

  private getLastMessage = memoizeByThis((): LastMessageType | undefined => {
    if (this.get('lastMessageDeletedForEveryone')) {
      return { deletedForEveryone: true };
    }
    const lastMessageText = this.get('lastMessage');
    if (!lastMessageText) {
      return undefined;
    }
    return {
      status: dropNull(this.get('lastMessageStatus')),
      text: lastMessageText,
      author: dropNull(this.get('lastMessageAuthor')),
      deletedForEveryone: false,
    };
  });

  private getMemberships = memoizeByThis(
    (): ReadonlyArray<{
      uuid: UUIDStringType;
      isAdmin: boolean;
    }> => {
      if (!isGroupV2(this.attributes)) {
        return EMPTY_ARRAY;
      }

      const members = this.get('membersV2') || [];
      return members.map(member => ({
        isAdmin: member.role === Proto.Member.Role.ADMINISTRATOR,
        uuid: member.uuid,
      }));
    }
  );

  getGroupLink(): string | undefined {
    if (!isGroupV2(this.attributes)) {
      return undefined;
    }

    if (!this.get('groupInviteLinkPassword')) {
      return undefined;
    }

    return window.Signal.Groups.buildGroupLink(this);
  }

  private getPendingMemberships = memoizeByThis(
    (): ReadonlyArray<{
      addedByUserId?: UUIDStringType;
      uuid: UUIDStringType;
    }> => {
      if (!isGroupV2(this.attributes)) {
        return EMPTY_ARRAY;
      }

      const members = this.get('pendingMembersV2') || [];
      return members.map(member => ({
        addedByUserId: member.addedByUserId,
        uuid: member.uuid,
      }));
    }
  );

  private getPendingApprovalMemberships = memoizeByThis(
    (): ReadonlyArray<{ uuid: UUIDStringType }> => {
      if (!isGroupV2(this.attributes)) {
        return EMPTY_ARRAY;
      }

      const members = this.get('pendingAdminApprovalV2') || [];
      return members.map(member => ({
        uuid: member.uuid,
      }));
    }
  );

  private getBannedMemberships = memoizeByThis(
    (): ReadonlyArray<UUIDStringType> => {
      if (!isGroupV2(this.attributes)) {
        return EMPTY_ARRAY;
      }

      return (this.get('bannedMembersV2') || []).map(member => member.uuid);
    }
  );

  getMembers(
    options: { includePendingMembers?: boolean } = {}
  ): Array<ConversationModel> {
    return compact(
      getConversationMembers(this.attributes, options).map(conversationAttrs =>
        window.ConversationController.get(conversationAttrs.id)
      )
    );
  }

  canBeAnnouncementGroup(): boolean {
    if (!isGroupV2(this.attributes)) {
      return false;
    }

    if (!isAnnouncementGroupReady()) {
      return false;
    }

    return true;
  }

  getMemberIds(): Array<string> {
    const members = this.getMembers();
    return members.map(member => member.id);
  }

  getMemberUuids(): Array<UUID> {
    const members = this.getMembers();
    return members.map(member => {
      return member.getCheckedUuid('Group member without uuid');
    });
  }

  getRecipients({
    includePendingMembers,
    extraConversationsForSend,
    isStoryReply = false,
  }: {
    includePendingMembers?: boolean;
    extraConversationsForSend?: ReadonlyArray<string>;
    isStoryReply?: boolean;
  } = {}): Array<string> {
    return getRecipients(this.attributes, {
      includePendingMembers,
      extraConversationsForSend,
      isStoryReply,
    });
  }

  // Members is all people in the group
  getMemberConversationIds(): Set<string> {
    return new Set(map(this.getMembers(), conversation => conversation.id));
  }

  async getQuoteAttachment(
    attachments?: Array<AttachmentType>,
    preview?: Array<LinkPreviewType>,
    sticker?: StickerType
  ): Promise<
    Array<{
      contentType: MIMEType;
      fileName: string | null;
      thumbnail: ThumbnailType | null;
    }>
  > {
<<<<<<< HEAD
    if (attachments && attachments.length) {
      const attachmentsToUse = Array.from(take(attachments, 1));
      const isGIFQuote = isGIF(attachmentsToUse);

      return Promise.all(
        map(attachmentsToUse, async attachment => {
          const { path, fileName, thumbnail, contentType } = attachment;

          if (!path) {
            return {
              contentType: isGIFQuote ? IMAGE_GIF : contentType,
              // Our protos library complains about this field being undefined, so we
              //   force it to null
              fileName: fileName || null,
              thumbnail: null,
            };
          }

          return {
            contentType: isGIFQuote ? IMAGE_GIF : contentType,
            // Our protos library complains about this field being undefined, so we force
            //   it to null
            fileName: fileName || null,
            thumbnail: thumbnail
              ? {
                  ...(await loadAttachmentData(thumbnail)),
                  objectUrl: thumbnail.path
                    ? getAbsoluteAttachmentPath(thumbnail.path)
                    : undefined,
                }
              : null,
          };
        })
      );
    }

    if (preview && preview.length) {
      const previewImages = collect(preview, prev => prev.image);
      const previewImagesToUse = take(previewImages, 1);

      return Promise.all(
        map(previewImagesToUse, async image => {
          const { contentType } = image;

          return {
            contentType,
            // Our protos library complains about this field being undefined, so we
            //   force it to null
            fileName: null,
            thumbnail: image
              ? {
                  ...(await loadAttachmentData(image)),
                  objectUrl: image.path
                    ? getAbsoluteAttachmentPath(image.path)
                    : undefined,
                }
              : null,
          };
        })
      );
    }

    if (sticker && sticker.data && sticker.data.path) {
      const { path, contentType } = sticker.data;

      return [
        {
          contentType,
          // Our protos library complains about this field being undefined, so we
          //   force it to null
          fileName: null,
          thumbnail: {
            ...(await loadAttachmentData(sticker.data)),
            objectUrl: path ? getAbsoluteAttachmentPath(path) : undefined,
          },
        },
      ];
    }

    return [];
  }

  async makeQuote(
    quotedMessage: MessageModel,
    conversationId: string
  ): Promise<QuotedMessageType> {
    // eslint-disable-next-line @typescript-eslint/no-non-null-assertion
    const contact = getContact(quotedMessage.attributes)!;
    const attachments = quotedMessage.get('attachments');
    const preview = quotedMessage.get('preview');
    const sticker = quotedMessage.get('sticker');

    const fromGroupName =
      quotedMessage.get('conversationId') === conversationId
        ? undefined
        : window.ConversationController.get(
            quotedMessage.get('conversationId')
          )?.format()?.name;
    return {
      authorUuid: contact.get('uuid'),
      attachments: isTapToView(quotedMessage.attributes)
        ? [{ contentType: IMAGE_JPEG, fileName: null }]
        : await this.getQuoteAttachment(attachments, preview, sticker),
      payment: quotedMessage.get('payment'),
      bodyRanges: quotedMessage.get('bodyRanges'),
      id: quotedMessage.get('sent_at'),
      fromGroupName,
      isViewOnce: isTapToView(quotedMessage.attributes),
      isGiftBadge: isGiftBadge(quotedMessage.attributes),
      messageId: quotedMessage.get('id'),
      referencedMessageNotFound: false,
      text: quotedMessage.getQuoteBodyText(),
    };
=======
    return getQuoteAttachment(attachments, preview, sticker);
>>>>>>> d4e7177b
  }

  async sendStickerMessage(packId: string, stickerId: number): Promise<void> {
    const packData = Stickers.getStickerPack(packId);
    const stickerData = Stickers.getSticker(packId, stickerId);
    if (!stickerData || !packData) {
      log.warn(
        `Attempted to send nonexistent (${packId}, ${stickerId}) sticker!`
      );
      return;
    }

    const { key } = packData;
    const { emoji, path, width, height } = stickerData;
    const data = await readStickerData(path);

    // We need this content type to be an image so we can display an `<img>` instead of a
    //   `<video>` or an error, but it's not critical that we get the full type correct.
    //   In other words, it's probably fine if we say that a GIF is `image/png`, but it's
    //   but it's bad if we say it's `video/mp4` or `text/plain`. We do our best to sniff
    //   the MIME type here, but it's okay if we have to use a possibly-incorrect
    //   fallback.
    let contentType: MIMEType;
    const sniffedMimeType = sniffImageMimeType(data);
    if (sniffedMimeType) {
      contentType = sniffedMimeType;
    } else {
      log.warn(
        'sendStickerMessage: Unable to sniff sticker MIME type; falling back to WebP'
      );
      contentType = IMAGE_WEBP;
    }

    const sticker: StickerWithHydratedData = {
      packId,
      stickerId,
      packKey: key,
      emoji,
      data: {
        size: data.byteLength,
        data,
        contentType,
        width,
        height,
        blurHash: await imageToBlurHash(
          new Blob([data], {
            type: IMAGE_JPEG,
          })
        ),
      },
    };

    drop(
      this.enqueueMessageForSend(
        {
          body: undefined,
          attachments: [],
          sticker,
        },
        { dontClearDraft: true }
      )
    );
    window.reduxActions.stickers.useSticker(packId, stickerId);
  }

  async sendProfileKeyUpdate(): Promise<void> {
    if (isMe(this.attributes)) {
      return;
    }

    if (!this.get('profileSharing')) {
      log.error(
        'sendProfileKeyUpdate: profileSharing not enabled for conversation',
        this.idForLogging()
      );
      return;
    }

    try {
      await conversationJobQueue.add({
        type: conversationQueueJobEnum.enum.ProfileKey,
        conversationId: this.id,
        revision: this.get('revision'),
      });
    } catch (error) {
      log.error(
        'sendProfileKeyUpdate: Failed to queue profile share',
        Errors.toLogFormat(error)
      );
    }
  }

  async enqueueMessageForSend(
    {
      attachments,
      body,
      contact,
      mentions,
      preview,
      quote,
      sticker,
    }: {
      attachments: Array<AttachmentType>;
      body: string | undefined;
      contact?: Array<ContactWithHydratedAvatar>;
      mentions?: BodyRangesType;
      preview?: Array<LinkPreviewType>;
      quote?: QuotedMessageType;
      sticker?: StickerWithHydratedData;
    },
    {
      dontClearDraft,
      sendHQImages,
      storyId,
      timestamp,
      extraReduxActions,
    }: {
      dontClearDraft?: boolean;
      sendHQImages?: boolean;
      storyId?: string;
      timestamp?: number;
      extraReduxActions?: () => void;
    } = {}
  ): Promise<MessageAttributesType | undefined> {
    if (this.isGroupV1AndDisabled()) {
      return;
    }

    if (isSignalConversation(this.attributes)) {
      return;
    }

    const now = timestamp || Date.now();

    log.info(
      'Sending message to conversation',
      this.idForLogging(),
      'with timestamp',
      now
    );

    this.clearTypingTimers();

    const mandatoryProfileSharingEnabled = window.Signal.RemoteConfig.isEnabled(
      'desktop.mandatoryProfileSharing'
    );

    let expirationStartTimestamp: number | undefined;
    let expireTimer: DurationInSeconds | undefined;

    // For normal messages and 1:1 story replies, we use the parent conversation's timer
    if (!storyId || isDirectConversation(this.attributes)) {
      await this.maybeApplyUniversalTimer();
      expireTimer = this.get('expireTimer');
    }

    const recipientMaybeConversations = map(
      this.getRecipients({
        isStoryReply: storyId !== undefined,
      }),
      identifier => window.ConversationController.get(identifier)
    );
    const recipientConversations = filter(
      recipientMaybeConversations,
      isNotNil
    );
    const recipientConversationIds = concat(
      map(recipientConversations, c => c.id),
      [window.ConversationController.getOurConversationIdOrThrow()]
    );

    // If there are link previews present in the message we shouldn't include
    // any attachments as well.
    const attachmentsToSend = preview && preview.length ? [] : attachments;

    if (preview && preview.length) {
      attachments.forEach(attachment => {
        if (attachment.path) {
          void deleteAttachmentData(attachment.path);
        }
      });
    }

    // Here we move attachments to disk
    const attributes = await upgradeMessageSchema({
      id: UUID.generate().toString(),
      timestamp: now,
      type: 'outgoing',
      body,
      conversationId: this.id,
      contact,
      quote,
      preview,
      attachments: attachmentsToSend,
      sent_at: now,
      received_at: window.Signal.Util.incrementMessageCounter(),
      received_at_ms: now,
      expirationStartTimestamp,
      expireTimer,
      readStatus: ReadStatus.Read,
      seenStatus: SeenStatus.NotApplicable,
      sticker,
      bodyRanges: mentions,
      sendHQImages,
      sendStateByConversationId: zipObject(
        recipientConversationIds,
        repeat({
          status: SendStatus.Pending,
          updatedAt: now,
        })
      ),
      storyId,
    });

    const model = new window.Whisper.Message(attributes);
    const message = window.MessageController.register(model.id, model);
    message.cachedOutgoingContactData = contact;
    message.cachedOutgoingPreviewData = preview;
    message.cachedOutgoingQuoteData = quote;
    message.cachedOutgoingStickerData = sticker;

    const dbStart = Date.now();

    strictAssert(
      typeof message.attributes.timestamp === 'number',
      'Expected a timestamp'
    );

    await conversationJobQueue.add(
      {
        type: conversationQueueJobEnum.enum.NormalMessage,
        conversationId: this.id,
        messageId: message.id,
        revision: this.get('revision'),
      },
      async jobToInsert => {
        log.info(
          `enqueueMessageForSend: saving message ${message.id} and job ${jobToInsert.id}`
        );
        await window.Signal.Data.saveMessage(message.attributes, {
          jobToInsert,
          forceSave: true,
          ourUuid: window.textsecure.storage.user.getCheckedUuid().toString(),
        });
      }
    );

    const dbDuration = Date.now() - dbStart;
    if (dbDuration > SEND_REPORTING_THRESHOLD_MS) {
      log.info(
        `ConversationModel(${this.idForLogging()}.sendMessage(${now}): ` +
          `db save took ${dbDuration}ms`
      );
    }

    const renderStart = Date.now();

    // Perform asynchronous tasks before entering the batching mode
    await this.beforeAddSingleMessage(model);

    if (sticker) {
      await addStickerPackReference(model.id, sticker.packId);
    }

    this.isInReduxBatch = true;
    batchDispatch(() => {
      try {
        const { clearUnreadMetrics } = window.reduxActions.conversations;
        clearUnreadMetrics(this.id);

        const enabledProfileSharing = Boolean(
          mandatoryProfileSharingEnabled && !this.get('profileSharing')
        );
        const unarchivedConversation = Boolean(this.get('isArchived'));

        this.doAddSingleMessage(model, { isJustSent: true });

        log.info(
          `enqueueMessageForSend(${this.idForLogging()}): clearDraft(${!dontClearDraft})`
        );
        const draftProperties = dontClearDraft
          ? {}
          : {
              draft: '',
              draftBodyRanges: [],
              draftTimestamp: null,
              lastMessageAuthor: model.getAuthorText(),
              lastMessage: model.getNotificationText(),
              lastMessageStatus: 'sending' as const,
            };

        this.set({
          ...draftProperties,
          ...(enabledProfileSharing ? { profileSharing: true } : {}),
          ...this.incrementSentMessageCount({ dry: true }),
          active_at: now,
          timestamp: now,
          ...(unarchivedConversation ? { isArchived: false } : {}),
        });

        if (enabledProfileSharing) {
          this.captureChange('enqueueMessageForSend/mandatoryProfileSharing');
        }
        if (unarchivedConversation) {
          this.captureChange('enqueueMessageForSend/unarchive');
        }

        extraReduxActions?.();
      } finally {
        this.isInReduxBatch = false;
      }
    });

    const renderDuration = Date.now() - renderStart;

    if (renderDuration > SEND_REPORTING_THRESHOLD_MS) {
      log.info(
        `ConversationModel(${this.idForLogging()}.sendMessage(${now}): ` +
          `render save took ${renderDuration}ms`
      );
    }

    window.Signal.Data.updateConversation(this.attributes);

    return attributes;
  }

  // Is this someone who is a contact, or are we sharing our profile with them?
  //   Or is the person who added us to this group a contact or are we sharing profile
  //   with them?
  isFromOrAddedByTrustedContact(): boolean {
    if (isDirectConversation(this.attributes)) {
      return Boolean(this.get('name')) || Boolean(this.get('profileSharing'));
    }

    const addedBy = this.get('addedBy');
    if (!addedBy) {
      return false;
    }

    const conv = window.ConversationController.get(addedBy);
    if (!conv) {
      return false;
    }

    return Boolean(
      isMe(conv.attributes) || conv.get('name') || conv.get('profileSharing')
    );
  }

  async maybeClearUsername(): Promise<void> {
    const ourConversationId =
      window.ConversationController.getOurConversationId();

    // Clear username once we have other information about the contact
    if (
      canHaveUsername(this.attributes, ourConversationId) ||
      !this.get('username')
    ) {
      return;
    }

    log.info(`maybeClearUsername(${this.idForLogging()}): clearing username`);

    this.unset('username');
    window.Signal.Data.updateConversation(this.attributes);
    this.captureChange('clearUsername');
  }

  async updateUsername(
    username: string | undefined,
    { shouldSave = true }: { shouldSave?: boolean } = {}
  ): Promise<void> {
    const ourConversationId =
      window.ConversationController.getOurConversationId();

    if (!canHaveUsername(this.attributes, ourConversationId)) {
      return;
    }

    if (this.get('username') === username) {
      return;
    }

    log.info(`updateUsername(${this.idForLogging()}): updating username`);

    this.set('username', username);
    this.captureChange('updateUsername');

    if (shouldSave) {
      await window.Signal.Data.updateConversation(this.attributes);
    }
  }

  async updateLastMessage(): Promise<void> {
    if (!this.id) {
      return;
    }

    const ourConversationId =
      window.ConversationController.getOurConversationId();
    if (!ourConversationId) {
      throw new Error('updateLastMessage: Failed to fetch ourConversationId');
    }

    const conversationId = this.id;

    const ourUuid = window.textsecure.storage.user.getCheckedUuid().toString();
    const stats = await window.Signal.Data.getConversationMessageStats({
      conversationId,
      includeStoryReplies: !isGroup(this.attributes),
      ourUuid,
    });

    // This runs as a job to avoid race conditions
    drop(
      this.queueJob('maybeSetPendingUniversalTimer', async () =>
        this.maybeSetPendingUniversalTimer(stats.hasUserInitiatedMessages)
      )
    );

    const { preview, activity } = stats;
    let previewMessage: MessageModel | undefined;
    let activityMessage: MessageModel | undefined;

    // Register the message with MessageController so that if it already exists
    // in memory we use that data instead of the data from the db which may
    // be out of date.
    if (preview) {
      previewMessage = window.MessageController.register(preview.id, preview);
    }

    if (activity) {
      activityMessage = window.MessageController.register(
        activity.id,
        activity
      );
    }

    if (
      this.hasDraft() &&
      this.get('draftTimestamp') &&
      (!previewMessage ||
        // eslint-disable-next-line @typescript-eslint/no-non-null-assertion
        previewMessage.get('sent_at') < this.get('draftTimestamp')!)
    ) {
      return;
    }

    const currentTimestamp = this.get('timestamp') || null;

    let timestamp = currentTimestamp;
    if (activityMessage) {
      const receivedAt = activityMessage.get('received_at_ms');
      timestamp = receivedAt
        ? Math.min(activityMessage.get('sent_at'), receivedAt)
        : activityMessage.get('sent_at');
    }
    timestamp = timestamp || currentTimestamp;

    this.set({
      lastMessage:
        (previewMessage ? previewMessage.getNotificationText() : '') || '',
      lastMessageAuthor: previewMessage?.getAuthorText(),
      lastMessageStatus:
        (previewMessage
          ? getMessagePropStatus(previewMessage.attributes, ourConversationId)
          : null) || null,
      timestamp,
      lastMessageDeletedForEveryone: previewMessage
        ? previewMessage.get('deletedForEveryone')
        : false,
    });

    window.Signal.Data.updateConversation(this.attributes);
  }

  setArchived(isArchived: boolean): void {
    const before = this.get('isArchived');

    this.set({ isArchived });
    window.Signal.Data.updateConversation(this.attributes);

    const after = this.get('isArchived');

    if (Boolean(before) !== Boolean(after)) {
      if (after) {
        this.unpin();
      }
      this.captureChange('isArchived');
    }
  }

  setMarkedUnread(markedUnread: boolean): void {
    const previousMarkedUnread = this.get('markedUnread');

    this.set({ markedUnread });
    window.Signal.Data.updateConversation(this.attributes);

    if (Boolean(previousMarkedUnread) !== Boolean(markedUnread)) {
      this.captureChange('markedUnread');
    }
  }

  async refreshGroupLink(): Promise<void> {
    if (!isGroupV2(this.attributes)) {
      return;
    }

    const groupInviteLinkPassword = Bytes.toBase64(
      window.Signal.Groups.generateGroupInviteLinkPassword()
    );

    log.info('refreshGroupLink for conversation', this.idForLogging());

    await this.modifyGroupV2({
      name: 'updateInviteLinkPassword',
      usingCredentialsFrom: [],
      createGroupChange: async () =>
        window.Signal.Groups.buildInviteLinkPasswordChange(
          this.attributes,
          groupInviteLinkPassword
        ),
    });

    this.set({ groupInviteLinkPassword });
  }

  async toggleGroupLink(value: boolean): Promise<void> {
    if (!isGroupV2(this.attributes)) {
      return;
    }

    const shouldCreateNewGroupLink =
      value && !this.get('groupInviteLinkPassword');
    const groupInviteLinkPassword =
      this.get('groupInviteLinkPassword') ||
      Bytes.toBase64(window.Signal.Groups.generateGroupInviteLinkPassword());

    log.info('toggleGroupLink for conversation', this.idForLogging(), value);

    const ACCESS_ENUM = Proto.AccessControl.AccessRequired;
    const addFromInviteLink = value
      ? ACCESS_ENUM.ANY
      : ACCESS_ENUM.UNSATISFIABLE;

    if (shouldCreateNewGroupLink) {
      await this.modifyGroupV2({
        name: 'updateNewGroupLink',
        usingCredentialsFrom: [],
        createGroupChange: async () =>
          window.Signal.Groups.buildNewGroupLinkChange(
            this.attributes,
            groupInviteLinkPassword,
            addFromInviteLink
          ),
      });
    } else {
      await this.modifyGroupV2({
        name: 'updateAccessControlAddFromInviteLink',
        usingCredentialsFrom: [],
        createGroupChange: async () =>
          window.Signal.Groups.buildAccessControlAddFromInviteLinkChange(
            this.attributes,
            addFromInviteLink
          ),
      });
    }

    this.set({
      accessControl: {
        addFromInviteLink,
        attributes: this.get('accessControl')?.attributes || ACCESS_ENUM.MEMBER,
        members: this.get('accessControl')?.members || ACCESS_ENUM.MEMBER,
      },
    });

    if (shouldCreateNewGroupLink) {
      this.set({ groupInviteLinkPassword });
    }
  }

  async updateAccessControlAddFromInviteLink(value: boolean): Promise<void> {
    if (!isGroupV2(this.attributes)) {
      return;
    }

    const ACCESS_ENUM = Proto.AccessControl.AccessRequired;

    const addFromInviteLink = value
      ? ACCESS_ENUM.ADMINISTRATOR
      : ACCESS_ENUM.ANY;

    await this.modifyGroupV2({
      name: 'updateAccessControlAddFromInviteLink',
      usingCredentialsFrom: [],
      createGroupChange: async () =>
        window.Signal.Groups.buildAccessControlAddFromInviteLinkChange(
          this.attributes,
          addFromInviteLink
        ),
    });

    this.set({
      accessControl: {
        addFromInviteLink,
        attributes: this.get('accessControl')?.attributes || ACCESS_ENUM.MEMBER,
        members: this.get('accessControl')?.members || ACCESS_ENUM.MEMBER,
      },
    });
  }

  async updateAccessControlAttributes(value: number): Promise<void> {
    if (!isGroupV2(this.attributes)) {
      return;
    }

    await this.modifyGroupV2({
      name: 'updateAccessControlAttributes',
      usingCredentialsFrom: [],
      createGroupChange: async () =>
        window.Signal.Groups.buildAccessControlAttributesChange(
          this.attributes,
          value
        ),
    });

    const ACCESS_ENUM = Proto.AccessControl.AccessRequired;
    this.set({
      accessControl: {
        addFromInviteLink:
          this.get('accessControl')?.addFromInviteLink || ACCESS_ENUM.MEMBER,
        attributes: value,
        members: this.get('accessControl')?.members || ACCESS_ENUM.MEMBER,
      },
    });
  }

  async updateAccessControlMembers(value: number): Promise<void> {
    if (!isGroupV2(this.attributes)) {
      return;
    }

    await this.modifyGroupV2({
      name: 'updateAccessControlMembers',
      usingCredentialsFrom: [],
      createGroupChange: async () =>
        window.Signal.Groups.buildAccessControlMembersChange(
          this.attributes,
          value
        ),
    });

    const ACCESS_ENUM = Proto.AccessControl.AccessRequired;
    this.set({
      accessControl: {
        addFromInviteLink:
          this.get('accessControl')?.addFromInviteLink || ACCESS_ENUM.MEMBER,
        attributes: this.get('accessControl')?.attributes || ACCESS_ENUM.MEMBER,
        members: value,
      },
    });
  }

  async updateAnnouncementsOnly(value: boolean): Promise<void> {
    if (!isGroupV2(this.attributes) || !this.canBeAnnouncementGroup()) {
      return;
    }

    await this.modifyGroupV2({
      name: 'updateAnnouncementsOnly',
      usingCredentialsFrom: [],
      createGroupChange: async () =>
        window.Signal.Groups.buildAnnouncementsOnlyChange(
          this.attributes,
          value
        ),
    });

    this.set({ announcementsOnly: value });
  }

  async updateExpirationTimer(
    providedExpireTimer: DurationInSeconds | undefined,
    {
      reason,
      receivedAt,
      receivedAtMS = Date.now(),
      sentAt: providedSentAt,
      source: providedSource,
      fromSync = false,
      isInitialSync = false,
      fromGroupUpdate = false,
    }: {
      reason: string;
      receivedAt?: number;
      receivedAtMS?: number;
      sentAt?: number;
      source?: string;
      fromSync?: boolean;
      isInitialSync?: boolean;
      fromGroupUpdate?: boolean;
    }
  ): Promise<boolean | null | MessageModel | void> {
    const isSetByOther = providedSource || providedSentAt !== undefined;

    if (isSignalConversation(this.attributes)) {
      return;
    }

    if (isGroupV2(this.attributes)) {
      if (isSetByOther) {
        throw new Error(
          'updateExpirationTimer: GroupV2 timers are not updated this way'
        );
      }
      await this.modifyGroupV2({
        name: 'updateExpirationTimer',
        usingCredentialsFrom: [],
        createGroupChange: () =>
          this.updateExpirationTimerInGroupV2(providedExpireTimer),
      });
      return false;
    }

    if (!isSetByOther && this.isGroupV1AndDisabled()) {
      throw new Error(
        'updateExpirationTimer: GroupV1 is deprecated; cannot update expiration timer'
      );
    }

    let expireTimer: DurationInSeconds | undefined = providedExpireTimer;
    let source = providedSource;
    if (this.get('left')) {
      return false;
    }

    if (!expireTimer) {
      expireTimer = undefined;
    }
    if (
      this.get('expireTimer') === expireTimer ||
      (!expireTimer && !this.get('expireTimer'))
    ) {
      return null;
    }

    const logId =
      `updateExpirationTimer(${this.idForLogging()}, ` +
      `${expireTimer || 'disabled'}) ` +
      `source=${source ?? '?'} reason=${reason}`;

    log.info(`${logId}: updating`);

    // if change wasn't made remotely, send it to the number/group
    if (!isSetByOther) {
      try {
        await conversationJobQueue.add({
          type: conversationQueueJobEnum.enum.DirectExpirationTimerUpdate,
          conversationId: this.id,
          expireTimer,
        });
      } catch (error) {
        log.error(
          `${logId}: Failed to queue expiration timer update`,
          Errors.toLogFormat(error)
        );
        throw error;
      }
    }

    const ourConversationId =
      window.ConversationController.getOurConversationId();
    source = source || ourConversationId;

    this.set({ expireTimer });

    // This call actually removes universal timer notification and clears
    // the pending flags.
    await this.maybeRemoveUniversalTimer();

    window.Signal.Data.updateConversation(this.attributes);

    // When we add a disappearing messages notification to the conversation, we want it
    //   to be above the message that initiated that change, hence the subtraction.
    const sentAt = (providedSentAt || receivedAtMS) - 1;

    const isFromSyncOperation =
      reason === 'group sync' || reason === 'contact sync';
    const isFromMe =
      window.ConversationController.get(source)?.id === ourConversationId;
    const isNoteToSelf = isMe(this.attributes);
    const shouldBeRead =
      (isInitialSync && isFromSyncOperation) || isFromMe || isNoteToSelf;

    const model = new window.Whisper.Message({
      conversationId: this.id,
      expirationTimerUpdate: {
        expireTimer,
        source,
        fromSync,
        fromGroupUpdate,
      },
      flags: Proto.DataMessage.Flags.EXPIRATION_TIMER_UPDATE,
      readStatus: shouldBeRead ? ReadStatus.Read : ReadStatus.Unread,
      received_at_ms: receivedAtMS,
      received_at: receivedAt ?? window.Signal.Util.incrementMessageCounter(),
      seenStatus: shouldBeRead ? SeenStatus.Seen : SeenStatus.Unseen,
      sent_at: sentAt,
      type: 'timer-notification',
      // TODO: DESKTOP-722
    } as unknown as MessageAttributesType);

    const id = await window.Signal.Data.saveMessage(model.attributes, {
      ourUuid: window.textsecure.storage.user.getCheckedUuid().toString(),
    });

    model.set({ id });

    const message = window.MessageController.register(id, model);

    void this.addSingleMessage(message);
    void this.updateUnread();

    log.info(
      `${logId}: added a notification received_at=${model.get('received_at')}`
    );

    return message;
  }

  isSearchable(): boolean {
    return !this.get('left');
  }

  // Deprecated: only applies to GroupV1
  async leaveGroup(): Promise<void> {
    const { messaging } = window.textsecure;
    if (!messaging) {
      throw new Error('leaveGroup: Cannot leave v1 group when offline!');
    }

    if (!isGroupV1(this.attributes)) {
      throw new Error(
        `leaveGroup: Group ${this.idForLogging()} is not GroupV1!`
      );
    }

    const now = Date.now();
    const groupId = this.get('groupId');

    if (!groupId) {
      throw new Error(`leaveGroup/${this.idForLogging()}: No groupId!`);
    }

    const groupIdentifiers = this.getRecipients();
    this.set({ left: true });
    window.Signal.Data.updateConversation(this.attributes);

    const model = new window.Whisper.Message({
      conversationId: this.id,
      group_update: { left: 'You' },
      readStatus: ReadStatus.Read,
      received_at_ms: now,
      received_at: window.Signal.Util.incrementMessageCounter(),
      seenStatus: SeenStatus.NotApplicable,
      sent_at: now,
      type: 'group',
      // TODO: DESKTOP-722
    } as unknown as MessageAttributesType);

    const id = await window.Signal.Data.saveMessage(model.attributes, {
      ourUuid: window.textsecure.storage.user.getCheckedUuid().toString(),
    });
    model.set({ id });

    const message = window.MessageController.register(model.id, model);
    void this.addSingleMessage(message);

    const options = await getSendOptions(this.attributes);
    void message.send(
      handleMessageSend(
        messaging.leaveGroup(groupId, groupIdentifiers, options),
        { messageIds: [], sendType: 'legacyGroupChange' }
      )
    );
  }

  async markRead(
    newestUnreadAt: number,
    options: {
      readAt?: number;
      sendReadReceipts: boolean;
      newestSentAt?: number;
    } = {
      sendReadReceipts: true,
    }
  ): Promise<void> {
    await markConversationRead(this.attributes, newestUnreadAt, options);
    await this.updateUnread();
  }

  async updateUnread(): Promise<void> {
    const unreadCount = await window.Signal.Data.getTotalUnreadForConversation(
      this.id,
      {
        storyId: undefined,
        includeStoryReplies: !isGroup(this.attributes),
      }
    );

    const prevUnreadCount = this.get('unreadCount');
    if (prevUnreadCount !== unreadCount) {
      this.set({ unreadCount });
      window.Signal.Data.updateConversation(this.attributes);
    }
  }

  // This is an expensive operation we use to populate the message request hero row. It
  //   shows groups the current user has in common with this potential new contact.
  async updateSharedGroups(): Promise<void> {
    if (!isDirectConversation(this.attributes)) {
      return;
    }
    if (isMe(this.attributes)) {
      return;
    }

    const ourUuid = window.textsecure.storage.user.getCheckedUuid();
    const theirUuid = this.getUuid();
    if (!theirUuid) {
      return;
    }

    const ourGroups =
      await window.ConversationController.getAllGroupsInvolvingUuid(ourUuid);
    const sharedGroups = ourGroups
      .filter(c => c.hasMember(ourUuid) && c.hasMember(theirUuid))
      .sort(
        (left, right) =>
          (right.get('timestamp') || 0) - (left.get('timestamp') || 0)
      );

    const sharedGroupNames = sharedGroups.map(conversation =>
      conversation.getTitle()
    );

    this.set({ sharedGroupNames });
  }

  onChangeProfileKey(): void {
    if (isDirectConversation(this.attributes)) {
      void this.getProfiles();
    }
  }

  async getProfiles(): Promise<void> {
    // request all conversation members' keys
    const conversations =
      this.getMembers() as unknown as Array<ConversationModel>;

    await Promise.all(
      conversations.map(conversation =>
        getProfile(conversation.get('uuid'), conversation.get('e164'))
      )
    );
  }

  async setEncryptedProfileName(
    encryptedName: string,
    decryptionKey: Uint8Array
  ): Promise<void> {
    if (!encryptedName) {
      return;
    }

    // decrypt
    const { given, family } = decryptProfileName(encryptedName, decryptionKey);

    // encode
    const profileName = given ? Bytes.toString(given) : undefined;
    const profileFamilyName = family ? Bytes.toString(family) : undefined;

    // set then check for changes
    const oldName = this.getProfileName();
    const hadPreviousName = Boolean(oldName);
    this.set({ profileName, profileFamilyName });

    const newName = this.getProfileName();

    // Note that we compare the combined names to ensure that we don't present the exact
    //   same before/after string, even if someone is moving from just first name to
    //   first/last name in their profile data.
    const nameChanged = oldName !== newName;
    if (!isMe(this.attributes) && hadPreviousName && nameChanged) {
      const change = {
        type: 'name',
        oldName,
        newName,
      };

      await this.addProfileChange(change);
    }
  }

  async setProfileAvatar(
    avatarPath: undefined | null | string,
    decryptionKey: Uint8Array
  ): Promise<void> {
    if (isMe(this.attributes)) {
      if (avatarPath) {
        await window.storage.put('avatarUrl', avatarPath);
      } else {
        await window.storage.remove('avatarUrl');
      }
    }

    if (!avatarPath) {
      this.set({ profileAvatar: undefined });
      return;
    }

    const { messaging } = window.textsecure;
    if (!messaging) {
      throw new Error('setProfileAvatar: Cannot fetch avatar when offline!');
    }
    const avatar = await messaging.getAvatar(avatarPath);

    // decrypt
    const decrypted = decryptProfile(avatar, decryptionKey);

    // update the conversation avatar only if hash differs
    if (decrypted) {
      const newAttributes = await Conversation.maybeUpdateProfileAvatar(
        this.attributes,
        decrypted,
        {
          writeNewAttachmentData,
          deleteAttachmentData,
          doesAttachmentExist,
        }
      );
      this.set(newAttributes);
    }
  }

  async setProfileKey(
    profileKey: string | undefined,
    { viaStorageServiceSync = false } = {}
  ): Promise<boolean> {
    const oldProfileKey = this.get('profileKey');

    // profileKey is a string so we can compare it directly
    if (oldProfileKey !== profileKey) {
      log.info(
        `Setting sealedSender to UNKNOWN for conversation ${this.idForLogging()}`
      );
      this.set({
        profileKeyCredential: null,
        profileKeyCredentialExpiration: null,
        accessKey: null,
        sealedSender: SEALED_SENDER.UNKNOWN,
      });

      // Don't trigger immediate profile fetches when syncing to remote storage
      this.set({ profileKey }, { silent: viaStorageServiceSync });

      // If our profile key was cleared above, we don't tell our linked devices about it.
      //   We want linked devices to tell us what it should be, instead of telling them to
      //   erase their local value.
      if (!viaStorageServiceSync && profileKey) {
        this.captureChange('profileKey');
      }

      this.deriveAccessKeyIfNeeded();

      // We will update the conversation during storage service sync
      if (!viaStorageServiceSync) {
        window.Signal.Data.updateConversation(this.attributes);
      }

      return true;
    }
    return false;
  }

  hasProfileKeyCredentialExpired(): boolean {
    const profileKey = this.get('profileKey');
    if (!profileKey) {
      return false;
    }

    const profileKeyCredential = this.get('profileKeyCredential');
    const profileKeyCredentialExpiration = this.get(
      'profileKeyCredentialExpiration'
    );

    if (!profileKeyCredential) {
      return true;
    }

    if (!isNumber(profileKeyCredentialExpiration)) {
      const logId = this.idForLogging();
      log.warn(`hasProfileKeyCredentialExpired(${logId}): missing expiration`);
      return true;
    }

    const today = toDayMillis(Date.now());

    return profileKeyCredentialExpiration <= today;
  }

  deriveAccessKeyIfNeeded(): void {
    const profileKey = this.get('profileKey');
    if (!profileKey) {
      return;
    }
    if (this.get('accessKey')) {
      return;
    }

    const profileKeyBuffer = Bytes.fromBase64(profileKey);
    const accessKeyBuffer = deriveAccessKey(profileKeyBuffer);
    const accessKey = Bytes.toBase64(accessKeyBuffer);
    this.set({ accessKey });
  }

  deriveProfileKeyVersion(): string | undefined {
    const profileKey = this.get('profileKey');
    if (!profileKey) {
      return;
    }

    const uuid = this.get('uuid');
    if (!uuid) {
      return;
    }

    const lastProfile = this.get('lastProfile');
    if (lastProfile?.profileKey === profileKey) {
      return lastProfile.profileKeyVersion;
    }

    const profileKeyVersion = Util.zkgroup.deriveProfileKeyVersion(
      profileKey,
      uuid
    );
    if (!profileKeyVersion) {
      log.warn(
        'deriveProfileKeyVersion: Failed to derive profile key version, ' +
          'clearing profile key.'
      );
      void this.setProfileKey(undefined);
      return;
    }

    return profileKeyVersion;
  }

  async updateLastProfile(
    oldValue: ConversationLastProfileType | undefined,
    { profileKey, profileKeyVersion }: ConversationLastProfileType
  ): Promise<void> {
    const lastProfile = this.get('lastProfile');

    // Atomic updates only
    if (lastProfile !== oldValue) {
      return;
    }

    if (
      lastProfile?.profileKey === profileKey &&
      lastProfile?.profileKeyVersion === profileKeyVersion
    ) {
      return;
    }

    log.warn(
      'ConversationModel.updateLastProfile: updating for',
      this.idForLogging()
    );

    this.set({ lastProfile: { profileKey, profileKeyVersion } });

    await window.Signal.Data.updateConversation(this.attributes);
  }

  async removeLastProfile(
    oldValue: ConversationLastProfileType | undefined
  ): Promise<void> {
    // Atomic updates only
    if (this.get('lastProfile') !== oldValue) {
      return;
    }

    log.warn(
      'ConversationModel.removeLastProfile: called for',
      this.idForLogging()
    );

    this.set({
      lastProfile: undefined,

      // We don't have any knowledge of profile anymore. Drop all associated
      // data.
      about: undefined,
      aboutEmoji: undefined,
      profileAvatar: undefined,
    });

    await window.Signal.Data.updateConversation(this.attributes);
  }

  hasMember(uuid: UUID): boolean {
    const members = this.getMembers();

    return members.some(member => member.get('uuid') === uuid.toString());
  }

  fetchContacts(): void {
    const members = this.getMembers();

    // eslint-disable-next-line @typescript-eslint/no-non-null-assertion
    this.contactCollection!.reset(members);
  }

  async destroyMessages(): Promise<void> {
    this.set({
      lastMessage: null,
      lastMessageAuthor: null,
      timestamp: null,
      active_at: null,
      pendingUniversalTimer: undefined,
    });
    window.Signal.Data.updateConversation(this.attributes);

    await window.Signal.Data.removeAllMessagesInConversation(this.id, {
      logId: this.idForLogging(),
    });

    scheduleOptimizeFTS();
  }

  getTitle(options?: { isShort?: boolean }): string {
    return getTitle(this.attributes, options);
  }

  getTitleNoDefault(options?: { isShort?: boolean }): string | undefined {
    return getTitleNoDefault(this.attributes, options);
  }

  getProfileName(): string | undefined {
    return getProfileName(this.attributes);
  }

  getNumber(): string {
    return getNumber(this.attributes);
  }

  getColor(): AvatarColorType {
    return migrateColor(this.get('color'));
  }

  getConversationColor(): ConversationColorType | undefined {
    return this.get('conversationColor');
  }

  getCustomColorData(): {
    customColor?: CustomColorType;
    customColorId?: string;
  } {
    if (this.getConversationColor() !== 'custom') {
      return {
        customColor: undefined,
        customColorId: undefined,
      };
    }

    return {
      customColor: this.get('customColor'),
      customColorId: this.get('customColorId'),
    };
  }

  private getAvatarPath(): undefined | string {
    const shouldShowProfileAvatar =
      isMe(this.attributes) ||
      window.storage.get('preferContactAvatars') === false;
    const avatar = shouldShowProfileAvatar
      ? this.get('profileAvatar') || this.get('avatar')
      : this.get('avatar') || this.get('profileAvatar');
    return avatar?.path || undefined;
  }

  private getAvatarHash(): undefined | string {
    const avatar = isMe(this.attributes)
      ? this.get('profileAvatar') || this.get('avatar')
      : this.get('avatar') || this.get('profileAvatar');
    return avatar?.hash || undefined;
  }

  getAbsoluteAvatarPath(): string | undefined {
    const avatarPath = this.getAvatarPath();
    if (isSignalConversation(this.attributes)) {
      return avatarPath;
    }
    return avatarPath ? getAbsoluteAttachmentPath(avatarPath) : undefined;
  }

  getAbsoluteProfileAvatarPath(): string | undefined {
    const avatarPath = this.get('profileAvatar')?.path;
    return avatarPath ? getAbsoluteAttachmentPath(avatarPath) : undefined;
  }

  getAbsoluteUnblurredAvatarPath(): string | undefined {
    const unblurredAvatarPath = this.get('unblurredAvatarPath');
    return unblurredAvatarPath
      ? getAbsoluteAttachmentPath(unblurredAvatarPath)
      : undefined;
  }

  unblurAvatar(): void {
    const avatarPath = this.getAvatarPath();
    if (avatarPath) {
      this.set('unblurredAvatarPath', avatarPath);
    } else {
      this.unset('unblurredAvatarPath');
    }
  }

  private canChangeTimer(): boolean {
    if (isDirectConversation(this.attributes)) {
      return true;
    }

    if (this.isGroupV1AndDisabled()) {
      return false;
    }

    if (!isGroupV2(this.attributes)) {
      return true;
    }

    const accessControlEnum = Proto.AccessControl.AccessRequired;
    const accessControl = this.get('accessControl');
    const canAnyoneChangeTimer =
      accessControl &&
      (accessControl.attributes === accessControlEnum.ANY ||
        accessControl.attributes === accessControlEnum.MEMBER);
    if (canAnyoneChangeTimer) {
      return true;
    }

    return this.areWeAdmin();
  }

  canEditGroupInfo(): boolean {
    if (!isGroupV2(this.attributes)) {
      return false;
    }

    if (this.get('left')) {
      return false;
    }

    return (
      this.areWeAdmin() ||
      this.get('accessControl')?.attributes ===
        Proto.AccessControl.AccessRequired.MEMBER
    );
  }

  canAddNewMembers(): boolean {
    if (!isGroupV2(this.attributes)) {
      return false;
    }

    if (this.get('left')) {
      return false;
    }

    return (
      this.areWeAdmin() ||
      this.get('accessControl')?.members ===
        Proto.AccessControl.AccessRequired.MEMBER
    );
  }

  areWeAdmin(): boolean {
    if (!isGroupV2(this.attributes)) {
      return false;
    }

    const memberEnum = Proto.Member.Role;
    const members = this.get('membersV2') || [];
    const ourUuid = window.textsecure.storage.user.getUuid()?.toString();
    const me = members.find(item => item.uuid === ourUuid);
    if (!me) {
      return false;
    }

    return me.role === memberEnum.ADMINISTRATOR;
  }

  // Set of items to captureChanges on:
  // [-] uuid
  // [-] e164
  // [X] profileKey
  // [-] identityKey
  // [X] verified!
  // [-] profileName
  // [-] profileFamilyName
  // [X] blocked
  // [X] whitelisted
  // [X] archived
  // [X] markedUnread
  // [X] dontNotifyForMentionsIfMuted
  // [x] firstUnregisteredAt
  captureChange(logMessage: string): void {
    if (isSignalConversation(this.attributes)) {
      return;
    }

    log.info('storageService[captureChange]', logMessage, this.idForLogging());
    this.set({ needsStorageServiceSync: true });

    void this.queueJob('captureChange', async () => {
      storageServiceUploadJob();
    });
  }

  startMuteTimer({ viaStorageServiceSync = false } = {}): void {
    clearTimeoutIfNecessary(this.muteTimer);
    this.muteTimer = undefined;

    const muteExpiresAt = this.get('muteExpiresAt');
    if (isNumber(muteExpiresAt) && muteExpiresAt < Number.MAX_SAFE_INTEGER) {
      const delay = muteExpiresAt - Date.now();
      if (delay <= 0) {
        this.setMuteExpiration(0, { viaStorageServiceSync });
        return;
      }

      this.muteTimer = setTimeout(() => this.setMuteExpiration(0), delay);
    }
  }

  toggleHideStories(): void {
    const hideStory = !this.get('hideStory');
    log.info(
      `toggleHideStories(${this.idForLogging()}): newValue=${hideStory}`
    );
    this.set({ hideStory });
    this.captureChange('hideStory');
    window.Signal.Data.updateConversation(this.attributes);
  }

  setMuteExpiration(
    muteExpiresAt = 0,
    { viaStorageServiceSync = false } = {}
  ): void {
    const prevExpiration = this.get('muteExpiresAt');

    if (prevExpiration === muteExpiresAt) {
      return;
    }

    this.set({ muteExpiresAt });

    // Don't cause duplicate captureChange
    this.startMuteTimer({ viaStorageServiceSync: true });

    if (!viaStorageServiceSync) {
      this.captureChange('mutedUntilTimestamp');
      window.Signal.Data.updateConversation(this.attributes);
    }
  }

  isMuted(): boolean {
    return isConversationMuted(this.attributes);
  }

  async notify(
    message: Readonly<MessageModel>,
    reaction?: Readonly<ReactionModel>
  ): Promise<void> {
    // As a performance optimization don't perform any work if notifications are
    // disabled.
    if (!notificationService.isEnabled) {
      return;
    }

    if (this.isMuted()) {
      if (this.get('dontNotifyForMentionsIfMuted')) {
        return;
      }

      const ourUuid = window.textsecure.storage.user.getUuid()?.toString();
      const mentionsMe = (message.get('bodyRanges') || []).some(
        range => range.mentionUuid && range.mentionUuid === ourUuid
      );
      if (!mentionsMe) {
        return;
      }
    }

    if (!isIncoming(message.attributes) && !reaction) {
      return;
    }

    const conversationId = this.id;
    const isMessageInDirectConversation = isDirectConversation(this.attributes);

    const sender = reaction
      ? window.ConversationController.get(reaction.get('fromId'))
      : getContact(message.attributes);
    const senderName = sender
      ? sender.getTitle()
      : window.i18n('unknownContact');
    const senderTitle = isMessageInDirectConversation
      ? senderName
      : window.i18n('notificationSenderInGroup', {
          sender: senderName,
          group: this.getTitle(),
        });

    let notificationIconUrl;
    const avatar = this.get('avatar') || this.get('profileAvatar');
    if (avatar && avatar.path) {
      notificationIconUrl = getAbsoluteAttachmentPath(avatar.path);
    } else if (isMessageInDirectConversation) {
      notificationIconUrl = await this.getIdenticon();
    } else {
      // Not technically needed, but helps us be explicit: we don't show an icon for a
      //   group that doesn't have an icon.
      notificationIconUrl = undefined;
    }

    const messageJSON = message.toJSON();
    const messageId = message.id;
    const isExpiringMessage = Message.hasExpiration(messageJSON);

    notificationService.add({
      senderTitle,
      conversationId,
      storyId: isMessageInDirectConversation
        ? undefined
        : message.get('storyId'),
      notificationIconUrl,
      isExpiringMessage,
      message: message.getNotificationText(),
      messageId,
      reaction: reaction ? reaction.toJSON() : null,
    });
  }

  private async getIdenticon(): Promise<string> {
    const color = this.getColor();
    const title = this.getTitle();

    const content = (title && getInitials(title)) || '#';

    const cached = this.cachedIdenticon;
    if (cached && cached.content === content && cached.color === color) {
      return cached.url;
    }

    const url = await createIdenticon(color, content);

    this.cachedIdenticon = { content, color, url };

    return url;
  }

  notifyTyping(options: {
    isTyping: boolean;
    senderId: string;
    fromMe: boolean;
    senderDevice: number;
  }): void {
    const { isTyping, senderId, fromMe, senderDevice } = options;

    // We don't do anything with typing messages from our other devices
    if (fromMe) {
      return;
    }

    const sender = window.ConversationController.get(senderId);
    if (!sender) {
      return;
    }

    const senderUuid = sender.getUuid();
    if (!senderUuid) {
      return;
    }

    // Drop typing indicators for announcement only groups where the sender
    // is not an admin
    if (this.get('announcementsOnly') && !this.isAdmin(senderUuid)) {
      return;
    }

    const typingToken = `${sender.id}.${senderDevice}`;

    this.contactTypingTimers = this.contactTypingTimers || {};
    const record = this.contactTypingTimers[typingToken];

    if (record) {
      clearTimeout(record.timer);
    }

    if (isTyping) {
      this.contactTypingTimers[typingToken] = this.contactTypingTimers[
        typingToken
      ] || {
        timestamp: Date.now(),
        senderId,
        senderDevice,
      };

      this.contactTypingTimers[typingToken].timer = setTimeout(
        this.clearContactTypingTimer.bind(this, typingToken),
        15 * 1000
      );
      if (!record) {
        // User was not previously typing before. State change!
        this.trigger('change', this, { force: true });
      }
    } else {
      delete this.contactTypingTimers[typingToken];
      if (record) {
        // User was previously typing, and is no longer. State change!
        this.trigger('change', this, { force: true });
      }
    }
  }

  clearContactTypingTimer(typingToken: string): void {
    this.contactTypingTimers = this.contactTypingTimers || {};
    const record = this.contactTypingTimers[typingToken];

    if (record) {
      clearTimeout(record.timer);
      delete this.contactTypingTimers[typingToken];

      // User was previously typing, but timed out or we received message. State change!
      this.trigger('change', this, { force: true });
    }
  }

  pin(): void {
    if (this.get('isPinned')) {
      return;
    }

    const validationError = this.validate();
    if (validationError) {
      log.error(
        `not pinning ${this.idForLogging()} because of ` +
          `validation error ${validationError}`
      );
      return;
    }

    log.info('pinning', this.idForLogging());
    const pinnedConversationIds = new Set(
      window.storage.get('pinnedConversationIds', new Array<string>())
    );

    pinnedConversationIds.add(this.id);

    this.writePinnedConversations([...pinnedConversationIds]);

    this.set('isPinned', true);

    if (this.get('isArchived')) {
      this.set({ isArchived: false });
    }
    window.Signal.Data.updateConversation(this.attributes);
  }

  unpin(): void {
    if (!this.get('isPinned')) {
      return;
    }

    log.info('un-pinning', this.idForLogging());

    const pinnedConversationIds = new Set(
      window.storage.get('pinnedConversationIds', new Array<string>())
    );

    pinnedConversationIds.delete(this.id);

    this.writePinnedConversations([...pinnedConversationIds]);

    this.set('isPinned', false);
    window.Signal.Data.updateConversation(this.attributes);
  }

  writePinnedConversations(pinnedConversationIds: Array<string>): void {
    drop(window.storage.put('pinnedConversationIds', pinnedConversationIds));

    const myId = window.ConversationController.getOurConversationId();
    const me = window.ConversationController.get(myId);

    if (me) {
      me.captureChange('pin');
    }
  }

  setDontNotifyForMentionsIfMuted(newValue: boolean): void {
    const previousValue = Boolean(this.get('dontNotifyForMentionsIfMuted'));
    if (previousValue === newValue) {
      return;
    }

    this.set({ dontNotifyForMentionsIfMuted: newValue });
    window.Signal.Data.updateConversation(this.attributes);
    this.captureChange('dontNotifyForMentionsIfMuted');
  }

  acknowledgeGroupMemberNameCollisions(
    groupNameCollisions: ReadonlyDeep<GroupNameCollisionsWithIdsByTitle>
  ): void {
    this.set('acknowledgedGroupNameCollisions', groupNameCollisions);
    window.Signal.Data.updateConversation(this.attributes);
  }

  onOpenStart(): void {
    log.info(`conversation ${this.idForLogging()} open start`);
    window.ConversationController.onConvoOpenStart(this.id);
  }

  onOpenComplete(startedAt: number): void {
    const now = Date.now();
    const delta = now - startedAt;

    log.info(`conversation ${this.idForLogging()} open took ${delta}ms`);
    window.SignalCI?.handleEvent('conversation:open', { delta });
  }

  async flushDebouncedUpdates(): Promise<void> {
    try {
      await this.debouncedUpdateLastMessage?.flush();
    } catch (error) {
      const logId = this.idForLogging();
      log.error(
        `flushDebouncedUpdates(${logId}): got error`,
        Errors.toLogFormat(error)
      );
    }
  }

  getPniSignatureMessage(): PniSignatureMessageType | undefined {
    if (!this.get('shareMyPhoneNumber')) {
      return undefined;
    }
    return window.textsecure.storage.protocol.signAlternateIdentity();
  }

  /** @return only undefined if not a group */
  getStorySendMode(): StorySendMode | undefined {
    // isDirectConversation is used instead of isGroup because this is what
    // used in `format()` when sending conversation "type" to redux.
    if (isDirectConversation(this.attributes)) {
      return undefined;
    }

    return this.getGroupStorySendMode();
  }

  private getGroupStorySendMode(): StorySendMode {
    strictAssert(
      !isDirectConversation(this.attributes),
      'Must be a group to have send story mode'
    );

    return this.get('storySendMode') ?? StorySendMode.IfActive;
  }

  async shutdownJobQueue(): Promise<void> {
    log.info(`conversation ${this.idForLogging()} jobQueue shutdown start`);

    if (!this.jobQueue) {
      log.info(`conversation ${this.idForLogging()} no jobQueue to shutdown`);
      return;
    }

    // If the queue takes more than 10 seconds to get to idle, we force it by setting
    // isShuttingDown = true which will reject incoming requests.
    const to = setTimeout(() => {
      log.warn(
        `conversation ${this.idForLogging()} jobQueue stop accepting new work`
      );
      this.isShuttingDown = true;
    }, 10 * SECOND);

    await this.jobQueue.onIdle();
    this.isShuttingDown = true;
    clearTimeout(to);

    log.info(`conversation ${this.idForLogging()} jobQueue shutdown complete`);
  }
}

window.Whisper.Conversation = ConversationModel;

window.Whisper.ConversationCollection = window.Backbone.Collection.extend({
  model: window.Whisper.Conversation,

  /**
   * window.Backbone defines a `_byId` field. Here we set up additional `_byE164`,
   * `_byUuid`, and `_byGroupId` fields so we can track conversations by more
   * than just their id.
   */
  initialize() {
    this.eraseLookups();
    this.on(
      'idUpdated',
      // eslint-disable-next-line @typescript-eslint/no-explicit-any
      (model: ConversationModel, idProp: string, oldValue: any) => {
        if (oldValue) {
          if (idProp === 'e164') {
            delete this._byE164[oldValue];
          }
          if (idProp === 'uuid') {
            delete this._byUuid[oldValue];
          }
          if (idProp === 'pni') {
            delete this._byPni[oldValue];
          }
          if (idProp === 'groupId') {
            delete this._byGroupId[oldValue];
          }
        }
        const e164 = model.get('e164');
        if (e164) {
          this._byE164[e164] = model;
        }
        const uuid = model.get('uuid');
        if (uuid) {
          this._byUuid[uuid] = model;
        }
        const pni = model.get('pni');
        if (pni) {
          this._byPni[pni] = model;
        }
        const groupId = model.get('groupId');
        if (groupId) {
          this._byGroupId[groupId] = model;
        }
      }
    );
  },

  reset(models?: Array<ConversationModel>, options?: Backbone.Silenceable) {
    window.Backbone.Collection.prototype.reset.call(this, models, options);
    this.resetLookups();
  },

  resetLookups() {
    this.eraseLookups();
    this.generateLookups(this.models);
  },

  generateLookups(models: ReadonlyArray<ConversationModel>) {
    models.forEach(model => {
      const e164 = model.get('e164');
      if (e164) {
        const existing = this._byE164[e164];

        // Prefer the contact with both e164 and uuid
        if (!existing || (existing && !existing.get('uuid'))) {
          this._byE164[e164] = model;
        }
      }

      const uuid = model.get('uuid');
      if (uuid) {
        const existing = this._byUuid[uuid];

        // Prefer the contact with both e164 and uuid
        if (!existing || (existing && !existing.get('e164'))) {
          this._byUuid[uuid] = model;
        }
      }

      const pni = model.get('pni');
      if (pni) {
        const existing = this._byPni[pni];

        // Prefer the contact with both uuid and pni
        if (!existing || (existing && !existing.get('uuid'))) {
          this._byPni[pni] = model;
        }
      }

      const groupId = model.get('groupId');
      if (groupId) {
        this._byGroupId[groupId] = model;
      }
    });
  },

  eraseLookups() {
    this._byE164 = Object.create(null);
    this._byUuid = Object.create(null);
    this._byPni = Object.create(null);
    this._byGroupId = Object.create(null);
  },

  add(
    data:
      | ConversationModel
      | ConversationAttributesType
      | Array<ConversationModel>
      | Array<ConversationAttributesType>
  ) {
    let hydratedData: Array<ConversationModel> | ConversationModel;

    // First, we need to ensure that the data we're working with is Conversation models
    if (Array.isArray(data)) {
      hydratedData = [];
      for (let i = 0, max = data.length; i < max; i += 1) {
        const item = data[i];

        // We create a new model if it's not already a model
        if (has(item, 'get')) {
          hydratedData.push(item as ConversationModel);
        } else {
          hydratedData.push(
            new window.Whisper.Conversation(item as ConversationAttributesType)
          );
        }
      }
    } else if (has(data, 'get')) {
      hydratedData = data as ConversationModel;
    } else {
      hydratedData = new window.Whisper.Conversation(
        data as ConversationAttributesType
      );
    }

    // Next, we update our lookups first to prevent infinite loops on the 'add' event
    this.generateLookups(
      Array.isArray(hydratedData) ? hydratedData : [hydratedData]
    );

    // Lastly, we fire off the add events related to this change
    // Go home Backbone, you're drunk.
    // eslint-disable-next-line @typescript-eslint/no-explicit-any
    window.Backbone.Collection.prototype.add.call(this, hydratedData as any);

    return hydratedData;
  },

  /**
   * window.Backbone collections have a `_byId` field that `get` defers to. Here, we
   * override `get` to first access our custom `_byE164`, `_byUuid`, and
   * `_byGroupId` functions, followed by falling back to the original
   * window.Backbone implementation.
   */
  get(id: string) {
    return (
      this._byE164[id] ||
      this._byE164[`+${id}`] ||
      this._byUuid[id] ||
      this._byPni[id] ||
      this._byGroupId[id] ||
      window.Backbone.Collection.prototype.get.call(this, id)
    );
  },

  comparator(m: ConversationModel) {
    return -(m.get('active_at') || 0);
  },
});

type SortableByTitle = {
  getTitle: () => string;
};

const sortConversationTitles = (
  left: SortableByTitle,
  right: SortableByTitle,
  collator: Intl.Collator
) => {
  return collator.compare(left.getTitle(), right.getTitle());
};<|MERGE_RESOLUTION|>--- conflicted
+++ resolved
@@ -2147,7 +2147,6 @@
     return undefined;
   }
 
-<<<<<<< HEAD
   async updateLastSeenMessage(
     message: MessageModel,
     conversationId: string,
@@ -2222,10 +2221,7 @@
     return false;
   }
 
-  decrementMessageCount(): void {
-=======
   decrementMessageCount(numberOfMessages = 1): void {
->>>>>>> d4e7177b
     this.set({
       messageCount: Math.max(
         (this.get('messageCount') || 0) - numberOfMessages,
@@ -3929,123 +3925,7 @@
       thumbnail: ThumbnailType | null;
     }>
   > {
-<<<<<<< HEAD
-    if (attachments && attachments.length) {
-      const attachmentsToUse = Array.from(take(attachments, 1));
-      const isGIFQuote = isGIF(attachmentsToUse);
-
-      return Promise.all(
-        map(attachmentsToUse, async attachment => {
-          const { path, fileName, thumbnail, contentType } = attachment;
-
-          if (!path) {
-            return {
-              contentType: isGIFQuote ? IMAGE_GIF : contentType,
-              // Our protos library complains about this field being undefined, so we
-              //   force it to null
-              fileName: fileName || null,
-              thumbnail: null,
-            };
-          }
-
-          return {
-            contentType: isGIFQuote ? IMAGE_GIF : contentType,
-            // Our protos library complains about this field being undefined, so we force
-            //   it to null
-            fileName: fileName || null,
-            thumbnail: thumbnail
-              ? {
-                  ...(await loadAttachmentData(thumbnail)),
-                  objectUrl: thumbnail.path
-                    ? getAbsoluteAttachmentPath(thumbnail.path)
-                    : undefined,
-                }
-              : null,
-          };
-        })
-      );
-    }
-
-    if (preview && preview.length) {
-      const previewImages = collect(preview, prev => prev.image);
-      const previewImagesToUse = take(previewImages, 1);
-
-      return Promise.all(
-        map(previewImagesToUse, async image => {
-          const { contentType } = image;
-
-          return {
-            contentType,
-            // Our protos library complains about this field being undefined, so we
-            //   force it to null
-            fileName: null,
-            thumbnail: image
-              ? {
-                  ...(await loadAttachmentData(image)),
-                  objectUrl: image.path
-                    ? getAbsoluteAttachmentPath(image.path)
-                    : undefined,
-                }
-              : null,
-          };
-        })
-      );
-    }
-
-    if (sticker && sticker.data && sticker.data.path) {
-      const { path, contentType } = sticker.data;
-
-      return [
-        {
-          contentType,
-          // Our protos library complains about this field being undefined, so we
-          //   force it to null
-          fileName: null,
-          thumbnail: {
-            ...(await loadAttachmentData(sticker.data)),
-            objectUrl: path ? getAbsoluteAttachmentPath(path) : undefined,
-          },
-        },
-      ];
-    }
-
-    return [];
-  }
-
-  async makeQuote(
-    quotedMessage: MessageModel,
-    conversationId: string
-  ): Promise<QuotedMessageType> {
-    // eslint-disable-next-line @typescript-eslint/no-non-null-assertion
-    const contact = getContact(quotedMessage.attributes)!;
-    const attachments = quotedMessage.get('attachments');
-    const preview = quotedMessage.get('preview');
-    const sticker = quotedMessage.get('sticker');
-
-    const fromGroupName =
-      quotedMessage.get('conversationId') === conversationId
-        ? undefined
-        : window.ConversationController.get(
-            quotedMessage.get('conversationId')
-          )?.format()?.name;
-    return {
-      authorUuid: contact.get('uuid'),
-      attachments: isTapToView(quotedMessage.attributes)
-        ? [{ contentType: IMAGE_JPEG, fileName: null }]
-        : await this.getQuoteAttachment(attachments, preview, sticker),
-      payment: quotedMessage.get('payment'),
-      bodyRanges: quotedMessage.get('bodyRanges'),
-      id: quotedMessage.get('sent_at'),
-      fromGroupName,
-      isViewOnce: isTapToView(quotedMessage.attributes),
-      isGiftBadge: isGiftBadge(quotedMessage.attributes),
-      messageId: quotedMessage.get('id'),
-      referencedMessageNotFound: false,
-      text: quotedMessage.getQuoteBodyText(),
-    };
-=======
     return getQuoteAttachment(attachments, preview, sticker);
->>>>>>> d4e7177b
   }
 
   async sendStickerMessage(packId: string, stickerId: number): Promise<void> {
