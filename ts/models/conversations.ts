// Copyright 2020 Signal Messenger, LLC
// SPDX-License-Identifier: AGPL-3.0-only

import {
  compact,
  has,
  isNumber,
  throttle,
  debounce,
  head,
  sortBy,
} from 'lodash';
import { batch as batchDispatch } from 'react-redux';
import { v4 as generateGuid } from 'uuid';
import PQueue from 'p-queue';

import type { ReadonlyDeep } from 'type-fest';
import type {
  ConversationAttributesType,
  ConversationLastProfileType,
  ConversationRenderInfoType,
  MessageAttributesType,
  QuotedMessageType,
  SenderKeyInfoType,
} from '../model-types.d';
import { drop } from '../util/drop';
import { isShallowEqual } from '../util/isShallowEqual';
import { memoizeByThis } from '../util/memoizeByThis';
import { getInitials } from '../util/getInitials';
import { normalizeUuid } from '../util/normalizeUuid';
import { clearTimeoutIfNecessary } from '../util/clearTimeoutIfNecessary';
import { getMessageSentTimestamp } from '../util/getMessageSentTimestamp';
import type { AttachmentType, ThumbnailType } from '../types/Attachment';
import { toDayMillis } from '../util/timestamp';
import { isVoiceMessage } from '../types/Attachment';
import type { CallHistoryDetailsType } from '../types/Calling';
import { CallMode } from '../types/Calling';
import * as Conversation from '../types/Conversation';
import type { StickerType, StickerWithHydratedData } from '../types/Stickers';
import * as Stickers from '../types/Stickers';
import { StorySendMode } from '../types/Stories';
import type { EmbeddedContactWithHydratedAvatar } from '../types/EmbeddedContact';
import type { GroupV2InfoType } from '../textsecure/SendMessage';
import createTaskWithTimeout from '../textsecure/TaskWithTimeout';
import MessageSender from '../textsecure/SendMessage';
import type {
  CallbackResultType,
  PniSignatureMessageType,
} from '../textsecure/Types.d';
import type {
  ConversationType,
  DraftPreviewType,
  LastMessageType,
} from '../state/ducks/conversations';
import type {
  AvatarColorType,
  ConversationColorType,
  CustomColorType,
} from '../types/Colors';
import type { MessageModel } from './messages';
import { getContact } from '../messages/helpers';
import { assertDev, strictAssert } from '../util/assert';
import { isConversationMuted } from '../util/isConversationMuted';
import { isConversationSMSOnly } from '../util/isConversationSMSOnly';
import {
  isConversationEverUnregistered,
  isConversationUnregistered,
  isConversationUnregisteredAndStale,
} from '../util/isConversationUnregistered';
import { missingCaseError } from '../util/missingCaseError';
import { sniffImageMimeType } from '../util/sniffImageMimeType';
import { isValidE164 } from '../util/isValidE164';
import { canConversationBeUnarchived } from '../util/canConversationBeUnarchived';
import type { MIMEType } from '../types/MIME';
import { IMAGE_JPEG, IMAGE_WEBP } from '../types/MIME';
import { UUID, UUIDKind } from '../types/UUID';
import type { UUIDStringType } from '../types/UUID';
import {
  constantTimeEqual,
  decryptProfile,
  decryptProfileName,
  deriveAccessKey,
} from '../Crypto';
import * as Bytes from '../Bytes';
import type { DraftBodyRanges } from '../types/BodyRange';
import { BodyRange, hydrateRanges } from '../types/BodyRange';
import { migrateColor } from '../util/migrateColor';
import { isNotNil } from '../util/isNotNil';
import { dropNull } from '../util/dropNull';
import { notificationService } from '../services/notifications';
import { storageServiceUploadJob } from '../services/storage';
import { scheduleOptimizeFTS } from '../services/ftsOptimizer';
import { getSendOptions } from '../util/getSendOptions';
import { isConversationAccepted } from '../util/isConversationAccepted';
import {
  getNumber,
  getProfileName,
  getTitle,
  getTitleNoDefault,
  canHaveUsername,
} from '../util/getTitle';
import { markConversationRead } from '../util/markConversationRead';
import { handleMessageSend } from '../util/handleMessageSend';
import { getConversationMembers } from '../util/getConversationMembers';
import { updateConversationsWithUuidLookup } from '../updateConversationsWithUuidLookup';
import { ReadStatus } from '../messages/MessageReadStatus';
import { SendStatus } from '../messages/MessageSendState';
import type {
  LinkPreviewType,
  LinkPreviewWithHydratedData,
} from '../types/message/LinkPreviews';
import { MINUTE, SECOND, DurationInSeconds } from '../util/durations';
import { concat, filter, map, repeat, zipObject } from '../util/iterables';
import * as universalExpireTimer from '../util/universalExpireTimer';
import type { GroupNameCollisionsWithIdsByTitle } from '../util/groupMemberNameCollisions';
import {
  isDirectConversation,
  isGroup,
  isGroupV1,
  isGroupV2,
  isMe,
} from '../util/whatTypeOfConversation';
import { SignalService as Proto } from '../protobuf';
import {
  getMessagePropStatus,
  hasErrors,
  isIncoming,
  isStory,
} from '../state/selectors/message';
import {
  conversationJobQueue,
  conversationQueueJobEnum,
} from '../jobs/conversationJobQueue';
import type { ReactionModel } from '../messageModifiers/Reactions';
import { isAnnouncementGroupReady } from '../util/isAnnouncementGroupReady';
import { getProfile } from '../util/getProfile';
import { SEALED_SENDER } from '../types/SealedSender';
import { getAvatarData } from '../util/getAvatarData';
import { createIdenticon } from '../util/createIdenticon';
import * as log from '../logging/log';
import * as Errors from '../types/errors';
import { isMessageUnread } from '../util/isMessageUnread';
import type { SenderKeyTargetType } from '../util/sendToGroup';
import { sendContentMessageToGroup } from '../util/sendToGroup';
import { singleProtoJobQueue } from '../jobs/singleProtoJobQueue';
import { TimelineMessageLoadingState } from '../util/timelineUtil';
import { SeenStatus } from '../MessageSeenStatus';
import { getConversationIdForLogging } from '../util/idForLogging';
import { getSendTarget } from '../util/getSendTarget';
import { getRecipients } from '../util/getRecipients';
import { validateConversation } from '../util/validateConversation';
import { isSignalConversation } from '../util/isSignalConversation';
import { getMessageById as getMessageByIdLazy } from '../messages/getMessageById';
import { isMemberRequestingToJoin } from '../util/isMemberRequestingToJoin';
import { removePendingMember } from '../util/removePendingMember';
import { isMemberPending } from '../util/isMemberPending';
import { imageToBlurHash } from '../util/imageToBlurHash';
import { ReceiptType } from '../types/Receipt';
import { getQuoteAttachment } from '../util/makeQuote';
import { stripNewlinesForLeftPane } from '../util/stripNewlinesForLeftPane';
import { findAndFormatContact } from '../util/findAndFormatContact';
import { deriveProfileKeyVersion } from '../util/zkgroup';
import { incrementMessageCounter } from '../util/incrementMessageCounter';
<<<<<<< HEAD
import { queueUpdateMessage } from '../util/messageBatcher';
=======
import { validateTransition } from '../util/callHistoryDetails';
>>>>>>> 7ec64823

const EMPTY_ARRAY: Readonly<[]> = [];
const EMPTY_GROUP_COLLISIONS: GroupNameCollisionsWithIdsByTitle = {};

/* eslint-disable more/no-then */
window.Whisper = window.Whisper || {};

const { Message } = window.Signal.Types;
const {
  deleteAttachmentData,
  doesAttachmentExist,
  getAbsoluteAttachmentPath,
  readStickerData,
  upgradeMessageSchema,
  writeNewAttachmentData,
} = window.Signal.Migrations;
const {
  addStickerPackReference,
  getConversationRangeCenteredOnMessage,
  getOlderMessagesByConversation,
  getMessageMetricsForConversation,
  getMessageById,
  getNewerMessagesByConversation,
} = window.Signal.Data;

const FIVE_MINUTES = MINUTE * 5;
const FETCH_TIMEOUT = SECOND * 30;

const JOB_REPORTING_THRESHOLD_MS = 25;
const SEND_REPORTING_THRESHOLD_MS = 25;

const MESSAGE_LOAD_CHUNK_SIZE = 30;

const ATTRIBUTES_THAT_DONT_INVALIDATE_PROPS_CACHE = new Set([
  'lastProfile',
  'profileLastFetchedAt',
  'needsStorageServiceSync',
  'storageID',
  'storageVersion',
  'storageUnknownFields',
]);

type CachedIdenticon = {
  readonly url: string;
  readonly content: string;
  readonly color: AvatarColorType;
};

export class ConversationModel extends window.Backbone
  .Model<ConversationAttributesType> {
  static COLORS: string;

  cachedProps?: ConversationType | null;

  oldCachedProps?: ConversationType | null;

  contactTypingTimers?: Record<
    string,
    { senderId: string; timer: NodeJS.Timer }
  >;

  contactCollection?: Backbone.Collection<ConversationModel>;

  debouncedUpdateLastMessage?: (() => void) & { flush(): void };

  initialPromise?: Promise<unknown>;

  inProgressFetch?: Promise<unknown>;

  newMessageQueue?: PQueue;

  jobQueue?: PQueue;

  storeName?: string | null;

  throttledBumpTyping?: () => void;

  throttledFetchSMSOnlyUUID?: () => Promise<void> | undefined;

  throttledMaybeMigrateV1Group?: () => Promise<void> | undefined;

  throttledGetProfiles?: () => Promise<void>;

  throttledUpdateVerified?: () => void;

  typingRefreshTimer?: NodeJS.Timer | null;

  typingPauseTimer?: NodeJS.Timer | null;

  intlCollator = new Intl.Collator(undefined, { sensitivity: 'base' });

  lastSuccessfulGroupFetch?: number;

  throttledUpdateSharedGroups?: () => Promise<void>;

  private cachedLatestGroupCallEraId?: string;

  private cachedIdenticon?: CachedIdenticon;

  private isFetchingUUID?: boolean;

  private lastIsTyping?: boolean;

  private muteTimer?: NodeJS.Timer;

  private isInReduxBatch = false;

  private privVerifiedEnum?: typeof window.textsecure.storage.protocol.VerifiedStatus;

  private isShuttingDown = false;

  override defaults(): Partial<ConversationAttributesType> {
    return {
      unreadCount: 0,
      verified: window.textsecure.storage.protocol.VerifiedStatus.DEFAULT,
      messageCount: 0,
      sentMessageCount: 0,
    };
  }

  idForLogging(): string {
    return getConversationIdForLogging(this.attributes);
  }

  // This is one of the few times that we want to collapse our uuid/e164 pair down into
  //   just one bit of data. If we have a UUID, we'll send using it.
  getSendTarget(): string | undefined {
    return getSendTarget(this.attributes);
  }

  getContactCollection(): Backbone.Collection<ConversationModel> {
    const collection = new window.Backbone.Collection<ConversationModel>();
    const collator = new Intl.Collator(undefined, { sensitivity: 'base' });
    collection.comparator = (
      left: ConversationModel,
      right: ConversationModel
    ) => {
      return collator.compare(left.getTitle(), right.getTitle());
    };
    return collection;
  }

  constructor(attributes: ConversationAttributesType) {
    super(attributes);

    // Note that we intentionally don't use `initialize()` method because it
    // isn't compatible with esnext output of esbuild.
    const uuid = this.get('uuid');
    const normalizedUuid =
      uuid && normalizeUuid(uuid, 'ConversationModel.initialize');
    if (uuid && normalizedUuid !== uuid) {
      log.warn(
        'ConversationModel.initialize: normalizing uuid from ' +
          `${uuid} to ${normalizedUuid}`
      );
      this.set('uuid', normalizedUuid);
    }

    if (isValidE164(attributes.id, false)) {
      this.set({ id: UUID.generate().toString(), e164: attributes.id });
    }

    this.storeName = 'conversations';

    this.privVerifiedEnum = window.textsecure.storage.protocol.VerifiedStatus;

    // This may be overridden by window.ConversationController.getOrCreate, and signify
    //   our first save to the database. Or first fetch from the database.
    this.initialPromise = Promise.resolve();

    this.debouncedUpdateLastMessage = debounce(
      this.updateLastMessage.bind(this),
      200
    );

    this.contactCollection = this.getContactCollection();
    this.contactCollection.on(
      'change:name change:profileName change:profileFamilyName change:e164',
      this.debouncedUpdateLastMessage,
      this
    );
    if (!isDirectConversation(this.attributes)) {
      this.contactCollection.on(
        'change:verified',
        this.onMemberVerifiedChange.bind(this)
      );
    }

    this.on('newmessage', this.onNewMessage);
    this.on('change:profileKey', this.onChangeProfileKey);
    this.on(
      'change:name change:profileName change:profileFamilyName change:e164 ' +
        'change:systemGivenName change:systemFamilyName change:systemNickname',
      () => this.maybeClearUsername()
    );

    const sealedSender = this.get('sealedSender');
    if (sealedSender === undefined) {
      this.set({ sealedSender: SEALED_SENDER.UNKNOWN });
    }
    this.unset('unidentifiedDelivery');
    this.unset('unidentifiedDeliveryUnrestricted');
    this.unset('hasFetchedProfile');
    this.unset('tokens');

    this.on('change:members change:membersV2', this.fetchContacts);

    this.typingRefreshTimer = null;
    this.typingPauseTimer = null;

    // We clear our cached props whenever we change so that the next call to format() will
    //   result in refresh via a getProps() call. See format() below.
    this.on(
      'change',
      (_model: MessageModel, options: { force?: boolean } = {}) => {
        const changedKeys = Object.keys(this.changed || {});
        const isPropsCacheStillValid =
          !options.force &&
          Boolean(
            changedKeys.length &&
              changedKeys.every(key =>
                ATTRIBUTES_THAT_DONT_INVALIDATE_PROPS_CACHE.has(key)
              )
          );
        if (isPropsCacheStillValid) {
          return;
        }

        if (this.cachedProps) {
          this.oldCachedProps = this.cachedProps;
        }
        this.cachedProps = null;
        this.trigger('props-change', this, this.isInReduxBatch);
      }
    );

    // Set `isFetchingUUID` eagerly to avoid UI flicker when opening the
    // conversation for the first time.
    this.isFetchingUUID = this.isSMSOnly();

    this.throttledBumpTyping = throttle(this.bumpTyping, 300);
    this.throttledUpdateSharedGroups = throttle(
      this.updateSharedGroups.bind(this),
      FIVE_MINUTES
    );
    this.throttledFetchSMSOnlyUUID = throttle(
      this.fetchSMSOnlyUUID.bind(this),
      FIVE_MINUTES
    );
    this.throttledMaybeMigrateV1Group = throttle(
      this.maybeMigrateV1Group.bind(this),
      FIVE_MINUTES
    );
    this.throttledGetProfiles = throttle(
      this.getProfiles.bind(this),
      FIVE_MINUTES
    );
    this.throttledUpdateVerified = throttle(
      this.updateVerified.bind(this),
      SECOND
    );

    this.on('newmessage', this.throttledUpdateVerified);

    const migratedColor = this.getColor();
    if (this.get('color') !== migratedColor) {
      this.set('color', migratedColor);
      // Not saving the conversation here we're hoping it'll be saved elsewhere
      // this may cause some color thrashing if Signal is restarted without
      // the convo saving. If that is indeed the case and it's too disruptive
      // we should add batched saving.
    }
  }

  toSenderKeyTarget(): SenderKeyTargetType {
    return {
      getGroupId: () => this.get('groupId'),
      getMembers: () => this.getMembers(),
      hasMember: (uuid: UUIDStringType) => this.hasMember(new UUID(uuid)),
      idForLogging: () => this.idForLogging(),
      isGroupV2: () => isGroupV2(this.attributes),
      isValid: () => isGroupV2(this.attributes),

      getSenderKeyInfo: () => this.get('senderKeyInfo'),
      saveSenderKeyInfo: async (senderKeyInfo: SenderKeyInfoType) => {
        this.set({ senderKeyInfo });
        window.Signal.Data.updateConversation(this.attributes);
      },
    };
  }

  private get verifiedEnum(): typeof window.textsecure.storage.protocol.VerifiedStatus {
    strictAssert(this.privVerifiedEnum, 'ConversationModel not initialize');
    return this.privVerifiedEnum;
  }

  private isMemberRequestingToJoin(uuid: UUID): boolean {
    return isMemberRequestingToJoin(this.attributes, uuid);
  }

  isMemberPending(uuid: UUID): boolean {
    return isMemberPending(this.attributes, uuid);
  }

  private isMemberBanned(uuid: UUID): boolean {
    if (!isGroupV2(this.attributes)) {
      return false;
    }
    const bannedMembersV2 = this.get('bannedMembersV2');

    if (!bannedMembersV2 || !bannedMembersV2.length) {
      return false;
    }

    return bannedMembersV2.some(member => member.uuid === uuid.toString());
  }

  isMemberAwaitingApproval(uuid: UUID): boolean {
    if (!isGroupV2(this.attributes)) {
      return false;
    }
    const pendingAdminApprovalV2 = this.get('pendingAdminApprovalV2');

    if (!pendingAdminApprovalV2 || !pendingAdminApprovalV2.length) {
      return false;
    }

    return pendingAdminApprovalV2.some(
      member => member.uuid === uuid.toString()
    );
  }

  isMember(uuid: UUID): boolean {
    if (!isGroupV2(this.attributes)) {
      return false;
    }
    const membersV2 = this.get('membersV2');

    if (!membersV2 || !membersV2.length) {
      return false;
    }

    return membersV2.some(item => item.uuid === uuid.toString());
  }

  async updateExpirationTimerInGroupV2(
    seconds?: DurationInSeconds
  ): Promise<Proto.GroupChange.Actions | undefined> {
    const idLog = this.idForLogging();
    const current = this.get('expireTimer');
    const bothFalsey = Boolean(current) === false && Boolean(seconds) === false;

    if (current === seconds || bothFalsey) {
      log.warn(
        `updateExpirationTimerInGroupV2/${idLog}: Requested timer ${seconds} is unchanged from existing ${current}.`
      );
      return undefined;
    }

    return window.Signal.Groups.buildDisappearingMessagesTimerChange({
      expireTimer: seconds || DurationInSeconds.ZERO,
      group: this.attributes,
    });
  }

  private async promotePendingMember(
    uuidKind: UUIDKind
  ): Promise<Proto.GroupChange.Actions | undefined> {
    const idLog = this.idForLogging();

    const us = window.ConversationController.getOurConversationOrThrow();
    const uuid = window.storage.user.getCheckedUuid(uuidKind);

    // This user's pending state may have changed in the time between the user's
    //   button press and when we get here. It's especially important to check here
    //   in conflict/retry cases.
    if (!this.isMemberPending(uuid)) {
      log.warn(
        `promotePendingMember/${idLog}: we are not a pending member of group. Returning early.`
      );
      return undefined;
    }

    // We need the user's profileKeyCredential, which requires a roundtrip with the
    //   server, and most definitely their profileKey. A getProfiles() call will
    //   ensure that we have as much as we can get with the data we have.
    if (!us.get('profileKeyCredential')) {
      await us.getProfiles();
    }

    const profileKeyCredentialBase64 = us.get('profileKeyCredential');
    strictAssert(profileKeyCredentialBase64, 'Must have profileKeyCredential');

    if (uuidKind === UUIDKind.ACI) {
      return window.Signal.Groups.buildPromoteMemberChange({
        group: this.attributes,
        isPendingPniAciProfileKey: false,
        profileKeyCredentialBase64,
        serverPublicParamsBase64: window.getServerPublicParams(),
      });
    }

    strictAssert(uuidKind === UUIDKind.PNI, 'Must be a PNI promotion');

    return window.Signal.Groups.buildPromoteMemberChange({
      group: this.attributes,
      isPendingPniAciProfileKey: true,
      profileKeyCredentialBase64,
      serverPublicParamsBase64: window.getServerPublicParams(),
    });
  }

  private async denyPendingApprovalRequest(
    uuid: UUID
  ): Promise<Proto.GroupChange.Actions | undefined> {
    const idLog = this.idForLogging();

    // This user's pending state may have changed in the time between the user's
    //   button press and when we get here. It's especially important to check here
    //   in conflict/retry cases.
    if (!this.isMemberRequestingToJoin(uuid)) {
      log.warn(
        `denyPendingApprovalRequest/${idLog}: ${uuid} is not requesting ` +
          'to join the group. Returning early.'
      );
      return undefined;
    }

    const ourUuid = window.textsecure.storage.user.getCheckedUuid(UUIDKind.ACI);

    return window.Signal.Groups.buildDeletePendingAdminApprovalMemberChange({
      group: this.attributes,
      ourUuid,
      uuid,
    });
  }

  async addPendingApprovalRequest(): Promise<
    Proto.GroupChange.Actions | undefined
  > {
    const idLog = this.idForLogging();

    // Hard-coded to our own ID, because you don't add other users for admin approval
    const conversationId =
      window.ConversationController.getOurConversationIdOrThrow();

    const toRequest = window.ConversationController.get(conversationId);
    if (!toRequest) {
      throw new Error(
        `addPendingApprovalRequest/${idLog}: No conversation found for conversation ${conversationId}`
      );
    }

    const uuid = toRequest.getCheckedUuid(`addPendingApprovalRequest/${idLog}`);

    // We need the user's profileKeyCredential, which requires a roundtrip with the
    //   server, and most definitely their profileKey. A getProfiles() call will
    //   ensure that we have as much as we can get with the data we have.
    let profileKeyCredentialBase64 = toRequest.get('profileKeyCredential');
    if (!profileKeyCredentialBase64) {
      await toRequest.getProfiles();

      profileKeyCredentialBase64 = toRequest.get('profileKeyCredential');
      if (!profileKeyCredentialBase64) {
        throw new Error(
          `promotePendingMember/${idLog}: No profileKeyCredential for conversation ${toRequest.idForLogging()}`
        );
      }
    }

    // This user's pending state may have changed in the time between the user's
    //   button press and when we get here. It's especially important to check here
    //   in conflict/retry cases.
    if (this.isMemberAwaitingApproval(uuid)) {
      log.warn(
        `addPendingApprovalRequest/${idLog}: ` +
          `${toRequest.idForLogging()} already in pending approval.`
      );
      return undefined;
    }

    return window.Signal.Groups.buildAddPendingAdminApprovalMemberChange({
      group: this.attributes,
      profileKeyCredentialBase64,
      serverPublicParamsBase64: window.getServerPublicParams(),
    });
  }

  async addMember(uuid: UUID): Promise<Proto.GroupChange.Actions | undefined> {
    const idLog = this.idForLogging();

    const toRequest = window.ConversationController.get(uuid.toString());
    if (!toRequest) {
      throw new Error(`addMember/${idLog}: No conversation found for ${uuid}`);
    }

    // We need the user's profileKeyCredential, which requires a roundtrip with the
    //   server, and most definitely their profileKey. A getProfiles() call will
    //   ensure that we have as much as we can get with the data we have.
    let profileKeyCredentialBase64 = toRequest.get('profileKeyCredential');
    if (!profileKeyCredentialBase64) {
      await toRequest.getProfiles();

      profileKeyCredentialBase64 = toRequest.get('profileKeyCredential');
      if (!profileKeyCredentialBase64) {
        throw new Error(
          `addMember/${idLog}: No profileKeyCredential for conversation ${toRequest.idForLogging()}`
        );
      }
    }

    // This user's pending state may have changed in the time between the user's
    //   button press and when we get here. It's especially important to check here
    //   in conflict/retry cases.
    if (this.isMember(uuid)) {
      log.warn(
        `addMember/${idLog}: ${toRequest.idForLogging()} ` +
          'is already a member.'
      );
      return undefined;
    }

    return window.Signal.Groups.buildAddMember({
      group: this.attributes,
      profileKeyCredentialBase64,
      serverPublicParamsBase64: window.getServerPublicParams(),
      uuid,
    });
  }

  private async removePendingMember(
    uuids: ReadonlyArray<UUID>
  ): Promise<Proto.GroupChange.Actions | undefined> {
    return removePendingMember(this.attributes, uuids);
  }

  private async removeMember(
    uuid: UUID
  ): Promise<Proto.GroupChange.Actions | undefined> {
    const idLog = this.idForLogging();

    // This user's pending state may have changed in the time between the user's
    //   button press and when we get here. It's especially important to check here
    //   in conflict/retry cases.
    if (!this.isMember(uuid)) {
      log.warn(
        `removeMember/${idLog}: ${uuid} is not a pending member of group. Returning early.`
      );
      return undefined;
    }

    const ourUuid = window.textsecure.storage.user.getCheckedUuid(UUIDKind.ACI);

    return window.Signal.Groups.buildDeleteMemberChange({
      group: this.attributes,
      ourUuid,
      uuid,
    });
  }

  private async toggleAdminChange(
    uuid: UUID
  ): Promise<Proto.GroupChange.Actions | undefined> {
    if (!isGroupV2(this.attributes)) {
      return undefined;
    }

    const idLog = this.idForLogging();

    if (!this.isMember(uuid)) {
      log.warn(
        `toggleAdminChange/${idLog}: ${uuid} is not a pending member of group. Returning early.`
      );
      return undefined;
    }

    const MEMBER_ROLES = Proto.Member.Role;

    const role = this.isAdmin(uuid)
      ? MEMBER_ROLES.DEFAULT
      : MEMBER_ROLES.ADMINISTRATOR;

    return window.Signal.Groups.buildModifyMemberRoleChange({
      group: this.attributes,
      uuid,
      role,
    });
  }

  async modifyGroupV2({
    usingCredentialsFrom,
    createGroupChange,
    extraConversationsForSend,
    inviteLinkPassword,
    name,
    syncMessageOnly,
  }: {
    usingCredentialsFrom: ReadonlyArray<ConversationModel>;
    createGroupChange: () => Promise<Proto.GroupChange.Actions | undefined>;
    extraConversationsForSend?: ReadonlyArray<string>;
    inviteLinkPassword?: string;
    name: string;
    syncMessageOnly?: boolean;
  }): Promise<void> {
    await window.Signal.Groups.modifyGroupV2({
      conversation: this,
      usingCredentialsFrom,
      createGroupChange,
      extraConversationsForSend,
      inviteLinkPassword,
      name,
      syncMessageOnly,
    });
  }

  isEverUnregistered(): boolean {
    return isConversationEverUnregistered(this.attributes);
  }

  isUnregistered(): boolean {
    return isConversationUnregistered(this.attributes);
  }

  isUnregisteredAndStale(): boolean {
    return isConversationUnregisteredAndStale(this.attributes);
  }

  isSMSOnly(): boolean {
    return isConversationSMSOnly({
      ...this.attributes,
      type: isDirectConversation(this.attributes) ? 'direct' : 'unknown',
    });
  }

  setUnregistered({
    timestamp = Date.now(),
    fromStorageService = false,
    shouldSave = true,
  }: {
    timestamp?: number;
    fromStorageService?: boolean;
    shouldSave?: boolean;
  } = {}): void {
    log.info(
      `setUnregistered(${this.idForLogging()}): conversation is now ` +
        `unregistered, timestamp=${timestamp}`
    );

    const oldFirstUnregisteredAt = this.get('firstUnregisteredAt');

    this.set({
      // We always keep the latest `discoveredUnregisteredAt` because if it
      // was less than 6 hours ago - `isUnregistered()` has to return `false`
      // and let us retry sends.
      discoveredUnregisteredAt: Math.max(
        this.get('discoveredUnregisteredAt') ?? timestamp,
        timestamp
      ),

      // Here we keep the oldest `firstUnregisteredAt` unless timestamp is
      // coming from storage service where remote value always wins.
      firstUnregisteredAt: fromStorageService
        ? timestamp
        : Math.min(this.get('firstUnregisteredAt') ?? timestamp, timestamp),
    });

    if (shouldSave) {
      window.Signal.Data.updateConversation(this.attributes);
    }

    const e164 = this.get('e164');
    const pni = this.get('pni');
    const aci = this.get('uuid');
    if (e164 && pni && aci && pni !== aci) {
      this.updateE164(undefined);
      this.updatePni(undefined);

      const { conversation: split } =
        window.ConversationController.maybeMergeContacts({
          pni,
          e164,
          reason: `ConversationModel.setUnregistered(${aci})`,
        });

      log.info(
        `setUnregistered(${this.idForLogging()}): splitting pni ${pni} and ` +
          `e164 ${e164} into a separate conversation ${split.idForLogging()}`
      );
    }

    if (
      !fromStorageService &&
      oldFirstUnregisteredAt !== this.get('firstUnregisteredAt')
    ) {
      this.captureChange('setUnregistered');
    }
  }

  setRegistered({
    shouldSave = true,
    fromStorageService = false,
  }: {
    shouldSave?: boolean;
    fromStorageService?: boolean;
  } = {}): void {
    if (
      this.get('discoveredUnregisteredAt') === undefined &&
      this.get('firstUnregisteredAt') === undefined
    ) {
      return;
    }

    const oldFirstUnregisteredAt = this.get('firstUnregisteredAt');

    log.info(`Conversation ${this.idForLogging()} is registered once again`);
    this.set({
      discoveredUnregisteredAt: undefined,
      firstUnregisteredAt: undefined,
    });

    if (shouldSave) {
      window.Signal.Data.updateConversation(this.attributes);
    }

    if (
      !fromStorageService &&
      oldFirstUnregisteredAt !== this.get('firstUnregisteredAt')
    ) {
      this.captureChange('setRegistered');
    }
  }

  isGroupV1AndDisabled(): boolean {
    return isGroupV1(this.attributes);
  }

  isBlocked(): boolean {
    const uuid = this.get('uuid');
    if (uuid) {
      return window.storage.blocked.isUuidBlocked(uuid);
    }

    const e164 = this.get('e164');
    if (e164) {
      return window.storage.blocked.isBlocked(e164);
    }

    const groupId = this.get('groupId');
    if (groupId) {
      return window.storage.blocked.isGroupBlocked(groupId);
    }

    return false;
  }

  block({ viaStorageServiceSync = false } = {}): void {
    let blocked = false;
    const wasBlocked = this.isBlocked();

    const uuid = this.get('uuid');
    if (uuid) {
      drop(window.storage.blocked.addBlockedUuid(uuid));
      blocked = true;
    }

    const e164 = this.get('e164');
    if (e164) {
      drop(window.storage.blocked.addBlockedNumber(e164));
      blocked = true;
    }

    const groupId = this.get('groupId');
    if (groupId) {
      drop(window.storage.blocked.addBlockedGroup(groupId));
      blocked = true;
    }

    if (blocked && !wasBlocked) {
      // We need to force a props refresh - blocked state is not in backbone attributes
      this.trigger('change', this, { force: true });

      if (!viaStorageServiceSync) {
        this.captureChange('block');
      }
    }
  }

  unblock({ viaStorageServiceSync = false } = {}): boolean {
    let unblocked = false;
    const wasBlocked = this.isBlocked();

    const uuid = this.get('uuid');
    if (uuid) {
      drop(window.storage.blocked.removeBlockedUuid(uuid));
      unblocked = true;
    }

    const e164 = this.get('e164');
    if (e164) {
      drop(window.storage.blocked.removeBlockedNumber(e164));
      unblocked = true;
    }

    const groupId = this.get('groupId');
    if (groupId) {
      drop(window.storage.blocked.removeBlockedGroup(groupId));
      unblocked = true;
    }

    if (unblocked && wasBlocked) {
      // We need to force a props refresh - blocked state is not in backbone attributes
      this.trigger('change', this, { force: true });

      if (!viaStorageServiceSync) {
        this.captureChange('unblock');
      }

      void this.fetchLatestGroupV2Data({ force: true });
    }

    return unblocked;
  }

  async removeContact({
    viaStorageServiceSync = false,
    shouldSave = true,
  } = {}): Promise<void> {
    const logId = `removeContact(${this.idForLogging()}) storage? ${viaStorageServiceSync}`;

    if (!isDirectConversation(this.attributes)) {
      log.warn(`${logId}: not direct conversation`);
      return;
    }

    if (this.get('removalStage')) {
      log.warn(`${logId}: already removed`);
      return;
    }

    // Don't show message request state until first incoming message.
    log.info(`${logId}: updating`);
    this.set({ removalStage: 'justNotification' });

    if (!viaStorageServiceSync) {
      this.captureChange('removeContact');
    }

    this.disableProfileSharing({ viaStorageServiceSync });

    // Drop existing message request state to avoid sending receipts and
    // display MR actions.
    const messageRequestEnum = Proto.SyncMessage.MessageRequestResponse.Type;
    await this.applyMessageRequestResponse(messageRequestEnum.UNKNOWN, {
      viaStorageServiceSync,
      shouldSave: false,
    });

    // Add notification
    drop(this.queueJob('removeContact', () => this.maybeSetContactRemoved()));

    if (shouldSave) {
      await window.Signal.Data.updateConversation(this.attributes);
    }
  }

  async restoreContact({
    viaStorageServiceSync = false,
    shouldSave = true,
  } = {}): Promise<void> {
    const logId = `restoreContact(${this.idForLogging()}) storage? ${viaStorageServiceSync}`;

    if (!isDirectConversation(this.attributes)) {
      log.warn(`${logId}: not direct conversation`);
      return;
    }

    if (this.get('removalStage') === undefined) {
      if (!viaStorageServiceSync) {
        log.warn(`${logId}: not removed`);
      }
      return;
    }

    log.info(`${logId}: updating`);
    this.set({ removalStage: undefined });

    if (!viaStorageServiceSync) {
      this.captureChange('restoreContact');
    }

    // Remove notification since the conversation isn't hidden anymore
    await this.maybeClearContactRemoved();

    if (shouldSave) {
      await window.Signal.Data.updateConversation(this.attributes);
    }
  }

  enableProfileSharing({ viaStorageServiceSync = false } = {}): void {
    log.info(
      `enableProfileSharing: ${this.idForLogging()} storage? ${viaStorageServiceSync}`
    );
    const before = this.get('profileSharing');

    this.set({ profileSharing: true });

    const after = this.get('profileSharing');

    if (!viaStorageServiceSync && Boolean(before) !== Boolean(after)) {
      this.captureChange('enableProfileSharing');
    }
  }

  disableProfileSharing({ viaStorageServiceSync = false } = {}): void {
    log.info(
      `disableProfileSharing: ${this.idForLogging()} storage? ${viaStorageServiceSync}`
    );
    const before = this.get('profileSharing');

    this.set({ profileSharing: false });

    const after = this.get('profileSharing');

    if (!viaStorageServiceSync && Boolean(before) !== Boolean(after)) {
      this.captureChange('disableProfileSharing');
    }
  }

  hasDraft(): boolean {
    const draftAttachments = this.get('draftAttachments') || [];

    return (this.get('draft') ||
      this.get('quotedMessageId') ||
      draftAttachments.length > 0) as boolean;
  }

  getDraftPreview(): DraftPreviewType {
    const draft = this.get('draft');

    const rawBodyRanges = this.get('draftBodyRanges') || [];
    const bodyRanges = hydrateRanges(rawBodyRanges, findAndFormatContact);

    if (draft) {
      return {
        text: stripNewlinesForLeftPane(draft),
        bodyRanges,
      };
    }

    const draftAttachments = this.get('draftAttachments') || [];
    if (draftAttachments.length > 0) {
      if (isVoiceMessage(draftAttachments[0])) {
        return {
          text: window.i18n('icu:message--getNotificationText--voice-message'),
          prefix: '🎤',
        };
      }
      return {
        text: window.i18n('icu:Conversation--getDraftPreview--attachment'),
      };
    }

    const quotedMessageId = this.get('quotedMessageId');
    if (quotedMessageId) {
      return {
        text: window.i18n('icu:Conversation--getDraftPreview--quote'),
      };
    }

    return {
      text: window.i18n('icu:Conversation--getDraftPreview--draft'),
    };
  }

  bumpTyping(): void {
    // We don't send typing messages if the setting is disabled
    if (!window.Events.getTypingIndicatorSetting()) {
      return;
    }

    if (!this.typingRefreshTimer) {
      const isTyping = true;
      this.setTypingRefreshTimer();
      void this.sendTypingMessage(isTyping);
    }

    this.setTypingPauseTimer();
  }

  setTypingRefreshTimer(): void {
    clearTimeoutIfNecessary(this.typingRefreshTimer);
    this.typingRefreshTimer = setTimeout(
      this.onTypingRefreshTimeout.bind(this),
      10 * 1000
    );
  }

  onTypingRefreshTimeout(): void {
    const isTyping = true;
    void this.sendTypingMessage(isTyping);

    // This timer will continue to reset itself until the pause timer stops it
    this.setTypingRefreshTimer();
  }

  setTypingPauseTimer(): void {
    clearTimeoutIfNecessary(this.typingPauseTimer);
    this.typingPauseTimer = setTimeout(
      this.onTypingPauseTimeout.bind(this),
      3 * 1000
    );
  }

  onTypingPauseTimeout(): void {
    const isTyping = false;
    void this.sendTypingMessage(isTyping);

    this.clearTypingTimers();
  }

  clearTypingTimers(): void {
    clearTimeoutIfNecessary(this.typingPauseTimer);
    this.typingPauseTimer = null;
    clearTimeoutIfNecessary(this.typingRefreshTimer);
    this.typingRefreshTimer = null;
  }

  async fetchLatestGroupV2Data(
    options: { force?: boolean } = {}
  ): Promise<void> {
    if (!isGroupV2(this.attributes)) {
      return;
    }

    await window.Signal.Groups.waitThenMaybeUpdateGroup({
      force: options.force,
      conversation: this,
    });
  }

  async fetchSMSOnlyUUID(): Promise<void> {
    const { server } = window.textsecure;
    if (!server) {
      return;
    }
    if (!this.isSMSOnly()) {
      return;
    }

    log.info(
      `Fetching uuid for a sms-only conversation ${this.idForLogging()}`
    );

    this.isFetchingUUID = true;
    this.trigger('change', this, { force: true });

    try {
      // Attempt to fetch UUID
      await updateConversationsWithUuidLookup({
        conversationController: window.ConversationController,
        conversations: [this],
        server,
      });
    } finally {
      // No redux update here
      this.isFetchingUUID = false;
      this.trigger('change', this, { force: true });

      log.info(
        `Done fetching uuid for a sms-only conversation ${this.idForLogging()}`
      );
    }

    if (!this.get('uuid')) {
      return;
    }

    // On successful fetch - mark contact as registered.
    this.setRegistered();
  }

  override isValid(): boolean {
    return (
      isDirectConversation(this.attributes) ||
      isGroupV1(this.attributes) ||
      isGroupV2(this.attributes)
    );
  }

  async maybeMigrateV1Group(): Promise<void> {
    if (!isGroupV1(this.attributes)) {
      return;
    }

    const isMigrated = await window.Signal.Groups.hasV1GroupBeenMigrated(this);
    if (!isMigrated) {
      return;
    }

    await window.Signal.Groups.waitThenRespondToGroupV2Migration({
      conversation: this,
    });
  }

  maybeRepairGroupV2(data: {
    masterKey: string;
    secretParams: string;
    publicParams: string;
  }): void {
    if (
      this.get('groupVersion') &&
      this.get('masterKey') &&
      this.get('secretParams') &&
      this.get('publicParams')
    ) {
      return;
    }

    log.info(`Repairing GroupV2 conversation ${this.idForLogging()}`);
    const { masterKey, secretParams, publicParams } = data;

    this.set({ masterKey, secretParams, publicParams, groupVersion: 2 });

    window.Signal.Data.updateConversation(this.attributes);
  }

  getGroupV2Info(
    options: Readonly<
      { groupChange?: Uint8Array } & (
        | {
            includePendingMembers?: boolean;
            extraConversationsForSend?: ReadonlyArray<string>;
          }
        | { members: ReadonlyArray<string> }
      )
    > = {}
  ): GroupV2InfoType | undefined {
    if (isDirectConversation(this.attributes) || !isGroupV2(this.attributes)) {
      return undefined;
    }
    return {
      masterKey: Bytes.fromBase64(
        // eslint-disable-next-line @typescript-eslint/no-non-null-assertion
        this.get('masterKey')!
      ),
      // eslint-disable-next-line @typescript-eslint/no-non-null-assertion
      revision: this.get('revision')!,
      members:
        'members' in options ? options.members : this.getRecipients(options),
      groupChange: options.groupChange,
    };
  }

  getGroupIdBuffer(): Uint8Array | undefined {
    const groupIdString = this.get('groupId');

    if (!groupIdString) {
      return undefined;
    }

    if (isGroupV1(this.attributes)) {
      return Bytes.fromBinary(groupIdString);
    }
    if (isGroupV2(this.attributes)) {
      return Bytes.fromBase64(groupIdString);
    }

    return undefined;
  }

  async sendTypingMessage(isTyping: boolean): Promise<void> {
    const { messaging } = window.textsecure;

    if (!messaging) {
      return;
    }

    // We don't send typing messages to our other devices
    if (isMe(this.attributes)) {
      return;
    }

    // Coalesce multiple sendTypingMessage calls into one.
    //
    // `lastIsTyping` is set to the last `isTyping` value passed to the
    // `sendTypingMessage`. The first 'sendTypingMessage' job to run will
    // pick it and reset it back to `undefined` so that later jobs will
    // in effect be ignored.
    this.lastIsTyping = isTyping;

    await this.queueJob('sendTypingMessage', async () => {
      const groupMembers = this.getRecipients();

      // We don't send typing messages if our recipients list is empty
      if (!isDirectConversation(this.attributes) && !groupMembers.length) {
        return;
      }

      if (this.lastIsTyping === undefined) {
        log.info(`sendTypingMessage(${this.idForLogging()}): ignoring`);
        return;
      }

      const recipientId = isDirectConversation(this.attributes)
        ? this.getSendTarget()
        : undefined;
      const groupId = this.getGroupIdBuffer();
      const timestamp = Date.now();

      const content = {
        recipientId,
        groupId,
        groupMembers,
        isTyping: this.lastIsTyping,
        timestamp,
      };
      this.lastIsTyping = undefined;

      log.info(
        `sendTypingMessage(${this.idForLogging()}): sending ${content.isTyping}`
      );

      const contentMessage = messaging.getTypingContentMessage(content);

      const { ContentHint } = Proto.UnidentifiedSenderMessage.Message;

      const sendOptions = {
        ...(await getSendOptions(this.attributes)),
        online: true,
      };
      if (isDirectConversation(this.attributes)) {
        await handleMessageSend(
          messaging.sendMessageProtoAndWait({
            contentHint: ContentHint.IMPLICIT,
            groupId: undefined,
            options: sendOptions,
            proto: contentMessage,
            recipients: groupMembers,
            timestamp,
            urgent: false,
          }),
          { messageIds: [], sendType: 'typing' }
        );
      } else {
        await handleMessageSend(
          sendContentMessageToGroup({
            contentHint: ContentHint.IMPLICIT,
            contentMessage,
            messageId: undefined,
            online: true,
            recipients: groupMembers,
            sendOptions,
            sendTarget: this.toSenderKeyTarget(),
            sendType: 'typing',
            timestamp,
            urgent: false,
          }),
          { messageIds: [], sendType: 'typing' }
        );
      }
    });
  }

  async onNewMessage(message: MessageModel): Promise<void> {
    const uuid = message.get('sourceUuid');
    const e164 = message.get('source');
    const sourceDevice = message.get('sourceDevice');

    const source = window.ConversationController.lookupOrCreate({
      uuid,
      e164,
      reason: 'ConversationModel.onNewMessage',
    });
    if (source) {
      const typingToken = `${source.id}.${sourceDevice}`;

      // Clear typing indicator for a given contact if we receive a message from them
      this.clearContactTypingTimer(typingToken);
    }

    // If it's a group story reply or a story message, we don't want to update
    // the last message or add new messages to redux.
    const isGroupStoryReply =
      isGroup(this.attributes) && message.get('storyId');
    if (isGroupStoryReply || isStory(message.attributes)) {
      return;
    }

    // Change to message request state if contact was removed and sent message.
    if (
      this.get('removalStage') === 'justNotification' &&
      isIncoming(message.attributes)
    ) {
      this.set({
        removalStage: 'messageRequest',
      });
      await this.maybeClearContactRemoved();
      window.Signal.Data.updateConversation(this.attributes);
    }

    void this.addSingleMessage(message);
  }

  // New messages might arrive while we're in the middle of a bulk fetch from the
  //   database. We'll wait until that is done before moving forward.
  async addSingleMessage(
    message: MessageModel,
    { isJustSent }: { isJustSent: boolean } = { isJustSent: false }
  ): Promise<void> {
    await this.beforeAddSingleMessage(message);
    this.doAddSingleMessage(message, { isJustSent });

    // eslint-disable-next-line @typescript-eslint/no-non-null-assertion
    this.debouncedUpdateLastMessage!();
  }

  private async beforeAddSingleMessage(message: MessageModel): Promise<void> {
    await message.hydrateStoryContext();

    if (!this.newMessageQueue) {
      this.newMessageQueue = new PQueue({
        concurrency: 1,
        timeout: FETCH_TIMEOUT * 2,
      });
    }

    // We use a queue here to ensure messages are added to the UI in the order received
    await this.newMessageQueue.add(async () => {
      await this.inProgressFetch;
    });
  }

  private doAddSingleMessage(
    message: MessageModel,
    { isJustSent }: { isJustSent: boolean }
  ): void {
    const { messagesAdded } = window.reduxActions.conversations;
    const { conversations } = window.reduxStore.getState();
    const { messagesByConversation } = conversations;

    const conversationId = this.id;
    const existingConversation = messagesByConversation[conversationId];
    const newestId = existingConversation?.metrics?.newest?.id;
    const messageIds = existingConversation?.messageIds;

    const isLatestInMemory =
      newestId && messageIds && messageIds[messageIds.length - 1] === newestId;

    if (isJustSent && existingConversation && !isLatestInMemory) {
      void this.loadNewestMessages(undefined, undefined);
    } else if (
      // The message has to be not a story or has to be a story reply in direct
      // conversation.
      !isStory(message.attributes) &&
      (message.get('storyId') == null || isDirectConversation(this.attributes))
    ) {
      messagesAdded({
        conversationId,
        messages: [{ ...message.attributes }],
        isActive: window.SignalContext.activeWindowService.isActive(),
        isJustSent,
        isNewMessage: true,
      });
    }
  }

  private setInProgressFetch(): () => unknown {
    const logId = `setInProgressFetch(${this.idForLogging()})`;
    const start = Date.now();

    let resolvePromise: (value?: unknown) => void;
    this.inProgressFetch = new Promise(resolve => {
      resolvePromise = resolve;
    });

    let timeout: NodeJS.Timeout;
    const finish = () => {
      const duration = Date.now() - start;
      if (duration > 500) {
        log.warn(`${logId}: in progress fetch took ${duration}ms`);
      }

      resolvePromise();
      clearTimeout(timeout);
      this.inProgressFetch = undefined;
    };
    timeout = setTimeout(() => {
      log.warn(`${logId}: Calling finish manually after timeout`);
      finish();
    }, FETCH_TIMEOUT);

    return finish;
  }

  async loadNewestMessages(
    newestMessageId: string | undefined,
    setFocus: boolean | undefined
  ): Promise<void> {
    const logId = `loadNewestMessages/${this.idForLogging()}`;

    const { messagesReset, setMessageLoadingState } =
      window.reduxActions.conversations;
    const conversationId = this.id;

    setMessageLoadingState(
      conversationId,
      TimelineMessageLoadingState.DoingInitialLoad
    );
    const finish = this.setInProgressFetch();

    try {
      let scrollToLatestUnread = true;

      if (newestMessageId) {
        const newestInMemoryMessage = await getMessageById(newestMessageId);
        if (newestInMemoryMessage) {
          // If newest in-memory message is unread, scrolling down would mean going to
          //   the very bottom, not the oldest unread.
          if (isMessageUnread(newestInMemoryMessage)) {
            scrollToLatestUnread = false;
          }
        } else {
          log.warn(
            `loadNewestMessages: did not find message ${newestMessageId}`
          );
        }
      }

      const metrics = await getMessageMetricsForConversation({
        conversationId,
        includeStoryReplies: !isGroup(this.attributes),
      });

      // If this is a message request that has not yet been accepted, we always show the
      //   oldest messages, to ensure that the ConversationHero is shown. We don't want to
      //   scroll directly to the oldest message, because that could scroll the hero off
      //   the screen.
      if (
        !newestMessageId &&
        !this.getAccepted() &&
        this.get('removalStage') !== 'justNotification' &&
        metrics.oldest
      ) {
        log.info(`${logId}: scrolling to oldest ${metrics.oldest.sent_at}`);
        void this.loadAndScroll(metrics.oldest.id, { disableScroll: true });
        return;
      }

      if (scrollToLatestUnread && metrics.oldestUnseen) {
        log.info(
          `${logId}: scrolling to oldest unseen ${metrics.oldestUnseen.sent_at}`
        );
        void this.loadAndScroll(metrics.oldestUnseen.id, {
          disableScroll: !setFocus,
        });
        return;
      }

      const messages = await getOlderMessagesByConversation({
        conversationId,
        includeStoryReplies: !isGroup(this.attributes),
        limit: MESSAGE_LOAD_CHUNK_SIZE,
        storyId: undefined,
      });

      const cleaned: Array<MessageModel> = await this.cleanModels(messages);
      const scrollToMessageId =
        setFocus && metrics.newest ? metrics.newest.id : undefined;

      log.info(
        `${logId}: loaded ${cleaned.length} messages, ` +
          `latest timestamp=${cleaned.at(-1)?.get('sent_at')}`
      );

      // Because our `getOlderMessages` fetch above didn't specify a receivedAt, we got
      //   the most recent N messages in the conversation. If it has a conflict with
      //   metrics, fetched a bit before, that's likely a race condition. So we tell our
      //   reducer to trust the message set we just fetched for determining if we have
      //   the newest message loaded.
      const unboundedFetch = true;
      messagesReset({
        conversationId,
        messages: cleaned.map((messageModel: MessageModel) => ({
          ...messageModel.attributes,
        })),
        metrics,
        scrollToMessageId,
        unboundedFetch,
      });
    } catch (error) {
      setMessageLoadingState(conversationId, undefined);
      throw error;
    } finally {
      finish();
    }
  }
  async loadOlderMessages(oldestMessageId: string): Promise<void> {
    const logId = `loadOlderMessages/${this.idForLogging()}`;

    const { messagesAdded, setMessageLoadingState, repairOldestMessage } =
      window.reduxActions.conversations;
    const conversationId = this.id;

    setMessageLoadingState(
      conversationId,
      TimelineMessageLoadingState.LoadingOlderMessages
    );
    const finish = this.setInProgressFetch();

    try {
      const message = await getMessageById(oldestMessageId);
      if (!message) {
        throw new Error(`${logId}: failed to load message ${oldestMessageId}`);
      }

      const receivedAt = message.received_at;
      const sentAt = message.sent_at;
      const models = await getOlderMessagesByConversation({
        conversationId,
        includeStoryReplies: !isGroup(this.attributes),
        limit: MESSAGE_LOAD_CHUNK_SIZE,
        messageId: oldestMessageId,
        receivedAt,
        sentAt,
        storyId: undefined,
      });

      if (models.length < 1) {
        log.warn(`${logId}: requested, but loaded no messages`);
        repairOldestMessage(conversationId);
        return;
      }

      const cleaned = await this.cleanModels(models);

      log.info(
        `${logId}: loaded ${cleaned.length} messages, ` +
          `first timestamp=${cleaned.at(0)?.get('sent_at')}`
      );

      messagesAdded({
        conversationId,
        messages: cleaned.map((messageModel: MessageModel) => ({
          ...messageModel.attributes,
        })),
        isActive: window.SignalContext.activeWindowService.isActive(),
        isJustSent: false,
        isNewMessage: false,
      });
    } catch (error) {
      setMessageLoadingState(conversationId, undefined);
      throw error;
    } finally {
      finish();
    }
  }

  async loadNewerMessages(newestMessageId: string): Promise<void> {
    const { messagesAdded, setMessageLoadingState, repairNewestMessage } =
      window.reduxActions.conversations;
    const conversationId = this.id;

    setMessageLoadingState(
      conversationId,
      TimelineMessageLoadingState.LoadingNewerMessages
    );
    const finish = this.setInProgressFetch();

    try {
      const message = await getMessageById(newestMessageId);
      if (!message) {
        throw new Error(
          `loadNewerMessages: failed to load message ${newestMessageId}`
        );
      }

      const receivedAt = message.received_at;
      const sentAt = message.sent_at;
      const models = await getNewerMessagesByConversation({
        conversationId,
        includeStoryReplies: !isGroup(this.attributes),
        limit: MESSAGE_LOAD_CHUNK_SIZE,
        receivedAt,
        sentAt,
        storyId: undefined,
      });

      if (models.length < 1) {
        log.warn('loadNewerMessages: requested, but loaded no messages');
        repairNewestMessage(conversationId);
        return;
      }

      const cleaned = await this.cleanModels(models);
      messagesAdded({
        conversationId,
        messages: cleaned.map((messageModel: MessageModel) => ({
          ...messageModel.attributes,
        })),
        isActive: window.SignalContext.activeWindowService.isActive(),
        isJustSent: false,
        isNewMessage: false,
      });
    } catch (error) {
      setMessageLoadingState(conversationId, undefined);
      throw error;
    } finally {
      finish();
    }
  }

  async loadAndScroll(
    messageId: string,
    options?: { disableScroll?: boolean }
  ): Promise<void> {
    const { messagesReset, setMessageLoadingState } =
      window.reduxActions.conversations;
    const conversationId = this.id;

    setMessageLoadingState(
      conversationId,
      TimelineMessageLoadingState.DoingInitialLoad
    );
    const finish = this.setInProgressFetch();

    try {
      const message = await getMessageById(messageId);
      if (!message) {
        throw new Error(
          `loadMoreAndScroll: failed to load message ${messageId}`
        );
      }

      const receivedAt = message.received_at;
      const sentAt = message.sent_at;
      const { older, newer, metrics } =
        await getConversationRangeCenteredOnMessage({
          conversationId,
          includeStoryReplies: !isGroup(this.attributes),
          limit: MESSAGE_LOAD_CHUNK_SIZE,
          messageId,
          receivedAt,
          sentAt,
          storyId: undefined,
        });
      const all = [...older, message, ...newer];

      const cleaned: Array<MessageModel> = await this.cleanModels(all);
      const scrollToMessageId =
        options && options.disableScroll ? undefined : messageId;

      messagesReset({
        conversationId,
        messages: cleaned.map((messageModel: MessageModel) => ({
          ...messageModel.attributes,
        })),
        metrics,
        scrollToMessageId,
      });
    } catch (error) {
      setMessageLoadingState(conversationId, undefined);
      throw error;
    } finally {
      finish();
    }
  }

  async cleanModels(
    messages: ReadonlyArray<MessageAttributesType>
  ): Promise<Array<MessageModel>> {
    const result = messages
      .filter(message => Boolean(message.id))
      .map(message => window.MessageController.register(message.id, message));

    const eliminated = messages.length - result.length;
    if (eliminated > 0) {
      log.warn(`cleanModels: Eliminated ${eliminated} messages without an id`);
    }
    const ourUuid = window.textsecure.storage.user.getCheckedUuid().toString();

    let upgraded = 0;
    for (let max = result.length, i = 0; i < max; i += 1) {
      const message = result[i];
      const { attributes } = message;
      const { schemaVersion } = attributes;

      if ((schemaVersion || 0) < Message.VERSION_NEEDED_FOR_DISPLAY) {
        // Yep, we really do want to wait for each of these
        // eslint-disable-next-line no-await-in-loop
        const upgradedMessage = await upgradeMessageSchema(attributes);
        message.set(upgradedMessage);
        // eslint-disable-next-line no-await-in-loop
        await window.Signal.Data.saveMessage(upgradedMessage, { ourUuid });
        upgraded += 1;
      }
    }
    if (upgraded > 0) {
      log.warn(`cleanModels: Upgraded schema of ${upgraded} messages`);
    }

    await Promise.all(result.map(model => model.hydrateStoryContext()));

    return result;
  }

  format(): ConversationType {
    if (this.cachedProps) {
      return this.cachedProps;
    }

    const oldFormat = this.format;
    // We don't want to crash or have an infinite loop if we loop back into this function
    //   again. We'll log a warning and returned old cached props or throw an error.
    this.format = () => {
      if (!this.oldCachedProps) {
        throw new Error(
          `Conversation.format()/${this.idForLogging()} reentrant call, no old cached props!`
        );
      }

      const { stack } = new Error('for stack');
      log.warn(
        `Conversation.format()/${this.idForLogging()} reentrant call! ${stack}`
      );

      return this.oldCachedProps;
    };

    try {
      const { oldCachedProps } = this;
      const newCachedProps = this.getProps();

      if (oldCachedProps && isShallowEqual(oldCachedProps, newCachedProps)) {
        this.cachedProps = oldCachedProps;
      } else {
        this.cachedProps = newCachedProps;
      }

      return this.cachedProps;
    } finally {
      this.format = oldFormat;
    }
  }

  // Note: this should never be called directly. Use conversation.format() instead, which
  //   maintains a cache, and protects against reentrant calls.
  // Note: When writing code inside this function, do not call .format() on a conversation
  //   unless you are sure that it's not this very same conversation.
  // Note: If you start relying on an attribute that is in
  //   `ATTRIBUTES_THAT_DONT_INVALIDATE_PROPS_CACHE`, remove it from that list.
  private getProps(): ConversationType {
    // eslint-disable-next-line @typescript-eslint/no-non-null-assertion
    const color = this.getColor()!;

    const typingValues = Object.values(this.contactTypingTimers || {});
    const typingMostRecent = head(sortBy(typingValues, 'timestamp'));

    // eslint-disable-next-line @typescript-eslint/no-non-null-assertion
    const timestamp = this.get('timestamp')!;
    const draftTimestamp = this.get('draftTimestamp');
    const draftPreview = this.getDraftPreview();
    const draftText = dropNull(this.get('draft'));
    const draftEditMessage = this.get('draftEditMessage');
    const shouldShowDraft = Boolean(
      this.hasDraft() && draftTimestamp && draftTimestamp >= timestamp
    );
    const inboxPosition = this.get('inbox_position');
    const messageRequestsEnabled = window.Signal.RemoteConfig.isEnabled(
      'desktop.messageRequests'
    );
    const ourConversationId =
      window.ConversationController.getOurConversationId();

    let groupVersion: undefined | 1 | 2;
    if (isGroupV1(this.attributes)) {
      groupVersion = 1;
    } else if (isGroupV2(this.attributes)) {
      groupVersion = 2;
    }

    const sortedGroupMembers = isGroupV2(this.attributes)
      ? this.getMembers()
          .sort((left, right) =>
            sortConversationTitles(left, right, this.intlCollator)
          )
          .map(member => member.format())
          .filter(isNotNil)
      : undefined;

    const { customColor, customColorId } = this.getCustomColorData();

    const ourACI = window.textsecure.storage.user.getUuid(UUIDKind.ACI);
    const ourPNI = window.textsecure.storage.user.getUuid(UUIDKind.PNI);

    // TODO: DESKTOP-720
    return {
      id: this.id,
      uuid: this.get('uuid'),
      pni: this.get('pni'),
      e164: this.get('e164'),

      // We had previously stored `null` instead of `undefined` in some cases. We should
      //   be able to remove this `dropNull` once usernames have gone to production.
      username: canHaveUsername(this.attributes, ourConversationId)
        ? dropNull(this.get('username'))
        : undefined,

      about: this.getAboutText(),
      aboutText: this.get('about'),
      aboutEmoji: this.get('aboutEmoji'),
      acceptedMessageRequest: this.getAccepted(),
      // eslint-disable-next-line @typescript-eslint/no-non-null-assertion
      activeAt: this.get('active_at')!,
      areWePending:
        ourACI &&
        (this.isMemberPending(ourACI) ||
          Boolean(
            ourPNI && !this.isMember(ourACI) && this.isMemberPending(ourPNI)
          )),
      areWePendingApproval: Boolean(
        ourConversationId && ourACI && this.isMemberAwaitingApproval(ourACI)
      ),
      areWeAdmin: this.areWeAdmin(),
      avatars: getAvatarData(this.attributes),
      badges: this.get('badges') ?? EMPTY_ARRAY,
      canChangeTimer: this.canChangeTimer(),
      canEditGroupInfo: this.canEditGroupInfo(),
      canAddNewMembers: this.canAddNewMembers(),
      avatarPath: this.getAbsoluteAvatarPath(),
      avatarHash: this.getAvatarHash(),
      unblurredAvatarPath: this.getAbsoluteUnblurredAvatarPath(),
      profileAvatarPath: this.getAbsoluteProfileAvatarPath(),
      color,
      conversationColor: this.getConversationColor(),
      customColor,
      customColorId,
      discoveredUnregisteredAt: this.get('discoveredUnregisteredAt'),
      draftBodyRanges: this.getDraftBodyRanges(),
      draftPreview,
      draftText,
      draftEditMessage,
      familyName: this.get('profileFamilyName'),
      firstName: this.get('profileName'),
      groupDescription: this.get('description'),
      groupVersion,
      groupId: this.get('groupId'),
      groupLink: this.getGroupLink(),
      hideStory: Boolean(this.get('hideStory')),
      inboxPosition,
      isArchived: this.get('isArchived'),
      isBlocked: this.isBlocked(),
      removalStage: this.get('removalStage'),
      isMe: isMe(this.attributes),
      isGroupV1AndDisabled: this.isGroupV1AndDisabled(),
      isPinned: this.get('isPinned'),
      isUntrusted: this.isUntrusted(),
      isVerified: this.isVerified(),
      isFetchingUUID: this.isFetchingUUID,
      lastMessage: this.getLastMessage(),
      // eslint-disable-next-line @typescript-eslint/no-non-null-assertion
      lastUpdated: this.get('timestamp')!,
      left: Boolean(this.get('left')),
      markedUnread: this.get('markedUnread'),
      membersCount: this.getMembersCount(),
      memberships: this.getMemberships(),
      hasMessages: (this.get('messageCount') ?? 0) > 0,
      pendingMemberships: this.getPendingMemberships(),
      pendingApprovalMemberships: this.getPendingApprovalMemberships(),
      bannedMemberships: this.getBannedMemberships(),
      profileKey: this.get('profileKey'),
      messageRequestsEnabled,
      accessControlAddFromInviteLink:
        this.get('accessControl')?.addFromInviteLink,
      accessControlAttributes: this.get('accessControl')?.attributes,
      accessControlMembers: this.get('accessControl')?.members,
      announcementsOnly: Boolean(this.get('announcementsOnly')),
      announcementsOnlyReady: this.canBeAnnouncementGroup(),
      expireTimer: this.get('expireTimer'),
      muteExpiresAt: this.get('muteExpiresAt'),
      dontNotifyForMentionsIfMuted: this.get('dontNotifyForMentionsIfMuted'),
      name: this.get('name'),
      systemGivenName: this.get('systemGivenName'),
      systemFamilyName: this.get('systemFamilyName'),
      systemNickname: this.get('systemNickname'),
      phoneNumber: this.getNumber(),
      profileName: this.getProfileName(),
      profileSharing: this.get('profileSharing'),
      publicParams: this.get('publicParams'),
      secretParams: this.get('secretParams'),
      shouldShowDraft,
      sortedGroupMembers,
      timestamp,
      title: this.getTitle(),
      titleNoDefault: this.getTitleNoDefault(),
      typingContactId: typingMostRecent?.senderId,
      searchableTitle: isMe(this.attributes)
        ? window.i18n('icu:noteToSelf')
        : this.getTitle(),
      unreadCount: this.get('unreadCount') || 0,
      unreadMentionsCount: this.get('unreadMentionsCount'),
      ...(isDirectConversation(this.attributes)
        ? {
            type: 'direct' as const,
            sharedGroupNames: this.get('sharedGroupNames') || EMPTY_ARRAY,
          }
        : {
            type: 'group' as const,
            acknowledgedGroupNameCollisions:
              this.get('acknowledgedGroupNameCollisions') ||
              EMPTY_GROUP_COLLISIONS,
            sharedGroupNames: EMPTY_ARRAY,
            storySendMode: this.getGroupStorySendMode(),
          }),
      voiceNotePlaybackRate: this.get('voiceNotePlaybackRate'),
    };
  }

  updateE164(e164?: string | null): void {
    const oldValue = this.get('e164');
    if (e164 === oldValue) {
      return;
    }

    this.set('e164', e164 || undefined);

    // This user changed their phone number
    if (oldValue && e164) {
      void this.addChangeNumberNotification(oldValue, e164);
    }

    window.Signal.Data.updateConversation(this.attributes);
    this.trigger('idUpdated', this, 'e164', oldValue);
    this.captureChange('updateE164');
  }

  updateUuid(uuid?: string): void {
    const oldValue = this.get('uuid');
    if (uuid === oldValue) {
      return;
    }

    this.set('uuid', uuid ? UUID.cast(uuid.toLowerCase()) : undefined);
    window.Signal.Data.updateConversation(this.attributes);
    this.trigger('idUpdated', this, 'uuid', oldValue);

    // We should delete the old sessions and identity information in all situations except
    //   for the case where we need to do old and new PNI comparisons. We'll wait
    //   for the PNI update to do that.
    if (oldValue && oldValue !== this.get('pni')) {
      drop(
        window.textsecure.storage.protocol.removeIdentityKey(
          UUID.cast(oldValue)
        )
      );
    }

    this.captureChange('updateUuid');
  }

  trackPreviousIdentityKey(publicKey: Uint8Array): void {
    const logId = `trackPreviousIdentityKey/${this.idForLogging()}`;
    const identityKey = Bytes.toBase64(publicKey);

    if (!isDirectConversation(this.attributes)) {
      throw new Error(`${logId}: Called for non-private conversation`);
    }

    const existingIdentityKey = this.get('previousIdentityKey');
    if (existingIdentityKey && existingIdentityKey !== identityKey) {
      log.warn(
        `${logId}: Already had previousIdentityKey, new one does not match`
      );
      void this.addKeyChange('trackPreviousIdentityKey - change');
    }

    log.warn(`${logId}: Setting new previousIdentityKey`);
    this.set({
      previousIdentityKey: identityKey,
    });
    window.Signal.Data.updateConversation(this.attributes);
  }

  updatePni(pni?: string): void {
    const oldValue = this.get('pni');
    if (pni === oldValue) {
      return;
    }

    this.set('pni', pni ? UUID.cast(pni.toLowerCase()) : undefined);

    const pniIsPrimaryId =
      !this.get('uuid') ||
      this.get('uuid') === oldValue ||
      this.get('uuid') === pni;
    const haveSentMessage = Boolean(
      this.get('profileSharing') || this.get('sentMessageCount')
    );

    if (oldValue && pniIsPrimaryId && haveSentMessage) {
      // We're going from an old PNI to a new PNI
      if (pni) {
        const oldIdentityRecord =
          window.textsecure.storage.protocol.getIdentityRecord(
            UUID.cast(oldValue)
          );
        const newIdentityRecord =
          window.textsecure.storage.protocol.getIdentityRecord(
            UUID.checkedLookup(pni)
          );

        if (
          newIdentityRecord &&
          oldIdentityRecord &&
          !constantTimeEqual(
            oldIdentityRecord.publicKey,
            newIdentityRecord.publicKey
          )
        ) {
          void this.addKeyChange('updatePni - change');
        } else if (!newIdentityRecord && oldIdentityRecord) {
          this.trackPreviousIdentityKey(oldIdentityRecord.publicKey);
        }
      }

      // We're just dropping the PNI
      if (!pni) {
        const oldIdentityRecord =
          window.textsecure.storage.protocol.getIdentityRecord(
            UUID.cast(oldValue)
          );

        if (oldIdentityRecord) {
          this.trackPreviousIdentityKey(oldIdentityRecord.publicKey);
        }
      }
    }

    // If this PNI is going away or going to someone else, we'll delete all its sessions
    if (oldValue) {
      drop(
        window.textsecure.storage.protocol.removeIdentityKey(
          UUID.cast(oldValue)
        )
      );
    }

    if (pni && !this.get('uuid')) {
      log.warn(
        `updatePni/${this.idForLogging()}: pni field set to ${pni}, but uuid field is empty!`
      );
    }

    window.Signal.Data.updateConversation(this.attributes);
    this.trigger('idUpdated', this, 'pni', oldValue);
    this.captureChange('updatePni');
  }

  updateGroupId(groupId?: string): void {
    const oldValue = this.get('groupId');
    if (groupId && groupId !== oldValue) {
      this.set('groupId', groupId);
      window.Signal.Data.updateConversation(this.attributes);
      this.trigger('idUpdated', this, 'groupId', oldValue);
    }
  }

  async updateReportingToken(token?: Uint8Array): Promise<void> {
    const oldValue = this.get('reportingToken');
    const newValue = token ? Bytes.toBase64(token) : undefined;

    if (oldValue === newValue) {
      return;
    }

    this.set('reportingToken', newValue);
    await window.Signal.Data.updateConversation(this.attributes);
  }

  incrementMessageCount(): void {
    this.set({
      messageCount: (this.get('messageCount') || 0) + 1,
    });
    window.Signal.Data.updateConversation(this.attributes);
  }

  getMembersCount(): number | undefined {
    if (isDirectConversation(this.attributes)) {
      return undefined;
    }

    const memberList = this.get('membersV2') || this.get('members');

    // We'll fail over if the member list is empty
    if (memberList && memberList.length) {
      return memberList.length;
    }

    const temporaryMemberCount = this.get('temporaryMemberCount');
    if (isNumber(temporaryMemberCount)) {
      return temporaryMemberCount;
    }

    return undefined;
  }

<<<<<<< HEAD
  async updateLastSeenMessage(
    message: MessageModel,
    conversationId: string,
    updateMessage = true
  ): Promise<boolean> {
    try {
      const receivedAt = message.get('received_at');
      let lastSeenMap = this.get('lastMessagesSeen') || {};
      let lastSeenMsg = lastSeenMap[conversationId] || {
        receivedAt: 0,
        id: '',
      };
      if (lastSeenMsg.receivedAt >= receivedAt) {
        return false;
      }

      this.set('lastMessagesSeen', {
        ...lastSeenMap,
        [conversationId]: {
          receivedAt,
          id: '',
        },
      });

      if (lastSeenMsg.id) {
        const prevMsg = await getMessageByIdLazy(lastSeenMsg.id);
        if (prevMsg) {
          window.MessageController.register(prevMsg.id, prevMsg);
          const prevSeen = prevMsg.get('lastSeenHere') || [];
          prevMsg.set(
            'lastSeenHere',
            [...prevSeen].filter(x => x !== this.id)
          );
          queueUpdateMessage(prevMsg.attributes);
        } else {
          log.error(
            `failed to load last seen message with id ${lastSeenMsg.id}.`
          );
        }
        // we awaited so lastSeen may have changed (probably)
        lastSeenMap = this.get('lastMessagesSeen') || {};
        lastSeenMsg = lastSeenMap[conversationId] || { receivedAt: 0, id: '' };
        if (lastSeenMsg.receivedAt > receivedAt) {
          return false;
        }
      }

      if (updateMessage) {
        const prevSeenHereList = message.get('lastSeenHere') || [];
        message.set('lastSeenHere', [...prevSeenHereList, this.id]);
        queueUpdateMessage(message.attributes);
      }

      if (updateMessage) {
        this.set('lastMessagesSeen', {
          ...lastSeenMap,
          [conversationId]: {
            receivedAt,
            id: message.id,
          },
        });
        window.Signal.Data.updateConversation(this.attributes);
      }

      return true;
    } catch (err: unknown) {
      log.error(
        `failed to update last seen for message with id ${message.id} ` +
          `due to error ${Errors.toLogFormat(err)}`
      );
    }
    return false;
  }

  decrementMessageCount(numberOfMessages = 1): void {
    this.set({
      messageCount: Math.max(
        (this.get('messageCount') || 0) - numberOfMessages,
        0
      ),
    });
    window.Signal.Data.updateConversation(this.attributes);
  }

=======
>>>>>>> 7ec64823
  incrementSentMessageCount({ dry = false }: { dry?: boolean } = {}):
    | Partial<ConversationAttributesType>
    | undefined {
    const update = {
      messageCount: (this.get('messageCount') || 0) + 1,
      sentMessageCount: (this.get('sentMessageCount') || 0) + 1,
    };

    if (dry) {
      return update;
    }
    this.set(update);
    window.Signal.Data.updateConversation(this.attributes);

    return undefined;
  }

  /**
   * This function is called when a message request is accepted in order to
   * handle sending read receipts and download any pending attachments.
   */
  async handleReadAndDownloadAttachments(
    options: { isLocalAction?: boolean } = {}
  ): Promise<void> {
    const { isLocalAction } = options;
    const ourUuid = window.textsecure.storage.user.getCheckedUuid().toString();

    let messages: Array<MessageAttributesType> | undefined;
    do {
      const first = messages ? messages[0] : undefined;

      // eslint-disable-next-line no-await-in-loop
      messages = await window.Signal.Data.getOlderMessagesByConversation({
        conversationId: this.get('id'),
        includeStoryReplies: !isGroup(this.attributes),
        limit: 100,
        messageId: first ? first.id : undefined,
        receivedAt: first ? first.received_at : undefined,
        sentAt: first ? first.sent_at : undefined,
        storyId: undefined,
      });

      if (!messages.length) {
        return;
      }

      const readMessages = messages.filter(m => !hasErrors(m) && isIncoming(m));

      if (isLocalAction) {
        const conversationId = this.get('id');

        // eslint-disable-next-line no-await-in-loop
        await conversationJobQueue.add({
          type: conversationQueueJobEnum.enum.Receipts,
          conversationId: this.get('id'),
          receiptsType: ReceiptType.Read,
          receipts: readMessages.map(m => ({
            messageId: m.id,
            conversationId,
            senderE164: m.source,
            senderUuid: m.sourceUuid,
            timestamp: getMessageSentTimestamp(m, { log }),
            isDirectConversation: isDirectConversation(this.attributes),
          })),
        });
      }

      // eslint-disable-next-line no-await-in-loop
      await Promise.all(
        readMessages.map(async m => {
          const registered = window.MessageController.register(m.id, m);
          const shouldSave = await registered.queueAttachmentDownloads();
          if (shouldSave) {
            await window.Signal.Data.saveMessage(registered.attributes, {
              ourUuid,
            });
          }
        })
      );
    } while (messages.length > 0);
  }

  async applyMessageRequestResponse(
    response: number,
    { fromSync = false, viaStorageServiceSync = false, shouldSave = true } = {}
  ): Promise<void> {
    try {
      const messageRequestEnum = Proto.SyncMessage.MessageRequestResponse.Type;
      const isLocalAction = !fromSync && !viaStorageServiceSync;

      const currentMessageRequestState = this.get('messageRequestResponseType');
      const didResponseChange = response !== currentMessageRequestState;
      const wasPreviouslyAccepted = this.getAccepted();

      // Apply message request response locally
      this.set({
        messageRequestResponseType: response,
      });

      if (response === messageRequestEnum.ACCEPT) {
        this.unblock({ viaStorageServiceSync });
        if (!viaStorageServiceSync) {
          await this.restoreContact({ shouldSave: false });
        }
        this.enableProfileSharing({ viaStorageServiceSync });

        // We really don't want to call this if we don't have to. It can take a lot of
        //   time to go through old messages to download attachments.
        if (didResponseChange && !wasPreviouslyAccepted) {
          await this.handleReadAndDownloadAttachments({ isLocalAction });
        }

        if (isLocalAction) {
          const ourACI = window.textsecure.storage.user.getCheckedUuid(
            UUIDKind.ACI
          );
          const ourPNI = window.textsecure.storage.user.getUuid(UUIDKind.PNI);
          const ourConversation =
            window.ConversationController.getOurConversationOrThrow();

          if (
            isGroupV1(this.attributes) ||
            isDirectConversation(this.attributes)
          ) {
            void this.sendProfileKeyUpdate();
          } else if (
            isGroupV2(this.attributes) &&
            this.isMemberPending(ourACI)
          ) {
            await this.modifyGroupV2({
              name: 'promotePendingMember',
              usingCredentialsFrom: [ourConversation],
              createGroupChange: () => this.promotePendingMember(UUIDKind.ACI),
            });
          } else if (
            ourPNI &&
            isGroupV2(this.attributes) &&
            this.isMemberPending(ourPNI)
          ) {
            await this.modifyGroupV2({
              name: 'promotePendingMember',
              usingCredentialsFrom: [ourConversation],
              createGroupChange: () => this.promotePendingMember(UUIDKind.PNI),
            });
          } else if (isGroupV2(this.attributes) && this.isMember(ourACI)) {
            log.info(
              'applyMessageRequestResponse/accept: Already a member of v2 group'
            );
          } else {
            log.error(
              'applyMessageRequestResponse/accept: Neither member nor pending member of v2 group'
            );
          }
        }
      } else if (response === messageRequestEnum.BLOCK) {
        // Block locally, other devices should block upon receiving the sync message
        this.block({ viaStorageServiceSync });
        this.disableProfileSharing({ viaStorageServiceSync });

        if (isLocalAction) {
          if (isGroupV2(this.attributes)) {
            await this.leaveGroupV2();
          }
        }
      } else if (response === messageRequestEnum.DELETE) {
        this.disableProfileSharing({ viaStorageServiceSync });

        // Delete messages locally, other devices should delete upon receiving
        // the sync message
        await this.destroyMessages();
        void this.updateLastMessage();

        if (isLocalAction) {
          window.reduxActions.conversations.onConversationClosed(
            this.id,
            'deleted from message request'
          );

          if (isGroupV2(this.attributes)) {
            await this.leaveGroupV2();
          }
        }
      } else if (response === messageRequestEnum.BLOCK_AND_DELETE) {
        // Block locally, other devices should block upon receiving the sync message
        this.block({ viaStorageServiceSync });
        this.disableProfileSharing({ viaStorageServiceSync });

        // Delete messages locally, other devices should delete upon receiving
        // the sync message
        await this.destroyMessages();
        void this.updateLastMessage();

        if (isLocalAction) {
          window.reduxActions.conversations.onConversationClosed(
            this.id,
            'blocked and deleted from message request'
          );

          if (isGroupV2(this.attributes)) {
            await this.leaveGroupV2();
          }
        }
      }
    } finally {
      if (shouldSave) {
        window.Signal.Data.updateConversation(this.attributes);
      }
    }
  }

  async joinGroupV2ViaLinkAndMigrate({
    approvalRequired,
    inviteLinkPassword,
    revision,
  }: {
    approvalRequired: boolean;
    inviteLinkPassword: string;
    revision: number;
  }): Promise<void> {
    await window.Signal.Groups.joinGroupV2ViaLinkAndMigrate({
      approvalRequired,
      conversation: this,
      inviteLinkPassword,
      revision,
    });
  }

  async joinGroupV2ViaLink({
    inviteLinkPassword,
    approvalRequired,
  }: {
    inviteLinkPassword: string;
    approvalRequired: boolean;
  }): Promise<void> {
    const ourACI = window.textsecure.storage.user.getCheckedUuid();
    const ourConversation =
      window.ConversationController.getOurConversationOrThrow();
    try {
      if (approvalRequired) {
        await this.modifyGroupV2({
          name: 'requestToJoin',
          usingCredentialsFrom: [ourConversation],
          inviteLinkPassword,
          createGroupChange: () => this.addPendingApprovalRequest(),
        });
      } else {
        await this.modifyGroupV2({
          name: 'joinGroup',
          usingCredentialsFrom: [ourConversation],
          inviteLinkPassword,
          createGroupChange: () => this.addMember(ourACI),
        });
      }
    } catch (error) {
      const ALREADY_REQUESTED_TO_JOIN =
        '{"code":400,"message":"cannot ask to join via invite link if already asked to join"}';
      if (!error.response) {
        throw error;
      } else {
        const errorDetails = Bytes.toString(error.response);
        if (errorDetails !== ALREADY_REQUESTED_TO_JOIN) {
          throw error;
        } else {
          log.info(
            'joinGroupV2ViaLink: Got 400, but server is telling us we have already requested to join. Forcing that local state'
          );
          this.set({
            pendingAdminApprovalV2: [
              {
                uuid: ourACI.toString(),
                timestamp: Date.now(),
              },
            ],
          });
        }
      }
    }

    const messageRequestEnum = Proto.SyncMessage.MessageRequestResponse.Type;

    // Ensure active_at is set, because this is an event that justifies putting the group
    //   in the left pane.
    this.set({
      messageRequestResponseType: messageRequestEnum.ACCEPT,
      active_at: this.get('active_at') || Date.now(),
    });
    window.Signal.Data.updateConversation(this.attributes);
  }

  async cancelJoinRequest(): Promise<void> {
    const ourACI = window.storage.user.getCheckedUuid(UUIDKind.ACI);

    const inviteLinkPassword = this.get('groupInviteLinkPassword');
    if (!inviteLinkPassword) {
      log.warn(
        `cancelJoinRequest/${this.idForLogging()}: We don't have an inviteLinkPassword!`
      );
    }

    await this.modifyGroupV2({
      name: 'cancelJoinRequest',
      usingCredentialsFrom: [],
      inviteLinkPassword,
      createGroupChange: () => this.denyPendingApprovalRequest(ourACI),
    });
  }

  async leaveGroupV2(): Promise<void> {
    if (!isGroupV2(this.attributes)) {
      return;
    }

    const ourACI = window.textsecure.storage.user.getCheckedUuid(UUIDKind.ACI);
    const ourPNI = window.textsecure.storage.user.getUuid(UUIDKind.PNI);
    const ourConversation =
      window.ConversationController.getOurConversationOrThrow();

    if (this.isMemberPending(ourACI)) {
      await this.modifyGroupV2({
        name: 'delete',
        usingCredentialsFrom: [],
        createGroupChange: () => this.removePendingMember([ourACI]),
      });
    } else if (this.isMember(ourACI)) {
      await this.modifyGroupV2({
        name: 'delete',
        usingCredentialsFrom: [ourConversation],
        createGroupChange: () => this.removeMember(ourACI),
      });
      // Keep PNI in pending if ACI was a member.
    } else if (ourPNI && this.isMemberPending(ourPNI)) {
      await this.modifyGroupV2({
        name: 'delete',
        usingCredentialsFrom: [],
        createGroupChange: () => this.removePendingMember([ourPNI]),
        syncMessageOnly: true,
      });
    } else {
      const logId = this.idForLogging();
      log.error(
        'leaveGroupV2: We were neither a member nor a pending member of ' +
          `the group ${logId}`
      );
    }
  }

  async addBannedMember(
    uuid: UUID
  ): Promise<Proto.GroupChange.Actions | undefined> {
    if (this.isMember(uuid)) {
      log.warn('addBannedMember: Member is a part of the group!');

      return;
    }

    if (this.isMemberPending(uuid)) {
      log.warn('addBannedMember: Member is pending to be added to group!');

      return;
    }

    if (this.isMemberBanned(uuid)) {
      log.warn('addBannedMember: Member is already banned!');

      return;
    }

    return window.Signal.Groups.buildAddBannedMemberChange({
      group: this.attributes,
      uuid,
    });
  }

  async blockGroupLinkRequests(uuid: UUIDStringType): Promise<void> {
    await this.modifyGroupV2({
      name: 'addBannedMember',
      usingCredentialsFrom: [],
      createGroupChange: async () => this.addBannedMember(new UUID(uuid)),
    });
  }

  async toggleAdmin(conversationId: string): Promise<void> {
    if (!isGroupV2(this.attributes)) {
      return;
    }

    const logId = this.idForLogging();

    const member = window.ConversationController.get(conversationId);
    if (!member) {
      log.error(`toggleAdmin/${logId}: ${conversationId} does not exist`);
      return;
    }

    const uuid = member.getCheckedUuid(`toggleAdmin/${logId}`);

    if (!this.isMember(uuid)) {
      log.error(
        `toggleAdmin: Member ${conversationId} is not a member of the group`
      );
      return;
    }

    await this.modifyGroupV2({
      name: 'toggleAdmin',
      usingCredentialsFrom: [member],
      createGroupChange: () => this.toggleAdminChange(uuid),
    });
  }

  async removeFromGroupV2(conversationId: string): Promise<void> {
    if (!isGroupV2(this.attributes)) {
      return;
    }

    const logId = this.idForLogging();
    const pendingMember = window.ConversationController.get(conversationId);
    if (!pendingMember) {
      throw new Error(
        `removeFromGroupV2/${logId}: No conversation found for conversation ${conversationId}`
      );
    }

    const uuid = pendingMember.getCheckedUuid(`removeFromGroupV2/${logId}`);

    if (this.isMemberRequestingToJoin(uuid)) {
      await this.modifyGroupV2({
        name: 'denyPendingApprovalRequest',
        usingCredentialsFrom: [],
        createGroupChange: () => this.denyPendingApprovalRequest(uuid),
        extraConversationsForSend: [conversationId],
      });
    } else if (this.isMemberPending(uuid)) {
      await this.modifyGroupV2({
        name: 'removePendingMember',
        usingCredentialsFrom: [],
        createGroupChange: () => this.removePendingMember([uuid]),
        extraConversationsForSend: [conversationId],
      });
    } else if (this.isMember(uuid)) {
      await this.modifyGroupV2({
        name: 'removeFromGroup',
        usingCredentialsFrom: [pendingMember],
        createGroupChange: () => this.removeMember(uuid),
        extraConversationsForSend: [conversationId],
      });
    } else {
      log.error(
        `removeFromGroupV2: Member ${conversationId} is neither a member nor a pending member of the group`
      );
    }
  }

  async syncMessageRequestResponse(
    response: number,
    { shouldSave = true } = {}
  ): Promise<void> {
    // In GroupsV2, this may modify the server. We only want to continue if those
    //   server updates were successful.
    await this.applyMessageRequestResponse(response, { shouldSave });

    const groupId = this.getGroupIdBuffer();

    if (window.ConversationController.areWePrimaryDevice()) {
      log.warn(
        'syncMessageRequestResponse: We are primary device; not sending message request sync'
      );
      return;
    }

    try {
      await singleProtoJobQueue.add(
        MessageSender.getMessageRequestResponseSync({
          threadE164: this.get('e164'),
          threadUuid: this.get('uuid'),
          groupId,
          type: response,
        })
      );
    } catch (error) {
      log.error(
        'syncMessageRequestResponse: Failed to queue sync message',
        Errors.toLogFormat(error)
      );
    }
  }

  async safeGetVerified(): Promise<number> {
    const uuid = this.getUuid();
    if (!uuid) {
      return this.verifiedEnum.DEFAULT;
    }

    try {
      return await window.textsecure.storage.protocol.getVerified(uuid);
    } catch {
      return this.verifiedEnum.DEFAULT;
    }
  }

  async updateVerified(): Promise<void> {
    if (isDirectConversation(this.attributes)) {
      await this.initialPromise;
      const verified = await this.safeGetVerified();

      const oldVerified = this.get('verified');
      if (oldVerified !== verified) {
        this.set({ verified });
        this.captureChange(`updateVerified from=${oldVerified} to=${verified}`);
        window.Signal.Data.updateConversation(this.attributes);
      }

      return;
    }

    this.fetchContacts();

    await Promise.all(
      // eslint-disable-next-line @typescript-eslint/no-non-null-assertion
      this.contactCollection!.map(async contact => {
        if (!isMe(contact.attributes)) {
          await contact.updateVerified();
        }
      })
    );
  }

  setVerifiedDefault(): Promise<boolean> {
    const { DEFAULT } = this.verifiedEnum;
    return this.queueJob('setVerifiedDefault', () =>
      this._setVerified(DEFAULT)
    );
  }

  setVerified(): Promise<boolean> {
    const { VERIFIED } = this.verifiedEnum;
    return this.queueJob('setVerified', () => this._setVerified(VERIFIED));
  }

  setUnverified(): Promise<boolean> {
    const { UNVERIFIED } = this.verifiedEnum;
    return this.queueJob('setUnverified', () => this._setVerified(UNVERIFIED));
  }

  private async _setVerified(verified: number): Promise<boolean> {
    const { VERIFIED, DEFAULT } = this.verifiedEnum;

    if (!isDirectConversation(this.attributes)) {
      throw new Error(
        'You cannot verify a group conversation. ' +
          'You must verify individual contacts.'
      );
    }

    const uuid = this.getUuid();
    const beginningVerified = this.get('verified') ?? DEFAULT;
    const keyChange = false;
    if (uuid) {
      if (verified === this.verifiedEnum.DEFAULT) {
        await window.textsecure.storage.protocol.setVerified(uuid, verified);
      } else {
        await window.textsecure.storage.protocol.setVerified(uuid, verified, {
          firstUse: false,
          nonblockingApproval: true,
        });
      }
    } else {
      log.warn(`_setVerified(${this.id}): no uuid to update protocol storage`);
    }

    this.set({ verified });

    window.Signal.Data.updateConversation(this.attributes);

    if (beginningVerified !== verified) {
      this.captureChange(
        `_setVerified from=${beginningVerified} to=${verified}`
      );
    }

    const didVerifiedChange = beginningVerified !== verified;
    const isExplicitUserAction = true;
    if (
      // The message came from an explicit verification in a client (not
      // storage service sync)
      (didVerifiedChange && isExplicitUserAction) ||
      // Our local verification status is VERIFIED and it hasn't changed, but the key did
      //   change (Key1/VERIFIED -> Key2/VERIFIED), but we don't want to show DEFAULT ->
      //   DEFAULT or UNVERIFIED -> UNVERIFIED
      (keyChange && verified === VERIFIED)
    ) {
      await this.addVerifiedChange(this.id, verified === VERIFIED, {
        local: isExplicitUserAction,
      });
    }
    if (isExplicitUserAction && uuid) {
      await this.sendVerifySyncMessage(this.get('e164'), uuid, verified);
    }

    return keyChange;
  }

  async sendVerifySyncMessage(
    e164: string | undefined,
    uuid: UUID,
    state: number
  ): Promise<CallbackResultType | void> {
    const identifier = uuid ? uuid.toString() : e164;
    if (!identifier) {
      throw new Error(
        'sendVerifySyncMessage: Neither e164 nor UUID were provided'
      );
    }

    if (window.ConversationController.areWePrimaryDevice()) {
      log.warn(
        'sendVerifySyncMessage: We are primary device; not sending sync'
      );
      return;
    }

    const key = await window.textsecure.storage.protocol.loadIdentityKey(
      UUID.checkedLookup(identifier)
    );
    if (!key) {
      throw new Error(
        `sendVerifySyncMessage: No identity key found for identifier ${identifier}`
      );
    }

    try {
      await singleProtoJobQueue.add(
        MessageSender.getVerificationSync(e164, uuid.toString(), state, key)
      );
    } catch (error) {
      log.error(
        'sendVerifySyncMessage: Failed to queue sync message',
        Errors.toLogFormat(error)
      );
    }
  }

  isVerified(): boolean {
    if (isDirectConversation(this.attributes)) {
      return this.get('verified') === this.verifiedEnum.VERIFIED;
    }

    if (!this.contactCollection?.length) {
      return false;
    }

    return this.contactCollection?.every(contact => {
      if (isMe(contact.attributes)) {
        return true;
      }
      return contact.isVerified();
    });
  }

  isUnverified(): boolean {
    if (isDirectConversation(this.attributes)) {
      const verified = this.get('verified');
      return (
        verified !== this.verifiedEnum.VERIFIED &&
        verified !== this.verifiedEnum.DEFAULT
      );
    }

    if (!this.contactCollection?.length) {
      return true;
    }

    return this.contactCollection?.some(contact => {
      if (isMe(contact.attributes)) {
        return false;
      }
      return contact.isUnverified();
    });
  }

  getUnverified(): Array<ConversationModel> {
    if (isDirectConversation(this.attributes)) {
      return this.isUnverified() ? [this] : [];
    }
    return (
      this.contactCollection?.filter(contact => {
        if (isMe(contact.attributes)) {
          return false;
        }
        return contact.isUnverified();
      }) || []
    );
  }

  async setApproved(): Promise<void> {
    if (!isDirectConversation(this.attributes)) {
      throw new Error(
        'You cannot set a group conversation as trusted. ' +
          'You must set individual contacts as trusted.'
      );
    }

    const uuid = this.getUuid();
    if (!uuid) {
      log.warn(`setApproved(${this.id}): no uuid, ignoring`);
      return;
    }

    return this.queueJob('setApproved', async () => {
      return window.textsecure.storage.protocol.setApproval(uuid, true);
    });
  }

  safeIsUntrusted(timestampThreshold?: number): boolean {
    try {
      const uuid = this.getUuid();
      strictAssert(uuid, `No uuid for conversation: ${this.id}`);
      return window.textsecure.storage.protocol.isUntrusted(
        uuid,
        timestampThreshold
      );
    } catch (err) {
      return false;
    }
  }

  isUntrusted(timestampThreshold?: number): boolean {
    if (isDirectConversation(this.attributes)) {
      return this.safeIsUntrusted(timestampThreshold);
    }
    const { contactCollection } = this;

    if (!contactCollection?.length) {
      return false;
    }

    return contactCollection.some(contact => {
      if (isMe(contact.attributes)) {
        return false;
      }
      return contact.safeIsUntrusted(timestampThreshold);
    });
  }

  getUntrusted(timestampThreshold?: number): Array<ConversationModel> {
    if (isDirectConversation(this.attributes)) {
      if (this.isUntrusted(timestampThreshold)) {
        return [this];
      }
      return [];
    }

    return (
      this.contactCollection?.filter(contact => {
        if (isMe(contact.attributes)) {
          return false;
        }
        return contact.isUntrusted(timestampThreshold);
      }) || []
    );
  }

  getSentMessageCount(): number {
    return this.get('sentMessageCount') || 0;
  }

  getMessageRequestResponseType(): number {
    return this.get('messageRequestResponseType') || 0;
  }

  getAboutText(): string | undefined {
    if (!this.get('about')) {
      return undefined;
    }

    const emoji = this.get('aboutEmoji');
    const text = this.get('about');

    if (!emoji) {
      return text;
    }

    return window.i18n('icu:message--getNotificationText--text-with-emoji', {
      text,
      emoji,
    });
  }

  /**
   * Determine if this conversation should be considered "accepted" in terms
   * of message requests
   */
  getAccepted(): boolean {
    return isConversationAccepted(this.attributes);
  }

  onMemberVerifiedChange(): void {
    // If the verified state of a member changes, our aggregate state changes.
    // We trigger both events to replicate the behavior of window.Backbone.Model.set()
    this.trigger('change:verified', this);
    this.trigger('change', this, { force: true });
  }

  async toggleVerified(): Promise<unknown> {
    if (this.isVerified()) {
      return this.setVerifiedDefault();
    }
    return this.setVerified();
  }

  async addChatSessionRefreshed({
    receivedAt,
    receivedAtCounter,
  }: {
    receivedAt: number;
    receivedAtCounter: number;
  }): Promise<void> {
    log.info(`addChatSessionRefreshed: adding for ${this.idForLogging()}`, {
      receivedAt,
    });

    const message = {
      conversationId: this.id,
      type: 'chat-session-refreshed',
      sent_at: receivedAt,
      received_at: receivedAtCounter,
      received_at_ms: receivedAt,
      readStatus: ReadStatus.Unread,
      seenStatus: SeenStatus.Unseen,
      // TODO: DESKTOP-722
      // this type does not fully implement the interface it is expected to
    } as unknown as MessageAttributesType;

    const id = await window.Signal.Data.saveMessage(message, {
      ourUuid: window.textsecure.storage.user.getCheckedUuid().toString(),
    });
    const model = window.MessageController.register(
      id,
      new window.Whisper.Message({
        ...message,
        id,
      })
    );

    this.trigger('newmessage', model);
    void this.updateUnread();
  }

  async addDeliveryIssue({
    receivedAt,
    receivedAtCounter,
    senderUuid,
    sentAt,
  }: {
    receivedAt: number;
    receivedAtCounter: number;
    senderUuid: string;
    sentAt: number;
  }): Promise<void> {
    log.info(`addDeliveryIssue: adding for ${this.idForLogging()}`, {
      sentAt,
      senderUuid,
    });

    const message = {
      conversationId: this.id,
      type: 'delivery-issue',
      sourceUuid: senderUuid,
      sent_at: receivedAt,
      received_at: receivedAtCounter,
      received_at_ms: receivedAt,
      readStatus: ReadStatus.Unread,
      seenStatus: SeenStatus.Unseen,
      // TODO: DESKTOP-722
      // this type does not fully implement the interface it is expected to
    } as unknown as MessageAttributesType;

    const id = await window.Signal.Data.saveMessage(message, {
      ourUuid: window.textsecure.storage.user.getCheckedUuid().toString(),
    });
    const model = window.MessageController.register(
      id,
      new window.Whisper.Message({
        ...message,
        id,
      })
    );

    this.trigger('newmessage', model);

    await this.notify(model);
    void this.updateUnread();
  }

  async addKeyChange(reason: string, keyChangedId?: UUID): Promise<void> {
    const keyChangedIdString = keyChangedId?.toString();
    return this.queueJob(`addKeyChange(${keyChangedIdString})`, async () => {
      log.info(
        'adding key change advisory in',
        this.idForLogging(),
        'for',
        keyChangedIdString || 'this conversation',
        this.get('timestamp'),
        'reason:',
        reason
      );

      if (!keyChangedId && !isDirectConversation(this.attributes)) {
        throw new Error(
          'addKeyChange: Cannot omit keyChangedId in group conversation!'
        );
      }

      const timestamp = Date.now();
      const message: MessageAttributesType = {
        id: generateGuid(),
        conversationId: this.id,
        type: 'keychange',
        sent_at: timestamp,
        timestamp,
        received_at: incrementMessageCounter(),
        received_at_ms: timestamp,
        key_changed: keyChangedIdString,
        readStatus: ReadStatus.Read,
        seenStatus: SeenStatus.Unseen,
        schemaVersion: Message.VERSION_NEEDED_FOR_DISPLAY,
      };

      await window.Signal.Data.saveMessage(message, {
        ourUuid: window.textsecure.storage.user.getCheckedUuid().toString(),
        forceSave: true,
      });
      const model = window.MessageController.register(
        message.id,
        new window.Whisper.Message(message)
      );

      const isUntrusted = await this.isUntrusted();

      this.trigger('newmessage', model);

      const uuid = this.get('uuid');
      // Group calls are always with folks that have a UUID
      if (isUntrusted && uuid) {
        window.reduxActions.calling.keyChanged({ uuid });
      }

      if (isDirectConversation(this.attributes) && uuid) {
        const parsedUuid = UUID.checkedLookup(uuid);
        const groups =
          await window.ConversationController.getAllGroupsInvolvingUuid(
            parsedUuid
          );
        groups.forEach(group => {
          void group.addKeyChange('addKeyChange - group fan-out', parsedUuid);
        });
      }

      // Drop a member from sender key distribution list.
      const senderKeyInfo = this.get('senderKeyInfo');
      if (senderKeyInfo) {
        const updatedSenderKeyInfo = {
          ...senderKeyInfo,
          memberDevices: senderKeyInfo.memberDevices.filter(
            ({ identifier }) => {
              return identifier !== keyChangedIdString;
            }
          ),
        };

        this.set('senderKeyInfo', updatedSenderKeyInfo);
        window.Signal.Data.updateConversation(this.attributes);
      }

      if (isDirectConversation(this.attributes)) {
        this.captureChange(`addKeyChange(${reason})`);
      }
    });
  }

  async addConversationMerge(
    renderInfo: ConversationRenderInfoType
  ): Promise<void> {
    log.info(
      `addConversationMerge/${this.idForLogging()}: Adding notification`
    );

    const timestamp = Date.now();
    const message: MessageAttributesType = {
      id: generateGuid(),
      conversationId: this.id,
      type: 'conversation-merge',
      sent_at: timestamp,
      timestamp,
      received_at: incrementMessageCounter(),
      received_at_ms: timestamp,
      conversationMerge: {
        renderInfo,
      },
      readStatus: ReadStatus.Read,
      seenStatus: SeenStatus.Unseen,
      schemaVersion: Message.VERSION_NEEDED_FOR_DISPLAY,
    };

    const id = await window.Signal.Data.saveMessage(message, {
      ourUuid: window.textsecure.storage.user.getCheckedUuid().toString(),
      forceSave: true,
    });
    const model = window.MessageController.register(
      id,
      new window.Whisper.Message({
        ...message,
        id,
      })
    );

    this.trigger('newmessage', model);
  }

  async addVerifiedChange(
    verifiedChangeId: string,
    verified: boolean,
    options: { local?: boolean } = { local: true }
  ): Promise<void> {
    if (isMe(this.attributes)) {
      log.info('refusing to add verified change advisory for our own number');
      return;
    }

    const lastMessage = this.get('timestamp') || Date.now();

    log.info(
      'adding verified change advisory for',
      this.idForLogging(),
      verifiedChangeId,
      lastMessage
    );

    const shouldBeUnseen = !options.local && !verified;
    const timestamp = Date.now();
    const message: MessageAttributesType = {
      id: generateGuid(),
      conversationId: this.id,
      local: Boolean(options.local),
      readStatus: shouldBeUnseen ? ReadStatus.Unread : ReadStatus.Read,
      received_at_ms: timestamp,
      received_at: incrementMessageCounter(),
      seenStatus: shouldBeUnseen ? SeenStatus.Unseen : SeenStatus.Unseen,
      sent_at: lastMessage,
      timestamp,
      type: 'verified-change',
      verified,
      verifiedChanged: verifiedChangeId,
    };

    await window.Signal.Data.saveMessage(message, {
      ourUuid: window.textsecure.storage.user.getCheckedUuid().toString(),
      forceSave: true,
    });
    const model = window.MessageController.register(
      message.id,
      new window.Whisper.Message(message)
    );

    this.trigger('newmessage', model);
    void this.updateUnread();

    const uuid = this.getUuid();
    if (isDirectConversation(this.attributes) && uuid) {
      void window.ConversationController.getAllGroupsInvolvingUuid(uuid).then(
        groups => {
          groups.forEach(group => {
            void group.addVerifiedChange(this.id, verified, options);
          });
        }
      );
    }
  }

  async addCallHistory(
    callHistoryDetails: CallHistoryDetailsType,
    receivedAtCounter: number | undefined
  ): Promise<void> {
    let timestamp: number;
    let unread: boolean;
    let detailsToSave: CallHistoryDetailsType;

    switch (callHistoryDetails.callMode) {
      case CallMode.Direct: {
        const {
          callId,
          wasIncoming,
          wasVideoCall,
          wasDeclined,
          acceptedTime,
          endedTime,
        } = callHistoryDetails;
        log.info(
          `addCallHistory: Conversation ID: ${this.id}, ` +
            `Call ID: ${callId}, ` +
            'Direct, ' +
            `Incoming: ${wasIncoming}, ` +
            `Video: ${wasVideoCall}, ` +
            `Declined: ${wasDeclined}, ` +
            `Accepted: ${acceptedTime}, ` +
            `Ended: ${endedTime}`
        );

        const resolvedTime = acceptedTime ?? endedTime;
        assertDev(resolvedTime, 'Direct call must have accepted or ended time');
        timestamp = resolvedTime;
        unread =
          !callHistoryDetails.wasDeclined && !callHistoryDetails.acceptedTime;
        detailsToSave = {
          ...callHistoryDetails,
          callMode: CallMode.Direct,
        };
        break;
      }
      case CallMode.Group:
        timestamp = callHistoryDetails.startedTime;
        unread = false;
        detailsToSave = callHistoryDetails;
        break;
      default:
        throw missingCaseError(callHistoryDetails);
    }
    // This is sometimes called inside of another conversation queue job so if
    // awaited it would block on this forever.
    drop(
      this.queueJob('addCallHistory', async () => {
        // Force save if we're adding a new call history message for a direct call
        let forceSave = true;
        let previousMessage: MessageAttributesType | void;
        if (callHistoryDetails.callMode === CallMode.Direct) {
          const messageId =
            await window.Signal.Data.getCallHistoryMessageByCallId(
              this.id,
              callHistoryDetails.callId
            );
          if (messageId != null) {
            log.info(
              `addCallHistory: Found existing call history message (Call ID: ${callHistoryDetails.callId}, Message ID: ${messageId})`
            );
            // We don't want to force save if we're updating an existing message
            forceSave = false;
            previousMessage = await window.Signal.Data.getMessageById(
              messageId
            );
          } else {
            log.info(
              `addCallHistory: No existing call history message found (Call ID: ${callHistoryDetails.callId})`
            );
          }
        }

        if (
          !validateTransition(
            previousMessage?.callHistoryDetails,
            callHistoryDetails,
            log
          )
        ) {
          log.info("addCallHistory: Transition isn't valid, not saving");
          return;
        }

        const message: MessageAttributesType = {
          id: previousMessage?.id ?? generateGuid(),
          conversationId: this.id,
          type: 'call-history',
          sent_at: timestamp,
          timestamp,
          received_at: receivedAtCounter || incrementMessageCounter(),
          received_at_ms: timestamp,
          readStatus: unread ? ReadStatus.Unread : ReadStatus.Read,
          seenStatus: unread ? SeenStatus.Unseen : SeenStatus.NotApplicable,
          callHistoryDetails,
        };

        const id = await window.Signal.Data.saveMessage(message, {
          ourUuid: window.textsecure.storage.user.getCheckedUuid().toString(),
          forceSave,
        });

        log.info(`addCallHistory: Saved call history message (ID: ${id})`);

        const model = window.MessageController.register(
          id,
          new window.Whisper.Message({
            ...message,
            id,
          })
        );

        if (
          detailsToSave.callMode === CallMode.Direct &&
          !detailsToSave.wasIncoming
        ) {
          this.incrementSentMessageCount();
        } else {
          this.incrementMessageCount();
        }

        this.trigger('newmessage', model);

        void this.updateUnread();
        this.set('active_at', timestamp);

        if (canConversationBeUnarchived(this.attributes)) {
          this.setArchived(false);
        } else {
          window.Signal.Data.updateConversation(this.attributes);
        }
      })
    );
  }

  /**
   * Adds a group call history message if one is needed. It won't add history messages for
   * the same group call era ID.
   *
   * Resolves with `true` if a new message was added, and `false` otherwise.
   */
  async updateCallHistoryForGroupCall(
    eraId: string,
    creatorUuid: string
  ): Promise<boolean> {
    // We want to update the cache quickly in case this function is called multiple times.
    const oldCachedEraId = this.cachedLatestGroupCallEraId;
    this.cachedLatestGroupCallEraId = eraId;

    const alreadyHasMessage =
      (oldCachedEraId && oldCachedEraId === eraId) ||
      (await window.Signal.Data.hasGroupCallHistoryMessage(this.id, eraId));

    if (alreadyHasMessage) {
      void this.updateLastMessage();
      return false;
    }

    await this.addCallHistory(
      {
        callMode: CallMode.Group,
        creatorUuid,
        eraId,
        startedTime: Date.now(),
      },
      undefined
    );
    return true;
  }

  async addProfileChange(
    profileChange: unknown,
    conversationId?: string
  ): Promise<void> {
    const now = Date.now();
    const message = {
      conversationId: this.id,
      type: 'profile-change',
      sent_at: now,
      received_at: incrementMessageCounter(),
      received_at_ms: now,
      readStatus: ReadStatus.Read,
      seenStatus: SeenStatus.NotApplicable,
      changedId: conversationId || this.id,
      profileChange,
      // TODO: DESKTOP-722
    } as unknown as MessageAttributesType;

    const id = await window.Signal.Data.saveMessage(message, {
      ourUuid: window.textsecure.storage.user.getCheckedUuid().toString(),
    });
    const model = window.MessageController.register(
      id,
      new window.Whisper.Message({
        ...message,
        id,
      })
    );

    this.trigger('newmessage', model);

    const uuid = this.getUuid();
    if (isDirectConversation(this.attributes) && uuid) {
      void window.ConversationController.getAllGroupsInvolvingUuid(uuid).then(
        groups => {
          groups.forEach(group => {
            void group.addProfileChange(profileChange, this.id);
          });
        }
      );
    }
  }

  async addNotification(
    type: MessageAttributesType['type'],
    extra: Partial<MessageAttributesType> = {}
  ): Promise<string> {
    const now = Date.now();
    const message: Partial<MessageAttributesType> = {
      conversationId: this.id,
      type,
      sent_at: now,
      received_at: incrementMessageCounter(),
      received_at_ms: now,
      readStatus: ReadStatus.Read,
      seenStatus: SeenStatus.NotApplicable,

      ...extra,
    };

    const id = await window.Signal.Data.saveMessage(
      // TODO: DESKTOP-722
      message as MessageAttributesType,
      {
        ourUuid: window.textsecure.storage.user.getCheckedUuid().toString(),
      }
    );
    const model = window.MessageController.register(
      id,
      new window.Whisper.Message({
        ...(message as MessageAttributesType),
        id,
      })
    );

    this.trigger('newmessage', model);

    return id;
  }

  async maybeSetPendingUniversalTimer(
    hasUserInitiatedMessages: boolean
  ): Promise<void> {
    if (!isDirectConversation(this.attributes)) {
      return;
    }

    if (this.isSMSOnly()) {
      return;
    }

    if (isSignalConversation(this.attributes)) {
      return;
    }

    if (hasUserInitiatedMessages) {
      await this.maybeRemoveUniversalTimer();
      return;
    }

    if (this.get('pendingUniversalTimer') || this.get('expireTimer')) {
      return;
    }

    const expireTimer = universalExpireTimer.get();
    if (!expireTimer) {
      return;
    }

    log.info(
      `maybeSetPendingUniversalTimer(${this.idForLogging()}): added notification`
    );
    const notificationId = await this.addNotification(
      'universal-timer-notification'
    );
    this.set('pendingUniversalTimer', notificationId);
  }

  async maybeApplyUniversalTimer(): Promise<void> {
    // Check if we had a notification
    if (!(await this.maybeRemoveUniversalTimer())) {
      return;
    }

    // We already have an expiration timer
    if (this.get('expireTimer')) {
      return;
    }

    const expireTimer = universalExpireTimer.get();
    if (expireTimer) {
      log.info(
        `maybeApplyUniversalTimer(${this.idForLogging()}): applying timer`
      );

      await this.updateExpirationTimer(expireTimer, {
        reason: 'maybeApplyUniversalTimer',
      });
    }
  }

  async maybeRemoveUniversalTimer(): Promise<boolean> {
    const notificationId = this.get('pendingUniversalTimer');
    if (!notificationId) {
      return false;
    }

    this.set('pendingUniversalTimer', undefined);
    log.info(
      `maybeRemoveUniversalTimer(${this.idForLogging()}): removed notification`
    );

    const message = window.MessageController.getById(notificationId);
    if (message) {
      await window.Signal.Data.removeMessage(message.id);
    }
    return true;
  }

  async maybeSetContactRemoved(): Promise<void> {
    if (!isDirectConversation(this.attributes)) {
      return;
    }

    if (this.get('pendingRemovedContactNotification')) {
      return;
    }

    log.info(
      `maybeSetContactRemoved(${this.idForLogging()}): added notification`
    );
    const notificationId = await this.addNotification(
      'contact-removed-notification'
    );
    this.set('pendingRemovedContactNotification', notificationId);
    await window.Signal.Data.updateConversation(this.attributes);
  }

  async maybeClearContactRemoved(): Promise<boolean> {
    const notificationId = this.get('pendingRemovedContactNotification');
    if (!notificationId) {
      return false;
    }

    this.set('pendingRemovedContactNotification', undefined);
    log.info(
      `maybeClearContactRemoved(${this.idForLogging()}): removed notification`
    );

    const message = window.MessageController.getById(notificationId);
    if (message) {
      await window.Signal.Data.removeMessage(message.id);
    }

    return true;
  }

  async addChangeNumberNotification(
    oldValue: string,
    newValue: string
  ): Promise<void> {
    const sourceUuid = this.getCheckedUuid(
      'Change number notification without uuid'
    );

    const { storage } = window.textsecure;
    if (storage.user.getOurUuidKind(sourceUuid) !== UUIDKind.Unknown) {
      log.info(
        `Conversation ${this.idForLogging()}: not adding change number ` +
          'notification for ourselves'
      );
      return;
    }

    log.info(
      `Conversation ${this.idForLogging()}: adding change number ` +
        `notification for ${sourceUuid.toString()} from ${oldValue} to ${newValue}`
    );

    const convos = [
      this,
      ...(await window.ConversationController.getAllGroupsInvolvingUuid(
        sourceUuid
      )),
    ];

    await Promise.all(
      convos.map(convo => {
        return convo.addNotification('change-number-notification', {
          readStatus: ReadStatus.Read,
          seenStatus: SeenStatus.Unseen,
          sourceUuid: sourceUuid.toString(),
        });
      })
    );
  }

  async onReadMessage(message: MessageModel, readAt?: number): Promise<void> {
    // We mark as read everything older than this message - to clean up old stuff
    //   still marked unread in the database. If the user generally doesn't read in
    //   the desktop app, so the desktop app only gets read syncs, we can very
    //   easily end up with messages never marked as read (our previous early read
    //   sync handling, read syncs never sent because app was offline)

    // We queue it because we often get a whole lot of read syncs at once, and
    //   their markRead calls could very easily overlap given the async pull from DB.

    // Lastly, we don't send read syncs for any message marked read due to a read
    //   sync. That's a notification explosion we don't need.
    return this.queueJob('onReadMessage', () =>
      // eslint-disable-next-line @typescript-eslint/no-non-null-assertion
      this.markRead(message.get('received_at')!, {
        newestSentAt: message.get('sent_at'),
        sendReadReceipts: false,
        readAt,
      })
    );
  }

  override validate(attributes = this.attributes): string | null {
    return validateConversation(attributes);
  }

  async queueJob<T>(
    name: string,
    callback: (abortSignal: AbortSignal) => Promise<T>
  ): Promise<T> {
    const logId = `conversation.queueJob(${this.idForLogging()}, ${name})`;

    if (this.isShuttingDown) {
      log.warn(`${logId}: shutting down, can't accept more work`);
      throw new Error(`${logId}: shutting down, can't accept more work`);
    }

    this.jobQueue = this.jobQueue || new PQueue({ concurrency: 1 });

    const taskWithTimeout = createTaskWithTimeout(callback, logId);

    const abortController = new AbortController();
    const { signal: abortSignal } = abortController;

    const queuedAt = Date.now();
    return this.jobQueue.add(async () => {
      const startedAt = Date.now();
      const waitTime = startedAt - queuedAt;

      if (waitTime > JOB_REPORTING_THRESHOLD_MS) {
        log.info(`${logId}: was blocked for ${waitTime}ms`);
      }

      try {
        return await taskWithTimeout(abortSignal);
      } catch (error) {
        abortController.abort();
        throw error;
      } finally {
        const duration = Date.now() - startedAt;

        if (duration > JOB_REPORTING_THRESHOLD_MS) {
          log.info(`${logId}: took ${duration}ms`);
        }
      }
    });
  }

  isAdmin(uuid: UUID): boolean {
    if (!isGroupV2(this.attributes)) {
      return false;
    }

    const members = this.get('membersV2') || [];
    const member = members.find(x => x.uuid === uuid.toString());
    if (!member) {
      return false;
    }

    const MEMBER_ROLES = Proto.Member.Role;

    return member.role === MEMBER_ROLES.ADMINISTRATOR;
  }

  getUuid(): UUID | undefined {
    try {
      const value = this.get('uuid');
      return value ? new UUID(value) : undefined;
    } catch (err) {
      log.warn(
        `getUuid(): failed to obtain conversation(${this.id}) uuid due to`,
        Errors.toLogFormat(err)
      );
      return undefined;
    }
  }

  getCheckedUuid(reason: string): UUID {
    const result = this.getUuid();
    strictAssert(result !== undefined, reason);
    return result;
  }

  private getDraftBodyRanges = memoizeByThis(
    (): DraftBodyRanges | undefined => {
      return this.get('draftBodyRanges');
    }
  );

  private getLastMessage = memoizeByThis((): LastMessageType | undefined => {
    if (this.get('lastMessageDeletedForEveryone')) {
      return { deletedForEveryone: true };
    }
    const lastMessageText = this.get('lastMessage');
    if (!lastMessageText) {
      return undefined;
    }

    const rawBodyRanges = this.get('lastMessageBodyRanges') || [];
    const bodyRanges = hydrateRanges(rawBodyRanges, findAndFormatContact);

    const text = stripNewlinesForLeftPane(lastMessageText);
    const prefix = this.get('lastMessagePrefix');

    return {
      author: dropNull(this.get('lastMessageAuthor')),
      bodyRanges,
      deletedForEveryone: false,
      prefix,
      status: dropNull(this.get('lastMessageStatus')),
      text,
    };
  });

  private getMemberships = memoizeByThis(
    (): ReadonlyArray<{
      uuid: UUIDStringType;
      isAdmin: boolean;
    }> => {
      if (!isGroupV2(this.attributes)) {
        return EMPTY_ARRAY;
      }

      const members = this.get('membersV2') || [];
      return members.map(member => ({
        isAdmin: member.role === Proto.Member.Role.ADMINISTRATOR,
        uuid: member.uuid,
      }));
    }
  );

  getGroupLink(): string | undefined {
    if (!isGroupV2(this.attributes)) {
      return undefined;
    }

    if (!this.get('groupInviteLinkPassword')) {
      return undefined;
    }

    return window.Signal.Groups.buildGroupLink(this);
  }

  private getPendingMemberships = memoizeByThis(
    (): ReadonlyArray<{
      addedByUserId?: UUIDStringType;
      uuid: UUIDStringType;
    }> => {
      if (!isGroupV2(this.attributes)) {
        return EMPTY_ARRAY;
      }

      const members = this.get('pendingMembersV2') || [];
      return members.map(member => ({
        addedByUserId: member.addedByUserId,
        uuid: member.uuid,
      }));
    }
  );

  private getPendingApprovalMemberships = memoizeByThis(
    (): ReadonlyArray<{ uuid: UUIDStringType }> => {
      if (!isGroupV2(this.attributes)) {
        return EMPTY_ARRAY;
      }

      const members = this.get('pendingAdminApprovalV2') || [];
      return members.map(member => ({
        uuid: member.uuid,
      }));
    }
  );

  private getBannedMemberships = memoizeByThis(
    (): ReadonlyArray<UUIDStringType> => {
      if (!isGroupV2(this.attributes)) {
        return EMPTY_ARRAY;
      }

      return (this.get('bannedMembersV2') || []).map(member => member.uuid);
    }
  );

  getMembers(
    options: { includePendingMembers?: boolean } = {}
  ): Array<ConversationModel> {
    return compact(
      getConversationMembers(this.attributes, options).map(conversationAttrs =>
        window.ConversationController.get(conversationAttrs.id)
      )
    );
  }

  canBeAnnouncementGroup(): boolean {
    if (!isGroupV2(this.attributes)) {
      return false;
    }

    if (!isAnnouncementGroupReady()) {
      return false;
    }

    return true;
  }

  getMemberIds(): Array<string> {
    const members = this.getMembers();
    return members.map(member => member.id);
  }

  getMemberUuids(): Array<UUID> {
    const members = this.getMembers();
    return members.map(member => {
      return member.getCheckedUuid('Group member without uuid');
    });
  }

  getRecipients({
    includePendingMembers,
    extraConversationsForSend,
    isStoryReply = false,
  }: {
    includePendingMembers?: boolean;
    extraConversationsForSend?: ReadonlyArray<string>;
    isStoryReply?: boolean;
  } = {}): Array<string> {
    return getRecipients(this.attributes, {
      includePendingMembers,
      extraConversationsForSend,
      isStoryReply,
    });
  }

  // Members is all people in the group
  getMemberConversationIds(): Set<string> {
    return new Set(map(this.getMembers(), conversation => conversation.id));
  }

  async getQuoteAttachment(
    attachments?: Array<AttachmentType>,
    preview?: Array<LinkPreviewType>,
    sticker?: StickerType
  ): Promise<
    Array<{
      contentType: MIMEType;
      fileName?: string | null;
      thumbnail?: ThumbnailType | null;
    }>
  > {
    return getQuoteAttachment(attachments, preview, sticker);
  }

  async sendStickerMessage(packId: string, stickerId: number): Promise<void> {
    const packData = Stickers.getStickerPack(packId);
    const stickerData = Stickers.getSticker(packId, stickerId);
    if (!stickerData || !packData) {
      log.warn(
        `Attempted to send nonexistent (${packId}, ${stickerId}) sticker!`
      );
      return;
    }

    const { key } = packData;
    const { emoji, path, width, height } = stickerData;
    const data = await readStickerData(path);

    // We need this content type to be an image so we can display an `<img>` instead of a
    //   `<video>` or an error, but it's not critical that we get the full type correct.
    //   In other words, it's probably fine if we say that a GIF is `image/png`, but it's
    //   but it's bad if we say it's `video/mp4` or `text/plain`. We do our best to sniff
    //   the MIME type here, but it's okay if we have to use a possibly-incorrect
    //   fallback.
    let contentType: MIMEType;
    const sniffedMimeType = sniffImageMimeType(data);
    if (sniffedMimeType) {
      contentType = sniffedMimeType;
    } else {
      log.warn(
        'sendStickerMessage: Unable to sniff sticker MIME type; falling back to WebP'
      );
      contentType = IMAGE_WEBP;
    }

    const sticker: StickerWithHydratedData = {
      packId,
      stickerId,
      packKey: key,
      emoji,
      data: {
        size: data.byteLength,
        data,
        contentType,
        width,
        height,
        blurHash: await imageToBlurHash(
          new Blob([data], {
            type: IMAGE_JPEG,
          })
        ),
      },
    };

    drop(
      this.enqueueMessageForSend(
        {
          body: undefined,
          attachments: [],
          sticker,
        },
        { dontClearDraft: true }
      )
    );
    window.reduxActions.stickers.useSticker(packId, stickerId);
  }

  async sendProfileKeyUpdate(): Promise<void> {
    if (isMe(this.attributes)) {
      return;
    }

    if (!this.get('profileSharing')) {
      log.error(
        'sendProfileKeyUpdate: profileSharing not enabled for conversation',
        this.idForLogging()
      );
      return;
    }

    try {
      await conversationJobQueue.add({
        type: conversationQueueJobEnum.enum.ProfileKey,
        conversationId: this.id,
        revision: this.get('revision'),
      });
    } catch (error) {
      log.error(
        'sendProfileKeyUpdate: Failed to queue profile share',
        Errors.toLogFormat(error)
      );
    }
  }

  batchReduxChanges(callback: () => void): void {
    strictAssert(!this.isInReduxBatch, 'Nested redux batching is not allowed');
    this.isInReduxBatch = true;
    batchDispatch(() => {
      try {
        callback();
      } finally {
        this.isInReduxBatch = false;
      }
    });
  }

  beforeMessageSend({
    message,
    dontAddMessage,
    dontClearDraft,
    now,
    extraReduxActions,
  }: {
    message: MessageModel;
    dontAddMessage: boolean;
    dontClearDraft: boolean;
    now: number;
    extraReduxActions?: () => void;
  }): void {
    this.batchReduxChanges(() => {
      const { clearUnreadMetrics } = window.reduxActions.conversations;
      clearUnreadMetrics(this.id);

      const mandatoryProfileSharingEnabled =
        window.Signal.RemoteConfig.isEnabled('desktop.mandatoryProfileSharing');
      const enabledProfileSharing = Boolean(
        mandatoryProfileSharingEnabled && !this.get('profileSharing')
      );
      const unarchivedConversation = Boolean(this.get('isArchived'));

      log.info(
        `beforeMessageSend(${this.idForLogging()}): ` +
          `clearDraft(${!dontClearDraft}) addMessage(${!dontAddMessage})`
      );

      if (!dontAddMessage) {
        this.doAddSingleMessage(message, { isJustSent: true });
      }
      const draftProperties = dontClearDraft
        ? {}
        : {
            draft: '',
            draftEditMessage: undefined,
            draftBodyRanges: [],
            draftTimestamp: null,
            quotedMessageId: undefined,
            lastMessageAuthor: message.getAuthorText(),
            lastMessageBodyRanges: message.get('bodyRanges'),
            lastMessage: message.getNotificationText(),
            lastMessageStatus: 'sending' as const,
          };

      this.set({
        ...draftProperties,
        ...(enabledProfileSharing ? { profileSharing: true } : {}),
        ...(dontAddMessage
          ? {}
          : this.incrementSentMessageCount({ dry: true })),
        active_at: now,
        timestamp: now,
        ...(unarchivedConversation ? { isArchived: false } : {}),
      });

      if (enabledProfileSharing) {
        this.captureChange('beforeMessageSend/mandatoryProfileSharing');
      }
      if (unarchivedConversation) {
        this.captureChange('beforeMessageSend/unarchive');
      }

      extraReduxActions?.();
    });
  }

  async enqueueMessageForSend(
    {
      attachments,
      body,
      contact,
      bodyRanges,
      preview,
      quote,
      sticker,
    }: {
      attachments: Array<AttachmentType>;
      body: string | undefined;
      contact?: Array<EmbeddedContactWithHydratedAvatar>;
      bodyRanges?: DraftBodyRanges;
      preview?: Array<LinkPreviewWithHydratedData>;
      quote?: QuotedMessageType;
      sticker?: StickerWithHydratedData;
    },
    {
      dontClearDraft = false,
      sendHQImages,
      storyId,
      timestamp,
      extraReduxActions,
    }: {
      dontClearDraft?: boolean;
      sendHQImages?: boolean;
      storyId?: string;
      timestamp?: number;
      extraReduxActions?: () => void;
    } = {}
  ): Promise<MessageAttributesType | undefined> {
    if (this.isGroupV1AndDisabled()) {
      return;
    }

    if (isSignalConversation(this.attributes)) {
      return;
    }

    const now = timestamp || Date.now();

    log.info(
      'Sending message to conversation',
      this.idForLogging(),
      'with timestamp',
      now
    );

    this.clearTypingTimers();

    let expirationStartTimestamp: number | undefined;
    let expireTimer: DurationInSeconds | undefined;

    // For normal messages and 1:1 story replies, we use the parent conversation's timer
    if (!storyId || isDirectConversation(this.attributes)) {
      await this.maybeApplyUniversalTimer();
      expireTimer = this.get('expireTimer');
      await this.restoreContact();
    }

    const recipientMaybeConversations = map(
      this.getRecipients({
        isStoryReply: storyId !== undefined,
      }),
      identifier => window.ConversationController.get(identifier)
    );
    const recipientConversations = filter(
      recipientMaybeConversations,
      isNotNil
    );
    const recipientConversationIds = concat(
      map(recipientConversations, c => c.id),
      [window.ConversationController.getOurConversationIdOrThrow()]
    );

    // If there are link previews present in the message we shouldn't include
    // any attachments as well.
    const attachmentsToSend = preview && preview.length ? [] : attachments;

    if (preview && preview.length) {
      attachments.forEach(attachment => {
        if (attachment.path) {
          void deleteAttachmentData(attachment.path);
        }
      });
    }

    // Here we move attachments to disk
    const attributes = await upgradeMessageSchema({
      id: UUID.generate().toString(),
      timestamp: now,
      type: 'outgoing',
      body,
      conversationId: this.id,
      contact,
      quote,
      preview,
      attachments: attachmentsToSend,
      sent_at: now,
      received_at: incrementMessageCounter(),
      received_at_ms: now,
      expirationStartTimestamp,
      expireTimer,
      readStatus: ReadStatus.Read,
      seenStatus: SeenStatus.NotApplicable,
      sticker,
      bodyRanges,
      sendHQImages,
      sendStateByConversationId: zipObject(
        recipientConversationIds,
        repeat({
          status: SendStatus.Pending,
          updatedAt: now,
        })
      ),
      storyId,
    });

    const model = new window.Whisper.Message(attributes);
    const message = window.MessageController.register(model.id, model);
    message.cachedOutgoingContactData = contact;

    // Attach path to preview images so that sendNormalMessage can use them to
    // update digests on attachments.
    if (preview) {
      message.cachedOutgoingPreviewData = preview.map((item, index) => {
        if (!item.image) {
          return item;
        }

        return {
          ...item,
          image: {
            ...item.image,
            path: attributes.preview?.at(index)?.image?.path,
          },
        };
      });
    }
    message.cachedOutgoingQuoteData = quote;
    message.cachedOutgoingStickerData = sticker;

    const dbStart = Date.now();

    strictAssert(
      typeof message.attributes.timestamp === 'number',
      'Expected a timestamp'
    );

    await conversationJobQueue.add(
      {
        type: conversationQueueJobEnum.enum.NormalMessage,
        conversationId: this.id,
        messageId: message.id,
        revision: this.get('revision'),
      },
      async jobToInsert => {
        log.info(
          `enqueueMessageForSend: saving message ${message.id} and job ${jobToInsert.id}`
        );
        await window.Signal.Data.saveMessage(message.attributes, {
          jobToInsert,
          forceSave: true,
          ourUuid: window.textsecure.storage.user.getCheckedUuid().toString(),
        });
      }
    );

    const dbDuration = Date.now() - dbStart;
    if (dbDuration > SEND_REPORTING_THRESHOLD_MS) {
      log.info(
        `ConversationModel(${this.idForLogging()}.sendMessage(${now}): ` +
          `db save took ${dbDuration}ms`
      );
    }

    const renderStart = Date.now();

    // Perform asynchronous tasks before entering the batching mode
    await this.beforeAddSingleMessage(model);

    if (sticker) {
      await addStickerPackReference(model.id, sticker.packId);
    }

    this.beforeMessageSend({
      message: model,
      dontClearDraft,
      dontAddMessage: false,
      now,
      extraReduxActions,
    });

    const renderDuration = Date.now() - renderStart;

    if (renderDuration > SEND_REPORTING_THRESHOLD_MS) {
      log.info(
        `ConversationModel(${this.idForLogging()}.sendMessage(${now}): ` +
          `render save took ${renderDuration}ms`
      );
    }

    window.Signal.Data.updateConversation(this.attributes);

    return attributes;
  }

  // Is this someone who is a contact, or are we sharing our profile with them?
  //   Or is the person who added us to this group a contact or are we sharing profile
  //   with them?
  isFromOrAddedByTrustedContact(): boolean {
    if (isDirectConversation(this.attributes)) {
      return Boolean(this.get('name')) || Boolean(this.get('profileSharing'));
    }

    const addedBy = this.get('addedBy');
    if (!addedBy) {
      return false;
    }

    const conv = window.ConversationController.get(addedBy);
    if (!conv) {
      return false;
    }

    return Boolean(
      isMe(conv.attributes) || conv.get('name') || conv.get('profileSharing')
    );
  }

  async maybeClearUsername(): Promise<void> {
    const ourConversationId =
      window.ConversationController.getOurConversationId();

    // Clear username once we have other information about the contact
    if (
      canHaveUsername(this.attributes, ourConversationId) ||
      !this.get('username')
    ) {
      return;
    }

    log.info(`maybeClearUsername(${this.idForLogging()}): clearing username`);

    this.unset('username');
    window.Signal.Data.updateConversation(this.attributes);
    this.captureChange('clearUsername');
  }

  async updateUsername(
    username: string | undefined,
    { shouldSave = true }: { shouldSave?: boolean } = {}
  ): Promise<void> {
    const ourConversationId =
      window.ConversationController.getOurConversationId();

    if (!canHaveUsername(this.attributes, ourConversationId)) {
      return;
    }

    if (this.get('username') === username) {
      return;
    }

    log.info(`updateUsername(${this.idForLogging()}): updating username`);

    this.set('username', username);
    this.captureChange('updateUsername');

    if (shouldSave) {
      await window.Signal.Data.updateConversation(this.attributes);
    }
  }

  async updateLastMessage(): Promise<void> {
    if (!this.id) {
      return;
    }

    const ourConversationId =
      window.ConversationController.getOurConversationId();
    if (!ourConversationId) {
      throw new Error('updateLastMessage: Failed to fetch ourConversationId');
    }

    const conversationId = this.id;

    const ourUuid = window.textsecure.storage.user.getCheckedUuid().toString();
    const stats = await window.Signal.Data.getConversationMessageStats({
      conversationId,
      includeStoryReplies: !isGroup(this.attributes),
      ourUuid,
    });

    // This runs as a job to avoid race conditions
    drop(
      this.queueJob('maybeSetPendingUniversalTimer', async () =>
        this.maybeSetPendingUniversalTimer(stats.hasUserInitiatedMessages)
      )
    );

    const { preview, activity } = stats;
    let previewMessage: MessageModel | undefined;
    let activityMessage: MessageModel | undefined;

    // Register the message with MessageController so that if it already exists
    // in memory we use that data instead of the data from the db which may
    // be out of date.
    if (preview) {
      previewMessage = window.MessageController.register(preview.id, preview);
    }

    if (activity) {
      activityMessage = window.MessageController.register(
        activity.id,
        activity
      );
    }

    if (
      this.hasDraft() &&
      this.get('draftTimestamp') &&
      (!previewMessage ||
        // eslint-disable-next-line @typescript-eslint/no-non-null-assertion
        previewMessage.get('sent_at') < this.get('draftTimestamp')!)
    ) {
      return;
    }

    const currentTimestamp = this.get('timestamp') || null;

    let timestamp = currentTimestamp;
    if (activityMessage) {
      const receivedAt = activityMessage.get('received_at_ms');
      timestamp = receivedAt
        ? Math.min(activityMessage.get('sent_at'), receivedAt)
        : activityMessage.get('sent_at');
    }
    timestamp = timestamp || currentTimestamp;

    const notificationData = previewMessage?.getNotificationData();

    this.set({
      lastMessage:
        notificationData?.text || previewMessage?.getNotificationText() || '',
      lastMessageBodyRanges: notificationData?.bodyRanges,
      lastMessagePrefix: notificationData?.emoji,
      lastMessageAuthor: previewMessage?.getAuthorText(),
      lastMessageStatus:
        (previewMessage
          ? getMessagePropStatus(previewMessage.attributes, ourConversationId)
          : null) || null,
      timestamp,
      lastMessageDeletedForEveryone: previewMessage
        ? previewMessage.get('deletedForEveryone')
        : false,
    });

    window.Signal.Data.updateConversation(this.attributes);
  }

  setArchived(isArchived: boolean): void {
    const before = this.get('isArchived');

    this.set({ isArchived });
    window.Signal.Data.updateConversation(this.attributes);

    const after = this.get('isArchived');

    if (Boolean(before) !== Boolean(after)) {
      if (after) {
        this.unpin();
      }
      this.captureChange('isArchived');
    }
  }

  setMarkedUnread(markedUnread: boolean): void {
    const previousMarkedUnread = this.get('markedUnread');

    this.set({ markedUnread });
    window.Signal.Data.updateConversation(this.attributes);

    if (Boolean(previousMarkedUnread) !== Boolean(markedUnread)) {
      this.captureChange('markedUnread');
    }
  }

  async refreshGroupLink(): Promise<void> {
    if (!isGroupV2(this.attributes)) {
      return;
    }

    const groupInviteLinkPassword = Bytes.toBase64(
      window.Signal.Groups.generateGroupInviteLinkPassword()
    );

    log.info('refreshGroupLink for conversation', this.idForLogging());

    await this.modifyGroupV2({
      name: 'updateInviteLinkPassword',
      usingCredentialsFrom: [],
      createGroupChange: async () =>
        window.Signal.Groups.buildInviteLinkPasswordChange(
          this.attributes,
          groupInviteLinkPassword
        ),
    });

    this.set({ groupInviteLinkPassword });
  }

  async toggleGroupLink(value: boolean): Promise<void> {
    if (!isGroupV2(this.attributes)) {
      return;
    }

    const shouldCreateNewGroupLink =
      value && !this.get('groupInviteLinkPassword');
    const groupInviteLinkPassword =
      this.get('groupInviteLinkPassword') ||
      Bytes.toBase64(window.Signal.Groups.generateGroupInviteLinkPassword());

    log.info('toggleGroupLink for conversation', this.idForLogging(), value);

    const ACCESS_ENUM = Proto.AccessControl.AccessRequired;
    const addFromInviteLink = value
      ? ACCESS_ENUM.ANY
      : ACCESS_ENUM.UNSATISFIABLE;

    if (shouldCreateNewGroupLink) {
      await this.modifyGroupV2({
        name: 'updateNewGroupLink',
        usingCredentialsFrom: [],
        createGroupChange: async () =>
          window.Signal.Groups.buildNewGroupLinkChange(
            this.attributes,
            groupInviteLinkPassword,
            addFromInviteLink
          ),
      });
    } else {
      await this.modifyGroupV2({
        name: 'updateAccessControlAddFromInviteLink',
        usingCredentialsFrom: [],
        createGroupChange: async () =>
          window.Signal.Groups.buildAccessControlAddFromInviteLinkChange(
            this.attributes,
            addFromInviteLink
          ),
      });
    }

    this.set({
      accessControl: {
        addFromInviteLink,
        attributes: this.get('accessControl')?.attributes || ACCESS_ENUM.MEMBER,
        members: this.get('accessControl')?.members || ACCESS_ENUM.MEMBER,
      },
    });

    if (shouldCreateNewGroupLink) {
      this.set({ groupInviteLinkPassword });
    }
  }

  async updateAccessControlAddFromInviteLink(value: boolean): Promise<void> {
    if (!isGroupV2(this.attributes)) {
      return;
    }

    const ACCESS_ENUM = Proto.AccessControl.AccessRequired;

    const addFromInviteLink = value
      ? ACCESS_ENUM.ADMINISTRATOR
      : ACCESS_ENUM.ANY;

    await this.modifyGroupV2({
      name: 'updateAccessControlAddFromInviteLink',
      usingCredentialsFrom: [],
      createGroupChange: async () =>
        window.Signal.Groups.buildAccessControlAddFromInviteLinkChange(
          this.attributes,
          addFromInviteLink
        ),
    });

    this.set({
      accessControl: {
        addFromInviteLink,
        attributes: this.get('accessControl')?.attributes || ACCESS_ENUM.MEMBER,
        members: this.get('accessControl')?.members || ACCESS_ENUM.MEMBER,
      },
    });
  }

  async updateAccessControlAttributes(value: number): Promise<void> {
    if (!isGroupV2(this.attributes)) {
      return;
    }

    await this.modifyGroupV2({
      name: 'updateAccessControlAttributes',
      usingCredentialsFrom: [],
      createGroupChange: async () =>
        window.Signal.Groups.buildAccessControlAttributesChange(
          this.attributes,
          value
        ),
    });

    const ACCESS_ENUM = Proto.AccessControl.AccessRequired;
    this.set({
      accessControl: {
        addFromInviteLink:
          this.get('accessControl')?.addFromInviteLink || ACCESS_ENUM.MEMBER,
        attributes: value,
        members: this.get('accessControl')?.members || ACCESS_ENUM.MEMBER,
      },
    });
  }

  async updateAccessControlMembers(value: number): Promise<void> {
    if (!isGroupV2(this.attributes)) {
      return;
    }

    await this.modifyGroupV2({
      name: 'updateAccessControlMembers',
      usingCredentialsFrom: [],
      createGroupChange: async () =>
        window.Signal.Groups.buildAccessControlMembersChange(
          this.attributes,
          value
        ),
    });

    const ACCESS_ENUM = Proto.AccessControl.AccessRequired;
    this.set({
      accessControl: {
        addFromInviteLink:
          this.get('accessControl')?.addFromInviteLink || ACCESS_ENUM.MEMBER,
        attributes: this.get('accessControl')?.attributes || ACCESS_ENUM.MEMBER,
        members: value,
      },
    });
  }

  async updateAnnouncementsOnly(value: boolean): Promise<void> {
    if (!isGroupV2(this.attributes) || !this.canBeAnnouncementGroup()) {
      return;
    }

    await this.modifyGroupV2({
      name: 'updateAnnouncementsOnly',
      usingCredentialsFrom: [],
      createGroupChange: async () =>
        window.Signal.Groups.buildAnnouncementsOnlyChange(
          this.attributes,
          value
        ),
    });

    this.set({ announcementsOnly: value });
  }

  async updateExpirationTimer(
    providedExpireTimer: DurationInSeconds | undefined,
    {
      reason,
      receivedAt,
      receivedAtMS = Date.now(),
      sentAt: providedSentAt,
      source: providedSource,
      fromSync = false,
      isInitialSync = false,
      fromGroupUpdate = false,
    }: {
      reason: string;
      receivedAt?: number;
      receivedAtMS?: number;
      sentAt?: number;
      source?: string;
      fromSync?: boolean;
      isInitialSync?: boolean;
      fromGroupUpdate?: boolean;
    }
  ): Promise<boolean | null | MessageModel | void> {
    const isSetByOther = providedSource || providedSentAt !== undefined;

    if (isSignalConversation(this.attributes)) {
      return;
    }

    if (isGroupV2(this.attributes)) {
      if (isSetByOther) {
        throw new Error(
          'updateExpirationTimer: GroupV2 timers are not updated this way'
        );
      }
      await this.modifyGroupV2({
        name: 'updateExpirationTimer',
        usingCredentialsFrom: [],
        createGroupChange: () =>
          this.updateExpirationTimerInGroupV2(providedExpireTimer),
      });
      return false;
    }

    if (!isSetByOther && this.isGroupV1AndDisabled()) {
      throw new Error(
        'updateExpirationTimer: GroupV1 is deprecated; cannot update expiration timer'
      );
    }

    let expireTimer: DurationInSeconds | undefined = providedExpireTimer;
    let source = providedSource;
    if (this.get('left')) {
      return false;
    }

    if (!expireTimer) {
      expireTimer = undefined;
    }
    if (
      this.get('expireTimer') === expireTimer ||
      (!expireTimer && !this.get('expireTimer'))
    ) {
      return null;
    }

    const logId =
      `updateExpirationTimer(${this.idForLogging()}, ` +
      `${expireTimer || 'disabled'}) ` +
      `source=${source ?? '?'} reason=${reason}`;

    log.info(`${logId}: updating`);

    // if change wasn't made remotely, send it to the number/group
    if (!isSetByOther) {
      try {
        await conversationJobQueue.add({
          type: conversationQueueJobEnum.enum.DirectExpirationTimerUpdate,
          conversationId: this.id,
          expireTimer,
        });
      } catch (error) {
        log.error(
          `${logId}: Failed to queue expiration timer update`,
          Errors.toLogFormat(error)
        );
        throw error;
      }
    }

    const ourConversationId =
      window.ConversationController.getOurConversationId();
    source = source || ourConversationId;

    this.set({ expireTimer });

    // This call actually removes universal timer notification and clears
    // the pending flags.
    await this.maybeRemoveUniversalTimer();

    window.Signal.Data.updateConversation(this.attributes);

    // When we add a disappearing messages notification to the conversation, we want it
    //   to be above the message that initiated that change, hence the subtraction.
    const sentAt = (providedSentAt || receivedAtMS) - 1;

    const isFromSyncOperation =
      reason === 'group sync' || reason === 'contact sync';
    const isFromMe =
      window.ConversationController.get(source)?.id === ourConversationId;
    const isNoteToSelf = isMe(this.attributes);
    const shouldBeRead =
      (isInitialSync && isFromSyncOperation) || isFromMe || isNoteToSelf;

    const model = new window.Whisper.Message({
      conversationId: this.id,
      expirationTimerUpdate: {
        expireTimer,
        source,
        fromSync,
        fromGroupUpdate,
      },
      flags: Proto.DataMessage.Flags.EXPIRATION_TIMER_UPDATE,
      readStatus: shouldBeRead ? ReadStatus.Read : ReadStatus.Unread,
      received_at_ms: receivedAtMS,
      received_at: receivedAt ?? incrementMessageCounter(),
      seenStatus: shouldBeRead ? SeenStatus.Seen : SeenStatus.Unseen,
      sent_at: sentAt,
      type: 'timer-notification',
      // TODO: DESKTOP-722
    } as unknown as MessageAttributesType);

    const id = await window.Signal.Data.saveMessage(model.attributes, {
      ourUuid: window.textsecure.storage.user.getCheckedUuid().toString(),
    });

    model.set({ id });

    const message = window.MessageController.register(id, model);

    void this.addSingleMessage(message);
    void this.updateUnread();

    log.info(
      `${logId}: added a notification received_at=${model.get('received_at')}`
    );

    return message;
  }

  isSearchable(): boolean {
    return !this.get('left');
  }

  async markRead(
    newestUnreadAt: number,
    options: {
      readAt?: number;
      sendReadReceipts: boolean;
      newestSentAt?: number;
    } = {
      sendReadReceipts: true,
    }
  ): Promise<void> {
    await markConversationRead(this.attributes, newestUnreadAt, options);
    await this.updateUnread();
  }

  async updateUnread(): Promise<void> {
    const options = {
      storyId: undefined,
      includeStoryReplies: !isGroup(this.attributes),
    };
    const [unreadCount, unreadMentionsCount] = await Promise.all([
      window.Signal.Data.getTotalUnreadForConversation(this.id, options),
      window.Signal.Data.getTotalUnreadMentionsOfMeForConversation(
        this.id,
        options
      ),
    ]);

    const prevUnreadCount = this.get('unreadCount');
    const prevUnreadMentionsCount = this.get('unreadMentionsCount');
    if (
      prevUnreadCount !== unreadCount ||
      prevUnreadMentionsCount !== unreadMentionsCount
    ) {
      this.set({
        unreadCount,
        unreadMentionsCount,
      });
      window.Signal.Data.updateConversation(this.attributes);
    }
  }

  // This is an expensive operation we use to populate the message request hero row. It
  //   shows groups the current user has in common with this potential new contact.
  async updateSharedGroups(): Promise<void> {
    if (!isDirectConversation(this.attributes)) {
      return;
    }
    if (isMe(this.attributes)) {
      return;
    }

    const ourUuid = window.textsecure.storage.user.getCheckedUuid();
    const theirUuid = this.getUuid();
    if (!theirUuid) {
      return;
    }

    const ourGroups =
      await window.ConversationController.getAllGroupsInvolvingUuid(ourUuid);
    const sharedGroups = ourGroups
      .filter(c => c.hasMember(ourUuid) && c.hasMember(theirUuid))
      .sort(
        (left, right) =>
          (right.get('timestamp') || 0) - (left.get('timestamp') || 0)
      );

    const sharedGroupNames = sharedGroups.map(conversation =>
      conversation.getTitle()
    );

    this.set({ sharedGroupNames });
  }

  onChangeProfileKey(): void {
    if (isDirectConversation(this.attributes)) {
      void this.getProfiles();
    }
  }

  async getProfiles(): Promise<void> {
    // request all conversation members' keys
    const conversations =
      this.getMembers() as unknown as Array<ConversationModel>;

    await Promise.all(
      conversations.map(conversation =>
        getProfile(conversation.get('uuid'), conversation.get('e164'))
      )
    );
  }

  async setEncryptedProfileName(
    encryptedName: string,
    decryptionKey: Uint8Array
  ): Promise<void> {
    if (!encryptedName) {
      return;
    }

    // decrypt
    const { given, family } = decryptProfileName(encryptedName, decryptionKey);

    // encode
    const profileName = given ? Bytes.toString(given) : undefined;
    const profileFamilyName = family ? Bytes.toString(family) : undefined;

    // set then check for changes
    const oldName = this.getProfileName();
    const hadPreviousName = Boolean(oldName);
    this.set({ profileName, profileFamilyName });

    const newName = this.getProfileName();

    // Note that we compare the combined names to ensure that we don't present the exact
    //   same before/after string, even if someone is moving from just first name to
    //   first/last name in their profile data.
    const nameChanged = oldName !== newName;
    if (!isMe(this.attributes) && hadPreviousName && nameChanged) {
      const change = {
        type: 'name',
        oldName,
        newName,
      };

      await this.addProfileChange(change);
    }
  }

  async setProfileAvatar(
    avatarPath: undefined | null | string,
    decryptionKey: Uint8Array
  ): Promise<void> {
    if (isMe(this.attributes)) {
      if (avatarPath) {
        await window.storage.put('avatarUrl', avatarPath);
      } else {
        await window.storage.remove('avatarUrl');
      }
    }

    if (!avatarPath) {
      this.set({ profileAvatar: undefined });
      return;
    }

    const { messaging } = window.textsecure;
    if (!messaging) {
      throw new Error('setProfileAvatar: Cannot fetch avatar when offline!');
    }
    const avatar = await messaging.getAvatar(avatarPath);

    // decrypt
    const decrypted = decryptProfile(avatar, decryptionKey);

    // update the conversation avatar only if hash differs
    if (decrypted) {
      const newAttributes = await Conversation.maybeUpdateProfileAvatar(
        this.attributes,
        decrypted,
        {
          writeNewAttachmentData,
          deleteAttachmentData,
          doesAttachmentExist,
        }
      );
      this.set(newAttributes);
    }
  }

  async setProfileKey(
    profileKey: string | undefined,
    { viaStorageServiceSync = false } = {}
  ): Promise<boolean> {
    const oldProfileKey = this.get('profileKey');

    // profileKey is a string so we can compare it directly
    if (oldProfileKey !== profileKey) {
      log.info(
        `Setting sealedSender to UNKNOWN for conversation ${this.idForLogging()}`
      );
      this.set({
        profileKeyCredential: null,
        profileKeyCredentialExpiration: null,
        accessKey: null,
        sealedSender: SEALED_SENDER.UNKNOWN,
      });

      // Don't trigger immediate profile fetches when syncing to remote storage
      this.set({ profileKey }, { silent: viaStorageServiceSync });

      // If our profile key was cleared above, we don't tell our linked devices about it.
      //   We want linked devices to tell us what it should be, instead of telling them to
      //   erase their local value.
      if (!viaStorageServiceSync && profileKey) {
        this.captureChange('profileKey');
      }

      this.deriveAccessKeyIfNeeded();

      // We will update the conversation during storage service sync
      if (!viaStorageServiceSync) {
        window.Signal.Data.updateConversation(this.attributes);
      }

      return true;
    }
    return false;
  }

  hasProfileKeyCredentialExpired(): boolean {
    const profileKey = this.get('profileKey');
    if (!profileKey) {
      return false;
    }

    const profileKeyCredential = this.get('profileKeyCredential');
    const profileKeyCredentialExpiration = this.get(
      'profileKeyCredentialExpiration'
    );

    if (!profileKeyCredential) {
      return true;
    }

    if (!isNumber(profileKeyCredentialExpiration)) {
      const logId = this.idForLogging();
      log.warn(`hasProfileKeyCredentialExpired(${logId}): missing expiration`);
      return true;
    }

    const today = toDayMillis(Date.now());

    return profileKeyCredentialExpiration <= today;
  }

  deriveAccessKeyIfNeeded(): void {
    const profileKey = this.get('profileKey');
    if (!profileKey) {
      return;
    }
    if (this.get('accessKey')) {
      return;
    }

    const profileKeyBuffer = Bytes.fromBase64(profileKey);
    const accessKeyBuffer = deriveAccessKey(profileKeyBuffer);
    const accessKey = Bytes.toBase64(accessKeyBuffer);
    this.set({ accessKey });
  }

  deriveProfileKeyVersion(): string | undefined {
    const profileKey = this.get('profileKey');
    if (!profileKey) {
      return;
    }

    const uuid = this.get('uuid');
    if (!uuid) {
      return;
    }

    const lastProfile = this.get('lastProfile');
    if (lastProfile?.profileKey === profileKey) {
      return lastProfile.profileKeyVersion;
    }

    const profileKeyVersion = deriveProfileKeyVersion(profileKey, uuid);
    if (!profileKeyVersion) {
      log.warn(
        'deriveProfileKeyVersion: Failed to derive profile key version, ' +
          'clearing profile key.'
      );
      void this.setProfileKey(undefined);
      return;
    }

    return profileKeyVersion;
  }

  async updateLastProfile(
    oldValue: ConversationLastProfileType | undefined,
    { profileKey, profileKeyVersion }: ConversationLastProfileType
  ): Promise<void> {
    const lastProfile = this.get('lastProfile');

    // Atomic updates only
    if (lastProfile !== oldValue) {
      return;
    }

    if (
      lastProfile?.profileKey === profileKey &&
      lastProfile?.profileKeyVersion === profileKeyVersion
    ) {
      return;
    }

    log.warn(
      'ConversationModel.updateLastProfile: updating for',
      this.idForLogging()
    );

    this.set({ lastProfile: { profileKey, profileKeyVersion } });

    await window.Signal.Data.updateConversation(this.attributes);
  }

  async removeLastProfile(
    oldValue: ConversationLastProfileType | undefined
  ): Promise<void> {
    // Atomic updates only
    if (this.get('lastProfile') !== oldValue) {
      return;
    }

    log.warn(
      'ConversationModel.removeLastProfile: called for',
      this.idForLogging()
    );

    this.set({
      lastProfile: undefined,

      // We don't have any knowledge of profile anymore. Drop all associated
      // data.
      about: undefined,
      aboutEmoji: undefined,
      profileAvatar: undefined,
    });

    await window.Signal.Data.updateConversation(this.attributes);
  }

  hasMember(uuid: UUID): boolean {
    const members = this.getMembers();

    return members.some(member => member.get('uuid') === uuid.toString());
  }

  fetchContacts(): void {
    const members = this.getMembers();

    // eslint-disable-next-line @typescript-eslint/no-non-null-assertion
    this.contactCollection!.reset(members);
  }

  async destroyMessages(): Promise<void> {
    this.set({
      lastMessage: null,
      lastMessageAuthor: null,
      timestamp: null,
      active_at: null,
      pendingUniversalTimer: undefined,
    });
    window.Signal.Data.updateConversation(this.attributes);

    await window.Signal.Data.removeAllMessagesInConversation(this.id, {
      logId: this.idForLogging(),
    });

    scheduleOptimizeFTS();
  }

  getTitle(options?: { isShort?: boolean }): string {
    return getTitle(this.attributes, options);
  }

  getTitleNoDefault(options?: { isShort?: boolean }): string | undefined {
    return getTitleNoDefault(this.attributes, options);
  }

  getProfileName(): string | undefined {
    return getProfileName(this.attributes);
  }

  getNumber(): string {
    return getNumber(this.attributes);
  }

  getColor(): AvatarColorType {
    return migrateColor(this.get('color'));
  }

  getConversationColor(): ConversationColorType | undefined {
    return this.get('conversationColor');
  }

  getCustomColorData(): {
    customColor?: CustomColorType;
    customColorId?: string;
  } {
    if (this.getConversationColor() !== 'custom') {
      return {
        customColor: undefined,
        customColorId: undefined,
      };
    }

    return {
      customColor: this.get('customColor'),
      customColorId: this.get('customColorId'),
    };
  }

  private getAvatarPath(): undefined | string {
    const shouldShowProfileAvatar =
      isMe(this.attributes) ||
      window.storage.get('preferContactAvatars') === false;
    const avatar = shouldShowProfileAvatar
      ? this.get('profileAvatar') || this.get('avatar')
      : this.get('avatar') || this.get('profileAvatar');
    return avatar?.path || undefined;
  }

  private getAvatarHash(): undefined | string {
    const avatar = isMe(this.attributes)
      ? this.get('profileAvatar') || this.get('avatar')
      : this.get('avatar') || this.get('profileAvatar');
    return avatar?.hash || undefined;
  }

  getAbsoluteAvatarPath(): string | undefined {
    const avatarPath = this.getAvatarPath();
    if (isSignalConversation(this.attributes)) {
      return avatarPath;
    }
    return avatarPath ? getAbsoluteAttachmentPath(avatarPath) : undefined;
  }

  getAbsoluteProfileAvatarPath(): string | undefined {
    const avatarPath = this.get('profileAvatar')?.path;
    return avatarPath ? getAbsoluteAttachmentPath(avatarPath) : undefined;
  }

  getAbsoluteUnblurredAvatarPath(): string | undefined {
    const unblurredAvatarPath = this.get('unblurredAvatarPath');
    return unblurredAvatarPath
      ? getAbsoluteAttachmentPath(unblurredAvatarPath)
      : undefined;
  }

  unblurAvatar(): void {
    const avatarPath = this.getAvatarPath();
    if (avatarPath) {
      this.set('unblurredAvatarPath', avatarPath);
    } else {
      this.unset('unblurredAvatarPath');
    }
  }

  private canChangeTimer(): boolean {
    if (isDirectConversation(this.attributes)) {
      return true;
    }

    if (this.isGroupV1AndDisabled()) {
      return false;
    }

    if (!isGroupV2(this.attributes)) {
      return true;
    }

    const accessControlEnum = Proto.AccessControl.AccessRequired;
    const accessControl = this.get('accessControl');
    const canAnyoneChangeTimer =
      accessControl &&
      (accessControl.attributes === accessControlEnum.ANY ||
        accessControl.attributes === accessControlEnum.MEMBER);
    if (canAnyoneChangeTimer) {
      return true;
    }

    return this.areWeAdmin();
  }

  canEditGroupInfo(): boolean {
    if (!isGroupV2(this.attributes)) {
      return false;
    }

    if (this.get('left')) {
      return false;
    }

    return (
      this.areWeAdmin() ||
      this.get('accessControl')?.attributes ===
        Proto.AccessControl.AccessRequired.MEMBER
    );
  }

  canAddNewMembers(): boolean {
    if (!isGroupV2(this.attributes)) {
      return false;
    }

    if (this.get('left')) {
      return false;
    }

    return (
      this.areWeAdmin() ||
      this.get('accessControl')?.members ===
        Proto.AccessControl.AccessRequired.MEMBER
    );
  }

  areWeAdmin(): boolean {
    if (!isGroupV2(this.attributes)) {
      return false;
    }

    const memberEnum = Proto.Member.Role;
    const members = this.get('membersV2') || [];
    const ourUuid = window.textsecure.storage.user.getUuid()?.toString();
    const me = members.find(item => item.uuid === ourUuid);
    if (!me) {
      return false;
    }

    return me.role === memberEnum.ADMINISTRATOR;
  }

  // Set of items to captureChanges on:
  // [-] uuid
  // [-] e164
  // [X] profileKey
  // [-] identityKey
  // [X] verified!
  // [-] profileName
  // [-] profileFamilyName
  // [X] blocked
  // [X] whitelisted
  // [X] archived
  // [X] markedUnread
  // [X] dontNotifyForMentionsIfMuted
  // [x] firstUnregisteredAt
  captureChange(logMessage: string): void {
    if (isSignalConversation(this.attributes)) {
      return;
    }

    log.info('storageService[captureChange]', logMessage, this.idForLogging());
    this.set({ needsStorageServiceSync: true });

    void this.queueJob('captureChange', async () => {
      storageServiceUploadJob();
    });
  }

  startMuteTimer({ viaStorageServiceSync = false } = {}): void {
    clearTimeoutIfNecessary(this.muteTimer);
    this.muteTimer = undefined;

    const muteExpiresAt = this.get('muteExpiresAt');
    if (isNumber(muteExpiresAt) && muteExpiresAt < Number.MAX_SAFE_INTEGER) {
      const delay = muteExpiresAt - Date.now();
      if (delay <= 0) {
        this.setMuteExpiration(0, { viaStorageServiceSync });
        return;
      }

      this.muteTimer = setTimeout(() => this.setMuteExpiration(0), delay);
    }
  }

  toggleHideStories(): void {
    const hideStory = !this.get('hideStory');
    log.info(
      `toggleHideStories(${this.idForLogging()}): newValue=${hideStory}`
    );
    this.set({ hideStory });
    this.captureChange('hideStory');
    window.Signal.Data.updateConversation(this.attributes);
  }

  setMuteExpiration(
    muteExpiresAt = 0,
    { viaStorageServiceSync = false } = {}
  ): void {
    const prevExpiration = this.get('muteExpiresAt');

    if (prevExpiration === muteExpiresAt) {
      return;
    }

    this.set({ muteExpiresAt });

    // Don't cause duplicate captureChange
    this.startMuteTimer({ viaStorageServiceSync: true });

    if (!viaStorageServiceSync) {
      this.captureChange('mutedUntilTimestamp');
      window.Signal.Data.updateConversation(this.attributes);
    }
  }

  isMuted(): boolean {
    return isConversationMuted(this.attributes);
  }

  async notify(
    message: Readonly<MessageModel>,
    reaction?: Readonly<ReactionModel>
  ): Promise<void> {
    // As a performance optimization don't perform any work if notifications are
    // disabled.
    if (!notificationService.isEnabled) {
      return;
    }

    if (this.isMuted()) {
      if (this.get('dontNotifyForMentionsIfMuted')) {
        return;
      }

      const ourUuid = window.textsecure.storage.user.getUuid()?.toString();
      const mentionsMe = (message.get('bodyRanges') || []).some(
        range => BodyRange.isMention(range) && range.mentionUuid === ourUuid
      );
      if (!mentionsMe) {
        return;
      }
    }

    if (!isIncoming(message.attributes) && !reaction) {
      return;
    }

    const conversationId = this.id;
    const isMessageInDirectConversation = isDirectConversation(this.attributes);

    const sender = reaction
      ? window.ConversationController.get(reaction.get('fromId'))
      : getContact(message.attributes);
    const senderName = sender
      ? sender.getTitle()
      : window.i18n('icu:unknownContact');
    const senderTitle = isMessageInDirectConversation
      ? senderName
      : window.i18n('icu:notificationSenderInGroup', {
          sender: senderName,
          group: this.getTitle(),
        });

    let notificationIconUrl;
    const avatarPath = this.getAvatarPath();
    if (avatarPath) {
      notificationIconUrl = getAbsoluteAttachmentPath(avatarPath);
    } else if (isMessageInDirectConversation) {
      notificationIconUrl = await this.getIdenticon();
    } else {
      // Not technically needed, but helps us be explicit: we don't show an icon for a
      //   group that doesn't have an icon.
      notificationIconUrl = undefined;
    }

    const messageJSON = message.toJSON();
    const messageId = message.id;
    const isExpiringMessage = Message.hasExpiration(messageJSON);

    notificationService.add({
      senderTitle,
      conversationId,
      storyId: isMessageInDirectConversation
        ? undefined
        : message.get('storyId'),
      notificationIconUrl,
      isExpiringMessage,
      message: message.getNotificationText(),
      messageId,
      reaction: reaction ? reaction.toJSON() : null,
    });
  }

  private async getIdenticon(): Promise<string> {
    const color = this.getColor();
    const title = this.getTitle();

    const content = (title && getInitials(title)) || '#';

    const cached = this.cachedIdenticon;
    if (cached && cached.content === content && cached.color === color) {
      return cached.url;
    }

    const url = await createIdenticon(color, content);

    this.cachedIdenticon = { content, color, url };

    return url;
  }

  notifyTyping(options: {
    isTyping: boolean;
    senderId: string;
    fromMe: boolean;
    senderDevice: number;
  }): void {
    const { isTyping, senderId, fromMe, senderDevice } = options;

    // We don't do anything with typing messages from our other devices
    if (fromMe) {
      return;
    }

    const sender = window.ConversationController.get(senderId);
    if (!sender) {
      return;
    }

    const senderUuid = sender.getUuid();
    if (!senderUuid) {
      return;
    }

    // Drop typing indicators for announcement only groups where the sender
    // is not an admin
    if (this.get('announcementsOnly') && !this.isAdmin(senderUuid)) {
      return;
    }

    const typingToken = `${sender.id}.${senderDevice}`;

    this.contactTypingTimers = this.contactTypingTimers || {};
    const record = this.contactTypingTimers[typingToken];

    if (record) {
      clearTimeout(record.timer);
    }

    if (isTyping) {
      this.contactTypingTimers[typingToken] = this.contactTypingTimers[
        typingToken
      ] || {
        timestamp: Date.now(),
        senderId,
        senderDevice,
      };

      this.contactTypingTimers[typingToken].timer = setTimeout(
        this.clearContactTypingTimer.bind(this, typingToken),
        15 * 1000
      );
      if (!record) {
        // User was not previously typing before. State change!
        this.trigger('change', this, { force: true });
      }
    } else {
      delete this.contactTypingTimers[typingToken];
      if (record) {
        // User was previously typing, and is no longer. State change!
        this.trigger('change', this, { force: true });
      }
    }
  }

  clearContactTypingTimer(typingToken: string): void {
    this.contactTypingTimers = this.contactTypingTimers || {};
    const record = this.contactTypingTimers[typingToken];

    if (record) {
      clearTimeout(record.timer);
      delete this.contactTypingTimers[typingToken];

      // User was previously typing, but timed out or we received message. State change!
      this.trigger('change', this, { force: true });
    }
  }

  pin(): void {
    if (this.get('isPinned')) {
      return;
    }

    const validationError = this.validate();
    if (validationError) {
      log.error(
        `not pinning ${this.idForLogging()} because of ` +
          `validation error ${validationError}`
      );
      return;
    }

    log.info('pinning', this.idForLogging());
    const pinnedConversationIds = new Set(
      window.storage.get('pinnedConversationIds', new Array<string>())
    );

    pinnedConversationIds.add(this.id);

    this.writePinnedConversations([...pinnedConversationIds]);

    this.set('isPinned', true);

    if (this.get('isArchived')) {
      this.set({ isArchived: false });
    }
    window.Signal.Data.updateConversation(this.attributes);
  }

  unpin(): void {
    if (!this.get('isPinned')) {
      return;
    }

    log.info('un-pinning', this.idForLogging());

    const pinnedConversationIds = new Set(
      window.storage.get('pinnedConversationIds', new Array<string>())
    );

    pinnedConversationIds.delete(this.id);

    this.writePinnedConversations([...pinnedConversationIds]);

    this.set('isPinned', false);
    window.Signal.Data.updateConversation(this.attributes);
  }

  writePinnedConversations(pinnedConversationIds: Array<string>): void {
    drop(window.storage.put('pinnedConversationIds', pinnedConversationIds));

    const myId = window.ConversationController.getOurConversationId();
    const me = window.ConversationController.get(myId);

    if (me) {
      me.captureChange('pin');
    }
  }

  setDontNotifyForMentionsIfMuted(newValue: boolean): void {
    const previousValue = Boolean(this.get('dontNotifyForMentionsIfMuted'));
    if (previousValue === newValue) {
      return;
    }

    this.set({ dontNotifyForMentionsIfMuted: newValue });
    window.Signal.Data.updateConversation(this.attributes);
    this.captureChange('dontNotifyForMentionsIfMuted');
  }

  acknowledgeGroupMemberNameCollisions(
    groupNameCollisions: ReadonlyDeep<GroupNameCollisionsWithIdsByTitle>
  ): void {
    this.set('acknowledgedGroupNameCollisions', groupNameCollisions);
    window.Signal.Data.updateConversation(this.attributes);
  }

  onOpenStart(): void {
    log.info(`conversation ${this.idForLogging()} open start`);
    window.ConversationController.onConvoOpenStart(this.id);
  }

  onOpenComplete(startedAt: number): void {
    const now = Date.now();
    const delta = now - startedAt;

    log.info(`conversation ${this.idForLogging()} open took ${delta}ms`);
    window.SignalCI?.handleEvent('conversation:open', { delta });
  }

  async flushDebouncedUpdates(): Promise<void> {
    try {
      await this.debouncedUpdateLastMessage?.flush();
    } catch (error) {
      const logId = this.idForLogging();
      log.error(
        `flushDebouncedUpdates(${logId}): got error`,
        Errors.toLogFormat(error)
      );
    }
  }

  getPniSignatureMessage(): PniSignatureMessageType | undefined {
    if (!this.get('shareMyPhoneNumber')) {
      return undefined;
    }
    return window.textsecure.storage.protocol.signAlternateIdentity();
  }

  /** @return only undefined if not a group */
  getStorySendMode(): StorySendMode | undefined {
    // isDirectConversation is used instead of isGroup because this is what
    // used in `format()` when sending conversation "type" to redux.
    if (isDirectConversation(this.attributes)) {
      return undefined;
    }

    return this.getGroupStorySendMode();
  }

  private getGroupStorySendMode(): StorySendMode {
    strictAssert(
      !isDirectConversation(this.attributes),
      'Must be a group to have send story mode'
    );

    return this.get('storySendMode') ?? StorySendMode.IfActive;
  }

  async shutdownJobQueue(): Promise<void> {
    log.info(`conversation ${this.idForLogging()} jobQueue shutdown start`);

    if (!this.jobQueue) {
      log.info(`conversation ${this.idForLogging()} no jobQueue to shutdown`);
      return;
    }

    // If the queue takes more than 10 seconds to get to idle, we force it by setting
    // isShuttingDown = true which will reject incoming requests.
    const to = setTimeout(() => {
      log.warn(
        `conversation ${this.idForLogging()} jobQueue stop accepting new work`
      );
      this.isShuttingDown = true;
    }, 10 * SECOND);

    await this.jobQueue.onIdle();
    this.isShuttingDown = true;
    clearTimeout(to);

    log.info(`conversation ${this.idForLogging()} jobQueue shutdown complete`);
  }
}

window.Whisper.Conversation = ConversationModel;

window.Whisper.ConversationCollection = window.Backbone.Collection.extend({
  model: window.Whisper.Conversation,

  /**
   * window.Backbone defines a `_byId` field. Here we set up additional `_byE164`,
   * `_byUuid`, and `_byGroupId` fields so we can track conversations by more
   * than just their id.
   */
  initialize() {
    this.eraseLookups();
    this.on(
      'idUpdated',
      // eslint-disable-next-line @typescript-eslint/no-explicit-any
      (model: ConversationModel, idProp: string, oldValue: any) => {
        if (oldValue) {
          if (idProp === 'e164') {
            delete this._byE164[oldValue];
          }
          if (idProp === 'uuid') {
            delete this._byUuid[oldValue];
          }
          if (idProp === 'pni') {
            delete this._byPni[oldValue];
          }
          if (idProp === 'groupId') {
            delete this._byGroupId[oldValue];
          }
        }
        const e164 = model.get('e164');
        if (e164) {
          this._byE164[e164] = model;
        }
        const uuid = model.get('uuid');
        if (uuid) {
          this._byUuid[uuid] = model;
        }
        const pni = model.get('pni');
        if (pni) {
          this._byPni[pni] = model;
        }
        const groupId = model.get('groupId');
        if (groupId) {
          this._byGroupId[groupId] = model;
        }
      }
    );
  },

  reset(models?: Array<ConversationModel>, options?: Backbone.Silenceable) {
    window.Backbone.Collection.prototype.reset.call(this, models, options);
    this.resetLookups();
  },

  resetLookups() {
    this.eraseLookups();
    this.generateLookups(this.models);
  },

  generateLookups(models: ReadonlyArray<ConversationModel>) {
    models.forEach(model => {
      const e164 = model.get('e164');
      if (e164) {
        const existing = this._byE164[e164];

        // Prefer the contact with both e164 and uuid
        if (!existing || (existing && !existing.get('uuid'))) {
          this._byE164[e164] = model;
        }
      }

      const uuid = model.get('uuid');
      if (uuid) {
        const existing = this._byUuid[uuid];

        // Prefer the contact with both e164 and uuid
        if (!existing || (existing && !existing.get('e164'))) {
          this._byUuid[uuid] = model;
        }
      }

      const pni = model.get('pni');
      if (pni) {
        const existing = this._byPni[pni];

        // Prefer the contact with both uuid and pni
        if (!existing || (existing && !existing.get('uuid'))) {
          this._byPni[pni] = model;
        }
      }

      const groupId = model.get('groupId');
      if (groupId) {
        this._byGroupId[groupId] = model;
      }
    });
  },

  eraseLookups() {
    this._byE164 = Object.create(null);
    this._byUuid = Object.create(null);
    this._byPni = Object.create(null);
    this._byGroupId = Object.create(null);
  },

  add(
    data:
      | ConversationModel
      | ConversationAttributesType
      | Array<ConversationModel>
      | Array<ConversationAttributesType>
  ) {
    let hydratedData: Array<ConversationModel> | ConversationModel;

    // First, we need to ensure that the data we're working with is Conversation models
    if (Array.isArray(data)) {
      hydratedData = [];
      for (let i = 0, max = data.length; i < max; i += 1) {
        const item = data[i];

        // We create a new model if it's not already a model
        if (has(item, 'get')) {
          hydratedData.push(item as ConversationModel);
        } else {
          hydratedData.push(
            new window.Whisper.Conversation(item as ConversationAttributesType)
          );
        }
      }
    } else if (has(data, 'get')) {
      hydratedData = data as ConversationModel;
    } else {
      hydratedData = new window.Whisper.Conversation(
        data as ConversationAttributesType
      );
    }

    // Next, we update our lookups first to prevent infinite loops on the 'add' event
    this.generateLookups(
      Array.isArray(hydratedData) ? hydratedData : [hydratedData]
    );

    // Lastly, we fire off the add events related to this change
    // Go home Backbone, you're drunk.
    // eslint-disable-next-line @typescript-eslint/no-explicit-any
    window.Backbone.Collection.prototype.add.call(this, hydratedData as any);

    return hydratedData;
  },

  /**
   * window.Backbone collections have a `_byId` field that `get` defers to. Here, we
   * override `get` to first access our custom `_byE164`, `_byUuid`, and
   * `_byGroupId` functions, followed by falling back to the original
   * window.Backbone implementation.
   */
  get(id: string) {
    return (
      this._byE164[id] ||
      this._byE164[`+${id}`] ||
      this._byUuid[id] ||
      this._byPni[id] ||
      this._byGroupId[id] ||
      window.Backbone.Collection.prototype.get.call(this, id)
    );
  },

  comparator(m: ConversationModel) {
    return -(m.get('active_at') || 0);
  },
});

type SortableByTitle = {
  getTitle: () => string;
};

const sortConversationTitles = (
  left: SortableByTitle,
  right: SortableByTitle,
  collator: Intl.Collator
) => {
  return collator.compare(left.getTitle(), right.getTitle());
};<|MERGE_RESOLUTION|>--- conflicted
+++ resolved
@@ -161,11 +161,8 @@
 import { findAndFormatContact } from '../util/findAndFormatContact';
 import { deriveProfileKeyVersion } from '../util/zkgroup';
 import { incrementMessageCounter } from '../util/incrementMessageCounter';
-<<<<<<< HEAD
 import { queueUpdateMessage } from '../util/messageBatcher';
-=======
 import { validateTransition } from '../util/callHistoryDetails';
->>>>>>> 7ec64823
 
 const EMPTY_ARRAY: Readonly<[]> = [];
 const EMPTY_GROUP_COLLISIONS: GroupNameCollisionsWithIdsByTitle = {};
@@ -2271,7 +2268,6 @@
     return undefined;
   }
 
-<<<<<<< HEAD
   async updateLastSeenMessage(
     message: MessageModel,
     conversationId: string,
@@ -2346,18 +2342,6 @@
     return false;
   }
 
-  decrementMessageCount(numberOfMessages = 1): void {
-    this.set({
-      messageCount: Math.max(
-        (this.get('messageCount') || 0) - numberOfMessages,
-        0
-      ),
-    });
-    window.Signal.Data.updateConversation(this.attributes);
-  }
-
-=======
->>>>>>> 7ec64823
   incrementSentMessageCount({ dry = false }: { dry?: boolean } = {}):
     | Partial<ConversationAttributesType>
     | undefined {
