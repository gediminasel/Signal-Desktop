// Copyright 2020-2022 Signal Messenger, LLC
// SPDX-License-Identifier: AGPL-3.0-only

import { compact, isNumber, throttle, debounce } from 'lodash';
import { batch as batchDispatch } from 'react-redux';
import PQueue from 'p-queue';
import { v4 as generateGuid } from 'uuid';

import type {
  ConversationAttributesType,
  ConversationLastProfileType,
  ConversationModelCollectionType,
  LastMessageStatus,
  MessageAttributesType,
  QuotedMessageType,
  SenderKeyInfoType,
  VerificationOptions,
  WhatIsThis,
} from '../model-types.d';
import { getInitials } from '../util/getInitials';
import { normalizeUuid } from '../util/normalizeUuid';
import {
  getRegionCodeForNumber,
  parseNumber,
} from '../util/libphonenumberUtil';
import { clearTimeoutIfNecessary } from '../util/clearTimeoutIfNecessary';
import type { AttachmentType } from '../types/Attachment';
import { isGIF } from '../types/Attachment';
import type { CallHistoryDetailsType } from '../types/Calling';
import { CallMode } from '../types/Calling';
import * as EmbeddedContact from '../types/EmbeddedContact';
import * as Conversation from '../types/Conversation';
import * as Stickers from '../types/Stickers';
import type {
  ContactWithHydratedAvatar,
  GroupV1InfoType,
  GroupV2InfoType,
  StickerType,
} from '../textsecure/SendMessage';
import createTaskWithTimeout from '../textsecure/TaskWithTimeout';
import MessageSender from '../textsecure/SendMessage';
import type { CallbackResultType } from '../textsecure/Types.d';
import type { ConversationType } from '../state/ducks/conversations';
import type {
  AvatarColorType,
  ConversationColorType,
  CustomColorType,
} from '../types/Colors';
import type { MessageModel } from './messages';
import { getContact } from '../messages/helpers';
import { strictAssert } from '../util/assert';
import { isConversationMuted } from '../util/isConversationMuted';
import { isConversationSMSOnly } from '../util/isConversationSMSOnly';
import { isConversationUnregistered } from '../util/isConversationUnregistered';
import { missingCaseError } from '../util/missingCaseError';
import { sniffImageMimeType } from '../util/sniffImageMimeType';
import { isValidE164 } from '../util/isValidE164';
import type { MIMEType } from '../types/MIME';
import { IMAGE_JPEG, IMAGE_GIF, IMAGE_WEBP } from '../types/MIME';
import { UUID, isValidUuid, UUIDKind } from '../types/UUID';
import type { UUIDStringType } from '../types/UUID';
import { deriveAccessKey, decryptProfileName, decryptProfile } from '../Crypto';
import * as Bytes from '../Bytes';
import type { BodyRangesType } from '../types/Util';
import { getTextWithMentions } from '../util/getTextWithMentions';
import { migrateColor } from '../util/migrateColor';
import { isNotNil } from '../util/isNotNil';
import { dropNull } from '../util/dropNull';
import { notificationService } from '../services/notifications';
import { getSendOptions } from '../util/getSendOptions';
import { isConversationAccepted } from '../util/isConversationAccepted';
import { markConversationRead } from '../util/markConversationRead';
import { handleMessageSend } from '../util/handleMessageSend';
import { getConversationMembers } from '../util/getConversationMembers';
import { updateConversationsWithUuidLookup } from '../updateConversationsWithUuidLookup';
import { ReadStatus } from '../messages/MessageReadStatus';
import { SendStatus } from '../messages/MessageSendState';
import type { LinkPreviewType } from '../types/message/LinkPreviews';
import * as durations from '../util/durations';
import {
  concat,
  filter,
  map,
  take,
  repeat,
  zipObject,
} from '../util/iterables';
import * as universalExpireTimer from '../util/universalExpireTimer';
import type { GroupNameCollisionsWithIdsByTitle } from '../util/groupMemberNameCollisions';
import {
  isDirectConversation,
  isGroup,
  isGroupV1,
  isGroupV2,
  isMe,
} from '../util/whatTypeOfConversation';
import { SignalService as Proto } from '../protobuf';
import {
  getMessagePropStatus,
  hasErrors,
  isGiftBadge,
  isIncoming,
  isStory,
  isTapToView,
} from '../state/selectors/message';
import {
  conversationJobQueue,
  conversationQueueJobEnum,
} from '../jobs/conversationJobQueue';
import { readReceiptsJobQueue } from '../jobs/readReceiptsJobQueue';
import type { ReactionModel } from '../messageModifiers/Reactions';
import { isAnnouncementGroupReady } from '../util/isAnnouncementGroupReady';
import { getProfile } from '../util/getProfile';
import { SEALED_SENDER } from '../types/SealedSender';
import { getAvatarData } from '../util/getAvatarData';
import { createIdenticon } from '../util/createIdenticon';
import * as log from '../logging/log';
import * as Errors from '../types/errors';
import { isMessageUnread } from '../util/isMessageUnread';
import type { SenderKeyTargetType } from '../util/sendToGroup';
import { singleProtoJobQueue } from '../jobs/singleProtoJobQueue';
import { TimelineMessageLoadingState } from '../util/timelineUtil';
import { SeenStatus } from '../MessageSeenStatus';
import { getConversationIdForLogging } from '../util/idForLogging';
<<<<<<< HEAD
import { getMessageById as getMessageByIdLazy } from '../messages/getMessageById';
=======
import { getSendTarget } from '../util/getSendTarget';
import { getRecipients } from '../util/getRecipients';
>>>>>>> 2105ee13

/* eslint-disable more/no-then */
window.Whisper = window.Whisper || {};

const { Services, Util } = window.Signal;
const { Message } = window.Signal.Types;
const {
  deleteAttachmentData,
  doesAttachmentExist,
  getAbsoluteAttachmentPath,
  loadAttachmentData,
  readStickerData,
  upgradeMessageSchema,
  writeNewAttachmentData,
} = window.Signal.Migrations;
const {
  addStickerPackReference,
  getConversationRangeCenteredOnMessage,
  getOlderMessagesByConversation,
  getMessageMetricsForConversation,
  getMessageById,
  getNewerMessagesByConversation,
} = window.Signal.Data;

const FIVE_MINUTES = durations.MINUTE * 5;

const JOB_REPORTING_THRESHOLD_MS = 25;
const SEND_REPORTING_THRESHOLD_MS = 25;

const MESSAGE_LOAD_CHUNK_SIZE = 30;

const ATTRIBUTES_THAT_DONT_INVALIDATE_PROPS_CACHE = new Set([
  'lastProfile',
  'profileLastFetchedAt',
  'needsStorageServiceSync',
  'storageID',
  'storageVersion',
  'storageUnknownFields',
]);

type CachedIdenticon = {
  readonly url: string;
  readonly content: string;
  readonly color: AvatarColorType;
};

export class ConversationModel extends window.Backbone
  .Model<ConversationAttributesType> {
  static COLORS: string;

  cachedProps?: ConversationType | null;

  oldCachedProps?: ConversationType | null;

  contactTypingTimers?: Record<
    string,
    { senderId: string; timer: NodeJS.Timer }
  >;

  contactCollection?: Backbone.Collection<ConversationModel>;

  debouncedUpdateLastMessage?: (() => void) & { flush(): void };

  initialPromise?: Promise<unknown>;

  inProgressFetch?: Promise<unknown>;

  newMessageQueue?: typeof window.PQueueType;

  jobQueue?: typeof window.PQueueType;

  storeName?: string | null;

  throttledBumpTyping?: () => void;

  throttledFetchSMSOnlyUUID?: () => Promise<void> | void;

  throttledMaybeMigrateV1Group?: () => Promise<void> | void;

  throttledGetProfiles?: () => Promise<void>;

  typingRefreshTimer?: NodeJS.Timer | null;

  typingPauseTimer?: NodeJS.Timer | null;

  verifiedEnum?: typeof window.textsecure.storage.protocol.VerifiedStatus;

  intlCollator = new Intl.Collator(undefined, { sensitivity: 'base' });

  lastSuccessfulGroupFetch?: number;

  throttledUpdateSharedGroups?: () => Promise<void>;

  private cachedLatestGroupCallEraId?: string;

  private cachedIdenticon?: CachedIdenticon;

  private isFetchingUUID?: boolean;

  private lastIsTyping?: boolean;

  private muteTimer?: NodeJS.Timer;

  private isInReduxBatch = false;
  
  private _activeProfileFetch?: Promise<void>;

  override defaults(): Partial<ConversationAttributesType> {
    return {
      unreadCount: 0,
      verified: window.textsecure.storage.protocol.VerifiedStatus.DEFAULT,
      messageCount: 0,
      sentMessageCount: 0,
    };
  }

  idForLogging(): string {
    return getConversationIdForLogging(this.attributes);
  }

  // This is one of the few times that we want to collapse our uuid/e164 pair down into
  //   just one bit of data. If we have a UUID, we'll send using it.
  getSendTarget(): string | undefined {
    return getSendTarget(this.attributes);
  }

  getContactCollection(): Backbone.Collection<ConversationModel> {
    const collection = new window.Backbone.Collection<ConversationModel>();
    const collator = new Intl.Collator(undefined, { sensitivity: 'base' });
    collection.comparator = (
      left: ConversationModel,
      right: ConversationModel
    ) => {
      return collator.compare(left.getTitle(), right.getTitle());
    };
    return collection;
  }

  override initialize(
    attributes: Partial<ConversationAttributesType> = {}
  ): void {
    const uuid = this.get('uuid');
    const normalizedUuid =
      uuid && normalizeUuid(uuid, 'ConversationModel.initialize');
    if (uuid && normalizedUuid !== uuid) {
      log.warn(
        'ConversationModel.initialize: normalizing uuid from ' +
          `${uuid} to ${normalizedUuid}`
      );
      this.set('uuid', normalizedUuid);
    }

    if (isValidE164(attributes.id, false)) {
      this.set({ id: UUID.generate().toString(), e164: attributes.id });
    }

    this.storeName = 'conversations';

    this.verifiedEnum = window.textsecure.storage.protocol.VerifiedStatus;

    // This may be overridden by window.ConversationController.getOrCreate, and signify
    //   our first save to the database. Or first fetch from the database.
    this.initialPromise = Promise.resolve();

    this.throttledBumpTyping = throttle(this.bumpTyping, 300);
    this.debouncedUpdateLastMessage = debounce(
      this.updateLastMessage.bind(this),
      200
    );
    this.throttledUpdateSharedGroups =
      this.throttledUpdateSharedGroups ||
      throttle(this.updateSharedGroups.bind(this), FIVE_MINUTES);

    this.contactCollection = this.getContactCollection();
    this.contactCollection.on(
      'change:name change:profileName change:profileFamilyName change:e164',
      this.debouncedUpdateLastMessage,
      this
    );
    if (!isDirectConversation(this.attributes)) {
      this.contactCollection.on(
        'change:verified',
        this.onMemberVerifiedChange.bind(this)
      );
    }

    this.on('newmessage', this.onNewMessage);
    this.on('change:profileKey', this.onChangeProfileKey);

    const sealedSender = this.get('sealedSender');
    if (sealedSender === undefined) {
      this.set({ sealedSender: SEALED_SENDER.UNKNOWN });
    }
    this.unset('unidentifiedDelivery');
    this.unset('unidentifiedDeliveryUnrestricted');
    this.unset('hasFetchedProfile');
    this.unset('tokens');

    this.on('change:members change:membersV2', this.fetchContacts);

    this.typingRefreshTimer = null;
    this.typingPauseTimer = null;

    // We clear our cached props whenever we change so that the next call to format() will
    //   result in refresh via a getProps() call. See format() below.
    this.on(
      'change',
      (_model: MessageModel, options: { force?: boolean } = {}) => {
        const changedKeys = Object.keys(this.changed || {});
        const isPropsCacheStillValid =
          !options.force &&
          Boolean(
            changedKeys.length &&
              changedKeys.every(key =>
                ATTRIBUTES_THAT_DONT_INVALIDATE_PROPS_CACHE.has(key)
              )
          );
        if (isPropsCacheStillValid) {
          return;
        }

        if (this.cachedProps) {
          this.oldCachedProps = this.cachedProps;
        }
        this.cachedProps = null;
        this.trigger('props-change', this, this.isInReduxBatch);
      }
    );

    // Set `isFetchingUUID` eagerly to avoid UI flicker when opening the
    // conversation for the first time.
    this.isFetchingUUID = this.isSMSOnly();

    this.throttledFetchSMSOnlyUUID = throttle(
      this.fetchSMSOnlyUUID.bind(this),
      FIVE_MINUTES
    );
    this.throttledMaybeMigrateV1Group = throttle(
      this.maybeMigrateV1Group.bind(this),
      FIVE_MINUTES
    );

    const migratedColor = this.getColor();
    if (this.get('color') !== migratedColor) {
      this.set('color', migratedColor);
      // Not saving the conversation here we're hoping it'll be saved elsewhere
      // this may cause some color thrashing if Signal is restarted without
      // the convo saving. If that is indeed the case and it's too disruptive
      // we should add batched saving.
    }
  }

  toSenderKeyTarget(): SenderKeyTargetType {
    return {
      getGroupId: () => this.get('groupId'),
      getMembers: () => this.getMembers(),
      hasMember: (id: string) => this.hasMember(id),
      idForLogging: () => this.idForLogging(),
      isGroupV2: () => isGroupV2(this.attributes),
      isValid: () => isGroupV2(this.attributes),

      getSenderKeyInfo: () => this.get('senderKeyInfo'),
      saveSenderKeyInfo: async (senderKeyInfo: SenderKeyInfoType) => {
        this.set({ senderKeyInfo });
        window.Signal.Data.updateConversation(this.attributes);
      },
    };
  }

  isMemberRequestingToJoin(id: string): boolean {
    if (!isGroupV2(this.attributes)) {
      return false;
    }
    const pendingAdminApprovalV2 = this.get('pendingAdminApprovalV2');

    if (!pendingAdminApprovalV2 || !pendingAdminApprovalV2.length) {
      return false;
    }

    const uuid = UUID.checkedLookup(id).toString();
    return pendingAdminApprovalV2.some(item => item.uuid === uuid);
  }

  isMemberPending(id: string): boolean {
    if (!isGroupV2(this.attributes)) {
      return false;
    }
    const pendingMembersV2 = this.get('pendingMembersV2');

    if (!pendingMembersV2 || !pendingMembersV2.length) {
      return false;
    }

    const uuid = UUID.checkedLookup(id).toString();
    return pendingMembersV2.some(item => item.uuid === uuid);
  }

  isMemberBanned(id: string): boolean {
    if (!isGroupV2(this.attributes)) {
      return false;
    }
    const bannedMembersV2 = this.get('bannedMembersV2');

    if (!bannedMembersV2 || !bannedMembersV2.length) {
      return false;
    }

    const uuid = UUID.checkedLookup(id).toString();
    return bannedMembersV2.some(member => member.uuid === uuid);
  }

  isMemberAwaitingApproval(id: string): boolean {
    if (!isGroupV2(this.attributes)) {
      return false;
    }
    const pendingAdminApprovalV2 = this.get('pendingAdminApprovalV2');

    if (!pendingAdminApprovalV2 || !pendingAdminApprovalV2.length) {
      return false;
    }

    const uuid = UUID.checkedLookup(id).toString();
    return window._.any(pendingAdminApprovalV2, item => item.uuid === uuid);
  }

  isMember(id: string): boolean {
    if (!isGroupV2(this.attributes)) {
      throw new Error(
        `isMember: Called for non-GroupV2 conversation ${this.idForLogging()}`
      );
    }
    const membersV2 = this.get('membersV2');

    if (!membersV2 || !membersV2.length) {
      return false;
    }
    const uuid = UUID.checkedLookup(id).toString();

    return window._.any(membersV2, item => item.uuid === uuid);
  }

  async updateExpirationTimerInGroupV2(
    seconds?: number
  ): Promise<Proto.GroupChange.Actions | undefined> {
    const idLog = this.idForLogging();
    const current = this.get('expireTimer');
    const bothFalsey = Boolean(current) === false && Boolean(seconds) === false;

    if (current === seconds || bothFalsey) {
      log.warn(
        `updateExpirationTimerInGroupV2/${idLog}: Requested timer ${seconds} is unchanged from existing ${current}.`
      );
      return undefined;
    }

    return window.Signal.Groups.buildDisappearingMessagesTimerChange({
      expireTimer: seconds || 0,
      group: this.attributes,
    });
  }

  async promotePendingMember(
    conversationId: string
  ): Promise<Proto.GroupChange.Actions | undefined> {
    const idLog = this.idForLogging();

    // This user's pending state may have changed in the time between the user's
    //   button press and when we get here. It's especially important to check here
    //   in conflict/retry cases.
    if (!this.isMemberPending(conversationId)) {
      log.warn(
        `promotePendingMember/${idLog}: ${conversationId} is not a pending member of group. Returning early.`
      );
      return undefined;
    }

    const pendingMember = window.ConversationController.get(conversationId);
    if (!pendingMember) {
      throw new Error(
        `promotePendingMember/${idLog}: No conversation found for conversation ${conversationId}`
      );
    }

    // We need the user's profileKeyCredential, which requires a roundtrip with the
    //   server, and most definitely their profileKey. A getProfiles() call will
    //   ensure that we have as much as we can get with the data we have.
    let profileKeyCredentialBase64 = pendingMember.get('profileKeyCredential');
    if (!profileKeyCredentialBase64) {
      await pendingMember.getProfiles();

      profileKeyCredentialBase64 = pendingMember.get('profileKeyCredential');
      if (!profileKeyCredentialBase64) {
        throw new Error(
          `promotePendingMember/${idLog}: No profileKeyCredential for conversation ${pendingMember.idForLogging()}`
        );
      }
    }

    return window.Signal.Groups.buildPromoteMemberChange({
      group: this.attributes,
      profileKeyCredentialBase64,
      serverPublicParamsBase64: window.getServerPublicParams(),
    });
  }

  async approvePendingApprovalRequest(
    conversationId: string
  ): Promise<Proto.GroupChange.Actions | undefined> {
    const idLog = this.idForLogging();

    // This user's pending state may have changed in the time between the user's
    //   button press and when we get here. It's especially important to check here
    //   in conflict/retry cases.
    if (!this.isMemberRequestingToJoin(conversationId)) {
      log.warn(
        `approvePendingApprovalRequest/${idLog}: ${conversationId} is not requesting to join the group. Returning early.`
      );
      return undefined;
    }

    const pendingMember = window.ConversationController.get(conversationId);
    if (!pendingMember) {
      throw new Error(
        `approvePendingApprovalRequest/${idLog}: No conversation found for conversation ${conversationId}`
      );
    }

    const uuid = pendingMember.get('uuid');
    if (!uuid) {
      throw new Error(
        `approvePendingApprovalRequest/${idLog}: Missing uuid for conversation ${conversationId}`
      );
    }

    return window.Signal.Groups.buildPromotePendingAdminApprovalMemberChange({
      group: this.attributes,
      uuid,
    });
  }

  async denyPendingApprovalRequest(
    conversationId: string
  ): Promise<Proto.GroupChange.Actions | undefined> {
    const idLog = this.idForLogging();

    // This user's pending state may have changed in the time between the user's
    //   button press and when we get here. It's especially important to check here
    //   in conflict/retry cases.
    if (!this.isMemberRequestingToJoin(conversationId)) {
      log.warn(
        `denyPendingApprovalRequest/${idLog}: ${conversationId} is not requesting to join the group. Returning early.`
      );
      return undefined;
    }

    const pendingMember = window.ConversationController.get(conversationId);
    if (!pendingMember) {
      throw new Error(
        `denyPendingApprovalRequest/${idLog}: No conversation found for conversation ${conversationId}`
      );
    }

    const uuid = pendingMember.get('uuid');
    if (!uuid) {
      throw new Error(
        `denyPendingApprovalRequest/${idLog}: Missing uuid for conversation ${pendingMember.idForLogging()}`
      );
    }

    const ourUuid = window.textsecure.storage.user
      .getCheckedUuid(UUIDKind.ACI)
      .toString();

    return window.Signal.Groups.buildDeletePendingAdminApprovalMemberChange({
      group: this.attributes,
      ourUuid,
      uuid,
    });
  }

  async addPendingApprovalRequest(): Promise<
    Proto.GroupChange.Actions | undefined
  > {
    const idLog = this.idForLogging();

    // Hard-coded to our own ID, because you don't add other users for admin approval
    const conversationId =
      window.ConversationController.getOurConversationIdOrThrow();

    const toRequest = window.ConversationController.get(conversationId);
    if (!toRequest) {
      throw new Error(
        `addPendingApprovalRequest/${idLog}: No conversation found for conversation ${conversationId}`
      );
    }

    // We need the user's profileKeyCredential, which requires a roundtrip with the
    //   server, and most definitely their profileKey. A getProfiles() call will
    //   ensure that we have as much as we can get with the data we have.
    let profileKeyCredentialBase64 = toRequest.get('profileKeyCredential');
    if (!profileKeyCredentialBase64) {
      await toRequest.getProfiles();

      profileKeyCredentialBase64 = toRequest.get('profileKeyCredential');
      if (!profileKeyCredentialBase64) {
        throw new Error(
          `promotePendingMember/${idLog}: No profileKeyCredential for conversation ${toRequest.idForLogging()}`
        );
      }
    }

    // This user's pending state may have changed in the time between the user's
    //   button press and when we get here. It's especially important to check here
    //   in conflict/retry cases.
    if (this.isMemberAwaitingApproval(conversationId)) {
      log.warn(
        `addPendingApprovalRequest/${idLog}: ${conversationId} already in pending approval.`
      );
      return undefined;
    }

    return window.Signal.Groups.buildAddPendingAdminApprovalMemberChange({
      group: this.attributes,
      profileKeyCredentialBase64,
      serverPublicParamsBase64: window.getServerPublicParams(),
    });
  }

  async addMember(
    conversationId: string
  ): Promise<Proto.GroupChange.Actions | undefined> {
    const idLog = this.idForLogging();

    const toRequest = window.ConversationController.get(conversationId);
    if (!toRequest) {
      throw new Error(
        `addMember/${idLog}: No conversation found for conversation ${conversationId}`
      );
    }

    const uuid = toRequest.get('uuid');
    if (!uuid) {
      throw new Error(
        `addMember/${idLog}: ${toRequest.idForLogging()} is missing a uuid!`
      );
    }

    // We need the user's profileKeyCredential, which requires a roundtrip with the
    //   server, and most definitely their profileKey. A getProfiles() call will
    //   ensure that we have as much as we can get with the data we have.
    let profileKeyCredentialBase64 = toRequest.get('profileKeyCredential');
    if (!profileKeyCredentialBase64) {
      await toRequest.getProfiles();

      profileKeyCredentialBase64 = toRequest.get('profileKeyCredential');
      if (!profileKeyCredentialBase64) {
        throw new Error(
          `addMember/${idLog}: No profileKeyCredential for conversation ${toRequest.idForLogging()}`
        );
      }
    }

    // This user's pending state may have changed in the time between the user's
    //   button press and when we get here. It's especially important to check here
    //   in conflict/retry cases.
    if (this.isMember(conversationId)) {
      log.warn(`addMember/${idLog}: ${conversationId} already a member.`);
      return undefined;
    }

    return window.Signal.Groups.buildAddMember({
      group: this.attributes,
      profileKeyCredentialBase64,
      serverPublicParamsBase64: window.getServerPublicParams(),
      uuid,
    });
  }

  async removePendingMember(
    conversationIds: Array<string>
  ): Promise<Proto.GroupChange.Actions | undefined> {
    const idLog = this.idForLogging();

    const uuids = conversationIds
      .map(conversationId => {
        // This user's pending state may have changed in the time between the user's
        //   button press and when we get here. It's especially important to check here
        //   in conflict/retry cases.
        if (!this.isMemberPending(conversationId)) {
          log.warn(
            `removePendingMember/${idLog}: ${conversationId} is not a pending member of group. Returning early.`
          );
          return undefined;
        }

        const pendingMember = window.ConversationController.get(conversationId);
        if (!pendingMember) {
          log.warn(
            `removePendingMember/${idLog}: No conversation found for conversation ${conversationId}`
          );
          return undefined;
        }

        const uuid = pendingMember.get('uuid');
        if (!uuid) {
          log.warn(
            `removePendingMember/${idLog}: Missing uuid for conversation ${pendingMember.idForLogging()}`
          );
          return undefined;
        }
        return uuid;
      })
      .filter(isNotNil);

    if (!uuids.length) {
      return undefined;
    }

    return window.Signal.Groups.buildDeletePendingMemberChange({
      group: this.attributes,
      uuids,
    });
  }

  async removeMember(
    conversationId: string
  ): Promise<Proto.GroupChange.Actions | undefined> {
    const idLog = this.idForLogging();

    // This user's pending state may have changed in the time between the user's
    //   button press and when we get here. It's especially important to check here
    //   in conflict/retry cases.
    if (!this.isMember(conversationId)) {
      log.warn(
        `removeMember/${idLog}: ${conversationId} is not a pending member of group. Returning early.`
      );
      return undefined;
    }

    const member = window.ConversationController.get(conversationId);
    if (!member) {
      throw new Error(
        `removeMember/${idLog}: No conversation found for conversation ${conversationId}`
      );
    }

    const uuid = member.get('uuid');
    if (!uuid) {
      throw new Error(
        `removeMember/${idLog}: Missing uuid for conversation ${member.idForLogging()}`
      );
    }

    const ourUuid = window.textsecure.storage.user
      .getCheckedUuid(UUIDKind.ACI)
      .toString();

    return window.Signal.Groups.buildDeleteMemberChange({
      group: this.attributes,
      ourUuid,
      uuid,
    });
  }

  async toggleAdminChange(
    conversationId: string
  ): Promise<Proto.GroupChange.Actions | undefined> {
    if (!isGroupV2(this.attributes)) {
      return undefined;
    }

    const idLog = this.idForLogging();

    if (!this.isMember(conversationId)) {
      log.warn(
        `toggleAdminChange/${idLog}: ${conversationId} is not a pending member of group. Returning early.`
      );
      return undefined;
    }

    const conversation = window.ConversationController.get(conversationId);
    if (!conversation) {
      throw new Error(
        `toggleAdminChange/${idLog}: No conversation found for conversation ${conversationId}`
      );
    }

    const uuid = conversation.get('uuid');
    if (!uuid) {
      throw new Error(
        `toggleAdminChange/${idLog}: Missing uuid for conversation ${conversationId}`
      );
    }

    const MEMBER_ROLES = Proto.Member.Role;

    const role = this.isAdmin(conversationId)
      ? MEMBER_ROLES.DEFAULT
      : MEMBER_ROLES.ADMINISTRATOR;

    return window.Signal.Groups.buildModifyMemberRoleChange({
      group: this.attributes,
      uuid,
      role,
    });
  }

  async modifyGroupV2({
    createGroupChange,
    extraConversationsForSend,
    inviteLinkPassword,
    name,
  }: {
    createGroupChange: () => Promise<Proto.GroupChange.Actions | undefined>;
    extraConversationsForSend?: Array<string>;
    inviteLinkPassword?: string;
    name: string;
  }): Promise<void> {
    await window.Signal.Groups.modifyGroupV2({
      conversation: this,
      createGroupChange,
      extraConversationsForSend,
      inviteLinkPassword,
      name,
    });
  }

  isEverUnregistered(): boolean {
    return Boolean(this.get('discoveredUnregisteredAt'));
  }

  isUnregistered(): boolean {
    return isConversationUnregistered(this.attributes);
  }

  isSMSOnly(): boolean {
    return isConversationSMSOnly({
      ...this.attributes,
      type: isDirectConversation(this.attributes) ? 'direct' : 'unknown',
    });
  }

  setUnregistered(): void {
    log.info(`Conversation ${this.idForLogging()} is now unregistered`);
    this.set({
      discoveredUnregisteredAt: Date.now(),
    });
    window.Signal.Data.updateConversation(this.attributes);
  }

  setRegistered(): void {
    if (this.get('discoveredUnregisteredAt') === undefined) {
      return;
    }

    log.info(`Conversation ${this.idForLogging()} is registered once again`);
    this.set({
      discoveredUnregisteredAt: undefined,
    });
    window.Signal.Data.updateConversation(this.attributes);
  }

  isGroupV1AndDisabled(): boolean {
    return isGroupV1(this.attributes);
  }

  isBlocked(): boolean {
    const uuid = this.get('uuid');
    if (uuid) {
      return window.storage.blocked.isUuidBlocked(uuid);
    }

    const e164 = this.get('e164');
    if (e164) {
      return window.storage.blocked.isBlocked(e164);
    }

    const groupId = this.get('groupId');
    if (groupId) {
      return window.storage.blocked.isGroupBlocked(groupId);
    }

    return false;
  }

  block({ viaStorageServiceSync = false } = {}): void {
    let blocked = false;
    const wasBlocked = this.isBlocked();

    const uuid = this.get('uuid');
    if (uuid) {
      window.storage.blocked.addBlockedUuid(uuid);
      blocked = true;
    }

    const e164 = this.get('e164');
    if (e164) {
      window.storage.blocked.addBlockedNumber(e164);
      blocked = true;
    }

    const groupId = this.get('groupId');
    if (groupId) {
      window.storage.blocked.addBlockedGroup(groupId);
      blocked = true;
    }

    if (blocked && !wasBlocked) {
      // We need to force a props refresh - blocked state is not in backbone attributes
      this.trigger('change', this, { force: true });

      if (!viaStorageServiceSync) {
        this.captureChange('block');
      }
    }
  }

  unblock({ viaStorageServiceSync = false } = {}): boolean {
    let unblocked = false;
    const wasBlocked = this.isBlocked();

    const uuid = this.get('uuid');
    if (uuid) {
      window.storage.blocked.removeBlockedUuid(uuid);
      unblocked = true;
    }

    const e164 = this.get('e164');
    if (e164) {
      window.storage.blocked.removeBlockedNumber(e164);
      unblocked = true;
    }

    const groupId = this.get('groupId');
    if (groupId) {
      window.storage.blocked.removeBlockedGroup(groupId);
      unblocked = true;
    }

    if (unblocked && wasBlocked) {
      // We need to force a props refresh - blocked state is not in backbone attributes
      this.trigger('change', this, { force: true });

      if (!viaStorageServiceSync) {
        this.captureChange('unblock');
      }

      this.fetchLatestGroupV2Data({ force: true });
    }

    return unblocked;
  }

  enableProfileSharing({ viaStorageServiceSync = false } = {}): void {
    log.info(
      `enableProfileSharing: ${this.idForLogging()} storage? ${viaStorageServiceSync}`
    );
    const before = this.get('profileSharing');

    this.set({ profileSharing: true });

    const after = this.get('profileSharing');

    if (!viaStorageServiceSync && Boolean(before) !== Boolean(after)) {
      this.captureChange('enableProfileSharing');
    }
  }

  disableProfileSharing({ viaStorageServiceSync = false } = {}): void {
    log.info(
      `disableProfileSharing: ${this.idForLogging()} storage? ${viaStorageServiceSync}`
    );
    const before = this.get('profileSharing');

    this.set({ profileSharing: false });

    const after = this.get('profileSharing');

    if (!viaStorageServiceSync && Boolean(before) !== Boolean(after)) {
      this.captureChange('disableProfileSharing');
    }
  }

  hasDraft(): boolean {
    const draftAttachments = this.get('draftAttachments') || [];
    return (this.get('draft') ||
      this.get('quotedMessageId') ||
      draftAttachments.length > 0) as boolean;
  }

  getDraftPreview(): string {
    const draft = this.get('draft');

    if (draft) {
      const bodyRanges = this.get('draftBodyRanges') || [];

      return getTextWithMentions(bodyRanges, draft);
    }

    const draftAttachments = this.get('draftAttachments') || [];
    if (draftAttachments.length > 0) {
      return window.i18n('Conversation--getDraftPreview--attachment');
    }

    const quotedMessageId = this.get('quotedMessageId');
    if (quotedMessageId) {
      return window.i18n('Conversation--getDraftPreview--quote');
    }

    return window.i18n('Conversation--getDraftPreview--draft');
  }

  bumpTyping(): void {
    // We don't send typing messages if the setting is disabled
    if (!window.Events.getTypingIndicatorSetting()) {
      return;
    }

    if (!this.typingRefreshTimer) {
      const isTyping = true;
      this.setTypingRefreshTimer();
      this.sendTypingMessage(isTyping);
    }

    this.setTypingPauseTimer();
  }

  setTypingRefreshTimer(): void {
    clearTimeoutIfNecessary(this.typingRefreshTimer);
    this.typingRefreshTimer = setTimeout(
      this.onTypingRefreshTimeout.bind(this),
      10 * 1000
    );
  }

  onTypingRefreshTimeout(): void {
    const isTyping = true;
    this.sendTypingMessage(isTyping);

    // This timer will continue to reset itself until the pause timer stops it
    this.setTypingRefreshTimer();
  }

  setTypingPauseTimer(): void {
    clearTimeoutIfNecessary(this.typingPauseTimer);
    this.typingPauseTimer = setTimeout(
      this.onTypingPauseTimeout.bind(this),
      3 * 1000
    );
  }

  onTypingPauseTimeout(): void {
    const isTyping = false;
    this.sendTypingMessage(isTyping);

    this.clearTypingTimers();
  }

  clearTypingTimers(): void {
    clearTimeoutIfNecessary(this.typingPauseTimer);
    this.typingPauseTimer = null;
    clearTimeoutIfNecessary(this.typingRefreshTimer);
    this.typingRefreshTimer = null;
  }

  async fetchLatestGroupV2Data(
    options: { force?: boolean } = {}
  ): Promise<void> {
    if (!isGroupV2(this.attributes)) {
      return;
    }

    await window.Signal.Groups.waitThenMaybeUpdateGroup({
      force: options.force,
      conversation: this,
    });
  }

  async fetchSMSOnlyUUID(): Promise<void> {
    const { messaging } = window.textsecure;
    if (!messaging) {
      return;
    }
    if (!this.isSMSOnly()) {
      return;
    }

    log.info(
      `Fetching uuid for a sms-only conversation ${this.idForLogging()}`
    );

    this.isFetchingUUID = true;
    this.trigger('change', this, { force: true });

    try {
      // Attempt to fetch UUID
      await updateConversationsWithUuidLookup({
        conversationController: window.ConversationController,
        conversations: [this],
        messaging,
      });
    } finally {
      // No redux update here
      this.isFetchingUUID = false;
      this.trigger('change', this, { force: true });

      log.info(
        `Done fetching uuid for a sms-only conversation ${this.idForLogging()}`
      );
    }

    if (!this.get('uuid')) {
      return;
    }

    // On successful fetch - mark contact as registered.
    this.setRegistered();
  }

  override isValid(): boolean {
    return (
      isDirectConversation(this.attributes) ||
      isGroupV1(this.attributes) ||
      isGroupV2(this.attributes)
    );
  }

  async maybeMigrateV1Group(): Promise<void> {
    if (!isGroupV1(this.attributes)) {
      return;
    }

    const isMigrated = await window.Signal.Groups.hasV1GroupBeenMigrated(this);
    if (!isMigrated) {
      return;
    }

    await window.Signal.Groups.waitThenRespondToGroupV2Migration({
      conversation: this,
    });
  }

  maybeRepairGroupV2(data: {
    masterKey: string;
    secretParams: string;
    publicParams: string;
  }): void {
    if (
      this.get('groupVersion') &&
      this.get('masterKey') &&
      this.get('secretParams') &&
      this.get('publicParams')
    ) {
      return;
    }

    log.info(`Repairing GroupV2 conversation ${this.idForLogging()}`);
    const { masterKey, secretParams, publicParams } = data;

    this.set({ masterKey, secretParams, publicParams, groupVersion: 2 });

    window.Signal.Data.updateConversation(this.attributes);
  }

  getGroupV2Info(
    options: Readonly<
      { groupChange?: Uint8Array } & (
        | {
            includePendingMembers?: boolean;
            extraConversationsForSend?: Array<string>;
          }
        | { members: Array<string> }
      )
    > = {}
  ): GroupV2InfoType | undefined {
    if (isDirectConversation(this.attributes) || !isGroupV2(this.attributes)) {
      return undefined;
    }
    return {
      masterKey: Bytes.fromBase64(
        // eslint-disable-next-line @typescript-eslint/no-non-null-assertion
        this.get('masterKey')!
      ),
      // eslint-disable-next-line @typescript-eslint/no-non-null-assertion
      revision: this.get('revision')!,
      members:
        'members' in options ? options.members : this.getRecipients(options),
      groupChange: options.groupChange,
    };
  }

  getGroupV1Info(members?: Array<string>): GroupV1InfoType | undefined {
    const groupId = this.get('groupId');
    const groupVersion = this.get('groupVersion');

    if (
      isDirectConversation(this.attributes) ||
      !groupId ||
      (groupVersion && groupVersion > 0)
    ) {
      return undefined;
    }

    return {
      id: groupId,
      members: members || this.getRecipients(),
    };
  }

  getGroupIdBuffer(): Uint8Array | undefined {
    const groupIdString = this.get('groupId');

    if (!groupIdString) {
      return undefined;
    }

    if (isGroupV1(this.attributes)) {
      return Bytes.fromBinary(groupIdString);
    }
    if (isGroupV2(this.attributes)) {
      return Bytes.fromBase64(groupIdString);
    }

    return undefined;
  }

  async sendTypingMessage(isTyping: boolean): Promise<void> {
    const { messaging } = window.textsecure;

    if (!messaging) {
      return;
    }

    // We don't send typing messages to our other devices
    if (isMe(this.attributes)) {
      return;
    }

    // Coalesce multiple sendTypingMessage calls into one.
    //
    // `lastIsTyping` is set to the last `isTyping` value passed to the
    // `sendTypingMessage`. The first 'sendTypingMessage' job to run will
    // pick it and reset it back to `undefined` so that later jobs will
    // in effect be ignored.
    this.lastIsTyping = isTyping;

    await this.queueJob('sendTypingMessage', async () => {
      const groupMembers = this.getRecipients();

      // We don't send typing messages if our recipients list is empty
      if (!isDirectConversation(this.attributes) && !groupMembers.length) {
        return;
      }

      if (this.lastIsTyping === undefined) {
        log.info(`sendTypingMessage(${this.idForLogging()}): ignoring`);
        return;
      }

      const recipientId = isDirectConversation(this.attributes)
        ? this.getSendTarget()
        : undefined;
      const groupId = this.getGroupIdBuffer();
      const timestamp = Date.now();

      const content = {
        recipientId,
        groupId,
        groupMembers,
        isTyping: this.lastIsTyping,
        timestamp,
      };
      this.lastIsTyping = undefined;

      log.info(
        `sendTypingMessage(${this.idForLogging()}): sending ${content.isTyping}`
      );

      const contentMessage = messaging.getTypingContentMessage(content);

      const { ContentHint } = Proto.UnidentifiedSenderMessage.Message;

      const sendOptions = {
        ...(await getSendOptions(this.attributes)),
        online: true,
      };
      if (isDirectConversation(this.attributes)) {
        await handleMessageSend(
          messaging.sendMessageProtoAndWait({
            contentHint: ContentHint.IMPLICIT,
            groupId: undefined,
            options: sendOptions,
            proto: contentMessage,
            recipients: groupMembers,
            timestamp,
            urgent: false,
          }),
          { messageIds: [], sendType: 'typing' }
        );
      } else {
        await handleMessageSend(
          window.Signal.Util.sendContentMessageToGroup({
            contentHint: ContentHint.IMPLICIT,
            contentMessage,
            messageId: undefined,
            online: true,
            recipients: groupMembers,
            sendOptions,
            sendTarget: this.toSenderKeyTarget(),
            sendType: 'typing',
            timestamp,
            urgent: false,
          }),
          { messageIds: [], sendType: 'typing' }
        );
      }
    });
  }

  async onNewMessage(message: MessageModel): Promise<void> {
    const uuid = message.get('sourceUuid');
    const e164 = message.get('source');
    const sourceDevice = message.get('sourceDevice');

    const sourceId = window.ConversationController.ensureContactIds({
      uuid,
      e164,
    });
    const typingToken = `${sourceId}.${sourceDevice}`;

    // Clear typing indicator for a given contact if we receive a message from them
    this.clearContactTypingTimer(typingToken);

    // If it's a group story reply or a story message, we don't want to update
    // the last message or add new messages to redux.
    const isGroupStoryReply =
      isGroup(this.attributes) && message.get('storyId');
    if (isGroupStoryReply || isStory(message.attributes)) {
      return;
    }

    this.addSingleMessage(message);
  }

  // New messages might arrive while we're in the middle of a bulk fetch from the
  //   database. We'll wait until that is done before moving forward.
  async addSingleMessage(
    message: MessageModel,
    { isJustSent }: { isJustSent: boolean } = { isJustSent: false }
  ): Promise<void> {
    await this.beforeAddSingleMessage();
    this.doAddSingleMessage(message, { isJustSent });

    // eslint-disable-next-line @typescript-eslint/no-non-null-assertion
    this.debouncedUpdateLastMessage!();
  }

  private async beforeAddSingleMessage(): Promise<void> {
    if (!this.newMessageQueue) {
      this.newMessageQueue = new window.PQueue({
        concurrency: 1,
        timeout: durations.MINUTE * 30,
      });
    }

    // We use a queue here to ensure messages are added to the UI in the order received
    await this.newMessageQueue.add(async () => {
      await this.inProgressFetch;
    });
  }

  private doAddSingleMessage(
    message: MessageModel,
    { isJustSent }: { isJustSent: boolean }
  ): void {
    const { messagesAdded } = window.reduxActions.conversations;
    const { conversations } = window.reduxStore.getState();
    const { messagesByConversation } = conversations;

    const conversationId = this.id;
    const existingConversation = messagesByConversation[conversationId];
    const newestId = existingConversation?.metrics?.newest?.id;
    const messageIds = existingConversation?.messageIds;

    const isLatestInMemory =
      newestId && messageIds && messageIds[messageIds.length - 1] === newestId;

    if (isJustSent && existingConversation && !isLatestInMemory) {
      this.loadNewestMessages(undefined, undefined);
    } else {
      messagesAdded({
        conversationId,
        messages: [{ ...message.attributes }],
        isActive: window.SignalContext.activeWindowService.isActive(),
        isJustSent,
        isNewMessage: true,
      });
    }
  }

  setInProgressFetch(): () => unknown {
    let resolvePromise: (value?: unknown) => void;
    this.inProgressFetch = new Promise(resolve => {
      resolvePromise = resolve;
    });

    const finish = () => {
      resolvePromise();
      this.inProgressFetch = undefined;
    };

    return finish;
  }

  async loadNewestMessages(
    newestMessageId: string | undefined,
    setFocus: boolean | undefined
  ): Promise<void> {
    const { messagesReset, setMessageLoadingState } =
      window.reduxActions.conversations;
    const conversationId = this.id;

    setMessageLoadingState(
      conversationId,
      TimelineMessageLoadingState.DoingInitialLoad
    );
    const finish = this.setInProgressFetch();

    try {
      let scrollToLatestUnread = true;

      if (newestMessageId) {
        const newestInMemoryMessage = await getMessageById(newestMessageId);
        if (newestInMemoryMessage) {
          // If newest in-memory message is unread, scrolling down would mean going to
          //   the very bottom, not the oldest unread.
          if (isMessageUnread(newestInMemoryMessage)) {
            scrollToLatestUnread = false;
          }
        } else {
          log.warn(
            `loadNewestMessages: did not find message ${newestMessageId}`
          );
        }
      }

      const metrics = await getMessageMetricsForConversation(
        conversationId,
        undefined,
        isGroup(this.attributes)
      );

      // If this is a message request that has not yet been accepted, we always show the
      //   oldest messages, to ensure that the ConversationHero is shown. We don't want to
      //   scroll directly to the oldest message, because that could scroll the hero off
      //   the screen.
      if (!newestMessageId && !this.getAccepted() && metrics.oldest) {
        this.loadAndScroll(metrics.oldest.id, { disableScroll: true });
        return;
      }

      if (scrollToLatestUnread && metrics.oldestUnseen) {
        this.loadAndScroll(metrics.oldestUnseen.id, {
          disableScroll: !setFocus,
        });
        return;
      }

      const messages = await getOlderMessagesByConversation(conversationId, {
        isGroup: isGroup(this.attributes),
        limit: MESSAGE_LOAD_CHUNK_SIZE,
        storyId: undefined,
      });

      const cleaned: Array<MessageModel> = await this.cleanModels(messages);
      const scrollToMessageId =
        setFocus && metrics.newest ? metrics.newest.id : undefined;

      // Because our `getOlderMessages` fetch above didn't specify a receivedAt, we got
      //   the most recent N messages in the conversation. If it has a conflict with
      //   metrics, fetched a bit before, that's likely a race condition. So we tell our
      //   reducer to trust the message set we just fetched for determining if we have
      //   the newest message loaded.
      const unboundedFetch = true;
      messagesReset({
        conversationId,
        messages: cleaned.map((messageModel: MessageModel) => ({
          ...messageModel.attributes,
        })),
        metrics,
        scrollToMessageId,
        unboundedFetch,
      });
    } catch (error) {
      setMessageLoadingState(conversationId, undefined);
      throw error;
    } finally {
      finish();
    }
  }
  async loadOlderMessages(oldestMessageId: string): Promise<void> {
    const { messagesAdded, setMessageLoadingState, repairOldestMessage } =
      window.reduxActions.conversations;
    const conversationId = this.id;

    setMessageLoadingState(
      conversationId,
      TimelineMessageLoadingState.LoadingOlderMessages
    );
    const finish = this.setInProgressFetch();

    try {
      const message = await getMessageById(oldestMessageId);
      if (!message) {
        throw new Error(
          `loadOlderMessages: failed to load message ${oldestMessageId}`
        );
      }

      const receivedAt = message.received_at;
      const sentAt = message.sent_at;
      const models = await getOlderMessagesByConversation(conversationId, {
        isGroup: isGroup(this.attributes),
        limit: MESSAGE_LOAD_CHUNK_SIZE,
        messageId: oldestMessageId,
        receivedAt,
        sentAt,
        storyId: undefined,
      });

      if (models.length < 1) {
        log.warn('loadOlderMessages: requested, but loaded no messages');
        repairOldestMessage(conversationId);
        return;
      }

      const cleaned = await this.cleanModels(models);

      messagesAdded({
        conversationId,
        messages: cleaned.map((messageModel: MessageModel) => ({
          ...messageModel.attributes,
        })),
        isActive: window.SignalContext.activeWindowService.isActive(),
        isJustSent: false,
        isNewMessage: false,
      });
    } catch (error) {
      setMessageLoadingState(conversationId, undefined);
      throw error;
    } finally {
      finish();
    }
  }

  async loadNewerMessages(newestMessageId: string): Promise<void> {
    const { messagesAdded, setMessageLoadingState, repairNewestMessage } =
      window.reduxActions.conversations;
    const conversationId = this.id;

    setMessageLoadingState(
      conversationId,
      TimelineMessageLoadingState.LoadingNewerMessages
    );
    const finish = this.setInProgressFetch();

    try {
      const message = await getMessageById(newestMessageId);
      if (!message) {
        throw new Error(
          `loadNewerMessages: failed to load message ${newestMessageId}`
        );
      }

      const receivedAt = message.received_at;
      const sentAt = message.sent_at;
      const models = await getNewerMessagesByConversation(conversationId, {
        isGroup: isGroup(this.attributes),
        limit: MESSAGE_LOAD_CHUNK_SIZE,
        receivedAt,
        sentAt,
        storyId: undefined,
      });

      if (models.length < 1) {
        log.warn('loadNewerMessages: requested, but loaded no messages');
        repairNewestMessage(conversationId);
        return;
      }

      const cleaned = await this.cleanModels(models);
      messagesAdded({
        conversationId,
        messages: cleaned.map((messageModel: MessageModel) => ({
          ...messageModel.attributes,
        })),
        isActive: window.SignalContext.activeWindowService.isActive(),
        isJustSent: false,
        isNewMessage: false,
      });
    } catch (error) {
      setMessageLoadingState(conversationId, undefined);
      throw error;
    } finally {
      finish();
    }
  }

  async loadAndScroll(
    messageId: string,
    options?: { disableScroll?: boolean }
  ): Promise<void> {
    const { messagesReset, setMessageLoadingState } =
      window.reduxActions.conversations;
    const conversationId = this.id;

    setMessageLoadingState(
      conversationId,
      TimelineMessageLoadingState.DoingInitialLoad
    );
    const finish = this.setInProgressFetch();

    try {
      const message = await getMessageById(messageId);
      if (!message) {
        throw new Error(
          `loadMoreAndScroll: failed to load message ${messageId}`
        );
      }

      const receivedAt = message.received_at;
      const sentAt = message.sent_at;
      const { older, newer, metrics } =
        await getConversationRangeCenteredOnMessage({
          conversationId,
          isGroup: isGroup(this.attributes),
          limit: MESSAGE_LOAD_CHUNK_SIZE,
          messageId,
          receivedAt,
          sentAt,
          storyId: undefined,
        });
      const all = [...older, message, ...newer];

      const cleaned: Array<MessageModel> = await this.cleanModels(all);
      const scrollToMessageId =
        options && options.disableScroll ? undefined : messageId;

      messagesReset({
        conversationId,
        messages: cleaned.map((messageModel: MessageModel) => ({
          ...messageModel.attributes,
        })),
        metrics,
        scrollToMessageId,
      });
    } catch (error) {
      setMessageLoadingState(conversationId, undefined);
      throw error;
    } finally {
      finish();
    }
  }

  async cleanModels(
    messages: ReadonlyArray<MessageAttributesType>
  ): Promise<Array<MessageModel>> {
    const result = messages
      .filter(message => Boolean(message.id))
      .map(message => window.MessageController.register(message.id, message));

    const eliminated = messages.length - result.length;
    if (eliminated > 0) {
      log.warn(`cleanModels: Eliminated ${eliminated} messages without an id`);
    }
    const ourUuid = window.textsecure.storage.user.getCheckedUuid().toString();

    let upgraded = 0;
    for (let max = result.length, i = 0; i < max; i += 1) {
      const message = result[i];
      const { attributes } = message;
      const { schemaVersion } = attributes;

      if (schemaVersion < Message.VERSION_NEEDED_FOR_DISPLAY) {
        // Yep, we really do want to wait for each of these
        // eslint-disable-next-line no-await-in-loop
        const upgradedMessage = await upgradeMessageSchema(attributes);
        message.set(upgradedMessage);
        // eslint-disable-next-line no-await-in-loop
        await window.Signal.Data.saveMessage(upgradedMessage, { ourUuid });
        upgraded += 1;
      }
    }
    if (upgraded > 0) {
      log.warn(`cleanModels: Upgraded schema of ${upgraded} messages`);
    }

    await Promise.all(result.map(model => model.hydrateStoryContext()));

    return result;
  }

  format(): ConversationType {
    if (this.cachedProps) {
      return this.cachedProps;
    }

    const oldFormat = this.format;
    // We don't want to crash or have an infinite loop if we loop back into this function
    //   again. We'll log a warning and returned old cached props or throw an error.
    this.format = () => {
      if (!this.oldCachedProps) {
        throw new Error(
          `Conversation.format()/${this.idForLogging()} reentrant call, no old cached props!`
        );
      }

      const { stack } = new Error('for stack');
      log.warn(
        `Conversation.format()/${this.idForLogging()} reentrant call! ${stack}`
      );

      return this.oldCachedProps;
    };

    try {
      this.cachedProps = this.getProps();
      return this.cachedProps;
    } finally {
      this.format = oldFormat;
    }
  }

  // Note: this should never be called directly. Use conversation.format() instead, which
  //   maintains a cache, and protects against reentrant calls.
  // Note: When writing code inside this function, do not call .format() on a conversation
  //   unless you are sure that it's not this very same conversation.
  // Note: If you start relying on an attribute that is in
  //   `ATTRIBUTES_THAT_DONT_INVALIDATE_PROPS_CACHE`, remove it from that list.
  private getProps(): ConversationType {
    // eslint-disable-next-line @typescript-eslint/no-non-null-assertion
    const color = this.getColor()!;

    let lastMessage:
      | undefined
      | {
          status?: LastMessageStatus;
          text: string;
          deletedForEveryone: false;
        }
      | { deletedForEveryone: true };

    if (this.get('lastMessageDeletedForEveryone')) {
      lastMessage = { deletedForEveryone: true };
    } else {
      const lastMessageText = this.get('lastMessage');
      if (lastMessageText) {
        lastMessage = {
          status: dropNull(this.get('lastMessageStatus')),
          text: lastMessageText,
          deletedForEveryone: false,
        };
      }
    }

    const typingValues = window._.values(this.contactTypingTimers || {});
    const typingMostRecent = window._.first(
      window._.sortBy(typingValues, 'timestamp')
    );

    // eslint-disable-next-line @typescript-eslint/no-non-null-assertion
    const timestamp = this.get('timestamp')!;
    const draftTimestamp = this.get('draftTimestamp');
    const draftPreview = this.getDraftPreview();
    const draftText = this.get('draft');
    const draftBodyRanges = this.get('draftBodyRanges');
    const shouldShowDraft = (this.hasDraft() &&
      draftTimestamp &&
      draftTimestamp >= timestamp) as boolean;
    const inboxPosition = this.get('inbox_position');
    const messageRequestsEnabled = window.Signal.RemoteConfig.isEnabled(
      'desktop.messageRequests'
    );
    const ourConversationId =
      window.ConversationController.getOurConversationId();

    let groupVersion: undefined | 1 | 2;
    if (isGroupV1(this.attributes)) {
      groupVersion = 1;
    } else if (isGroupV2(this.attributes)) {
      groupVersion = 2;
    }

    const sortedGroupMembers = isGroupV2(this.attributes)
      ? this.getMembers()
          .sort((left, right) =>
            sortConversationTitles(left, right, this.intlCollator)
          )
          .map(member => member.format())
          .filter(isNotNil)
      : undefined;

    const { customColor, customColorId } = this.getCustomColorData();

    // TODO: DESKTOP-720
    return {
      id: this.id,
      uuid: this.get('uuid'),
      e164: this.get('e164'),

      // We had previously stored `null` instead of `undefined` in some cases. We should
      //   be able to remove this `dropNull` once usernames have gone to production.
      username: dropNull(this.get('username')),

      about: this.getAboutText(),
      aboutText: this.get('about'),
      aboutEmoji: this.get('aboutEmoji'),
      acceptedMessageRequest: this.getAccepted(),
      // eslint-disable-next-line @typescript-eslint/no-non-null-assertion
      activeAt: this.get('active_at')!,
      areWePending: Boolean(
        ourConversationId && this.isMemberPending(ourConversationId)
      ),
      areWePendingApproval: Boolean(
        ourConversationId && this.isMemberAwaitingApproval(ourConversationId)
      ),
      areWeAdmin: this.areWeAdmin(),
      avatars: getAvatarData(this.attributes),
      badges: this.get('badges') || [],
      canChangeTimer: this.canChangeTimer(),
      canEditGroupInfo: this.canEditGroupInfo(),
      avatarPath: this.getAbsoluteAvatarPath(),
      avatarHash: this.getAvatarHash(),
      unblurredAvatarPath: this.getAbsoluteUnblurredAvatarPath(),
      profileAvatarPath: this.getAbsoluteProfileAvatarPath(),
      color,
      conversationColor: this.getConversationColor(),
      customColor,
      customColorId,
      discoveredUnregisteredAt: this.get('discoveredUnregisteredAt'),
      draftBodyRanges,
      draftPreview,
      draftText,
      familyName: this.get('profileFamilyName'),
      firstName: this.get('profileName'),
      groupDescription: this.get('description'),
      groupVersion,
      groupId: this.get('groupId'),
      groupLink: this.getGroupLink(),
      hideStory: Boolean(this.get('hideStory')),
      inboxPosition,
      isArchived: this.get('isArchived'),
      isBlocked: this.isBlocked(),
      isMe: isMe(this.attributes),
      isGroupV1AndDisabled: this.isGroupV1AndDisabled(),
      isPinned: this.get('isPinned'),
      isUntrusted: this.isUntrusted(),
      isVerified: this.isVerified(),
      isFetchingUUID: this.isFetchingUUID,
      lastMessage,
      // eslint-disable-next-line @typescript-eslint/no-non-null-assertion
      lastUpdated: this.get('timestamp')!,
      left: Boolean(this.get('left')),
      markedUnread: this.get('markedUnread'),
      membersCount: this.getMembersCount(),
      memberships: this.getMemberships(),
      messageCount: this.get('messageCount') || 0,
      pendingMemberships: this.getPendingMemberships(),
      pendingApprovalMemberships: this.getPendingApprovalMemberships(),
      bannedMemberships: this.getBannedMemberships(),
      profileKey: this.get('profileKey'),
      messageRequestsEnabled,
      accessControlAddFromInviteLink:
        this.get('accessControl')?.addFromInviteLink,
      accessControlAttributes: this.get('accessControl')?.attributes,
      accessControlMembers: this.get('accessControl')?.members,
      announcementsOnly: Boolean(this.get('announcementsOnly')),
      announcementsOnlyReady: this.canBeAnnouncementGroup(),
      expireTimer: this.get('expireTimer'),
      muteExpiresAt: this.get('muteExpiresAt'),
      dontNotifyForMentionsIfMuted: this.get('dontNotifyForMentionsIfMuted'),
      name: this.get('name'),
      phoneNumber: this.getNumber(),
      profileName: this.getProfileName(),
      profileSharing: this.get('profileSharing'),
      publicParams: this.get('publicParams'),
      secretParams: this.get('secretParams'),
      shouldShowDraft,
      sortedGroupMembers,
      timestamp,
      title: this.getTitle(),
      typingContactId: typingMostRecent?.senderId,
      searchableTitle: isMe(this.attributes)
        ? window.i18n('noteToSelf')
        : this.getTitle(),
      unreadCount: this.get('unreadCount') || 0,
      ...(isDirectConversation(this.attributes)
        ? {
            type: 'direct' as const,
            sharedGroupNames: this.get('sharedGroupNames') || [],
          }
        : {
            type: 'group' as const,
            acknowledgedGroupNameCollisions:
              this.get('acknowledgedGroupNameCollisions') || {},
            sharedGroupNames: [],
          }),
    };
  }

  updateE164(e164?: string | null): void {
    const oldValue = this.get('e164');
    if (e164 && e164 !== oldValue) {
      this.set('e164', e164);

      if (oldValue) {
        this.addChangeNumberNotification(oldValue, e164);
      }

      window.Signal.Data.updateConversation(this.attributes);
      this.trigger('idUpdated', this, 'e164', oldValue);
    }
  }

  updateUuid(uuid?: string): void {
    const oldValue = this.get('uuid');
    if (uuid && uuid !== oldValue) {
      this.set('uuid', UUID.cast(uuid.toLowerCase()));
      window.Signal.Data.updateConversation(this.attributes);
      this.trigger('idUpdated', this, 'uuid', oldValue);
    }
  }

  updateGroupId(groupId?: string): void {
    const oldValue = this.get('groupId');
    if (groupId && groupId !== oldValue) {
      this.set('groupId', groupId);
      window.Signal.Data.updateConversation(this.attributes);
      this.trigger('idUpdated', this, 'groupId', oldValue);
    }
  }

  incrementMessageCount(): void {
    this.set({
      messageCount: (this.get('messageCount') || 0) + 1,
    });
    window.Signal.Data.updateConversation(this.attributes);
  }

  getMembersCount(): number | undefined {
    if (isDirectConversation(this.attributes)) {
      return undefined;
    }

    const memberList = this.get('membersV2') || this.get('members');

    // We'll fail over if the member list is empty
    if (memberList && memberList.length) {
      return memberList.length;
    }

    const temporaryMemberCount = this.get('temporaryMemberCount');
    if (isNumber(temporaryMemberCount)) {
      return temporaryMemberCount;
    }

    return undefined;
  }
  
  async updateLastSeenMessage(message: MessageModel, conversationId: string, updateMessage: boolean = true): Promise<boolean> {
    try {
      const receivedAt = message.get('received_at');
      let lastSeenMap = this.get('lastMessagesSeen') || {};
      let lastSeenMsg = lastSeenMap[conversationId] || {receivedAt: 0, id: ''};
      if (lastSeenMsg.receivedAt >= receivedAt)
        return false;

      if (lastSeenMsg.id) {
        const prevMsg = await getMessageByIdLazy(lastSeenMsg.id);
        if(prevMsg) {
          window.MessageController.register(prevMsg.id, prevMsg);
          const prevSeen = prevMsg.get("lastSeenHere") || [];
          prevMsg.set("lastSeenHere", [...prevSeen].filter(x => x !== this.id));
          window.Signal.Util.queueUpdateMessage(prevMsg.attributes);
        } else {
          log.error(
            `failed to load last seen message with id ${lastSeenMsg.id}.`
          );
        }
        // we awaited so lastSeen may have changed (probably)
        lastSeenMap = this.get('lastMessagesSeen') || {};
        lastSeenMsg = lastSeenMap[conversationId] || {receivedAt: 0, id: ''};
        if (lastSeenMsg.receivedAt >= receivedAt) {
          return false;
        }
      }
      
      if (updateMessage) {
        const prevSeenHereList = message.get('lastSeenHere') || [];
        message.set('lastSeenHere', [...prevSeenHereList, this.id]);
        window.Signal.Util.queueUpdateMessage(message.attributes);
      }

      let newMap = {...lastSeenMap};
      newMap[conversationId] = {receivedAt, id: updateMessage ? message.id : ''};
      this.set('lastMessagesSeen', newMap);
      if (updateMessage) {
        window.Signal.Data.updateConversation(this.attributes);
      }

      return true;
    } catch (err: unknown) {
      log.error(
        `failed to update last seen for message with id ${message.id} ` +
          `due to error ${Errors.toLogFormat(err)}`
      );
    }
    return false;
  }

  decrementMessageCount(): void {
    this.set({
      messageCount: Math.max((this.get('messageCount') || 0) - 1, 0),
    });
    window.Signal.Data.updateConversation(this.attributes);
  }

  incrementSentMessageCount({ dry = false }: { dry?: boolean } = {}):
    | Partial<ConversationAttributesType>
    | undefined {
    const update = {
      messageCount: (this.get('messageCount') || 0) + 1,
      sentMessageCount: (this.get('sentMessageCount') || 0) + 1,
    };

    if (dry) {
      return update;
    }
    this.set(update);
    window.Signal.Data.updateConversation(this.attributes);

    return undefined;
  }

  decrementSentMessageCount(): void {
    this.set({
      messageCount: Math.max((this.get('messageCount') || 0) - 1, 0),
      sentMessageCount: Math.max((this.get('sentMessageCount') || 0) - 1, 0),
    });
    window.Signal.Data.updateConversation(this.attributes);
  }

  /**
   * This function is called when a message request is accepted in order to
   * handle sending read receipts and download any pending attachments.
   */
  async handleReadAndDownloadAttachments(
    options: { isLocalAction?: boolean } = {}
  ): Promise<void> {
    const { isLocalAction } = options;
    const ourUuid = window.textsecure.storage.user.getCheckedUuid().toString();

    let messages: Array<MessageAttributesType> | undefined;
    do {
      const first = messages ? messages[0] : undefined;

      // eslint-disable-next-line no-await-in-loop
      messages = await window.Signal.Data.getOlderMessagesByConversation(
        this.get('id'),
        {
          isGroup: isGroup(this.attributes),
          limit: 100,
          messageId: first ? first.id : undefined,
          receivedAt: first ? first.received_at : undefined,
          sentAt: first ? first.sent_at : undefined,
          storyId: undefined,
        }
      );

      if (!messages.length) {
        return;
      }

      const readMessages = messages.filter(m => !hasErrors(m) && isIncoming(m));

      if (isLocalAction) {
        // eslint-disable-next-line no-await-in-loop
        await readReceiptsJobQueue.addIfAllowedByUser(
          window.storage,
          readMessages.map(m => ({
            messageId: m.id,
            senderE164: m.source,
            senderUuid: m.sourceUuid,
            timestamp: m.sent_at,
          }))
        );
      }

      // eslint-disable-next-line no-await-in-loop
      await Promise.all(
        readMessages.map(async m => {
          const registered = window.MessageController.register(m.id, m);
          const shouldSave = await registered.queueAttachmentDownloads();
          if (shouldSave) {
            await window.Signal.Data.saveMessage(registered.attributes, {
              ourUuid,
            });
          }
        })
      );
    } while (messages.length > 0);
  }

  async applyMessageRequestResponse(
    response: number,
    { fromSync = false, viaStorageServiceSync = false } = {}
  ): Promise<void> {
    try {
      const messageRequestEnum = Proto.SyncMessage.MessageRequestResponse.Type;
      const isLocalAction = !fromSync && !viaStorageServiceSync;
      const ourConversationId =
        window.ConversationController.getOurConversationId();

      const currentMessageRequestState = this.get('messageRequestResponseType');
      const didResponseChange = response !== currentMessageRequestState;
      const wasPreviouslyAccepted = this.getAccepted();

      // Apply message request response locally
      this.set({
        messageRequestResponseType: response,
      });

      if (response === messageRequestEnum.ACCEPT) {
        this.unblock({ viaStorageServiceSync });
        this.enableProfileSharing({ viaStorageServiceSync });

        // We really don't want to call this if we don't have to. It can take a lot of
        //   time to go through old messages to download attachments.
        if (didResponseChange && !wasPreviouslyAccepted) {
          await this.handleReadAndDownloadAttachments({ isLocalAction });
        }

        if (isLocalAction) {
          if (
            isGroupV1(this.attributes) ||
            isDirectConversation(this.attributes)
          ) {
            this.sendProfileKeyUpdate();
          } else if (
            ourConversationId &&
            isGroupV2(this.attributes) &&
            this.isMemberPending(ourConversationId)
          ) {
            await this.modifyGroupV2({
              name: 'promotePendingMember',
              createGroupChange: () =>
                this.promotePendingMember(ourConversationId),
            });
          } else if (
            ourConversationId &&
            isGroupV2(this.attributes) &&
            this.isMember(ourConversationId)
          ) {
            log.info(
              'applyMessageRequestResponse/accept: Already a member of v2 group'
            );
          } else {
            log.error(
              'applyMessageRequestResponse/accept: Neither member nor pending member of v2 group'
            );
          }
        }
      } else if (response === messageRequestEnum.BLOCK) {
        // Block locally, other devices should block upon receiving the sync message
        this.block({ viaStorageServiceSync });
        this.disableProfileSharing({ viaStorageServiceSync });

        if (isLocalAction) {
          if (isGroupV1(this.attributes)) {
            await this.leaveGroup();
          } else if (isGroupV2(this.attributes)) {
            await this.leaveGroupV2();
          }
        }
      } else if (response === messageRequestEnum.DELETE) {
        this.disableProfileSharing({ viaStorageServiceSync });

        // Delete messages locally, other devices should delete upon receiving
        // the sync message
        await this.destroyMessages();
        this.updateLastMessage();

        if (isLocalAction) {
          this.trigger('unload', 'deleted from message request');

          if (isGroupV1(this.attributes)) {
            await this.leaveGroup();
          } else if (isGroupV2(this.attributes)) {
            await this.leaveGroupV2();
          }
        }
      } else if (response === messageRequestEnum.BLOCK_AND_DELETE) {
        // Block locally, other devices should block upon receiving the sync message
        this.block({ viaStorageServiceSync });
        this.disableProfileSharing({ viaStorageServiceSync });

        // Delete messages locally, other devices should delete upon receiving
        // the sync message
        await this.destroyMessages();
        this.updateLastMessage();

        if (isLocalAction) {
          this.trigger('unload', 'blocked and deleted from message request');

          if (isGroupV1(this.attributes)) {
            await this.leaveGroup();
          } else if (isGroupV2(this.attributes)) {
            await this.leaveGroupV2();
          }
        }
      }
    } finally {
      window.Signal.Data.updateConversation(this.attributes);
    }
  }

  async joinGroupV2ViaLinkAndMigrate({
    approvalRequired,
    inviteLinkPassword,
    revision,
  }: {
    approvalRequired: boolean;
    inviteLinkPassword: string;
    revision: number;
  }): Promise<void> {
    await window.Signal.Groups.joinGroupV2ViaLinkAndMigrate({
      approvalRequired,
      conversation: this,
      inviteLinkPassword,
      revision,
    });
  }

  async joinGroupV2ViaLink({
    inviteLinkPassword,
    approvalRequired,
  }: {
    inviteLinkPassword: string;
    approvalRequired: boolean;
  }): Promise<void> {
    const ourConversationId =
      window.ConversationController.getOurConversationIdOrThrow();
    const ourUuid = window.textsecure.storage.user.getCheckedUuid().toString();
    try {
      if (approvalRequired) {
        await this.modifyGroupV2({
          name: 'requestToJoin',
          inviteLinkPassword,
          createGroupChange: () => this.addPendingApprovalRequest(),
        });
      } else {
        await this.modifyGroupV2({
          name: 'joinGroup',
          inviteLinkPassword,
          createGroupChange: () => this.addMember(ourConversationId),
        });
      }
    } catch (error) {
      const ALREADY_REQUESTED_TO_JOIN =
        '{"code":400,"message":"cannot ask to join via invite link if already asked to join"}';
      if (!error.response) {
        throw error;
      } else {
        const errorDetails = Bytes.toString(error.response);
        if (errorDetails !== ALREADY_REQUESTED_TO_JOIN) {
          throw error;
        } else {
          log.info(
            'joinGroupV2ViaLink: Got 400, but server is telling us we have already requested to join. Forcing that local state'
          );
          this.set({
            pendingAdminApprovalV2: [
              {
                uuid: ourUuid,
                timestamp: Date.now(),
              },
            ],
          });
        }
      }
    }

    const messageRequestEnum = Proto.SyncMessage.MessageRequestResponse.Type;

    // Ensure active_at is set, because this is an event that justifies putting the group
    //   in the left pane.
    this.set({
      messageRequestResponseType: messageRequestEnum.ACCEPT,
      active_at: this.get('active_at') || Date.now(),
    });
    window.Signal.Data.updateConversation(this.attributes);
  }

  async cancelJoinRequest(): Promise<void> {
    const ourConversationId =
      window.ConversationController.getOurConversationIdOrThrow();

    const inviteLinkPassword = this.get('groupInviteLinkPassword');
    if (!inviteLinkPassword) {
      log.warn(
        `cancelJoinRequest/${this.idForLogging()}: We don't have an inviteLinkPassword!`
      );
    }

    await this.modifyGroupV2({
      name: 'cancelJoinRequest',
      inviteLinkPassword,
      createGroupChange: () =>
        this.denyPendingApprovalRequest(ourConversationId),
    });
  }

  async addMembersV2(conversationIds: ReadonlyArray<string>): Promise<void> {
    await this.modifyGroupV2({
      name: 'addMembersV2',
      createGroupChange: () =>
        window.Signal.Groups.buildAddMembersChange(
          this.attributes,
          conversationIds
        ),
    });
  }

  async updateGroupAttributesV2(
    attributes: Readonly<{
      avatar?: undefined | Uint8Array;
      description?: string;
      title?: string;
    }>
  ): Promise<void> {
    await this.modifyGroupV2({
      name: 'updateGroupAttributesV2',
      createGroupChange: () =>
        window.Signal.Groups.buildUpdateAttributesChange(
          {
            id: this.id,
            publicParams: this.get('publicParams'),
            revision: this.get('revision'),
            secretParams: this.get('secretParams'),
          },
          attributes
        ),
    });
  }

  async leaveGroupV2(): Promise<void> {
    const ourConversationId =
      window.ConversationController.getOurConversationId();

    if (
      ourConversationId &&
      isGroupV2(this.attributes) &&
      this.isMemberPending(ourConversationId)
    ) {
      await this.modifyGroupV2({
        name: 'delete',
        createGroupChange: () => this.removePendingMember([ourConversationId]),
      });
    } else if (
      ourConversationId &&
      isGroupV2(this.attributes) &&
      this.isMember(ourConversationId)
    ) {
      await this.modifyGroupV2({
        name: 'delete',
        createGroupChange: () => this.removeMember(ourConversationId),
      });
    } else {
      log.error(
        'leaveGroupV2: We were neither a member nor a pending member of the group'
      );
    }
  }

  async addBannedMember(
    uuid: UUIDStringType
  ): Promise<Proto.GroupChange.Actions | undefined> {
    if (this.isMember(uuid)) {
      log.warn('addBannedMember: Member is a part of the group!');

      return;
    }

    if (this.isMemberPending(uuid)) {
      log.warn('addBannedMember: Member is pending to be added to group!');

      return;
    }

    if (this.isMemberBanned(uuid)) {
      log.warn('addBannedMember: Member is already banned!');

      return;
    }

    return window.Signal.Groups.buildAddBannedMemberChange({
      group: this.attributes,
      uuid,
    });
  }

  async blockGroupLinkRequests(uuid: UUIDStringType): Promise<void> {
    await this.modifyGroupV2({
      name: 'addBannedMember',
      createGroupChange: async () => this.addBannedMember(uuid),
    });
  }

  async toggleAdmin(conversationId: string): Promise<void> {
    if (!isGroupV2(this.attributes)) {
      return;
    }

    if (!this.isMember(conversationId)) {
      log.error(
        `toggleAdmin: Member ${conversationId} is not a member of the group`
      );
      return;
    }

    await this.modifyGroupV2({
      name: 'toggleAdmin',
      createGroupChange: () => this.toggleAdminChange(conversationId),
    });
  }

  async approvePendingMembershipFromGroupV2(
    conversationId: string
  ): Promise<void> {
    if (
      isGroupV2(this.attributes) &&
      this.isMemberRequestingToJoin(conversationId)
    ) {
      await this.modifyGroupV2({
        name: 'approvePendingApprovalRequest',
        createGroupChange: () =>
          this.approvePendingApprovalRequest(conversationId),
      });
    }
  }

  async revokePendingMembershipsFromGroupV2(
    conversationIds: Array<string>
  ): Promise<void> {
    if (!isGroupV2(this.attributes)) {
      return;
    }

    const [conversationId] = conversationIds;

    // Only pending memberships can be revoked for multiple members at once
    if (conversationIds.length > 1) {
      await this.modifyGroupV2({
        name: 'removePendingMember',
        createGroupChange: () => this.removePendingMember(conversationIds),
        extraConversationsForSend: conversationIds,
      });
    } else if (this.isMemberRequestingToJoin(conversationId)) {
      await this.modifyGroupV2({
        name: 'denyPendingApprovalRequest',
        createGroupChange: () =>
          this.denyPendingApprovalRequest(conversationId),
        extraConversationsForSend: [conversationId],
      });
    } else if (this.isMemberPending(conversationId)) {
      await this.modifyGroupV2({
        name: 'removePendingMember',
        createGroupChange: () => this.removePendingMember([conversationId]),
        extraConversationsForSend: [conversationId],
      });
    }
  }

  async removeFromGroupV2(conversationId: string): Promise<void> {
    if (
      isGroupV2(this.attributes) &&
      this.isMemberRequestingToJoin(conversationId)
    ) {
      await this.modifyGroupV2({
        name: 'denyPendingApprovalRequest',
        createGroupChange: () =>
          this.denyPendingApprovalRequest(conversationId),
        extraConversationsForSend: [conversationId],
      });
    } else if (
      isGroupV2(this.attributes) &&
      this.isMemberPending(conversationId)
    ) {
      await this.modifyGroupV2({
        name: 'removePendingMember',
        createGroupChange: () => this.removePendingMember([conversationId]),
        extraConversationsForSend: [conversationId],
      });
    } else if (isGroupV2(this.attributes) && this.isMember(conversationId)) {
      await this.modifyGroupV2({
        name: 'removeFromGroup',
        createGroupChange: () => this.removeMember(conversationId),
        extraConversationsForSend: [conversationId],
      });
    } else {
      log.error(
        `removeFromGroupV2: Member ${conversationId} is neither a member nor a pending member of the group`
      );
    }
  }

  async syncMessageRequestResponse(response: number): Promise<void> {
    // In GroupsV2, this may modify the server. We only want to continue if those
    //   server updates were successful.
    await this.applyMessageRequestResponse(response);

    const groupId = this.getGroupIdBuffer();

    if (window.ConversationController.areWePrimaryDevice()) {
      log.warn(
        'syncMessageRequestResponse: We are primary device; not sending message request sync'
      );
      return;
    }

    try {
      await singleProtoJobQueue.add(
        MessageSender.getMessageRequestResponseSync({
          threadE164: this.get('e164'),
          threadUuid: this.get('uuid'),
          groupId,
          type: response,
        })
      );
    } catch (error) {
      log.error(
        'syncMessageRequestResponse: Failed to queue sync message',
        Errors.toLogFormat(error)
      );
    }
  }

  async safeGetVerified(): Promise<number> {
    const uuid = this.getUuid();
    if (!uuid) {
      return window.textsecure.storage.protocol.VerifiedStatus.DEFAULT;
    }

    const promise = window.textsecure.storage.protocol.getVerified(uuid);
    return promise.catch(
      () => window.textsecure.storage.protocol.VerifiedStatus.DEFAULT
    );
  }

  async updateVerified(): Promise<void> {
    if (isDirectConversation(this.attributes)) {
      await this.initialPromise;
      const verified = await this.safeGetVerified();

      if (this.get('verified') !== verified) {
        this.set({ verified });
        window.Signal.Data.updateConversation(this.attributes);
      }

      return;
    }

    this.fetchContacts();

    await Promise.all(
      // eslint-disable-next-line @typescript-eslint/no-non-null-assertion
      this.contactCollection!.map(async contact => {
        if (!isMe(contact.attributes)) {
          await contact.updateVerified();
        }
      })
    );
  }

  setVerifiedDefault(options?: VerificationOptions): Promise<boolean> {
    // eslint-disable-next-line @typescript-eslint/no-non-null-assertion
    const { DEFAULT } = this.verifiedEnum!;
    return this.queueJob('setVerifiedDefault', () =>
      this._setVerified(DEFAULT, options)
    );
  }

  setVerified(options?: VerificationOptions): Promise<boolean> {
    // eslint-disable-next-line @typescript-eslint/no-non-null-assertion
    const { VERIFIED } = this.verifiedEnum!;
    return this.queueJob('setVerified', () =>
      this._setVerified(VERIFIED, options)
    );
  }

  setUnverified(options: VerificationOptions): Promise<boolean> {
    // eslint-disable-next-line @typescript-eslint/no-non-null-assertion
    const { UNVERIFIED } = this.verifiedEnum!;
    return this.queueJob('setUnverified', () =>
      this._setVerified(UNVERIFIED, options)
    );
  }

  private async _setVerified(
    verified: number,
    providedOptions?: VerificationOptions
  ): Promise<boolean> {
    const options = providedOptions || {};
    window._.defaults(options, {
      viaStorageServiceSync: false,
      key: null,
    });

    // eslint-disable-next-line @typescript-eslint/no-non-null-assertion
    const { VERIFIED, DEFAULT } = this.verifiedEnum!;

    if (!isDirectConversation(this.attributes)) {
      throw new Error(
        'You cannot verify a group conversation. ' +
          'You must verify individual contacts.'
      );
    }

    const uuid = this.getUuid();
    const beginningVerified = this.get('verified');
    let keyChange = false;
    if (options.viaStorageServiceSync) {
      strictAssert(
        uuid,
        `Sync message didn't update uuid for conversation: ${this.id}`
      );

      // handle the incoming key from the sync messages - need different
      // behavior if that key doesn't match the current key
      keyChange =
        await window.textsecure.storage.protocol.processVerifiedMessage(
          uuid,
          verified,
          options.key || undefined
        );
    } else if (uuid) {
      await window.textsecure.storage.protocol.setVerified(uuid, verified);
    } else {
      log.warn(`_setVerified(${this.id}): no uuid to update protocol storage`);
    }

    this.set({ verified });

    // We will update the conversation during storage service sync
    if (!options.viaStorageServiceSync) {
      window.Signal.Data.updateConversation(this.attributes);
    }

    if (!options.viaStorageServiceSync) {
      if (keyChange) {
        this.captureChange('keyChange');
      }
      if (beginningVerified !== verified) {
        this.captureChange(`verified from=${beginningVerified} to=${verified}`);
      }
    }

    const didVerifiedChange = beginningVerified !== verified;
    const isExplicitUserAction = !options.viaStorageServiceSync;
    const shouldShowFromStorageSync =
      options.viaStorageServiceSync && verified !== DEFAULT;
    if (
      // The message came from an explicit verification in a client (not
      // storage service sync)
      (didVerifiedChange && isExplicitUserAction) ||
      // The verification value received by the storage sync is different from what we
      //   have on record (and it's not a transition to UNVERIFIED)
      (didVerifiedChange && shouldShowFromStorageSync) ||
      // Our local verification status is VERIFIED and it hasn't changed, but the key did
      //   change (Key1/VERIFIED -> Key2/VERIFIED), but we don't want to show DEFAULT ->
      //   DEFAULT or UNVERIFIED -> UNVERIFIED
      (keyChange && verified === VERIFIED)
    ) {
      await this.addVerifiedChange(this.id, verified === VERIFIED, {
        local: isExplicitUserAction,
      });
    }
    if (isExplicitUserAction && uuid) {
      await this.sendVerifySyncMessage(this.get('e164'), uuid, verified);
    }

    return keyChange;
  }

  async sendVerifySyncMessage(
    e164: string | undefined,
    uuid: UUID,
    state: number
  ): Promise<CallbackResultType | void> {
    const identifier = uuid ? uuid.toString() : e164;
    if (!identifier) {
      throw new Error(
        'sendVerifySyncMessage: Neither e164 nor UUID were provided'
      );
    }

    if (window.ConversationController.areWePrimaryDevice()) {
      log.warn(
        'sendVerifySyncMessage: We are primary device; not sending sync'
      );
      return;
    }

    const key = await window.textsecure.storage.protocol.loadIdentityKey(
      UUID.checkedLookup(identifier)
    );
    if (!key) {
      throw new Error(
        `sendVerifySyncMessage: No identity key found for identifier ${identifier}`
      );
    }

    try {
      await singleProtoJobQueue.add(
        MessageSender.getVerificationSync(e164, uuid.toString(), state, key)
      );
    } catch (error) {
      log.error(
        'sendVerifySyncMessage: Failed to queue sync message',
        Errors.toLogFormat(error)
      );
    }
  }

  isVerified(): boolean {
    if (isDirectConversation(this.attributes)) {
      // eslint-disable-next-line @typescript-eslint/no-non-null-assertion
      return this.get('verified') === this.verifiedEnum!.VERIFIED;
    }

    if (!this.contactCollection?.length) {
      return false;
    }

    return this.contactCollection?.every(contact => {
      if (isMe(contact.attributes)) {
        return true;
      }
      return contact.isVerified();
    });
  }

  isUnverified(): boolean {
    if (isDirectConversation(this.attributes)) {
      const verified = this.get('verified');
      return (
        // eslint-disable-next-line @typescript-eslint/no-non-null-assertion
        verified !== this.verifiedEnum!.VERIFIED &&
        // eslint-disable-next-line @typescript-eslint/no-non-null-assertion
        verified !== this.verifiedEnum!.DEFAULT
      );
    }

    if (!this.contactCollection?.length) {
      return true;
    }

    return this.contactCollection?.some(contact => {
      if (isMe(contact.attributes)) {
        return false;
      }
      return contact.isUnverified();
    });
  }

  getUnverified(): ConversationModelCollectionType {
    if (isDirectConversation(this.attributes)) {
      return this.isUnverified()
        ? new window.Whisper.ConversationCollection([this])
        : new window.Whisper.ConversationCollection();
    }
    return new window.Whisper.ConversationCollection(
      this.contactCollection?.filter(contact => {
        if (isMe(contact.attributes)) {
          return false;
        }
        return contact.isUnverified();
      })
    );
  }

  async setApproved(): Promise<void> {
    if (!isDirectConversation(this.attributes)) {
      throw new Error(
        'You cannot set a group conversation as trusted. ' +
          'You must set individual contacts as trusted.'
      );
    }

    const uuid = this.getUuid();
    if (!uuid) {
      log.warn(`setApproved(${this.id}): no uuid, ignoring`);
      return;
    }

    return window.textsecure.storage.protocol.setApproval(uuid, true);
  }

  safeIsUntrusted(): boolean {
    try {
      const uuid = this.getUuid();
      strictAssert(uuid, `No uuid for conversation: ${this.id}`);
      return window.textsecure.storage.protocol.isUntrusted(uuid);
    } catch (err) {
      return false;
    }
  }

  isUntrusted(): boolean {
    if (isDirectConversation(this.attributes)) {
      return this.safeIsUntrusted();
    }
    // eslint-disable-next-line @typescript-eslint/no-non-null-assertion
    if (!this.contactCollection!.length) {
      return false;
    }

    // eslint-disable-next-line @typescript-eslint/no-non-null-assertion
    return this.contactCollection!.any(contact => {
      if (isMe(contact.attributes)) {
        return false;
      }
      return contact.safeIsUntrusted();
    });
  }

  getUntrusted(): ConversationModelCollectionType {
    if (isDirectConversation(this.attributes)) {
      if (this.isUntrusted()) {
        return new window.Whisper.ConversationCollection([this]);
      }
      return new window.Whisper.ConversationCollection();
    }

    return new window.Whisper.ConversationCollection(
      // eslint-disable-next-line @typescript-eslint/no-non-null-assertion
      this.contactCollection!.filter(contact => {
        if (isMe(contact.attributes)) {
          return false;
        }
        return contact.isUntrusted();
      })
    );
  }

  getSentMessageCount(): number {
    return this.get('sentMessageCount') || 0;
  }

  getMessageRequestResponseType(): number {
    return this.get('messageRequestResponseType') || 0;
  }

  getAboutText(): string | undefined {
    if (!this.get('about')) {
      return undefined;
    }

    const emoji = this.get('aboutEmoji');
    const text = this.get('about');

    if (!emoji) {
      return text;
    }

    return window.i18n('message--getNotificationText--text-with-emoji', {
      text,
      emoji,
    });
  }

  /**
   * Determine if this conversation should be considered "accepted" in terms
   * of message requests
   */
  getAccepted(): boolean {
    return isConversationAccepted(this.attributes);
  }

  onMemberVerifiedChange(): void {
    // If the verified state of a member changes, our aggregate state changes.
    // We trigger both events to replicate the behavior of window.Backbone.Model.set()
    this.trigger('change:verified', this);
    this.trigger('change', this, { force: true });
  }

  async toggleVerified(): Promise<unknown> {
    if (this.isVerified()) {
      return this.setVerifiedDefault();
    }
    return this.setVerified();
  }

  async addChatSessionRefreshed({
    receivedAt,
    receivedAtCounter,
  }: {
    receivedAt: number;
    receivedAtCounter: number;
  }): Promise<void> {
    log.info(`addChatSessionRefreshed: adding for ${this.idForLogging()}`, {
      receivedAt,
    });

    const message = {
      conversationId: this.id,
      type: 'chat-session-refreshed',
      sent_at: receivedAt,
      received_at: receivedAtCounter,
      received_at_ms: receivedAt,
      readStatus: ReadStatus.Unread,
      seenStatus: SeenStatus.Unseen,
      // TODO: DESKTOP-722
      // this type does not fully implement the interface it is expected to
    } as unknown as MessageAttributesType;

    const id = await window.Signal.Data.saveMessage(message, {
      ourUuid: window.textsecure.storage.user.getCheckedUuid().toString(),
    });
    const model = window.MessageController.register(
      id,
      new window.Whisper.Message({
        ...message,
        id,
      })
    );

    this.trigger('newmessage', model);
    this.updateUnread();
  }

  async addDeliveryIssue({
    receivedAt,
    receivedAtCounter,
    senderUuid,
    sentAt,
  }: {
    receivedAt: number;
    receivedAtCounter: number;
    senderUuid: string;
    sentAt: number;
  }): Promise<void> {
    log.info(`addDeliveryIssue: adding for ${this.idForLogging()}`, {
      sentAt,
      senderUuid,
    });

    const message = {
      conversationId: this.id,
      type: 'delivery-issue',
      sourceUuid: senderUuid,
      sent_at: receivedAt,
      received_at: receivedAtCounter,
      received_at_ms: receivedAt,
      readStatus: ReadStatus.Unread,
      seenStatus: SeenStatus.Unseen,
      // TODO: DESKTOP-722
      // this type does not fully implement the interface it is expected to
    } as unknown as MessageAttributesType;

    const id = await window.Signal.Data.saveMessage(message, {
      ourUuid: window.textsecure.storage.user.getCheckedUuid().toString(),
    });
    const model = window.MessageController.register(
      id,
      new window.Whisper.Message({
        ...message,
        id,
      })
    );

    this.trigger('newmessage', model);

    await this.notify(model);
    this.updateUnread();
  }

  async addKeyChange(keyChangedId: UUID): Promise<void> {
    log.info(
      'adding key change advisory for',
      this.idForLogging(),
      keyChangedId.toString(),
      this.get('timestamp')
    );

    const timestamp = Date.now();
    const message = {
      conversationId: this.id,
      type: 'keychange',
      sent_at: this.get('timestamp'),
      received_at: window.Signal.Util.incrementMessageCounter(),
      received_at_ms: timestamp,
      key_changed: keyChangedId.toString(),
      readStatus: ReadStatus.Read,
      seenStatus: SeenStatus.Unseen,
      schemaVersion: Message.VERSION_NEEDED_FOR_DISPLAY,
      // TODO: DESKTOP-722
      // this type does not fully implement the interface it is expected to
    } as unknown as MessageAttributesType;

    const id = await window.Signal.Data.saveMessage(message, {
      ourUuid: window.textsecure.storage.user.getCheckedUuid().toString(),
    });
    const model = window.MessageController.register(
      id,
      new window.Whisper.Message({
        ...message,
        id,
      })
    );

    const isUntrusted = await this.isUntrusted();

    this.trigger('newmessage', model);

    const uuid = this.get('uuid');
    // Group calls are always with folks that have a UUID
    if (isUntrusted && uuid) {
      window.reduxActions.calling.keyChanged({ uuid });
    }
  }

  async addVerifiedChange(
    verifiedChangeId: string,
    verified: boolean,
    options: { local?: boolean } = { local: true }
  ): Promise<void> {
    if (isMe(this.attributes)) {
      log.info('refusing to add verified change advisory for our own number');
      return;
    }

    const lastMessage = this.get('timestamp') || Date.now();

    log.info(
      'adding verified change advisory for',
      this.idForLogging(),
      verifiedChangeId,
      lastMessage
    );

    const shouldBeUnseen = !options.local && !verified;
    const timestamp = Date.now();
    const message: MessageAttributesType = {
      id: generateGuid(),
      conversationId: this.id,
      local: Boolean(options.local),
      readStatus: shouldBeUnseen ? ReadStatus.Unread : ReadStatus.Read,
      received_at_ms: timestamp,
      received_at: window.Signal.Util.incrementMessageCounter(),
      seenStatus: shouldBeUnseen ? SeenStatus.Unseen : SeenStatus.Unseen,
      sent_at: lastMessage,
      timestamp,
      type: 'verified-change',
      verified,
      verifiedChanged: verifiedChangeId,
    };

    await window.Signal.Data.saveMessage(message, {
      ourUuid: window.textsecure.storage.user.getCheckedUuid().toString(),
      forceSave: true,
    });
    const model = window.MessageController.register(
      message.id,
      new window.Whisper.Message(message)
    );

    this.trigger('newmessage', model);
    this.updateUnread();

    const uuid = this.getUuid();
    if (isDirectConversation(this.attributes) && uuid) {
      window.ConversationController.getAllGroupsInvolvingUuid(uuid).then(
        groups => {
          window._.forEach(groups, group => {
            group.addVerifiedChange(this.id, verified, options);
          });
        }
      );
    }
  }

  async addCallHistory(
    callHistoryDetails: CallHistoryDetailsType,
    receivedAtCounter: number | undefined
  ): Promise<void> {
    let timestamp: number;
    let unread: boolean;
    let detailsToSave: CallHistoryDetailsType;

    switch (callHistoryDetails.callMode) {
      case CallMode.Direct:
        timestamp = callHistoryDetails.endedTime;
        unread =
          !callHistoryDetails.wasDeclined && !callHistoryDetails.acceptedTime;
        detailsToSave = {
          ...callHistoryDetails,
          callMode: CallMode.Direct,
        };
        break;
      case CallMode.Group:
        timestamp = callHistoryDetails.startedTime;
        unread = false;
        detailsToSave = callHistoryDetails;
        break;
      default:
        throw missingCaseError(callHistoryDetails);
    }

    const message = {
      conversationId: this.id,
      type: 'call-history',
      sent_at: timestamp,
      received_at:
        receivedAtCounter || window.Signal.Util.incrementMessageCounter(),
      received_at_ms: timestamp,
      readStatus: unread ? ReadStatus.Unread : ReadStatus.Read,
      seenStatus: unread ? SeenStatus.Unseen : SeenStatus.NotApplicable,
      callHistoryDetails: detailsToSave,
      // TODO: DESKTOP-722
    } as unknown as MessageAttributesType;

    const id = await window.Signal.Data.saveMessage(message, {
      ourUuid: window.textsecure.storage.user.getCheckedUuid().toString(),
    });
    const model = window.MessageController.register(
      id,
      new window.Whisper.Message({
        ...message,
        id,
      })
    );

    this.trigger('newmessage', model);
    this.updateUnread();
  }

  /**
   * Adds a group call history message if one is needed. It won't add history messages for
   * the same group call era ID.
   *
   * Resolves with `true` if a new message was added, and `false` otherwise.
   */
  async updateCallHistoryForGroupCall(
    eraId: string,
    creatorUuid: string
  ): Promise<boolean> {
    // We want to update the cache quickly in case this function is called multiple times.
    const oldCachedEraId = this.cachedLatestGroupCallEraId;
    this.cachedLatestGroupCallEraId = eraId;

    const alreadyHasMessage =
      (oldCachedEraId && oldCachedEraId === eraId) ||
      (await window.Signal.Data.hasGroupCallHistoryMessage(this.id, eraId));

    if (alreadyHasMessage) {
      this.updateLastMessage();
      return false;
    }

    await this.addCallHistory(
      {
        callMode: CallMode.Group,
        creatorUuid,
        eraId,
        startedTime: Date.now(),
      },
      undefined
    );
    return true;
  }

  async addProfileChange(
    profileChange: unknown,
    conversationId?: string
  ): Promise<void> {
    const now = Date.now();
    const message = {
      conversationId: this.id,
      type: 'profile-change',
      sent_at: now,
      received_at: window.Signal.Util.incrementMessageCounter(),
      received_at_ms: now,
      readStatus: ReadStatus.Read,
      seenStatus: SeenStatus.NotApplicable,
      changedId: conversationId || this.id,
      profileChange,
      // TODO: DESKTOP-722
    } as unknown as MessageAttributesType;

    const id = await window.Signal.Data.saveMessage(message, {
      ourUuid: window.textsecure.storage.user.getCheckedUuid().toString(),
    });
    const model = window.MessageController.register(
      id,
      new window.Whisper.Message({
        ...message,
        id,
      })
    );

    this.trigger('newmessage', model);

    const uuid = this.getUuid();
    if (isDirectConversation(this.attributes) && uuid) {
      window.ConversationController.getAllGroupsInvolvingUuid(uuid).then(
        groups => {
          window._.forEach(groups, group => {
            group.addProfileChange(profileChange, this.id);
          });
        }
      );
    }
  }

  async addNotification(
    type: MessageAttributesType['type'],
    extra: Partial<MessageAttributesType> = {}
  ): Promise<string> {
    const now = Date.now();
    const message: Partial<MessageAttributesType> = {
      conversationId: this.id,
      type,
      sent_at: now,
      received_at: window.Signal.Util.incrementMessageCounter(),
      received_at_ms: now,
      readStatus: ReadStatus.Read,
      seenStatus: SeenStatus.NotApplicable,

      ...extra,
    };

    const id = await window.Signal.Data.saveMessage(
      // TODO: DESKTOP-722
      message as MessageAttributesType,
      {
        ourUuid: window.textsecure.storage.user.getCheckedUuid().toString(),
      }
    );
    const model = window.MessageController.register(
      id,
      new window.Whisper.Message({
        ...(message as MessageAttributesType),
        id,
      })
    );

    this.trigger('newmessage', model);

    return id;
  }

  async maybeSetPendingUniversalTimer(
    hasUserInitiatedMessages: boolean
  ): Promise<void> {
    if (!isDirectConversation(this.attributes)) {
      return;
    }

    if (this.isSMSOnly()) {
      return;
    }

    if (hasUserInitiatedMessages) {
      await this.maybeRemoveUniversalTimer();
      return;
    }

    if (this.get('pendingUniversalTimer') || this.get('expireTimer')) {
      return;
    }

    const expireTimer = universalExpireTimer.get();
    if (!expireTimer) {
      return;
    }

    log.info(
      `maybeSetPendingUniversalTimer(${this.idForLogging()}): added notification`
    );
    const notificationId = await this.addNotification(
      'universal-timer-notification'
    );
    this.set('pendingUniversalTimer', notificationId);
  }

  async maybeApplyUniversalTimer(): Promise<void> {
    // Check if we had a notification
    if (!(await this.maybeRemoveUniversalTimer())) {
      return;
    }

    // We already have an expiration timer
    if (this.get('expireTimer')) {
      return;
    }

    const expireTimer = universalExpireTimer.get();
    if (expireTimer) {
      log.info(
        `maybeApplyUniversalTimer(${this.idForLogging()}): applying timer`
      );

      await this.updateExpirationTimer(expireTimer, {
        reason: 'maybeApplyUniversalTimer',
      });
    }
  }

  async maybeRemoveUniversalTimer(): Promise<boolean> {
    const notificationId = this.get('pendingUniversalTimer');
    if (!notificationId) {
      return false;
    }

    this.set('pendingUniversalTimer', undefined);
    log.info(
      `maybeRemoveUniversalTimer(${this.idForLogging()}): removed notification`
    );

    const message = window.MessageController.getById(notificationId);
    if (message) {
      await window.Signal.Data.removeMessage(message.id);
    }
    return true;
  }

  async addChangeNumberNotification(
    oldValue: string,
    newValue: string
  ): Promise<void> {
    const sourceUuid = this.getCheckedUuid(
      'Change number notification without uuid'
    );

    const { storage } = window.textsecure;
    if (storage.user.getOurUuidKind(sourceUuid) !== UUIDKind.Unknown) {
      log.info(
        `Conversation ${this.idForLogging()}: not adding change number ` +
          'notification for ourselves'
      );
      return;
    }

    log.info(
      `Conversation ${this.idForLogging()}: adding change number ` +
        `notification for ${sourceUuid.toString()} from ${oldValue} to ${newValue}`
    );

    const convos = [
      this,
      ...(await window.ConversationController.getAllGroupsInvolvingUuid(
        sourceUuid
      )),
    ];

    await Promise.all(
      convos.map(convo => {
        return convo.addNotification('change-number-notification', {
          readStatus: ReadStatus.Read,
          seenStatus: SeenStatus.Unseen,
          sourceUuid: sourceUuid.toString(),
        });
      })
    );
  }

  async onReadMessage(message: MessageModel, readAt?: number): Promise<void> {
    // We mark as read everything older than this message - to clean up old stuff
    //   still marked unread in the database. If the user generally doesn't read in
    //   the desktop app, so the desktop app only gets read syncs, we can very
    //   easily end up with messages never marked as read (our previous early read
    //   sync handling, read syncs never sent because app was offline)

    // We queue it because we often get a whole lot of read syncs at once, and
    //   their markRead calls could very easily overlap given the async pull from DB.

    // Lastly, we don't send read syncs for any message marked read due to a read
    //   sync. That's a notification explosion we don't need.
    return this.queueJob('onReadMessage', () =>
      // eslint-disable-next-line @typescript-eslint/no-non-null-assertion
      this.markRead(message.get('received_at')!, {
        newestSentAt: message.get('sent_at'),
        sendReadReceipts: false,
        readAt,
      })
    );
  }

  override validate(attributes = this.attributes): string | null {
    const required = ['type'];
    const missing = window._.filter(required, attr => !attributes[attr]);
    if (missing.length) {
      return `Conversation must have ${missing}`;
    }

    if (attributes.type !== 'private' && attributes.type !== 'group') {
      return `Invalid conversation type: ${attributes.type}`;
    }

    const atLeastOneOf = ['e164', 'uuid', 'groupId'];
    const hasAtLeastOneOf =
      window._.filter(atLeastOneOf, attr => attributes[attr]).length > 0;

    if (!hasAtLeastOneOf) {
      return 'Missing one of e164, uuid, or groupId';
    }

    const error = this.validateNumber() || this.validateUuid();

    if (error) {
      return error;
    }

    return null;
  }

  validateNumber(): string | null {
    if (isDirectConversation(this.attributes) && this.get('e164')) {
      const regionCode = window.storage.get('regionCode');
      if (!regionCode) {
        throw new Error('No region code');
      }
      const number = parseNumber(
        // eslint-disable-next-line @typescript-eslint/no-non-null-assertion
        this.get('e164')!,
        regionCode
      );
      if (number.isValidNumber) {
        this.set({ e164: number.e164 });
        return null;
      }

      let errorMessage: undefined | string;
      if (number.error instanceof Error) {
        errorMessage = number.error.message;
      } else if (typeof number.error === 'string') {
        errorMessage = number.error;
      }
      return errorMessage || 'Invalid phone number';
    }

    return null;
  }

  validateUuid(): string | null {
    if (isDirectConversation(this.attributes) && this.get('uuid')) {
      if (isValidUuid(this.get('uuid'))) {
        return null;
      }

      return 'Invalid UUID';
    }

    return null;
  }

  queueJob<T>(
    name: string,
    callback: (abortSignal: AbortSignal) => Promise<T>
  ): Promise<T> {
    this.jobQueue = this.jobQueue || new window.PQueue({ concurrency: 1 });

    const taskWithTimeout = createTaskWithTimeout(
      callback,
      `conversation ${this.idForLogging()}`
    );

    const abortController = new AbortController();
    const { signal: abortSignal } = abortController;

    const queuedAt = Date.now();
    return this.jobQueue.add(async () => {
      const startedAt = Date.now();
      const waitTime = startedAt - queuedAt;

      if (waitTime > JOB_REPORTING_THRESHOLD_MS) {
        log.info(`Conversation job ${name} was blocked for ${waitTime}ms`);
      }

      try {
        return await taskWithTimeout(abortSignal);
      } catch (error) {
        abortController.abort();
        throw error;
      } finally {
        const duration = Date.now() - startedAt;

        if (duration > JOB_REPORTING_THRESHOLD_MS) {
          log.info(`Conversation job ${name} took ${duration}ms`);
        }
      }
    });
  }

  isAdmin(id: string): boolean {
    if (!isGroupV2(this.attributes)) {
      return false;
    }

    const uuid = UUID.checkedLookup(id).toString();
    const members = this.get('membersV2') || [];
    const member = members.find(x => x.uuid === uuid);
    if (!member) {
      return false;
    }

    const MEMBER_ROLES = Proto.Member.Role;

    return member.role === MEMBER_ROLES.ADMINISTRATOR;
  }

  getUuid(): UUID | undefined {
    try {
      const value = this.get('uuid');
      return value ? new UUID(value) : undefined;
    } catch (err) {
      log.warn(
        `getUuid(): failed to obtain conversation(${this.id}) uuid due to`,
        Errors.toLogFormat(err)
      );
      return undefined;
    }
  }

  getCheckedUuid(reason: string): UUID {
    const result = this.getUuid();
    strictAssert(result !== undefined, reason);
    return result;
  }

  private getMemberships(): Array<{
    uuid: UUIDStringType;
    isAdmin: boolean;
  }> {
    if (!isGroupV2(this.attributes)) {
      return [];
    }

    const members = this.get('membersV2') || [];
    return members.map(member => ({
      isAdmin: member.role === Proto.Member.Role.ADMINISTRATOR,
      uuid: member.uuid,
    }));
  }

  getGroupLink(): string | undefined {
    if (!isGroupV2(this.attributes)) {
      return undefined;
    }

    if (!this.get('groupInviteLinkPassword')) {
      return undefined;
    }

    return window.Signal.Groups.buildGroupLink(this);
  }

  private getPendingMemberships(): Array<{
    addedByUserId?: UUIDStringType;
    uuid: UUIDStringType;
  }> {
    if (!isGroupV2(this.attributes)) {
      return [];
    }

    const members = this.get('pendingMembersV2') || [];
    return members.map(member => ({
      addedByUserId: member.addedByUserId,
      uuid: member.uuid,
    }));
  }

  private getPendingApprovalMemberships(): Array<{ uuid: UUIDStringType }> {
    if (!isGroupV2(this.attributes)) {
      return [];
    }

    const members = this.get('pendingAdminApprovalV2') || [];
    return members.map(member => ({
      uuid: member.uuid,
    }));
  }

  private getBannedMemberships(): Array<UUIDStringType> {
    if (!isGroupV2(this.attributes)) {
      return [];
    }

    return (this.get('bannedMembersV2') || []).map(member => member.uuid);
  }

  getMembers(
    options: { includePendingMembers?: boolean } = {}
  ): Array<ConversationModel> {
    return compact(
      getConversationMembers(this.attributes, options).map(conversationAttrs =>
        window.ConversationController.get(conversationAttrs.id)
      )
    );
  }

  canBeAnnouncementGroup(): boolean {
    if (!isGroupV2(this.attributes)) {
      return false;
    }

    if (!isAnnouncementGroupReady()) {
      return false;
    }

    return true;
  }

  getMemberIds(): Array<string> {
    const members = this.getMembers();
    return members.map(member => member.id);
  }

  getMemberUuids(): Array<UUID> {
    const members = this.getMembers();
    return members.map(member => {
      return member.getCheckedUuid('Group member without uuid');
    });
  }

  getRecipients({
    includePendingMembers,
    extraConversationsForSend,
  }: {
    includePendingMembers?: boolean;
    extraConversationsForSend?: Array<string>;
  } = {}): Array<string> {
    return getRecipients(this.attributes, {
      includePendingMembers,
      extraConversationsForSend,
    });
  }

  // Members is all people in the group
  getMemberConversationIds(): Set<string> {
    return new Set(map(this.getMembers(), conversation => conversation.id));
  }

  async getQuoteAttachment(
    attachments?: Array<WhatIsThis>,
    preview?: Array<WhatIsThis>,
    sticker?: WhatIsThis
  ): Promise<WhatIsThis> {
    if (attachments && attachments.length) {
      const attachmentsToUse = Array.from(take(attachments, 1));
      const isGIFQuote = isGIF(attachmentsToUse);

      return Promise.all(
        map(attachmentsToUse, async attachment => {
          const { path, fileName, thumbnail, contentType } = attachment;

          if (!path) {
            return {
              contentType: isGIFQuote ? IMAGE_GIF : contentType,
              // Our protos library complains about this field being undefined, so we
              //   force it to null
              fileName: fileName || null,
              thumbnail: null,
            };
          }

          return {
            contentType: isGIFQuote ? IMAGE_GIF : contentType,
            // Our protos library complains about this field being undefined, so we force
            //   it to null
            fileName: fileName || null,
            thumbnail: thumbnail
              ? {
                  ...(await loadAttachmentData(thumbnail)),
                  objectUrl: getAbsoluteAttachmentPath(thumbnail.path),
                }
              : null,
          };
        })
      );
    }

    if (preview && preview.length) {
      const previewsToUse = take(preview, 1);

      return Promise.all(
        map(previewsToUse, async attachment => {
          const { image } = attachment;

          if (!image) {
            return {
              contentType: IMAGE_JPEG,
              // Our protos library complains about these fields being undefined, so we
              //   force them to null
              fileName: null,
              thumbnail: null,
            };
          }

          const { contentType } = image;

          return {
            contentType,
            // Our protos library complains about this field being undefined, so we
            //   force it to null
            fileName: null,
            thumbnail: image
              ? {
                  ...(await loadAttachmentData(image)),
                  objectUrl: getAbsoluteAttachmentPath(image.path),
                }
              : null,
          };
        })
      );
    }

    if (sticker && sticker.data && sticker.data.path) {
      const { path, contentType } = sticker.data;

      return [
        {
          contentType,
          // Our protos library complains about this field being undefined, so we
          //   force it to null
          fileName: null,
          thumbnail: {
            ...(await loadAttachmentData(sticker.data)),
            objectUrl: getAbsoluteAttachmentPath(path),
          },
        },
      ];
    }

    return [];
  }

  async makeQuote(quotedMessage: MessageModel): Promise<QuotedMessageType> {
    const { getName } = EmbeddedContact;
    // eslint-disable-next-line @typescript-eslint/no-non-null-assertion
    const contact = getContact(quotedMessage.attributes)!;
    const attachments = quotedMessage.get('attachments');
    const preview = quotedMessage.get('preview');
    const sticker = quotedMessage.get('sticker');

    const body = quotedMessage.get('body');
    const embeddedContact = quotedMessage.get('contact');
    const embeddedContactName =
      embeddedContact && embeddedContact.length > 0
        ? getName(embeddedContact[0])
        : '';

    return {
      authorUuid: contact.get('uuid'),
      attachments: isTapToView(quotedMessage.attributes)
        ? [{ contentType: IMAGE_JPEG, fileName: null }]
        : await this.getQuoteAttachment(attachments, preview, sticker),
      bodyRanges: quotedMessage.get('bodyRanges'),
      id: quotedMessage.get('sent_at'),
      isViewOnce: isTapToView(quotedMessage.attributes),
      isGiftBadge: isGiftBadge(quotedMessage.attributes),
      messageId: quotedMessage.get('id'),
      referencedMessageNotFound: false,
      text: body || embeddedContactName,
    };
  }

  async sendStickerMessage(packId: string, stickerId: number): Promise<void> {
    const packData = Stickers.getStickerPack(packId);
    const stickerData = Stickers.getSticker(packId, stickerId);
    if (!stickerData || !packData) {
      log.warn(
        `Attempted to send nonexistent (${packId}, ${stickerId}) sticker!`
      );
      return;
    }

    const { key } = packData;
    const { emoji, path, width, height } = stickerData;
    const data = await readStickerData(path);

    // We need this content type to be an image so we can display an `<img>` instead of a
    //   `<video>` or an error, but it's not critical that we get the full type correct.
    //   In other words, it's probably fine if we say that a GIF is `image/png`, but it's
    //   but it's bad if we say it's `video/mp4` or `text/plain`. We do our best to sniff
    //   the MIME type here, but it's okay if we have to use a possibly-incorrect
    //   fallback.
    let contentType: MIMEType;
    const sniffedMimeType = sniffImageMimeType(data);
    if (sniffedMimeType) {
      contentType = sniffedMimeType;
    } else {
      log.warn(
        'sendStickerMessage: Unable to sniff sticker MIME type; falling back to WebP'
      );
      contentType = IMAGE_WEBP;
    }

    const sticker = {
      packId,
      stickerId,
      packKey: key,
      emoji,
      data: {
        size: data.byteLength,
        data,
        contentType,
        width,
        height,
        blurHash: await window.imageToBlurHash(
          new Blob([data], {
            type: IMAGE_JPEG,
          })
        ),
      },
    };

    this.enqueueMessageForSend({
      body: undefined,
      attachments: [],
      sticker,
    });
    window.reduxActions.stickers.useSticker(packId, stickerId);
  }

  async sendProfileKeyUpdate(): Promise<void> {
    if (isMe(this.attributes)) {
      return;
    }

    if (!this.get('profileSharing')) {
      log.error(
        'sendProfileKeyUpdate: profileSharing not enabled for conversation',
        this.idForLogging()
      );
      return;
    }

    try {
      await conversationJobQueue.add({
        type: conversationQueueJobEnum.enum.ProfileKey,
        conversationId: this.id,
        revision: this.get('revision'),
      });
    } catch (error) {
      log.error(
        'sendProfileKeyUpdate: Failed to queue profile share',
        Errors.toLogFormat(error)
      );
    }
  }

  async enqueueMessageForSend(
    {
      attachments,
      body,
      contact,
      mentions,
      preview,
      quote,
      sticker,
    }: {
      attachments: Array<AttachmentType>;
      body: string | undefined;
      contact?: Array<ContactWithHydratedAvatar>;
      mentions?: BodyRangesType;
      preview?: Array<LinkPreviewType>;
      quote?: QuotedMessageType;
      sticker?: StickerType;
    },
    {
      dontClearDraft,
      sendHQImages,
      storyId,
      timestamp,
      extraReduxActions,
    }: {
      dontClearDraft?: boolean;
      sendHQImages?: boolean;
      storyId?: string;
      timestamp?: number;
      extraReduxActions?: () => void;
    } = {}
  ): Promise<MessageAttributesType | undefined> {
    if (this.isGroupV1AndDisabled()) {
      return;
    }

    const now = timestamp || Date.now();

    log.info(
      'Sending message to conversation',
      this.idForLogging(),
      'with timestamp',
      now
    );

    this.clearTypingTimers();

    const mandatoryProfileSharingEnabled = window.Signal.RemoteConfig.isEnabled(
      'desktop.mandatoryProfileSharing'
    );

    await this.maybeApplyUniversalTimer();

    const expireTimer = this.get('expireTimer');

    const recipientMaybeConversations = map(this.getRecipients(), identifier =>
      window.ConversationController.get(identifier)
    );
    const recipientConversations = filter(
      recipientMaybeConversations,
      isNotNil
    );
    const recipientConversationIds = concat(
      map(recipientConversations, c => c.id),
      [window.ConversationController.getOurConversationIdOrThrow()]
    );

    // If there are link previews present in the message we shouldn't include
    // any attachments as well.
    const attachmentsToSend = preview && preview.length ? [] : attachments;

    if (preview && preview.length) {
      attachments.forEach(attachment => {
        if (attachment.path) {
          deleteAttachmentData(attachment.path);
        }
      });
    }

    // Here we move attachments to disk
    const attributes = await upgradeMessageSchema({
      id: UUID.generate().toString(),
      timestamp: now,
      type: 'outgoing',
      body,
      conversationId: this.id,
      contact,
      quote,
      preview,
      attachments: attachmentsToSend,
      sent_at: now,
      received_at: window.Signal.Util.incrementMessageCounter(),
      received_at_ms: now,
      expireTimer,
      readStatus: ReadStatus.Read,
      seenStatus: SeenStatus.NotApplicable,
      sticker,
      bodyRanges: mentions,
      sendHQImages,
      sendStateByConversationId: zipObject(
        recipientConversationIds,
        repeat({
          status: SendStatus.Pending,
          updatedAt: now,
        })
      ),
      storyId,
    });

    const model = new window.Whisper.Message(attributes);
    const message = window.MessageController.register(model.id, model);
    message.cachedOutgoingContactData = contact;
    message.cachedOutgoingPreviewData = preview;
    message.cachedOutgoingQuoteData = quote;
    message.cachedOutgoingStickerData = sticker;

    const dbStart = Date.now();

    strictAssert(
      typeof message.attributes.timestamp === 'number',
      'Expected a timestamp'
    );

    await conversationJobQueue.add(
      {
        type: conversationQueueJobEnum.enum.NormalMessage,
        conversationId: this.id,
        messageId: message.id,
        revision: this.get('revision'),
      },
      async jobToInsert => {
        log.info(
          `enqueueMessageForSend: saving message ${message.id} and job ${jobToInsert.id}`
        );
        await window.Signal.Data.saveMessage(message.attributes, {
          jobToInsert,
          forceSave: true,
          ourUuid: window.textsecure.storage.user.getCheckedUuid().toString(),
        });
      }
    );

    const dbDuration = Date.now() - dbStart;
    if (dbDuration > SEND_REPORTING_THRESHOLD_MS) {
      log.info(
        `ConversationModel(${this.idForLogging()}.sendMessage(${now}): ` +
          `db save took ${dbDuration}ms`
      );
    }

    const renderStart = Date.now();

    // Perform asynchronous tasks before entering the batching mode
    await this.beforeAddSingleMessage();

    this.isInReduxBatch = true;
    batchDispatch(() => {
      try {
        const { clearUnreadMetrics } = window.reduxActions.conversations;
        clearUnreadMetrics(this.id);

        const enableProfileSharing = Boolean(
          mandatoryProfileSharingEnabled && !this.get('profileSharing')
        );
        this.doAddSingleMessage(model, { isJustSent: true });

        const draftProperties = dontClearDraft
          ? {}
          : {
              draft: null,
              draftTimestamp: null,
              lastMessage: model.getNotificationText(),
              lastMessageStatus: 'sending' as const,
            };

        this.set({
          ...draftProperties,
          ...(enableProfileSharing ? { profileSharing: true } : {}),
          ...this.incrementSentMessageCount({ dry: true }),
          active_at: now,
          timestamp: now,
          isArchived: false,
        });

        if (enableProfileSharing) {
          this.captureChange('mandatoryProfileSharing');
        }

        extraReduxActions?.();
      } finally {
        this.isInReduxBatch = false;
      }
    });

    if (sticker) {
      await addStickerPackReference(model.id, sticker.packId);
    }

    const renderDuration = Date.now() - renderStart;

    if (renderDuration > SEND_REPORTING_THRESHOLD_MS) {
      log.info(
        `ConversationModel(${this.idForLogging()}.sendMessage(${now}): ` +
          `render save took ${renderDuration}ms`
      );
    }

    window.Signal.Data.updateConversation(this.attributes);

    return attributes;
  }

  // Is this someone who is a contact, or are we sharing our profile with them?
  //   Or is the person who added us to this group a contact or are we sharing profile
  //   with them?
  isFromOrAddedByTrustedContact(): boolean {
    if (isDirectConversation(this.attributes)) {
      return Boolean(this.get('name')) || this.get('profileSharing');
    }

    const addedBy = this.get('addedBy');
    if (!addedBy) {
      return false;
    }

    const conv = window.ConversationController.get(addedBy);
    if (!conv) {
      return false;
    }

    return Boolean(
      isMe(conv.attributes) || conv.get('name') || conv.get('profileSharing')
    );
  }

  async updateLastMessage(): Promise<void> {
    if (!this.id) {
      return;
    }

    const ourConversationId =
      window.ConversationController.getOurConversationId();
    if (!ourConversationId) {
      throw new Error('updateLastMessage: Failed to fetch ourConversationId');
    }

    const conversationId = this.id;

    const ourUuid = window.textsecure.storage.user.getCheckedUuid().toString();
    const stats = await window.Signal.Data.getConversationMessageStats({
      conversationId,
      isGroup: isGroup(this.attributes),
      ourUuid,
    });

    // This runs as a job to avoid race conditions
    this.queueJob('maybeSetPendingUniversalTimer', async () =>
      this.maybeSetPendingUniversalTimer(stats.hasUserInitiatedMessages)
    );

    const { preview, activity } = stats;
    let previewMessage: MessageModel | undefined;
    let activityMessage: MessageModel | undefined;

    // Register the message with MessageController so that if it already exists
    // in memory we use that data instead of the data from the db which may
    // be out of date.
    if (preview) {
      previewMessage = window.MessageController.register(preview.id, preview);
    }

    if (activity) {
      activityMessage = window.MessageController.register(
        activity.id,
        activity
      );
    }

    if (
      this.hasDraft() &&
      this.get('draftTimestamp') &&
      (!previewMessage ||
        // eslint-disable-next-line @typescript-eslint/no-non-null-assertion
        previewMessage.get('sent_at') < this.get('draftTimestamp')!)
    ) {
      return;
    }

    const currentTimestamp = this.get('timestamp') || null;
    const timestamp = activityMessage
      ? activityMessage.get('sent_at') ||
        activityMessage.get('received_at') ||
        currentTimestamp
      : currentTimestamp;

    this.set({
      lastMessage:
        (previewMessage ? previewMessage.getNotificationText() : '') || '',
      lastMessageStatus:
        (previewMessage
          ? getMessagePropStatus(previewMessage.attributes, ourConversationId)
          : null) || null,
      timestamp,
      lastMessageDeletedForEveryone: previewMessage
        ? previewMessage.get('deletedForEveryone')
        : false,
    });

    window.Signal.Data.updateConversation(this.attributes);
  }

  setArchived(isArchived: boolean): void {
    const before = this.get('isArchived');

    this.set({ isArchived });
    window.Signal.Data.updateConversation(this.attributes);

    const after = this.get('isArchived');

    if (Boolean(before) !== Boolean(after)) {
      if (after) {
        this.unpin();
      }
      this.captureChange('isArchived');
    }
  }

  setMarkedUnread(markedUnread: boolean): void {
    const previousMarkedUnread = this.get('markedUnread');

    this.set({ markedUnread });
    window.Signal.Data.updateConversation(this.attributes);

    if (Boolean(previousMarkedUnread) !== Boolean(markedUnread)) {
      this.captureChange('markedUnread');
    }
  }

  async refreshGroupLink(): Promise<void> {
    if (!isGroupV2(this.attributes)) {
      return;
    }

    const groupInviteLinkPassword = Bytes.toBase64(
      window.Signal.Groups.generateGroupInviteLinkPassword()
    );

    log.info('refreshGroupLink for conversation', this.idForLogging());

    await this.modifyGroupV2({
      name: 'updateInviteLinkPassword',
      createGroupChange: async () =>
        window.Signal.Groups.buildInviteLinkPasswordChange(
          this.attributes,
          groupInviteLinkPassword
        ),
    });

    this.set({ groupInviteLinkPassword });
  }

  async toggleGroupLink(value: boolean): Promise<void> {
    if (!isGroupV2(this.attributes)) {
      return;
    }

    const shouldCreateNewGroupLink =
      value && !this.get('groupInviteLinkPassword');
    const groupInviteLinkPassword =
      this.get('groupInviteLinkPassword') ||
      Bytes.toBase64(window.Signal.Groups.generateGroupInviteLinkPassword());

    log.info('toggleGroupLink for conversation', this.idForLogging(), value);

    const ACCESS_ENUM = Proto.AccessControl.AccessRequired;
    const addFromInviteLink = value
      ? ACCESS_ENUM.ANY
      : ACCESS_ENUM.UNSATISFIABLE;

    if (shouldCreateNewGroupLink) {
      await this.modifyGroupV2({
        name: 'updateNewGroupLink',
        createGroupChange: async () =>
          window.Signal.Groups.buildNewGroupLinkChange(
            this.attributes,
            groupInviteLinkPassword,
            addFromInviteLink
          ),
      });
    } else {
      await this.modifyGroupV2({
        name: 'updateAccessControlAddFromInviteLink',
        createGroupChange: async () =>
          window.Signal.Groups.buildAccessControlAddFromInviteLinkChange(
            this.attributes,
            addFromInviteLink
          ),
      });
    }

    this.set({
      accessControl: {
        addFromInviteLink,
        attributes: this.get('accessControl')?.attributes || ACCESS_ENUM.MEMBER,
        members: this.get('accessControl')?.members || ACCESS_ENUM.MEMBER,
      },
    });

    if (shouldCreateNewGroupLink) {
      this.set({ groupInviteLinkPassword });
    }
  }

  async updateAccessControlAddFromInviteLink(value: boolean): Promise<void> {
    if (!isGroupV2(this.attributes)) {
      return;
    }

    const ACCESS_ENUM = Proto.AccessControl.AccessRequired;

    const addFromInviteLink = value
      ? ACCESS_ENUM.ADMINISTRATOR
      : ACCESS_ENUM.ANY;

    await this.modifyGroupV2({
      name: 'updateAccessControlAddFromInviteLink',
      createGroupChange: async () =>
        window.Signal.Groups.buildAccessControlAddFromInviteLinkChange(
          this.attributes,
          addFromInviteLink
        ),
    });

    this.set({
      accessControl: {
        addFromInviteLink,
        attributes: this.get('accessControl')?.attributes || ACCESS_ENUM.MEMBER,
        members: this.get('accessControl')?.members || ACCESS_ENUM.MEMBER,
      },
    });
  }

  async updateAccessControlAttributes(value: number): Promise<void> {
    if (!isGroupV2(this.attributes)) {
      return;
    }

    await this.modifyGroupV2({
      name: 'updateAccessControlAttributes',
      createGroupChange: async () =>
        window.Signal.Groups.buildAccessControlAttributesChange(
          this.attributes,
          value
        ),
    });

    const ACCESS_ENUM = Proto.AccessControl.AccessRequired;
    this.set({
      accessControl: {
        addFromInviteLink:
          this.get('accessControl')?.addFromInviteLink || ACCESS_ENUM.MEMBER,
        attributes: value,
        members: this.get('accessControl')?.members || ACCESS_ENUM.MEMBER,
      },
    });
  }

  async updateAccessControlMembers(value: number): Promise<void> {
    if (!isGroupV2(this.attributes)) {
      return;
    }

    await this.modifyGroupV2({
      name: 'updateAccessControlMembers',
      createGroupChange: async () =>
        window.Signal.Groups.buildAccessControlMembersChange(
          this.attributes,
          value
        ),
    });

    const ACCESS_ENUM = Proto.AccessControl.AccessRequired;
    this.set({
      accessControl: {
        addFromInviteLink:
          this.get('accessControl')?.addFromInviteLink || ACCESS_ENUM.MEMBER,
        attributes: this.get('accessControl')?.attributes || ACCESS_ENUM.MEMBER,
        members: value,
      },
    });
  }

  async updateAnnouncementsOnly(value: boolean): Promise<void> {
    if (!isGroupV2(this.attributes) || !this.canBeAnnouncementGroup()) {
      return;
    }

    await this.modifyGroupV2({
      name: 'updateAnnouncementsOnly',
      createGroupChange: async () =>
        window.Signal.Groups.buildAnnouncementsOnlyChange(
          this.attributes,
          value
        ),
    });

    this.set({ announcementsOnly: value });
  }

  async updateExpirationTimer(
    providedExpireTimer: number | undefined,
    {
      reason,
      receivedAt,
      receivedAtMS = Date.now(),
      sentAt: providedSentAt,
      source: providedSource,
      fromSync = false,
      isInitialSync = false,
      fromGroupUpdate = false,
    }: {
      reason: string;
      receivedAt?: number;
      receivedAtMS?: number;
      sentAt?: number;
      source?: string;
      fromSync?: boolean;
      isInitialSync?: boolean;
      fromGroupUpdate?: boolean;
    }
  ): Promise<boolean | null | MessageModel | void> {
    const isSetByOther = providedSource || providedSentAt !== undefined;

    if (isGroupV2(this.attributes)) {
      if (isSetByOther) {
        throw new Error(
          'updateExpirationTimer: GroupV2 timers are not updated this way'
        );
      }
      await this.modifyGroupV2({
        name: 'updateExpirationTimer',
        createGroupChange: () =>
          this.updateExpirationTimerInGroupV2(providedExpireTimer),
      });
      return false;
    }

    if (!isSetByOther && this.isGroupV1AndDisabled()) {
      throw new Error(
        'updateExpirationTimer: GroupV1 is deprecated; cannot update expiration timer'
      );
    }

    let expireTimer: number | undefined = providedExpireTimer;
    let source = providedSource;
    if (this.get('left')) {
      return false;
    }

    if (!expireTimer) {
      expireTimer = undefined;
    }
    if (
      this.get('expireTimer') === expireTimer ||
      (!expireTimer && !this.get('expireTimer'))
    ) {
      return null;
    }

    const logId =
      `updateExpirationTimer(${this.idForLogging()}, ` +
      `${expireTimer || 'disabled'}) ` +
      `source=${source ?? '?'} reason=${reason}`;

    log.info(`${logId}: updating`);

    // if change wasn't made remotely, send it to the number/group
    if (!isSetByOther) {
      try {
        await conversationJobQueue.add({
          type: conversationQueueJobEnum.enum.DirectExpirationTimerUpdate,
          conversationId: this.id,
          expireTimer,
        });
      } catch (error) {
        log.error(
          `${logId}: Failed to queue expiration timer update`,
          Errors.toLogFormat(error)
        );
        throw error;
      }
    }

    source = source || window.ConversationController.getOurConversationId();

    this.set({ expireTimer });

    // This call actually removes universal timer notification and clears
    // the pending flags.
    await this.maybeRemoveUniversalTimer();

    window.Signal.Data.updateConversation(this.attributes);

    // When we add a disappearing messages notification to the conversation, we want it
    //   to be above the message that initiated that change, hence the subtraction.
    const sentAt = (providedSentAt || receivedAtMS) - 1;

    const isNoteToSelf = isMe(this.attributes);
    const shouldBeRead = isNoteToSelf || isInitialSync;

    const model = new window.Whisper.Message({
      conversationId: this.id,
      expirationTimerUpdate: {
        expireTimer,
        source,
        fromSync,
        fromGroupUpdate,
      },
      flags: Proto.DataMessage.Flags.EXPIRATION_TIMER_UPDATE,
      readStatus: shouldBeRead ? ReadStatus.Read : ReadStatus.Unread,
      received_at_ms: receivedAtMS,
      received_at: receivedAt ?? window.Signal.Util.incrementMessageCounter(),
      seenStatus: shouldBeRead ? SeenStatus.Seen : SeenStatus.Unseen,
      sent_at: sentAt,
      type: 'timer-notification',
      // TODO: DESKTOP-722
    } as unknown as MessageAttributesType);

    const id = await window.Signal.Data.saveMessage(model.attributes, {
      ourUuid: window.textsecure.storage.user.getCheckedUuid().toString(),
    });

    model.set({ id });

    const message = window.MessageController.register(id, model);

    this.addSingleMessage(message);
    this.updateUnread();

    log.info(
      `${logId}: added a notification received_at=${model.get('received_at')}`
    );

    return message;
  }

  isSearchable(): boolean {
    return !this.get('left');
  }

  // Deprecated: only applies to GroupV1
  async leaveGroup(): Promise<void> {
    const { messaging } = window.textsecure;
    if (!messaging) {
      throw new Error('leaveGroup: Cannot leave v1 group when offline!');
    }

    if (!isGroupV1(this.attributes)) {
      throw new Error(
        `leaveGroup: Group ${this.idForLogging()} is not GroupV1!`
      );
    }

    const now = Date.now();
    const groupId = this.get('groupId');

    if (!groupId) {
      throw new Error(`leaveGroup/${this.idForLogging()}: No groupId!`);
    }

    const groupIdentifiers = this.getRecipients();
    this.set({ left: true });
    window.Signal.Data.updateConversation(this.attributes);

    const model = new window.Whisper.Message({
      conversationId: this.id,
      group_update: { left: 'You' },
      readStatus: ReadStatus.Read,
      received_at_ms: now,
      received_at: window.Signal.Util.incrementMessageCounter(),
      seenStatus: SeenStatus.NotApplicable,
      sent_at: now,
      type: 'group',
      // TODO: DESKTOP-722
    } as unknown as MessageAttributesType);

    const id = await window.Signal.Data.saveMessage(model.attributes, {
      ourUuid: window.textsecure.storage.user.getCheckedUuid().toString(),
    });
    model.set({ id });

    const message = window.MessageController.register(model.id, model);
    this.addSingleMessage(message);

    const options = await getSendOptions(this.attributes);
    message.send(
      handleMessageSend(
        messaging.leaveGroup(groupId, groupIdentifiers, options),
        { messageIds: [], sendType: 'legacyGroupChange' }
      )
    );
  }

  async markRead(
    newestUnreadAt: number,
    options: {
      readAt?: number;
      sendReadReceipts: boolean;
      newestSentAt?: number;
    } = {
      sendReadReceipts: true,
    }
  ): Promise<void> {
    await markConversationRead(this.attributes, newestUnreadAt, options);
    await this.updateUnread();
  }

  async updateUnread(): Promise<void> {
    const unreadCount = await window.Signal.Data.getTotalUnreadForConversation(
      this.id,
      {
        storyId: undefined,
        isGroup: isGroup(this.attributes),
      }
    );

    const prevUnreadCount = this.get('unreadCount');
    if (prevUnreadCount !== unreadCount) {
      this.set({ unreadCount });
      window.Signal.Data.updateConversation(this.attributes);
    }
  }

  // This is an expensive operation we use to populate the message request hero row. It
  //   shows groups the current user has in common with this potential new contact.
  async updateSharedGroups(): Promise<void> {
    if (!isDirectConversation(this.attributes)) {
      return;
    }
    if (isMe(this.attributes)) {
      return;
    }

    const ourUuid = window.textsecure.storage.user.getCheckedUuid();
    const theirUuid = this.getUuid();
    if (!theirUuid) {
      return;
    }

    const ourGroups =
      await window.ConversationController.getAllGroupsInvolvingUuid(ourUuid);
    const sharedGroups = ourGroups
      .filter(
        c =>
          c.hasMember(ourUuid.toString()) && c.hasMember(theirUuid.toString())
      )
      .sort(
        (left, right) =>
          (right.get('timestamp') || 0) - (left.get('timestamp') || 0)
      );

    const sharedGroupNames = sharedGroups.map(conversation =>
      conversation.getTitle()
    );

    this.set({ sharedGroupNames });
  }

  onChangeProfileKey(): void {
    if (isDirectConversation(this.attributes)) {
      this.getProfiles();
    }
  }

  async getProfiles(): Promise<void> {
    // request all conversation members' keys
    const conversations =
      this.getMembers() as unknown as Array<ConversationModel>;

    const queue = new PQueue({
      concurrency: 3,
    });

    // Convert Promise<void[]> that is returned by addAll() to Promise<void>
    const promise = (async () => {
      await queue.addAll(
        conversations.map(
          conversation => () =>
            getProfile(conversation.get('uuid'), conversation.get('e164'))
        )
      );
    })();

    this._activeProfileFetch = promise;
    try {
      await promise;
    } finally {
      if (this._activeProfileFetch === promise) {
        this._activeProfileFetch = undefined;
      }
    }
  }

  getActiveProfileFetch(): Promise<void> | undefined {
    return this._activeProfileFetch;
  }

  async setEncryptedProfileName(
    encryptedName: string,
    decryptionKey: Uint8Array
  ): Promise<void> {
    if (!encryptedName) {
      return;
    }

    // decrypt
    const { given, family } = decryptProfileName(encryptedName, decryptionKey);

    // encode
    const profileName = given ? Bytes.toString(given) : undefined;
    const profileFamilyName = family ? Bytes.toString(family) : undefined;

    // set then check for changes
    const oldName = this.getProfileName();
    const hadPreviousName = Boolean(oldName);
    this.set({ profileName, profileFamilyName });

    const newName = this.getProfileName();

    // Note that we compare the combined names to ensure that we don't present the exact
    //   same before/after string, even if someone is moving from just first name to
    //   first/last name in their profile data.
    const nameChanged = oldName !== newName;

    if (!isMe(this.attributes) && hadPreviousName && nameChanged) {
      const change = {
        type: 'name',
        oldName,
        newName,
      };

      await this.addProfileChange(change);
    }
  }

  async setProfileAvatar(
    avatarPath: undefined | null | string,
    decryptionKey: Uint8Array
  ): Promise<void> {
    if (isMe(this.attributes)) {
      if (avatarPath) {
        window.storage.put('avatarUrl', avatarPath);
      } else {
        window.storage.remove('avatarUrl');
      }
    }

    if (!avatarPath) {
      this.set({ profileAvatar: undefined });
      return;
    }

    const { messaging } = window.textsecure;
    if (!messaging) {
      throw new Error('setProfileAvatar: Cannot fetch avatar when offline!');
    }
    const avatar = await messaging.getAvatar(avatarPath);

    // decrypt
    const decrypted = decryptProfile(avatar, decryptionKey);

    // update the conversation avatar only if hash differs
    if (decrypted) {
      const newAttributes = await Conversation.maybeUpdateProfileAvatar(
        this.attributes,
        decrypted,
        {
          writeNewAttachmentData,
          deleteAttachmentData,
          doesAttachmentExist,
        }
      );
      this.set(newAttributes);
    }
  }

  async setProfileKey(
    profileKey: string | undefined,
    { viaStorageServiceSync = false } = {}
  ): Promise<boolean> {
    // profileKey is a string so we can compare it directly
    if (this.get('profileKey') !== profileKey) {
      log.info(
        `Setting sealedSender to UNKNOWN for conversation ${this.idForLogging()}`
      );
      this.set({
        profileKeyCredential: null,
        accessKey: null,
        sealedSender: SEALED_SENDER.UNKNOWN,
      });

      // Don't trigger immediate profile fetches when syncing to remote storage
      this.set({ profileKey }, { silent: viaStorageServiceSync });

      // If our profile key was cleared above, we don't tell our linked devices about it.
      //   We want linked devices to tell us what it should be, instead of telling them to
      //   erase their local value.
      if (!viaStorageServiceSync && profileKey) {
        this.captureChange('profileKey');
      }

      this.deriveAccessKeyIfNeeded();

      // We will update the conversation during storage service sync
      if (!viaStorageServiceSync) {
        window.Signal.Data.updateConversation(this.attributes);
      }

      return true;
    }
    return false;
  }

  deriveAccessKeyIfNeeded(): void {
    const profileKey = this.get('profileKey');
    if (!profileKey) {
      return;
    }
    if (this.get('accessKey')) {
      return;
    }

    const profileKeyBuffer = Bytes.fromBase64(profileKey);
    const accessKeyBuffer = deriveAccessKey(profileKeyBuffer);
    const accessKey = Bytes.toBase64(accessKeyBuffer);
    this.set({ accessKey });
  }

  deriveProfileKeyVersion(): string | undefined {
    const profileKey = this.get('profileKey');
    if (!profileKey) {
      return;
    }

    const uuid = this.get('uuid');
    if (!uuid) {
      return;
    }

    const lastProfile = this.get('lastProfile');
    if (lastProfile?.profileKey === profileKey) {
      return lastProfile.profileKeyVersion;
    }

    const profileKeyVersion = Util.zkgroup.deriveProfileKeyVersion(
      profileKey,
      uuid
    );
    if (!profileKeyVersion) {
      log.warn(
        'deriveProfileKeyVersion: Failed to derive profile key version, ' +
          'clearing profile key.'
      );
      this.setProfileKey(undefined);
      return;
    }

    return profileKeyVersion;
  }

  async updateLastProfile(
    oldValue: ConversationLastProfileType | undefined,
    { profileKey, profileKeyVersion }: ConversationLastProfileType
  ): Promise<void> {
    const lastProfile = this.get('lastProfile');

    // Atomic updates only
    if (lastProfile !== oldValue) {
      return;
    }

    if (
      lastProfile?.profileKey === profileKey &&
      lastProfile?.profileKeyVersion === profileKeyVersion
    ) {
      return;
    }

    log.warn(
      'ConversationModel.updateLastProfile: updating for',
      this.idForLogging()
    );

    this.set({ lastProfile: { profileKey, profileKeyVersion } });

    await window.Signal.Data.updateConversation(this.attributes);
  }

  async removeLastProfile(
    oldValue: ConversationLastProfileType | undefined
  ): Promise<void> {
    // Atomic updates only
    if (this.get('lastProfile') !== oldValue) {
      return;
    }

    log.warn(
      'ConversationModel.removeLastProfile: called for',
      this.idForLogging()
    );

    this.set({
      lastProfile: undefined,

      // We don't have any knowledge of profile anymore. Drop all associated
      // data.
      about: undefined,
      aboutEmoji: undefined,
      profileAvatar: undefined,
    });

    await window.Signal.Data.updateConversation(this.attributes);
  }

  hasMember(identifier: string): boolean {
    const id = window.ConversationController.getConversationId(identifier);
    const memberIds = this.getMemberIds();

    return window._.contains(memberIds, id);
  }

  fetchContacts(): void {
    const members = this.getMembers();

    // eslint-disable-next-line @typescript-eslint/no-non-null-assertion
    this.contactCollection!.reset(members);
  }

  async destroyMessages(): Promise<void> {
    this.set({
      lastMessage: null,
      timestamp: null,
      active_at: null,
      pendingUniversalTimer: undefined,
    });
    window.Signal.Data.updateConversation(this.attributes);

    await window.Signal.Data.removeAllMessagesInConversation(this.id, {
      logId: this.idForLogging(),
    });
  }

  getTitle(): string {
    if (isDirectConversation(this.attributes)) {
      const username = this.get('username');

      return (
        this.get('name') ||
        this.getProfileName() ||
        this.getNumber() ||
        (username && window.i18n('at-username', { username })) ||
        window.i18n('unknownContact')
      );
    }
    return this.get('name') || window.i18n('unknownGroup');
  }

  getProfileName(): string | undefined {
    if (isDirectConversation(this.attributes)) {
      return Util.combineNames(
        // eslint-disable-next-line @typescript-eslint/no-non-null-assertion
        this.get('profileName')!,
        this.get('profileFamilyName')
      );
    }

    return undefined;
  }

  getNumber(): string {
    if (!isDirectConversation(this.attributes)) {
      return '';
    }
    // eslint-disable-next-line @typescript-eslint/no-non-null-assertion
    const number = this.get('e164')!;
    try {
      const parsedNumber = window.libphonenumberInstance.parse(number);
      const regionCode = getRegionCodeForNumber(number);
      if (regionCode === window.storage.get('regionCode')) {
        return window.libphonenumberInstance.format(
          parsedNumber,
          window.libphonenumberFormat.NATIONAL
        );
      }
      return window.libphonenumberInstance.format(
        parsedNumber,
        window.libphonenumberFormat.INTERNATIONAL
      );
    } catch (e) {
      return number;
    }
  }

  getColor(): AvatarColorType {
    return migrateColor(this.get('color'));
  }

  getConversationColor(): ConversationColorType | undefined {
    return this.get('conversationColor');
  }

  getCustomColorData(): {
    customColor?: CustomColorType;
    customColorId?: string;
  } {
    if (this.getConversationColor() !== 'custom') {
      return {
        customColor: undefined,
        customColorId: undefined,
      };
    }

    return {
      customColor: this.get('customColor'),
      customColorId: this.get('customColorId'),
    };
  }

  private getAvatarPath(): undefined | string {
    const shouldShowProfileAvatar =
      isMe(this.attributes) ||
      window.storage.get('preferContactAvatars') === false;
    const avatar = shouldShowProfileAvatar
      ? this.get('profileAvatar') || this.get('avatar')
      : this.get('avatar') || this.get('profileAvatar');
    return avatar?.path || undefined;
  }

  private getAvatarHash(): undefined | string {
    const avatar = isMe(this.attributes)
      ? this.get('profileAvatar') || this.get('avatar')
      : this.get('avatar') || this.get('profileAvatar');
    return avatar?.hash || undefined;
  }

  getAbsoluteAvatarPath(): string | undefined {
    const avatarPath = this.getAvatarPath();
    return avatarPath ? getAbsoluteAttachmentPath(avatarPath) : undefined;
  }

  getAbsoluteProfileAvatarPath(): string | undefined {
    const avatarPath = this.get('profileAvatar')?.path;
    return avatarPath ? getAbsoluteAttachmentPath(avatarPath) : undefined;
  }

  getAbsoluteUnblurredAvatarPath(): string | undefined {
    const unblurredAvatarPath = this.get('unblurredAvatarPath');
    return unblurredAvatarPath
      ? getAbsoluteAttachmentPath(unblurredAvatarPath)
      : undefined;
  }

  unblurAvatar(): void {
    const avatarPath = this.getAvatarPath();
    if (avatarPath) {
      this.set('unblurredAvatarPath', avatarPath);
    } else {
      this.unset('unblurredAvatarPath');
    }
  }

  private canChangeTimer(): boolean {
    if (isDirectConversation(this.attributes)) {
      return true;
    }

    if (this.isGroupV1AndDisabled()) {
      return false;
    }

    if (!isGroupV2(this.attributes)) {
      return true;
    }

    const accessControlEnum = Proto.AccessControl.AccessRequired;
    const accessControl = this.get('accessControl');
    const canAnyoneChangeTimer =
      accessControl &&
      (accessControl.attributes === accessControlEnum.ANY ||
        accessControl.attributes === accessControlEnum.MEMBER);
    if (canAnyoneChangeTimer) {
      return true;
    }

    return this.areWeAdmin();
  }

  canEditGroupInfo(): boolean {
    if (!isGroupV2(this.attributes)) {
      return false;
    }

    if (this.get('left')) {
      return false;
    }

    return (
      this.areWeAdmin() ||
      this.get('accessControl')?.attributes ===
        Proto.AccessControl.AccessRequired.MEMBER
    );
  }

  areWeAdmin(): boolean {
    if (!isGroupV2(this.attributes)) {
      return false;
    }

    const memberEnum = Proto.Member.Role;
    const members = this.get('membersV2') || [];
    const ourUuid = window.textsecure.storage.user.getUuid()?.toString();
    const me = members.find(item => item.uuid === ourUuid);
    if (!me) {
      return false;
    }

    return me.role === memberEnum.ADMINISTRATOR;
  }

  // Set of items to captureChanges on:
  // [-] uuid
  // [-] e164
  // [X] profileKey
  // [-] identityKey
  // [X] verified!
  // [-] profileName
  // [-] profileFamilyName
  // [X] blocked
  // [X] whitelisted
  // [X] archived
  // [X] markedUnread
  // [X] dontNotifyForMentionsIfMuted
  captureChange(logMessage: string): void {
    log.info('storageService[captureChange]', logMessage, this.idForLogging());
    this.set({ needsStorageServiceSync: true });

    this.queueJob('captureChange', async () => {
      Services.storageServiceUploadJob();
    });
  }

  startMuteTimer({ viaStorageServiceSync = false } = {}): void {
    clearTimeoutIfNecessary(this.muteTimer);
    this.muteTimer = undefined;

    const muteExpiresAt = this.get('muteExpiresAt');
    if (isNumber(muteExpiresAt) && muteExpiresAt < Number.MAX_SAFE_INTEGER) {
      const delay = muteExpiresAt - Date.now();
      if (delay <= 0) {
        this.setMuteExpiration(0, { viaStorageServiceSync });
        return;
      }

      this.muteTimer = setTimeout(() => this.setMuteExpiration(0), delay);
    }
  }

  toggleHideStories(): void {
    this.set({ hideStory: !this.get('hideStory') });
    this.captureChange('hideStory');
  }

  setMuteExpiration(
    muteExpiresAt = 0,
    { viaStorageServiceSync = false } = {}
  ): void {
    const prevExpiration = this.get('muteExpiresAt');

    if (prevExpiration === muteExpiresAt) {
      return;
    }

    this.set({ muteExpiresAt });

    // Don't cause duplicate captureChange
    this.startMuteTimer({ viaStorageServiceSync: true });

    if (!viaStorageServiceSync) {
      this.captureChange('mutedUntilTimestamp');
      window.Signal.Data.updateConversation(this.attributes);
    }
  }

  isMuted(): boolean {
    return isConversationMuted(this.attributes);
  }

  async notify(
    message: Readonly<MessageModel>,
    reaction?: Readonly<ReactionModel>
  ): Promise<void> {
    // As a performance optimization don't perform any work if notifications are
    // disabled.
    if (!notificationService.isEnabled) {
      return;
    }

    if (this.isMuted()) {
      if (this.get('dontNotifyForMentionsIfMuted')) {
        return;
      }

      const ourUuid = window.textsecure.storage.user.getUuid()?.toString();
      const mentionsMe = (message.get('bodyRanges') || []).some(
        range => range.mentionUuid && range.mentionUuid === ourUuid
      );
      if (!mentionsMe) {
        return;
      }
    }

    if (!isIncoming(message.attributes) && !reaction) {
      return;
    }

    const conversationId = this.id;

    const sender = reaction
      ? window.ConversationController.get(reaction.get('fromId'))
      : getContact(message.attributes);
    const senderName = sender
      ? sender.getTitle()
      : window.i18n('unknownContact');
    const senderTitle = isDirectConversation(this.attributes)
      ? senderName
      : window.i18n('notificationSenderInGroup', {
          sender: senderName,
          group: this.getTitle(),
        });

    let notificationIconUrl;
    const avatar = this.get('avatar') || this.get('profileAvatar');
    if (avatar && avatar.path) {
      notificationIconUrl = getAbsoluteAttachmentPath(avatar.path);
    } else if (isDirectConversation(this.attributes)) {
      notificationIconUrl = await this.getIdenticon();
    } else {
      // Not technically needed, but helps us be explicit: we don't show an icon for a
      //   group that doesn't have an icon.
      notificationIconUrl = undefined;
    }

    const messageJSON = message.toJSON();
    const messageId = message.id;
    const isExpiringMessage = Message.hasExpiration(messageJSON);

    notificationService.add({
      senderTitle,
      conversationId,
      notificationIconUrl,
      isExpiringMessage,
      message: message.getNotificationText(),
      messageId,
      reaction: reaction ? reaction.toJSON() : null,
    });
  }

  private async getIdenticon(): Promise<string> {
    const color = this.getColor();
    const title = this.getTitle();

    const content = (title && getInitials(title)) || '#';

    const cached = this.cachedIdenticon;
    if (cached && cached.content === content && cached.color === color) {
      return cached.url;
    }

    const url = await createIdenticon(color, content);

    this.cachedIdenticon = { content, color, url };

    return url;
  }

  notifyTyping(options: {
    isTyping: boolean;
    senderId: string;
    fromMe: boolean;
    senderDevice: number;
  }): void {
    const { isTyping, senderId, fromMe, senderDevice } = options;

    // We don't do anything with typing messages from our other devices
    if (fromMe) {
      return;
    }

    // Drop typing indicators for announcement only groups where the sender
    // is not an admin
    if (this.get('announcementsOnly') && !this.isAdmin(senderId)) {
      return;
    }

    const typingToken = `${senderId}.${senderDevice}`;

    this.contactTypingTimers = this.contactTypingTimers || {};
    const record = this.contactTypingTimers[typingToken];

    if (record) {
      clearTimeout(record.timer);
    }

    if (isTyping) {
      this.contactTypingTimers[typingToken] = this.contactTypingTimers[
        typingToken
      ] || {
        timestamp: Date.now(),
        senderId,
        senderDevice,
      };

      this.contactTypingTimers[typingToken].timer = setTimeout(
        this.clearContactTypingTimer.bind(this, typingToken),
        15 * 1000
      );
      if (!record) {
        // User was not previously typing before. State change!
        this.trigger('change', this, { force: true });
      }
    } else {
      delete this.contactTypingTimers[typingToken];
      if (record) {
        // User was previously typing, and is no longer. State change!
        this.trigger('change', this, { force: true });
      }
    }
  }

  clearContactTypingTimer(typingToken: string): void {
    this.contactTypingTimers = this.contactTypingTimers || {};
    const record = this.contactTypingTimers[typingToken];

    if (record) {
      clearTimeout(record.timer);
      delete this.contactTypingTimers[typingToken];

      // User was previously typing, but timed out or we received message. State change!
      this.trigger('change', this, { force: true });
    }
  }

  pin(): void {
    if (this.get('isPinned')) {
      return;
    }

    log.info('pinning', this.idForLogging());
    const pinnedConversationIds = new Set(
      window.storage.get('pinnedConversationIds', new Array<string>())
    );

    pinnedConversationIds.add(this.id);

    this.writePinnedConversations([...pinnedConversationIds]);

    this.set('isPinned', true);

    if (this.get('isArchived')) {
      this.set({ isArchived: false });
    }
    window.Signal.Data.updateConversation(this.attributes);
  }

  unpin(): void {
    if (!this.get('isPinned')) {
      return;
    }

    log.info('un-pinning', this.idForLogging());

    const pinnedConversationIds = new Set(
      window.storage.get('pinnedConversationIds', new Array<string>())
    );

    pinnedConversationIds.delete(this.id);

    this.writePinnedConversations([...pinnedConversationIds]);

    this.set('isPinned', false);
    window.Signal.Data.updateConversation(this.attributes);
  }

  writePinnedConversations(pinnedConversationIds: Array<string>): void {
    window.storage.put('pinnedConversationIds', pinnedConversationIds);

    const myId = window.ConversationController.getOurConversationId();
    const me = window.ConversationController.get(myId);

    if (me) {
      me.captureChange('pin');
    }
  }

  setDontNotifyForMentionsIfMuted(newValue: boolean): void {
    const previousValue = Boolean(this.get('dontNotifyForMentionsIfMuted'));
    if (previousValue === newValue) {
      return;
    }

    this.set({ dontNotifyForMentionsIfMuted: newValue });
    window.Signal.Data.updateConversation(this.attributes);
    this.captureChange('dontNotifyForMentionsIfMuted');
  }

  acknowledgeGroupMemberNameCollisions(
    groupNameCollisions: Readonly<GroupNameCollisionsWithIdsByTitle>
  ): void {
    this.set('acknowledgedGroupNameCollisions', groupNameCollisions);
    window.Signal.Data.updateConversation(this.attributes);
  }

  onOpenStart(): void {
    log.info(`conversation ${this.idForLogging()} open start`);
    window.ConversationController.onConvoOpenStart(this.id);
  }

  onOpenComplete(startedAt: number): void {
    const now = Date.now();
    const delta = now - startedAt;

    log.info(`conversation ${this.idForLogging()} open took ${delta}ms`);
    window.CI?.handleEvent('conversation:open', { delta });
  }

  async flushDebouncedUpdates(): Promise<void> {
    try {
      await this.debouncedUpdateLastMessage?.flush();
    } catch (error) {
      const logId = this.idForLogging();
      log.error(
        `flushDebouncedUpdates(${logId}): got error`,
        Errors.toLogFormat(error)
      );
    }
  }
}

window.Whisper.Conversation = ConversationModel;

window.Whisper.ConversationCollection = window.Backbone.Collection.extend({
  model: window.Whisper.Conversation,

  /**
   * window.Backbone defines a `_byId` field. Here we set up additional `_byE164`,
   * `_byUuid`, and `_byGroupId` fields so we can track conversations by more
   * than just their id.
   */
  initialize() {
    this.eraseLookups();
    this.on(
      'idUpdated',
      // eslint-disable-next-line @typescript-eslint/no-explicit-any
      (model: ConversationModel, idProp: string, oldValue: any) => {
        if (oldValue) {
          if (idProp === 'e164') {
            delete this._byE164[oldValue];
          }
          if (idProp === 'uuid') {
            delete this._byUuid[oldValue];
          }
          if (idProp === 'groupId') {
            delete this._byGroupId[oldValue];
          }
        }
        const e164 = model.get('e164');
        if (e164) {
          this._byE164[e164] = model;
        }
        const uuid = model.get('uuid');
        if (uuid) {
          this._byUuid[uuid] = model;
        }
        const groupId = model.get('groupId');
        if (groupId) {
          this._byGroupId[groupId] = model;
        }
      }
    );
  },

  reset(...args: Array<WhatIsThis>) {
    window.Backbone.Collection.prototype.reset.apply(this, args as WhatIsThis);
    this.resetLookups();
  },

  resetLookups() {
    this.eraseLookups();
    this.generateLookups(this.models);
  },

  generateLookups(models: ReadonlyArray<ConversationModel>) {
    models.forEach(model => {
      const e164 = model.get('e164');
      if (e164) {
        const existing = this._byE164[e164];

        // Prefer the contact with both e164 and uuid
        if (!existing || (existing && !existing.get('uuid'))) {
          this._byE164[e164] = model;
        }
      }

      const uuid = model.get('uuid');
      if (uuid) {
        const existing = this._byUuid[uuid];

        // Prefer the contact with both e164 and uuid
        if (!existing || (existing && !existing.get('e164'))) {
          this._byUuid[uuid] = model;
        }
      }

      const groupId = model.get('groupId');
      if (groupId) {
        this._byGroupId[groupId] = model;
      }
    });
  },

  eraseLookups() {
    this._byE164 = Object.create(null);
    this._byUuid = Object.create(null);
    this._byGroupId = Object.create(null);
  },

  add(data: WhatIsThis | Array<WhatIsThis>) {
    let hydratedData;

    // First, we need to ensure that the data we're working with is Conversation models
    if (Array.isArray(data)) {
      hydratedData = [];
      for (let i = 0, max = data.length; i < max; i += 1) {
        const item = data[i];

        // We create a new model if it's not already a model
        if (!item.get) {
          hydratedData.push(new window.Whisper.Conversation(item));
        } else {
          hydratedData.push(item);
        }
      }
    } else if (!data.get) {
      hydratedData = new window.Whisper.Conversation(data);
    } else {
      hydratedData = data;
    }

    // Next, we update our lookups first to prevent infinite loops on the 'add' event
    this.generateLookups(
      Array.isArray(hydratedData) ? hydratedData : [hydratedData]
    );

    // Lastly, we fire off the add events related to this change
    window.Backbone.Collection.prototype.add.call(this, hydratedData);

    return hydratedData;
  },

  /**
   * window.Backbone collections have a `_byId` field that `get` defers to. Here, we
   * override `get` to first access our custom `_byE164`, `_byUuid`, and
   * `_byGroupId` functions, followed by falling back to the original
   * window.Backbone implementation.
   */
  get(id: string) {
    return (
      this._byE164[id] ||
      this._byE164[`+${id}`] ||
      this._byUuid[id] ||
      this._byGroupId[id] ||
      window.Backbone.Collection.prototype.get.call(this, id)
    );
  },

  comparator(m: WhatIsThis) {
    return -(m.get('active_at') || 0);
  },
});

type SortableByTitle = {
  getTitle: () => string;
};

const sortConversationTitles = (
  left: SortableByTitle,
  right: SortableByTitle,
  collator: Intl.Collator
) => {
  return collator.compare(left.getTitle(), right.getTitle());
};<|MERGE_RESOLUTION|>--- conflicted
+++ resolved
@@ -122,12 +122,9 @@
 import { TimelineMessageLoadingState } from '../util/timelineUtil';
 import { SeenStatus } from '../MessageSeenStatus';
 import { getConversationIdForLogging } from '../util/idForLogging';
-<<<<<<< HEAD
-import { getMessageById as getMessageByIdLazy } from '../messages/getMessageById';
-=======
 import { getSendTarget } from '../util/getSendTarget';
 import { getRecipients } from '../util/getRecipients';
->>>>>>> 2105ee13
+import { getMessageById as getMessageByIdLazy } from '../messages/getMessageById';
 
 /* eslint-disable more/no-then */
 window.Whisper = window.Whisper || {};
