--- conflicted
+++ resolved
@@ -227,11 +227,8 @@
   private muteTimer?: NodeJS.Timer;
 
   private isInReduxBatch = false;
-<<<<<<< HEAD
   
   private _activeProfileFetch?: Promise<void>;
-=======
->>>>>>> 12b1f31d
 
   override defaults(): Partial<ConversationAttributesType> {
     return {
