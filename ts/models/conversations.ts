// Copyright 2020 Signal Messenger, LLC
// SPDX-License-Identifier: AGPL-3.0-only

import { compact, has, isNumber, throttle, debounce } from 'lodash';
import { batch as batchDispatch } from 'react-redux';
import { v4 as generateGuid } from 'uuid';
import PQueue from 'p-queue';

import type { ReadonlyDeep } from 'type-fest';
import type {
  ConversationAttributesType,
  ConversationLastProfileType,
  ConversationRenderInfoType,
  MessageAttributesType,
  QuotedMessageType,
  SenderKeyInfoType,
} from '../model-types.d';
import { getConversation } from '../util/getConversation';
import { drop } from '../util/drop';
import { isShallowEqual } from '../util/isShallowEqual';
import { getInitials } from '../util/getInitials';
import { normalizeUuid } from '../util/normalizeUuid';
import { clearTimeoutIfNecessary } from '../util/clearTimeoutIfNecessary';
import { getMessageSentTimestamp } from '../util/getMessageSentTimestamp';
import type { AttachmentType, ThumbnailType } from '../types/Attachment';
import { toDayMillis } from '../util/timestamp';
import { areWeAdmin } from '../util/areWeAdmin';
import { isBlocked } from '../util/isBlocked';
import { getAboutText } from '../util/getAboutText';
import { getAvatarPath } from '../util/avatarUtils';
import { getDraftPreview } from '../util/getDraftPreview';
import { hasDraft } from '../util/hasDraft';
import type { CallHistoryDetailsType } from '../types/Calling';
import { CallMode } from '../types/Calling';
import * as Conversation from '../types/Conversation';
import type { StickerType, StickerWithHydratedData } from '../types/Stickers';
import * as Stickers from '../types/Stickers';
import { StorySendMode } from '../types/Stories';
import type { EmbeddedContactWithHydratedAvatar } from '../types/EmbeddedContact';
import type { GroupV2InfoType } from '../textsecure/SendMessage';
import createTaskWithTimeout from '../textsecure/TaskWithTimeout';
import MessageSender from '../textsecure/SendMessage';
import type {
  CallbackResultType,
  PniSignatureMessageType,
} from '../textsecure/Types.d';
import type {
  ConversationType,
  DraftPreviewType,
} from '../state/ducks/conversations';
import type {
  AvatarColorType,
  ConversationColorType,
  CustomColorType,
} from '../types/Colors';
import type { MessageModel } from './messages';
import { getContact } from '../messages/helpers';
import { assertDev, strictAssert } from '../util/assert';
import { isConversationMuted } from '../util/isConversationMuted';
import { isConversationSMSOnly } from '../util/isConversationSMSOnly';
import {
  isConversationEverUnregistered,
  isConversationUnregistered,
  isConversationUnregisteredAndStale,
} from '../util/isConversationUnregistered';
import { missingCaseError } from '../util/missingCaseError';
import { sniffImageMimeType } from '../util/sniffImageMimeType';
import { isValidE164 } from '../util/isValidE164';
import { canConversationBeUnarchived } from '../util/canConversationBeUnarchived';
import type { MIMEType } from '../types/MIME';
import { IMAGE_JPEG, IMAGE_WEBP } from '../types/MIME';
import { UUID, UUIDKind } from '../types/UUID';
import type { UUIDStringType } from '../types/UUID';
import {
  constantTimeEqual,
  decryptProfile,
  decryptProfileName,
  deriveAccessKey,
} from '../Crypto';
import * as Bytes from '../Bytes';
import type { DraftBodyRanges } from '../types/BodyRange';
import { BodyRange } from '../types/BodyRange';
import { migrateColor } from '../util/migrateColor';
import { isNotNil } from '../util/isNotNil';
import { notificationService } from '../services/notifications';
import { storageServiceUploadJob } from '../services/storage';
import { scheduleOptimizeFTS } from '../services/ftsOptimizer';
import { getSendOptions } from '../util/getSendOptions';
import { isConversationAccepted } from '../util/isConversationAccepted';
import {
  getNumber,
  getProfileName,
  getTitle,
  getTitleNoDefault,
  canHaveUsername,
} from '../util/getTitle';
import { markConversationRead } from '../util/markConversationRead';
import { handleMessageSend } from '../util/handleMessageSend';
import { getConversationMembers } from '../util/getConversationMembers';
import { updateConversationsWithUuidLookup } from '../updateConversationsWithUuidLookup';
import { ReadStatus } from '../messages/MessageReadStatus';
import { SendStatus } from '../messages/MessageSendState';
import type {
  LinkPreviewType,
  LinkPreviewWithHydratedData,
} from '../types/message/LinkPreviews';
import { MINUTE, SECOND, DurationInSeconds } from '../util/durations';
import { concat, filter, map, repeat, zipObject } from '../util/iterables';
import * as universalExpireTimer from '../util/universalExpireTimer';
import type { GroupNameCollisionsWithIdsByTitle } from '../util/groupMemberNameCollisions';
import {
  isDirectConversation,
  isGroup,
  isGroupV1,
  isGroupV2,
  isMe,
} from '../util/whatTypeOfConversation';
import { SignalService as Proto } from '../protobuf';
import {
  getMessagePropStatus,
  hasErrors,
  isIncoming,
  isStory,
} from '../state/selectors/message';
import {
  conversationJobQueue,
  conversationQueueJobEnum,
} from '../jobs/conversationJobQueue';
import type { ReactionModel } from '../messageModifiers/Reactions';
import { isAnnouncementGroupReady } from '../util/isAnnouncementGroupReady';
import { getProfile } from '../util/getProfile';
import { SEALED_SENDER } from '../types/SealedSender';
import { createIdenticon } from '../util/createIdenticon';
import * as log from '../logging/log';
import * as Errors from '../types/errors';
import { isMessageUnread } from '../util/isMessageUnread';
import type { SenderKeyTargetType } from '../util/sendToGroup';
import { sendContentMessageToGroup } from '../util/sendToGroup';
import { singleProtoJobQueue } from '../jobs/singleProtoJobQueue';
import { TimelineMessageLoadingState } from '../util/timelineUtil';
import { SeenStatus } from '../MessageSeenStatus';
import { getConversationIdForLogging } from '../util/idForLogging';
import { getSendTarget } from '../util/getSendTarget';
import { getRecipients } from '../util/getRecipients';
import { validateConversation } from '../util/validateConversation';
import { isSignalConversation } from '../util/isSignalConversation';
<<<<<<< HEAD
import { getMessageById as getMessageByIdLazy } from '../messages/getMessageById';
import { isMemberRequestingToJoin } from '../util/isMemberRequestingToJoin';
=======
>>>>>>> bd14b74e
import { removePendingMember } from '../util/removePendingMember';
import {
  isMember,
  isMemberAwaitingApproval,
  isMemberBanned,
  isMemberPending,
  isMemberRequestingToJoin,
} from '../util/groupMembershipUtils';
import { imageToBlurHash } from '../util/imageToBlurHash';
import { ReceiptType } from '../types/Receipt';
import { getQuoteAttachment } from '../util/makeQuote';
import { deriveProfileKeyVersion } from '../util/zkgroup';
import { incrementMessageCounter } from '../util/incrementMessageCounter';
import { queueUpdateMessage } from '../util/messageBatcher';
import { validateTransition } from '../util/callHistoryDetails';

/* eslint-disable more/no-then */
window.Whisper = window.Whisper || {};

const { Message } = window.Signal.Types;
const {
  deleteAttachmentData,
  doesAttachmentExist,
  getAbsoluteAttachmentPath,
  readStickerData,
  upgradeMessageSchema,
  writeNewAttachmentData,
} = window.Signal.Migrations;
const {
  addStickerPackReference,
  getConversationRangeCenteredOnMessage,
  getOlderMessagesByConversation,
  getMessageMetricsForConversation,
  getMessageById,
  getNewerMessagesByConversation,
} = window.Signal.Data;

const FIVE_MINUTES = MINUTE * 5;
const FETCH_TIMEOUT = SECOND * 30;

const JOB_REPORTING_THRESHOLD_MS = 25;
const SEND_REPORTING_THRESHOLD_MS = 25;

const MESSAGE_LOAD_CHUNK_SIZE = 30;

const ATTRIBUTES_THAT_DONT_INVALIDATE_PROPS_CACHE = new Set([
  'lastProfile',
  'profileLastFetchedAt',
  'needsStorageServiceSync',
  'storageID',
  'storageVersion',
  'storageUnknownFields',
]);

type CachedIdenticon = {
  readonly url: string;
  readonly content: string;
  readonly color: AvatarColorType;
};

export class ConversationModel extends window.Backbone
  .Model<ConversationAttributesType> {
  static COLORS: string;

  cachedProps?: ConversationType | null;

  oldCachedProps?: ConversationType | null;

  contactTypingTimers?: Record<
    string,
    { senderId: string; timer: NodeJS.Timer }
  >;

  contactCollection?: Backbone.Collection<ConversationModel>;

  debouncedUpdateLastMessage?: (() => void) & { flush(): void };

  initialPromise?: Promise<unknown>;

  inProgressFetch?: Promise<unknown>;

  newMessageQueue?: PQueue;

  jobQueue?: PQueue;

  storeName?: string | null;

  throttledBumpTyping?: () => void;

  throttledFetchSMSOnlyUUID?: () => Promise<void> | undefined;

  throttledMaybeMigrateV1Group?: () => Promise<void> | undefined;

  throttledGetProfiles?: () => Promise<void>;

  throttledUpdateVerified?: () => void;

  typingRefreshTimer?: NodeJS.Timer | null;

  typingPauseTimer?: NodeJS.Timer | null;

  intlCollator = new Intl.Collator(undefined, { sensitivity: 'base' });

  lastSuccessfulGroupFetch?: number;

  throttledUpdateSharedGroups?: () => Promise<void>;

  private cachedLatestGroupCallEraId?: string;

  private cachedIdenticon?: CachedIdenticon;

  public isFetchingUUID?: boolean;

  private lastIsTyping?: boolean;

  private muteTimer?: NodeJS.Timer;

  private isInReduxBatch = false;

  private privVerifiedEnum?: typeof window.textsecure.storage.protocol.VerifiedStatus;

  private isShuttingDown = false;

  override defaults(): Partial<ConversationAttributesType> {
    return {
      unreadCount: 0,
      verified: window.textsecure.storage.protocol.VerifiedStatus.DEFAULT,
      messageCount: 0,
      sentMessageCount: 0,
    };
  }

  idForLogging(): string {
    return getConversationIdForLogging(this.attributes);
  }

  // This is one of the few times that we want to collapse our uuid/e164 pair down into
  //   just one bit of data. If we have a UUID, we'll send using it.
  getSendTarget(): string | undefined {
    return getSendTarget(this.attributes);
  }

  getContactCollection(): Backbone.Collection<ConversationModel> {
    const collection = new window.Backbone.Collection<ConversationModel>();
    const collator = new Intl.Collator(undefined, { sensitivity: 'base' });
    collection.comparator = (
      left: ConversationModel,
      right: ConversationModel
    ) => {
      return collator.compare(left.getTitle(), right.getTitle());
    };
    return collection;
  }

  constructor(attributes: ConversationAttributesType) {
    super(attributes);

    // Note that we intentionally don't use `initialize()` method because it
    // isn't compatible with esnext output of esbuild.
    const uuid = this.get('uuid');
    const normalizedUuid =
      uuid && normalizeUuid(uuid, 'ConversationModel.initialize');
    if (uuid && normalizedUuid !== uuid) {
      log.warn(
        'ConversationModel.initialize: normalizing uuid from ' +
          `${uuid} to ${normalizedUuid}`
      );
      this.set('uuid', normalizedUuid);
    }

    if (isValidE164(attributes.id, false)) {
      this.set({ id: UUID.generate().toString(), e164: attributes.id });
    }

    this.storeName = 'conversations';

    this.privVerifiedEnum = window.textsecure.storage.protocol.VerifiedStatus;

    // This may be overridden by window.ConversationController.getOrCreate, and signify
    //   our first save to the database. Or first fetch from the database.
    this.initialPromise = Promise.resolve();

    this.debouncedUpdateLastMessage = debounce(
      this.updateLastMessage.bind(this),
      200
    );

    this.contactCollection = this.getContactCollection();
    this.contactCollection.on(
      'change:name change:profileName change:profileFamilyName change:e164',
      this.debouncedUpdateLastMessage,
      this
    );
    if (!isDirectConversation(this.attributes)) {
      this.contactCollection.on(
        'change:verified',
        this.onMemberVerifiedChange.bind(this)
      );
    }

    this.on('newmessage', this.onNewMessage);
    this.on('change:profileKey', this.onChangeProfileKey);
    this.on(
      'change:name change:profileName change:profileFamilyName change:e164 ' +
        'change:systemGivenName change:systemFamilyName change:systemNickname',
      () => this.maybeClearUsername()
    );

    const sealedSender = this.get('sealedSender');
    if (sealedSender === undefined) {
      this.set({ sealedSender: SEALED_SENDER.UNKNOWN });
    }
    this.unset('unidentifiedDelivery');
    this.unset('unidentifiedDeliveryUnrestricted');
    this.unset('hasFetchedProfile');
    this.unset('tokens');

    this.on('change:members change:membersV2', this.fetchContacts);

    this.typingRefreshTimer = null;
    this.typingPauseTimer = null;

    // We clear our cached props whenever we change so that the next call to format() will
    //   result in refresh via a getProps() call. See format() below.
    this.on(
      'change',
      (_model: MessageModel, options: { force?: boolean } = {}) => {
        const changedKeys = Object.keys(this.changed || {});
        const isPropsCacheStillValid =
          !options.force &&
          Boolean(
            changedKeys.length &&
              changedKeys.every(key =>
                ATTRIBUTES_THAT_DONT_INVALIDATE_PROPS_CACHE.has(key)
              )
          );
        if (isPropsCacheStillValid) {
          return;
        }

        if (this.cachedProps) {
          this.oldCachedProps = this.cachedProps;
        }
        this.cachedProps = null;
        this.trigger('props-change', this, this.isInReduxBatch);
      }
    );

    // Set `isFetchingUUID` eagerly to avoid UI flicker when opening the
    // conversation for the first time.
    this.isFetchingUUID = this.isSMSOnly();

    this.throttledBumpTyping = throttle(this.bumpTyping, 300);
    this.throttledUpdateSharedGroups = throttle(
      this.updateSharedGroups.bind(this),
      FIVE_MINUTES
    );
    this.throttledFetchSMSOnlyUUID = throttle(
      this.fetchSMSOnlyUUID.bind(this),
      FIVE_MINUTES
    );
    this.throttledMaybeMigrateV1Group = throttle(
      this.maybeMigrateV1Group.bind(this),
      FIVE_MINUTES
    );
    this.throttledGetProfiles = throttle(
      this.getProfiles.bind(this),
      FIVE_MINUTES
    );
    this.throttledUpdateVerified = throttle(
      this.updateVerified.bind(this),
      SECOND
    );

    this.on('newmessage', this.throttledUpdateVerified);

    const migratedColor = this.getColor();
    if (this.get('color') !== migratedColor) {
      this.set('color', migratedColor);
      // Not saving the conversation here we're hoping it'll be saved elsewhere
      // this may cause some color thrashing if Signal is restarted without
      // the convo saving. If that is indeed the case and it's too disruptive
      // we should add batched saving.
    }
  }

  toSenderKeyTarget(): SenderKeyTargetType {
    return {
      getGroupId: () => this.get('groupId'),
      getMembers: () => this.getMembers(),
      hasMember: (uuid: UUIDStringType) => this.hasMember(new UUID(uuid)),
      idForLogging: () => this.idForLogging(),
      isGroupV2: () => isGroupV2(this.attributes),
      isValid: () => isGroupV2(this.attributes),

      getSenderKeyInfo: () => this.get('senderKeyInfo'),
      saveSenderKeyInfo: async (senderKeyInfo: SenderKeyInfoType) => {
        this.set({ senderKeyInfo });
        window.Signal.Data.updateConversation(this.attributes);
      },
    };
  }

  private get verifiedEnum(): typeof window.textsecure.storage.protocol.VerifiedStatus {
    strictAssert(this.privVerifiedEnum, 'ConversationModel not initialize');
    return this.privVerifiedEnum;
  }

  private isMemberRequestingToJoin(uuid: UUID): boolean {
    return isMemberRequestingToJoin(this.attributes, uuid);
  }

  isMemberPending(uuid: UUID): boolean {
    return isMemberPending(this.attributes, uuid);
  }

  isMemberAwaitingApproval(uuid: UUID): boolean {
    return isMemberAwaitingApproval(this.attributes, uuid);
  }

  isMember(uuid: UUID): boolean {
    return isMember(this.attributes, uuid);
  }

  async updateExpirationTimerInGroupV2(
    seconds?: DurationInSeconds
  ): Promise<Proto.GroupChange.Actions | undefined> {
    const idLog = this.idForLogging();
    const current = this.get('expireTimer');
    const bothFalsey = Boolean(current) === false && Boolean(seconds) === false;

    if (current === seconds || bothFalsey) {
      log.warn(
        `updateExpirationTimerInGroupV2/${idLog}: Requested timer ${seconds} is unchanged from existing ${current}.`
      );
      return undefined;
    }

    return window.Signal.Groups.buildDisappearingMessagesTimerChange({
      expireTimer: seconds || DurationInSeconds.ZERO,
      group: this.attributes,
    });
  }

  private async promotePendingMember(
    uuidKind: UUIDKind
  ): Promise<Proto.GroupChange.Actions | undefined> {
    const idLog = this.idForLogging();

    const us = window.ConversationController.getOurConversationOrThrow();
    const uuid = window.storage.user.getCheckedUuid(uuidKind);

    // This user's pending state may have changed in the time between the user's
    //   button press and when we get here. It's especially important to check here
    //   in conflict/retry cases.
    if (!this.isMemberPending(uuid)) {
      log.warn(
        `promotePendingMember/${idLog}: we are not a pending member of group. Returning early.`
      );
      return undefined;
    }

    // We need the user's profileKeyCredential, which requires a roundtrip with the
    //   server, and most definitely their profileKey. A getProfiles() call will
    //   ensure that we have as much as we can get with the data we have.
    if (!us.get('profileKeyCredential')) {
      await us.getProfiles();
    }

    const profileKeyCredentialBase64 = us.get('profileKeyCredential');
    strictAssert(profileKeyCredentialBase64, 'Must have profileKeyCredential');

    if (uuidKind === UUIDKind.ACI) {
      return window.Signal.Groups.buildPromoteMemberChange({
        group: this.attributes,
        isPendingPniAciProfileKey: false,
        profileKeyCredentialBase64,
        serverPublicParamsBase64: window.getServerPublicParams(),
      });
    }

    strictAssert(uuidKind === UUIDKind.PNI, 'Must be a PNI promotion');

    return window.Signal.Groups.buildPromoteMemberChange({
      group: this.attributes,
      isPendingPniAciProfileKey: true,
      profileKeyCredentialBase64,
      serverPublicParamsBase64: window.getServerPublicParams(),
    });
  }

  private async denyPendingApprovalRequest(
    uuid: UUID
  ): Promise<Proto.GroupChange.Actions | undefined> {
    const idLog = this.idForLogging();

    // This user's pending state may have changed in the time between the user's
    //   button press and when we get here. It's especially important to check here
    //   in conflict/retry cases.
    if (!this.isMemberRequestingToJoin(uuid)) {
      log.warn(
        `denyPendingApprovalRequest/${idLog}: ${uuid} is not requesting ` +
          'to join the group. Returning early.'
      );
      return undefined;
    }

    const ourUuid = window.textsecure.storage.user.getCheckedUuid(UUIDKind.ACI);

    return window.Signal.Groups.buildDeletePendingAdminApprovalMemberChange({
      group: this.attributes,
      ourUuid,
      uuid,
    });
  }

  async addPendingApprovalRequest(): Promise<
    Proto.GroupChange.Actions | undefined
  > {
    const idLog = this.idForLogging();

    // Hard-coded to our own ID, because you don't add other users for admin approval
    const conversationId =
      window.ConversationController.getOurConversationIdOrThrow();

    const toRequest = window.ConversationController.get(conversationId);
    if (!toRequest) {
      throw new Error(
        `addPendingApprovalRequest/${idLog}: No conversation found for conversation ${conversationId}`
      );
    }

    const uuid = toRequest.getCheckedUuid(`addPendingApprovalRequest/${idLog}`);

    // We need the user's profileKeyCredential, which requires a roundtrip with the
    //   server, and most definitely their profileKey. A getProfiles() call will
    //   ensure that we have as much as we can get with the data we have.
    let profileKeyCredentialBase64 = toRequest.get('profileKeyCredential');
    if (!profileKeyCredentialBase64) {
      await toRequest.getProfiles();

      profileKeyCredentialBase64 = toRequest.get('profileKeyCredential');
      if (!profileKeyCredentialBase64) {
        throw new Error(
          `promotePendingMember/${idLog}: No profileKeyCredential for conversation ${toRequest.idForLogging()}`
        );
      }
    }

    // This user's pending state may have changed in the time between the user's
    //   button press and when we get here. It's especially important to check here
    //   in conflict/retry cases.
    if (this.isMemberAwaitingApproval(uuid)) {
      log.warn(
        `addPendingApprovalRequest/${idLog}: ` +
          `${toRequest.idForLogging()} already in pending approval.`
      );
      return undefined;
    }

    return window.Signal.Groups.buildAddPendingAdminApprovalMemberChange({
      group: this.attributes,
      profileKeyCredentialBase64,
      serverPublicParamsBase64: window.getServerPublicParams(),
    });
  }

  async addMember(uuid: UUID): Promise<Proto.GroupChange.Actions | undefined> {
    const idLog = this.idForLogging();

    const toRequest = window.ConversationController.get(uuid.toString());
    if (!toRequest) {
      throw new Error(`addMember/${idLog}: No conversation found for ${uuid}`);
    }

    // We need the user's profileKeyCredential, which requires a roundtrip with the
    //   server, and most definitely their profileKey. A getProfiles() call will
    //   ensure that we have as much as we can get with the data we have.
    let profileKeyCredentialBase64 = toRequest.get('profileKeyCredential');
    if (!profileKeyCredentialBase64) {
      await toRequest.getProfiles();

      profileKeyCredentialBase64 = toRequest.get('profileKeyCredential');
      if (!profileKeyCredentialBase64) {
        throw new Error(
          `addMember/${idLog}: No profileKeyCredential for conversation ${toRequest.idForLogging()}`
        );
      }
    }

    // This user's pending state may have changed in the time between the user's
    //   button press and when we get here. It's especially important to check here
    //   in conflict/retry cases.
    if (this.isMember(uuid)) {
      log.warn(
        `addMember/${idLog}: ${toRequest.idForLogging()} ` +
          'is already a member.'
      );
      return undefined;
    }

    return window.Signal.Groups.buildAddMember({
      group: this.attributes,
      profileKeyCredentialBase64,
      serverPublicParamsBase64: window.getServerPublicParams(),
      uuid,
    });
  }

  private async removePendingMember(
    uuids: ReadonlyArray<UUID>
  ): Promise<Proto.GroupChange.Actions | undefined> {
    return removePendingMember(this.attributes, uuids);
  }

  private async removeMember(
    uuid: UUID
  ): Promise<Proto.GroupChange.Actions | undefined> {
    const idLog = this.idForLogging();

    // This user's pending state may have changed in the time between the user's
    //   button press and when we get here. It's especially important to check here
    //   in conflict/retry cases.
    if (!this.isMember(uuid)) {
      log.warn(
        `removeMember/${idLog}: ${uuid} is not a pending member of group. Returning early.`
      );
      return undefined;
    }

    const ourUuid = window.textsecure.storage.user.getCheckedUuid(UUIDKind.ACI);

    return window.Signal.Groups.buildDeleteMemberChange({
      group: this.attributes,
      ourUuid,
      uuid,
    });
  }

  private async toggleAdminChange(
    uuid: UUID
  ): Promise<Proto.GroupChange.Actions | undefined> {
    if (!isGroupV2(this.attributes)) {
      return undefined;
    }

    const idLog = this.idForLogging();

    if (!this.isMember(uuid)) {
      log.warn(
        `toggleAdminChange/${idLog}: ${uuid} is not a pending member of group. Returning early.`
      );
      return undefined;
    }

    const MEMBER_ROLES = Proto.Member.Role;

    const role = this.isAdmin(uuid)
      ? MEMBER_ROLES.DEFAULT
      : MEMBER_ROLES.ADMINISTRATOR;

    return window.Signal.Groups.buildModifyMemberRoleChange({
      group: this.attributes,
      uuid,
      role,
    });
  }

  async modifyGroupV2({
    usingCredentialsFrom,
    createGroupChange,
    extraConversationsForSend,
    inviteLinkPassword,
    name,
    syncMessageOnly,
  }: {
    usingCredentialsFrom: ReadonlyArray<ConversationModel>;
    createGroupChange: () => Promise<Proto.GroupChange.Actions | undefined>;
    extraConversationsForSend?: ReadonlyArray<string>;
    inviteLinkPassword?: string;
    name: string;
    syncMessageOnly?: boolean;
  }): Promise<void> {
    await window.Signal.Groups.modifyGroupV2({
      conversation: this,
      usingCredentialsFrom,
      createGroupChange,
      extraConversationsForSend,
      inviteLinkPassword,
      name,
      syncMessageOnly,
    });
  }

  isEverUnregistered(): boolean {
    return isConversationEverUnregistered(this.attributes);
  }

  isUnregistered(): boolean {
    return isConversationUnregistered(this.attributes);
  }

  isUnregisteredAndStale(): boolean {
    return isConversationUnregisteredAndStale(this.attributes);
  }

  isSMSOnly(): boolean {
    return isConversationSMSOnly({
      ...this.attributes,
      type: isDirectConversation(this.attributes) ? 'direct' : 'unknown',
    });
  }

  setUnregistered({
    timestamp = Date.now(),
    fromStorageService = false,
    shouldSave = true,
  }: {
    timestamp?: number;
    fromStorageService?: boolean;
    shouldSave?: boolean;
  } = {}): void {
    log.info(
      `setUnregistered(${this.idForLogging()}): conversation is now ` +
        `unregistered, timestamp=${timestamp}`
    );

    const oldFirstUnregisteredAt = this.get('firstUnregisteredAt');

    this.set({
      // We always keep the latest `discoveredUnregisteredAt` because if it
      // was less than 6 hours ago - `isUnregistered()` has to return `false`
      // and let us retry sends.
      discoveredUnregisteredAt: Math.max(
        this.get('discoveredUnregisteredAt') ?? timestamp,
        timestamp
      ),

      // Here we keep the oldest `firstUnregisteredAt` unless timestamp is
      // coming from storage service where remote value always wins.
      firstUnregisteredAt: fromStorageService
        ? timestamp
        : Math.min(this.get('firstUnregisteredAt') ?? timestamp, timestamp),
    });

    if (shouldSave) {
      window.Signal.Data.updateConversation(this.attributes);
    }

    const e164 = this.get('e164');
    const pni = this.get('pni');
    const aci = this.get('uuid');
    if (e164 && pni && aci && pni !== aci) {
      this.updateE164(undefined);
      this.updatePni(undefined);

      const { conversation: split } =
        window.ConversationController.maybeMergeContacts({
          pni,
          e164,
          reason: `ConversationModel.setUnregistered(${aci})`,
        });

      log.info(
        `setUnregistered(${this.idForLogging()}): splitting pni ${pni} and ` +
          `e164 ${e164} into a separate conversation ${split.idForLogging()}`
      );
    }

    if (
      !fromStorageService &&
      oldFirstUnregisteredAt !== this.get('firstUnregisteredAt')
    ) {
      this.captureChange('setUnregistered');
    }
  }

  setRegistered({
    shouldSave = true,
    fromStorageService = false,
  }: {
    shouldSave?: boolean;
    fromStorageService?: boolean;
  } = {}): void {
    if (
      this.get('discoveredUnregisteredAt') === undefined &&
      this.get('firstUnregisteredAt') === undefined
    ) {
      return;
    }

    const oldFirstUnregisteredAt = this.get('firstUnregisteredAt');

    log.info(`Conversation ${this.idForLogging()} is registered once again`);
    this.set({
      discoveredUnregisteredAt: undefined,
      firstUnregisteredAt: undefined,
    });

    if (shouldSave) {
      window.Signal.Data.updateConversation(this.attributes);
    }

    if (
      !fromStorageService &&
      oldFirstUnregisteredAt !== this.get('firstUnregisteredAt')
    ) {
      this.captureChange('setRegistered');
    }
  }

  isGroupV1AndDisabled(): boolean {
    return isGroupV1(this.attributes);
  }

  isBlocked(): boolean {
    return isBlocked(this.attributes);
  }

  block({ viaStorageServiceSync = false } = {}): void {
    let blocked = false;
    const wasBlocked = this.isBlocked();

    const uuid = this.get('uuid');
    if (uuid) {
      drop(window.storage.blocked.addBlockedUuid(uuid));
      blocked = true;
    }

    const e164 = this.get('e164');
    if (e164) {
      drop(window.storage.blocked.addBlockedNumber(e164));
      blocked = true;
    }

    const groupId = this.get('groupId');
    if (groupId) {
      drop(window.storage.blocked.addBlockedGroup(groupId));
      blocked = true;
    }

    if (blocked && !wasBlocked) {
      // We need to force a props refresh - blocked state is not in backbone attributes
      this.trigger('change', this, { force: true });

      if (!viaStorageServiceSync) {
        this.captureChange('block');
      }
    }
  }

  unblock({ viaStorageServiceSync = false } = {}): boolean {
    let unblocked = false;
    const wasBlocked = this.isBlocked();

    const uuid = this.get('uuid');
    if (uuid) {
      drop(window.storage.blocked.removeBlockedUuid(uuid));
      unblocked = true;
    }

    const e164 = this.get('e164');
    if (e164) {
      drop(window.storage.blocked.removeBlockedNumber(e164));
      unblocked = true;
    }

    const groupId = this.get('groupId');
    if (groupId) {
      drop(window.storage.blocked.removeBlockedGroup(groupId));
      unblocked = true;
    }

    if (unblocked && wasBlocked) {
      // We need to force a props refresh - blocked state is not in backbone attributes
      this.trigger('change', this, { force: true });

      if (!viaStorageServiceSync) {
        this.captureChange('unblock');
      }

      void this.fetchLatestGroupV2Data({ force: true });
    }

    return unblocked;
  }

  async removeContact({
    viaStorageServiceSync = false,
    shouldSave = true,
  } = {}): Promise<void> {
    const logId = `removeContact(${this.idForLogging()}) storage? ${viaStorageServiceSync}`;

    if (!isDirectConversation(this.attributes)) {
      log.warn(`${logId}: not direct conversation`);
      return;
    }

    if (this.get('removalStage')) {
      log.warn(`${logId}: already removed`);
      return;
    }

    // Don't show message request state until first incoming message.
    log.info(`${logId}: updating`);
    this.set({ removalStage: 'justNotification' });

    if (!viaStorageServiceSync) {
      this.captureChange('removeContact');
    }

    this.disableProfileSharing({ viaStorageServiceSync });

    // Drop existing message request state to avoid sending receipts and
    // display MR actions.
    const messageRequestEnum = Proto.SyncMessage.MessageRequestResponse.Type;
    await this.applyMessageRequestResponse(messageRequestEnum.UNKNOWN, {
      viaStorageServiceSync,
      shouldSave: false,
    });

    // Add notification
    drop(this.queueJob('removeContact', () => this.maybeSetContactRemoved()));

    if (shouldSave) {
      await window.Signal.Data.updateConversation(this.attributes);
    }
  }

  async restoreContact({
    viaStorageServiceSync = false,
    shouldSave = true,
  } = {}): Promise<void> {
    const logId = `restoreContact(${this.idForLogging()}) storage? ${viaStorageServiceSync}`;

    if (!isDirectConversation(this.attributes)) {
      log.warn(`${logId}: not direct conversation`);
      return;
    }

    if (this.get('removalStage') === undefined) {
      if (!viaStorageServiceSync) {
        log.warn(`${logId}: not removed`);
      }
      return;
    }

    log.info(`${logId}: updating`);
    this.set({ removalStage: undefined });

    if (!viaStorageServiceSync) {
      this.captureChange('restoreContact');
    }

    // Remove notification since the conversation isn't hidden anymore
    await this.maybeClearContactRemoved();

    if (shouldSave) {
      await window.Signal.Data.updateConversation(this.attributes);
    }
  }

  enableProfileSharing({ viaStorageServiceSync = false } = {}): void {
    log.info(
      `enableProfileSharing: ${this.idForLogging()} storage? ${viaStorageServiceSync}`
    );
    const before = this.get('profileSharing');

    this.set({ profileSharing: true });

    const after = this.get('profileSharing');

    if (!viaStorageServiceSync && Boolean(before) !== Boolean(after)) {
      this.captureChange('enableProfileSharing');
    }
  }

  disableProfileSharing({ viaStorageServiceSync = false } = {}): void {
    log.info(
      `disableProfileSharing: ${this.idForLogging()} storage? ${viaStorageServiceSync}`
    );
    const before = this.get('profileSharing');

    this.set({ profileSharing: false });

    const after = this.get('profileSharing');

    if (!viaStorageServiceSync && Boolean(before) !== Boolean(after)) {
      this.captureChange('disableProfileSharing');
    }
  }

  hasDraft(): boolean {
    return hasDraft(this.attributes);
  }

  getDraftPreview(): DraftPreviewType {
    return getDraftPreview(this.attributes);
  }

  bumpTyping(): void {
    // We don't send typing messages if the setting is disabled
    if (!window.Events.getTypingIndicatorSetting()) {
      return;
    }

    if (!this.typingRefreshTimer) {
      const isTyping = true;
      this.setTypingRefreshTimer();
      void this.sendTypingMessage(isTyping);
    }

    this.setTypingPauseTimer();
  }

  setTypingRefreshTimer(): void {
    clearTimeoutIfNecessary(this.typingRefreshTimer);
    this.typingRefreshTimer = setTimeout(
      this.onTypingRefreshTimeout.bind(this),
      10 * 1000
    );
  }

  onTypingRefreshTimeout(): void {
    const isTyping = true;
    void this.sendTypingMessage(isTyping);

    // This timer will continue to reset itself until the pause timer stops it
    this.setTypingRefreshTimer();
  }

  setTypingPauseTimer(): void {
    clearTimeoutIfNecessary(this.typingPauseTimer);
    this.typingPauseTimer = setTimeout(
      this.onTypingPauseTimeout.bind(this),
      3 * 1000
    );
  }

  onTypingPauseTimeout(): void {
    const isTyping = false;
    void this.sendTypingMessage(isTyping);

    this.clearTypingTimers();
  }

  clearTypingTimers(): void {
    clearTimeoutIfNecessary(this.typingPauseTimer);
    this.typingPauseTimer = null;
    clearTimeoutIfNecessary(this.typingRefreshTimer);
    this.typingRefreshTimer = null;
  }

  async fetchLatestGroupV2Data(
    options: { force?: boolean } = {}
  ): Promise<void> {
    if (!isGroupV2(this.attributes)) {
      return;
    }

    await window.Signal.Groups.waitThenMaybeUpdateGroup({
      force: options.force,
      conversation: this,
    });
  }

  async fetchSMSOnlyUUID(): Promise<void> {
    const { server } = window.textsecure;
    if (!server) {
      return;
    }
    if (!this.isSMSOnly()) {
      return;
    }

    log.info(
      `Fetching uuid for a sms-only conversation ${this.idForLogging()}`
    );

    this.isFetchingUUID = true;
    this.trigger('change', this, { force: true });

    try {
      // Attempt to fetch UUID
      await updateConversationsWithUuidLookup({
        conversationController: window.ConversationController,
        conversations: [this],
        server,
      });
    } finally {
      // No redux update here
      this.isFetchingUUID = false;
      this.trigger('change', this, { force: true });

      log.info(
        `Done fetching uuid for a sms-only conversation ${this.idForLogging()}`
      );
    }

    if (!this.get('uuid')) {
      return;
    }

    // On successful fetch - mark contact as registered.
    this.setRegistered();
  }

  override isValid(): boolean {
    return (
      isDirectConversation(this.attributes) ||
      isGroupV1(this.attributes) ||
      isGroupV2(this.attributes)
    );
  }

  async maybeMigrateV1Group(): Promise<void> {
    if (!isGroupV1(this.attributes)) {
      return;
    }

    const isMigrated = await window.Signal.Groups.hasV1GroupBeenMigrated(this);
    if (!isMigrated) {
      return;
    }

    await window.Signal.Groups.waitThenRespondToGroupV2Migration({
      conversation: this,
    });
  }

  maybeRepairGroupV2(data: {
    masterKey: string;
    secretParams: string;
    publicParams: string;
  }): void {
    if (
      this.get('groupVersion') &&
      this.get('masterKey') &&
      this.get('secretParams') &&
      this.get('publicParams')
    ) {
      return;
    }

    log.info(`Repairing GroupV2 conversation ${this.idForLogging()}`);
    const { masterKey, secretParams, publicParams } = data;

    this.set({ masterKey, secretParams, publicParams, groupVersion: 2 });

    window.Signal.Data.updateConversation(this.attributes);
  }

  getGroupV2Info(
    options: Readonly<
      { groupChange?: Uint8Array } & (
        | {
            includePendingMembers?: boolean;
            extraConversationsForSend?: ReadonlyArray<string>;
          }
        | { members: ReadonlyArray<string> }
      )
    > = {}
  ): GroupV2InfoType | undefined {
    if (isDirectConversation(this.attributes) || !isGroupV2(this.attributes)) {
      return undefined;
    }
    return {
      masterKey: Bytes.fromBase64(
        // eslint-disable-next-line @typescript-eslint/no-non-null-assertion
        this.get('masterKey')!
      ),
      // eslint-disable-next-line @typescript-eslint/no-non-null-assertion
      revision: this.get('revision')!,
      members:
        'members' in options ? options.members : this.getRecipients(options),
      groupChange: options.groupChange,
    };
  }

  getGroupIdBuffer(): Uint8Array | undefined {
    const groupIdString = this.get('groupId');

    if (!groupIdString) {
      return undefined;
    }

    if (isGroupV1(this.attributes)) {
      return Bytes.fromBinary(groupIdString);
    }
    if (isGroupV2(this.attributes)) {
      return Bytes.fromBase64(groupIdString);
    }

    return undefined;
  }

  async sendTypingMessage(isTyping: boolean): Promise<void> {
    const { messaging } = window.textsecure;

    if (!messaging) {
      return;
    }

    // We don't send typing messages to our other devices
    if (isMe(this.attributes)) {
      return;
    }

    // Coalesce multiple sendTypingMessage calls into one.
    //
    // `lastIsTyping` is set to the last `isTyping` value passed to the
    // `sendTypingMessage`. The first 'sendTypingMessage' job to run will
    // pick it and reset it back to `undefined` so that later jobs will
    // in effect be ignored.
    this.lastIsTyping = isTyping;

    await this.queueJob('sendTypingMessage', async () => {
      const groupMembers = this.getRecipients();

      // We don't send typing messages if our recipients list is empty
      if (!isDirectConversation(this.attributes) && !groupMembers.length) {
        return;
      }

      if (this.lastIsTyping === undefined) {
        log.info(`sendTypingMessage(${this.idForLogging()}): ignoring`);
        return;
      }

      const recipientId = isDirectConversation(this.attributes)
        ? this.getSendTarget()
        : undefined;
      const groupId = this.getGroupIdBuffer();
      const timestamp = Date.now();

      const content = {
        recipientId,
        groupId,
        groupMembers,
        isTyping: this.lastIsTyping,
        timestamp,
      };
      this.lastIsTyping = undefined;

      log.info(
        `sendTypingMessage(${this.idForLogging()}): sending ${content.isTyping}`
      );

      const contentMessage = messaging.getTypingContentMessage(content);

      const { ContentHint } = Proto.UnidentifiedSenderMessage.Message;

      const sendOptions = {
        ...(await getSendOptions(this.attributes)),
        online: true,
      };
      if (isDirectConversation(this.attributes)) {
        await handleMessageSend(
          messaging.sendMessageProtoAndWait({
            contentHint: ContentHint.IMPLICIT,
            groupId: undefined,
            options: sendOptions,
            proto: contentMessage,
            recipients: groupMembers,
            timestamp,
            urgent: false,
          }),
          { messageIds: [], sendType: 'typing' }
        );
      } else {
        await handleMessageSend(
          sendContentMessageToGroup({
            contentHint: ContentHint.IMPLICIT,
            contentMessage,
            messageId: undefined,
            online: true,
            recipients: groupMembers,
            sendOptions,
            sendTarget: this.toSenderKeyTarget(),
            sendType: 'typing',
            timestamp,
            urgent: false,
          }),
          { messageIds: [], sendType: 'typing' }
        );
      }
    });
  }

  async onNewMessage(message: MessageModel): Promise<void> {
    const uuid = message.get('sourceUuid');
    const e164 = message.get('source');
    const sourceDevice = message.get('sourceDevice');

    const source = window.ConversationController.lookupOrCreate({
      uuid,
      e164,
      reason: 'ConversationModel.onNewMessage',
    });
    if (source) {
      const typingToken = `${source.id}.${sourceDevice}`;

      // Clear typing indicator for a given contact if we receive a message from them
      this.clearContactTypingTimer(typingToken);
    }

    // If it's a group story reply or a story message, we don't want to update
    // the last message or add new messages to redux.
    const isGroupStoryReply =
      isGroup(this.attributes) && message.get('storyId');
    if (isGroupStoryReply || isStory(message.attributes)) {
      return;
    }

    // Change to message request state if contact was removed and sent message.
    if (
      this.get('removalStage') === 'justNotification' &&
      isIncoming(message.attributes)
    ) {
      this.set({
        removalStage: 'messageRequest',
      });
      await this.maybeClearContactRemoved();
      window.Signal.Data.updateConversation(this.attributes);
    }

    void this.addSingleMessage(message);
  }

  // New messages might arrive while we're in the middle of a bulk fetch from the
  //   database. We'll wait until that is done before moving forward.
  async addSingleMessage(
    message: MessageModel,
    { isJustSent }: { isJustSent: boolean } = { isJustSent: false }
  ): Promise<void> {
    await this.beforeAddSingleMessage(message);
    this.doAddSingleMessage(message, { isJustSent });

    // eslint-disable-next-line @typescript-eslint/no-non-null-assertion
    this.debouncedUpdateLastMessage!();
  }

  private async beforeAddSingleMessage(message: MessageModel): Promise<void> {
    await message.hydrateStoryContext();

    if (!this.newMessageQueue) {
      this.newMessageQueue = new PQueue({
        concurrency: 1,
        timeout: FETCH_TIMEOUT * 2,
      });
    }

    // We use a queue here to ensure messages are added to the UI in the order received
    await this.newMessageQueue.add(async () => {
      await this.inProgressFetch;
    });
  }

  private doAddSingleMessage(
    message: MessageModel,
    { isJustSent }: { isJustSent: boolean }
  ): void {
    const { messagesAdded } = window.reduxActions.conversations;
    const { conversations } = window.reduxStore.getState();
    const { messagesByConversation } = conversations;

    const conversationId = this.id;
    const existingConversation = messagesByConversation[conversationId];
    const newestId = existingConversation?.metrics?.newest?.id;
    const messageIds = existingConversation?.messageIds;

    const isLatestInMemory =
      newestId && messageIds && messageIds[messageIds.length - 1] === newestId;

    if (isJustSent && existingConversation && !isLatestInMemory) {
      void this.loadNewestMessages(undefined, undefined);
    } else if (
      // The message has to be not a story or has to be a story reply in direct
      // conversation.
      !isStory(message.attributes) &&
      (message.get('storyId') == null || isDirectConversation(this.attributes))
    ) {
      messagesAdded({
        conversationId,
        messages: [{ ...message.attributes }],
        isActive: window.SignalContext.activeWindowService.isActive(),
        isJustSent,
        isNewMessage: true,
      });
    }
  }

  private setInProgressFetch(): () => unknown {
    const logId = `setInProgressFetch(${this.idForLogging()})`;
    const start = Date.now();

    let resolvePromise: (value?: unknown) => void;
    this.inProgressFetch = new Promise(resolve => {
      resolvePromise = resolve;
    });

    let timeout: NodeJS.Timeout;
    const finish = () => {
      const duration = Date.now() - start;
      if (duration > 500) {
        log.warn(`${logId}: in progress fetch took ${duration}ms`);
      }

      resolvePromise();
      clearTimeout(timeout);
      this.inProgressFetch = undefined;
    };
    timeout = setTimeout(() => {
      log.warn(`${logId}: Calling finish manually after timeout`);
      finish();
    }, FETCH_TIMEOUT);

    return finish;
  }

  async loadNewestMessages(
    newestMessageId: string | undefined,
    setFocus: boolean | undefined
  ): Promise<void> {
    const logId = `loadNewestMessages/${this.idForLogging()}`;

    const { messagesReset, setMessageLoadingState } =
      window.reduxActions.conversations;
    const conversationId = this.id;

    setMessageLoadingState(
      conversationId,
      TimelineMessageLoadingState.DoingInitialLoad
    );
    const finish = this.setInProgressFetch();

    try {
      let scrollToLatestUnread = true;

      if (newestMessageId) {
        const newestInMemoryMessage = await getMessageById(newestMessageId);
        if (newestInMemoryMessage) {
          // If newest in-memory message is unread, scrolling down would mean going to
          //   the very bottom, not the oldest unread.
          if (isMessageUnread(newestInMemoryMessage)) {
            scrollToLatestUnread = false;
          }
        } else {
          log.warn(
            `loadNewestMessages: did not find message ${newestMessageId}`
          );
        }
      }

      const metrics = await getMessageMetricsForConversation({
        conversationId,
        includeStoryReplies: !isGroup(this.attributes),
      });

      // If this is a message request that has not yet been accepted, we always show the
      //   oldest messages, to ensure that the ConversationHero is shown. We don't want to
      //   scroll directly to the oldest message, because that could scroll the hero off
      //   the screen.
      if (
        !newestMessageId &&
        !this.getAccepted() &&
        this.get('removalStage') !== 'justNotification' &&
        metrics.oldest
      ) {
        log.info(`${logId}: scrolling to oldest ${metrics.oldest.sent_at}`);
        void this.loadAndScroll(metrics.oldest.id, { disableScroll: true });
        return;
      }

      if (scrollToLatestUnread && metrics.oldestUnseen) {
        log.info(
          `${logId}: scrolling to oldest unseen ${metrics.oldestUnseen.sent_at}`
        );
        void this.loadAndScroll(metrics.oldestUnseen.id, {
          disableScroll: !setFocus,
        });
        return;
      }

      const messages = await getOlderMessagesByConversation({
        conversationId,
        includeStoryReplies: !isGroup(this.attributes),
        limit: MESSAGE_LOAD_CHUNK_SIZE,
        storyId: undefined,
      });

      const cleaned: Array<MessageModel> = await this.cleanModels(messages);
      const scrollToMessageId =
        setFocus && metrics.newest ? metrics.newest.id : undefined;

      log.info(
        `${logId}: loaded ${cleaned.length} messages, ` +
          `latest timestamp=${cleaned.at(-1)?.get('sent_at')}`
      );

      // Because our `getOlderMessages` fetch above didn't specify a receivedAt, we got
      //   the most recent N messages in the conversation. If it has a conflict with
      //   metrics, fetched a bit before, that's likely a race condition. So we tell our
      //   reducer to trust the message set we just fetched for determining if we have
      //   the newest message loaded.
      const unboundedFetch = true;
      messagesReset({
        conversationId,
        messages: cleaned.map((messageModel: MessageModel) => ({
          ...messageModel.attributes,
        })),
        metrics,
        scrollToMessageId,
        unboundedFetch,
      });
    } catch (error) {
      setMessageLoadingState(conversationId, undefined);
      throw error;
    } finally {
      finish();
    }
  }
  async loadOlderMessages(oldestMessageId: string): Promise<void> {
    const logId = `loadOlderMessages/${this.idForLogging()}`;

    const { messagesAdded, setMessageLoadingState, repairOldestMessage } =
      window.reduxActions.conversations;
    const conversationId = this.id;

    setMessageLoadingState(
      conversationId,
      TimelineMessageLoadingState.LoadingOlderMessages
    );
    const finish = this.setInProgressFetch();

    try {
      const message = await getMessageById(oldestMessageId);
      if (!message) {
        throw new Error(`${logId}: failed to load message ${oldestMessageId}`);
      }

      const receivedAt = message.received_at;
      const sentAt = message.sent_at;
      const models = await getOlderMessagesByConversation({
        conversationId,
        includeStoryReplies: !isGroup(this.attributes),
        limit: MESSAGE_LOAD_CHUNK_SIZE,
        messageId: oldestMessageId,
        receivedAt,
        sentAt,
        storyId: undefined,
      });

      if (models.length < 1) {
        log.warn(`${logId}: requested, but loaded no messages`);
        repairOldestMessage(conversationId);
        return;
      }

      const cleaned = await this.cleanModels(models);

      log.info(
        `${logId}: loaded ${cleaned.length} messages, ` +
          `first timestamp=${cleaned.at(0)?.get('sent_at')}`
      );

      messagesAdded({
        conversationId,
        messages: cleaned.map((messageModel: MessageModel) => ({
          ...messageModel.attributes,
        })),
        isActive: window.SignalContext.activeWindowService.isActive(),
        isJustSent: false,
        isNewMessage: false,
      });
    } catch (error) {
      setMessageLoadingState(conversationId, undefined);
      throw error;
    } finally {
      finish();
    }
  }

  async loadNewerMessages(newestMessageId: string): Promise<void> {
    const { messagesAdded, setMessageLoadingState, repairNewestMessage } =
      window.reduxActions.conversations;
    const conversationId = this.id;

    setMessageLoadingState(
      conversationId,
      TimelineMessageLoadingState.LoadingNewerMessages
    );
    const finish = this.setInProgressFetch();

    try {
      const message = await getMessageById(newestMessageId);
      if (!message) {
        throw new Error(
          `loadNewerMessages: failed to load message ${newestMessageId}`
        );
      }

      const receivedAt = message.received_at;
      const sentAt = message.sent_at;
      const models = await getNewerMessagesByConversation({
        conversationId,
        includeStoryReplies: !isGroup(this.attributes),
        limit: MESSAGE_LOAD_CHUNK_SIZE,
        receivedAt,
        sentAt,
        storyId: undefined,
      });

      if (models.length < 1) {
        log.warn('loadNewerMessages: requested, but loaded no messages');
        repairNewestMessage(conversationId);
        return;
      }

      const cleaned = await this.cleanModels(models);
      messagesAdded({
        conversationId,
        messages: cleaned.map((messageModel: MessageModel) => ({
          ...messageModel.attributes,
        })),
        isActive: window.SignalContext.activeWindowService.isActive(),
        isJustSent: false,
        isNewMessage: false,
      });
    } catch (error) {
      setMessageLoadingState(conversationId, undefined);
      throw error;
    } finally {
      finish();
    }
  }

  async loadAndScroll(
    messageId: string,
    options?: { disableScroll?: boolean }
  ): Promise<void> {
    const { messagesReset, setMessageLoadingState } =
      window.reduxActions.conversations;
    const conversationId = this.id;

    setMessageLoadingState(
      conversationId,
      TimelineMessageLoadingState.DoingInitialLoad
    );
    const finish = this.setInProgressFetch();

    try {
      const message = await getMessageById(messageId);
      if (!message) {
        throw new Error(
          `loadMoreAndScroll: failed to load message ${messageId}`
        );
      }

      const receivedAt = message.received_at;
      const sentAt = message.sent_at;
      const { older, newer, metrics } =
        await getConversationRangeCenteredOnMessage({
          conversationId,
          includeStoryReplies: !isGroup(this.attributes),
          limit: MESSAGE_LOAD_CHUNK_SIZE,
          messageId,
          receivedAt,
          sentAt,
          storyId: undefined,
        });
      const all = [...older, message, ...newer];

      const cleaned: Array<MessageModel> = await this.cleanModels(all);
      const scrollToMessageId =
        options && options.disableScroll ? undefined : messageId;

      messagesReset({
        conversationId,
        messages: cleaned.map((messageModel: MessageModel) => ({
          ...messageModel.attributes,
        })),
        metrics,
        scrollToMessageId,
      });
    } catch (error) {
      setMessageLoadingState(conversationId, undefined);
      throw error;
    } finally {
      finish();
    }
  }

  async cleanModels(
    messages: ReadonlyArray<MessageAttributesType>
  ): Promise<Array<MessageModel>> {
    const result = messages
      .filter(message => Boolean(message.id))
      .map(message => window.MessageController.register(message.id, message));

    const eliminated = messages.length - result.length;
    if (eliminated > 0) {
      log.warn(`cleanModels: Eliminated ${eliminated} messages without an id`);
    }
    const ourUuid = window.textsecure.storage.user.getCheckedUuid().toString();

    let upgraded = 0;
    for (let max = result.length, i = 0; i < max; i += 1) {
      const message = result[i];
      const { attributes } = message;
      const { schemaVersion } = attributes;

      if ((schemaVersion || 0) < Message.VERSION_NEEDED_FOR_DISPLAY) {
        // Yep, we really do want to wait for each of these
        // eslint-disable-next-line no-await-in-loop
        const upgradedMessage = await upgradeMessageSchema(attributes);
        message.set(upgradedMessage);
        // eslint-disable-next-line no-await-in-loop
        await window.Signal.Data.saveMessage(upgradedMessage, { ourUuid });
        upgraded += 1;
      }
    }
    if (upgraded > 0) {
      log.warn(`cleanModels: Upgraded schema of ${upgraded} messages`);
    }

    await Promise.all(result.map(model => model.hydrateStoryContext()));

    return result;
  }

  format(): ConversationType {
    if (this.cachedProps) {
      return this.cachedProps;
    }

    const oldFormat = this.format;
    // We don't want to crash or have an infinite loop if we loop back into this function
    //   again. We'll log a warning and returned old cached props or throw an error.
    this.format = () => {
      if (!this.oldCachedProps) {
        throw new Error(
          `Conversation.format()/${this.idForLogging()} reentrant call, no old cached props!`
        );
      }

      const { stack } = new Error('for stack');
      log.warn(
        `Conversation.format()/${this.idForLogging()} reentrant call! ${stack}`
      );

      return this.oldCachedProps;
    };

    try {
      const { oldCachedProps } = this;
      const newCachedProps = getConversation(this);

      if (oldCachedProps && isShallowEqual(oldCachedProps, newCachedProps)) {
        this.cachedProps = oldCachedProps;
      } else {
        this.cachedProps = newCachedProps;
      }

      return this.cachedProps;
    } finally {
      this.format = oldFormat;
    }
  }

  updateE164(e164?: string | null): void {
    const oldValue = this.get('e164');
    if (e164 === oldValue) {
      return;
    }

    this.set('e164', e164 || undefined);

    // This user changed their phone number
    if (oldValue && e164) {
      void this.addChangeNumberNotification(oldValue, e164);
    }

    window.Signal.Data.updateConversation(this.attributes);
    this.trigger('idUpdated', this, 'e164', oldValue);
    this.captureChange('updateE164');
  }

  updateUuid(uuid?: string): void {
    const oldValue = this.get('uuid');
    if (uuid === oldValue) {
      return;
    }

    this.set('uuid', uuid ? UUID.cast(uuid.toLowerCase()) : undefined);
    window.Signal.Data.updateConversation(this.attributes);
    this.trigger('idUpdated', this, 'uuid', oldValue);

    // We should delete the old sessions and identity information in all situations except
    //   for the case where we need to do old and new PNI comparisons. We'll wait
    //   for the PNI update to do that.
    if (oldValue && oldValue !== this.get('pni')) {
      drop(
        window.textsecure.storage.protocol.removeIdentityKey(
          UUID.cast(oldValue)
        )
      );
    }

    this.captureChange('updateUuid');
  }

  trackPreviousIdentityKey(publicKey: Uint8Array): void {
    const logId = `trackPreviousIdentityKey/${this.idForLogging()}`;
    const identityKey = Bytes.toBase64(publicKey);

    if (!isDirectConversation(this.attributes)) {
      throw new Error(`${logId}: Called for non-private conversation`);
    }

    const existingIdentityKey = this.get('previousIdentityKey');
    if (existingIdentityKey && existingIdentityKey !== identityKey) {
      log.warn(
        `${logId}: Already had previousIdentityKey, new one does not match`
      );
      void this.addKeyChange('trackPreviousIdentityKey - change');
    }

    log.warn(`${logId}: Setting new previousIdentityKey`);
    this.set({
      previousIdentityKey: identityKey,
    });
    window.Signal.Data.updateConversation(this.attributes);
  }

  updatePni(pni?: string): void {
    const oldValue = this.get('pni');
    if (pni === oldValue) {
      return;
    }

    this.set('pni', pni ? UUID.cast(pni.toLowerCase()) : undefined);

    const pniIsPrimaryId =
      !this.get('uuid') ||
      this.get('uuid') === oldValue ||
      this.get('uuid') === pni;
    const haveSentMessage = Boolean(
      this.get('profileSharing') || this.get('sentMessageCount')
    );

    if (oldValue && pniIsPrimaryId && haveSentMessage) {
      // We're going from an old PNI to a new PNI
      if (pni) {
        const oldIdentityRecord =
          window.textsecure.storage.protocol.getIdentityRecord(
            UUID.cast(oldValue)
          );
        const newIdentityRecord =
          window.textsecure.storage.protocol.getIdentityRecord(
            UUID.checkedLookup(pni)
          );

        if (
          newIdentityRecord &&
          oldIdentityRecord &&
          !constantTimeEqual(
            oldIdentityRecord.publicKey,
            newIdentityRecord.publicKey
          )
        ) {
          void this.addKeyChange('updatePni - change');
        } else if (!newIdentityRecord && oldIdentityRecord) {
          this.trackPreviousIdentityKey(oldIdentityRecord.publicKey);
        }
      }

      // We're just dropping the PNI
      if (!pni) {
        const oldIdentityRecord =
          window.textsecure.storage.protocol.getIdentityRecord(
            UUID.cast(oldValue)
          );

        if (oldIdentityRecord) {
          this.trackPreviousIdentityKey(oldIdentityRecord.publicKey);
        }
      }
    }

    // If this PNI is going away or going to someone else, we'll delete all its sessions
    if (oldValue) {
      drop(
        window.textsecure.storage.protocol.removeIdentityKey(
          UUID.cast(oldValue)
        )
      );
    }

    if (pni && !this.get('uuid')) {
      log.warn(
        `updatePni/${this.idForLogging()}: pni field set to ${pni}, but uuid field is empty!`
      );
    }

    window.Signal.Data.updateConversation(this.attributes);
    this.trigger('idUpdated', this, 'pni', oldValue);
    this.captureChange('updatePni');
  }

  updateGroupId(groupId?: string): void {
    const oldValue = this.get('groupId');
    if (groupId && groupId !== oldValue) {
      this.set('groupId', groupId);
      window.Signal.Data.updateConversation(this.attributes);
      this.trigger('idUpdated', this, 'groupId', oldValue);
    }
  }

  async updateReportingToken(token?: Uint8Array): Promise<void> {
    const oldValue = this.get('reportingToken');
    const newValue = token ? Bytes.toBase64(token) : undefined;

    if (oldValue === newValue) {
      return;
    }

    this.set('reportingToken', newValue);
    await window.Signal.Data.updateConversation(this.attributes);
  }

  incrementMessageCount(): void {
    this.set({
      messageCount: (this.get('messageCount') || 0) + 1,
    });
    window.Signal.Data.updateConversation(this.attributes);
  }

<<<<<<< HEAD
  getMembersCount(): number | undefined {
    if (isDirectConversation(this.attributes)) {
      return undefined;
    }

    const memberList = this.get('membersV2') || this.get('members');

    // We'll fail over if the member list is empty
    if (memberList && memberList.length) {
      return memberList.length;
    }

    const temporaryMemberCount = this.get('temporaryMemberCount');
    if (isNumber(temporaryMemberCount)) {
      return temporaryMemberCount;
    }

    return undefined;
  }

  async updateLastSeenMessage(
    message: MessageModel,
    conversationId: string,
    updateMessage = true
  ): Promise<boolean> {
    try {
      const receivedAt = message.get('received_at');
      let lastSeenMap = this.get('lastMessagesSeen') || {};
      let lastSeenMsg = lastSeenMap[conversationId] || {
        receivedAt: 0,
        id: '',
      };
      if (lastSeenMsg.receivedAt >= receivedAt) {
        return false;
      }

      this.set('lastMessagesSeen', {
        ...lastSeenMap,
        [conversationId]: {
          receivedAt,
          id: '',
        },
      });

      if (lastSeenMsg.id) {
        const prevMsg = await getMessageByIdLazy(lastSeenMsg.id);
        if (prevMsg) {
          window.MessageController.register(prevMsg.id, prevMsg);
          const prevSeen = prevMsg.get('lastSeenHere') || [];
          prevMsg.set(
            'lastSeenHere',
            [...prevSeen].filter(x => x !== this.id)
          );
          queueUpdateMessage(prevMsg.attributes);
        } else {
          log.error(
            `failed to load last seen message with id ${lastSeenMsg.id}.`
          );
        }
        // we awaited so lastSeen may have changed (probably)
        lastSeenMap = this.get('lastMessagesSeen') || {};
        lastSeenMsg = lastSeenMap[conversationId] || { receivedAt: 0, id: '' };
        if (lastSeenMsg.receivedAt > receivedAt) {
          return false;
        }
      }

      if (updateMessage) {
        const prevSeenHereList = message.get('lastSeenHere') || [];
        message.set('lastSeenHere', [...prevSeenHereList, this.id]);
        queueUpdateMessage(message.attributes);
      }

      if (updateMessage) {
        this.set('lastMessagesSeen', {
          ...lastSeenMap,
          [conversationId]: {
            receivedAt,
            id: message.id,
          },
        });
        window.Signal.Data.updateConversation(this.attributes);
      }

      return true;
    } catch (err: unknown) {
      log.error(
        `failed to update last seen for message with id ${message.id} ` +
          `due to error ${Errors.toLogFormat(err)}`
      );
    }
    return false;
  }

=======
>>>>>>> bd14b74e
  incrementSentMessageCount({ dry = false }: { dry?: boolean } = {}):
    | Partial<ConversationAttributesType>
    | undefined {
    const update = {
      messageCount: (this.get('messageCount') || 0) + 1,
      sentMessageCount: (this.get('sentMessageCount') || 0) + 1,
    };

    if (dry) {
      return update;
    }
    this.set(update);
    window.Signal.Data.updateConversation(this.attributes);

    return undefined;
  }

  /**
   * This function is called when a message request is accepted in order to
   * handle sending read receipts and download any pending attachments.
   */
  async handleReadAndDownloadAttachments(
    options: { isLocalAction?: boolean } = {}
  ): Promise<void> {
    const { isLocalAction } = options;
    const ourUuid = window.textsecure.storage.user.getCheckedUuid().toString();

    let messages: Array<MessageAttributesType> | undefined;
    do {
      const first = messages ? messages[0] : undefined;

      // eslint-disable-next-line no-await-in-loop
      messages = await window.Signal.Data.getOlderMessagesByConversation({
        conversationId: this.get('id'),
        includeStoryReplies: !isGroup(this.attributes),
        limit: 100,
        messageId: first ? first.id : undefined,
        receivedAt: first ? first.received_at : undefined,
        sentAt: first ? first.sent_at : undefined,
        storyId: undefined,
      });

      if (!messages.length) {
        return;
      }

      const readMessages = messages.filter(m => !hasErrors(m) && isIncoming(m));

      if (isLocalAction) {
        const conversationId = this.get('id');

        // eslint-disable-next-line no-await-in-loop
        await conversationJobQueue.add({
          type: conversationQueueJobEnum.enum.Receipts,
          conversationId: this.get('id'),
          receiptsType: ReceiptType.Read,
          receipts: readMessages.map(m => ({
            messageId: m.id,
            conversationId,
            senderE164: m.source,
            senderUuid: m.sourceUuid,
            timestamp: getMessageSentTimestamp(m, { log }),
            isDirectConversation: isDirectConversation(this.attributes),
          })),
        });
      }

      // eslint-disable-next-line no-await-in-loop
      await Promise.all(
        readMessages.map(async m => {
          const registered = window.MessageController.register(m.id, m);
          const shouldSave = await registered.queueAttachmentDownloads();
          if (shouldSave) {
            await window.Signal.Data.saveMessage(registered.attributes, {
              ourUuid,
            });
          }
        })
      );
    } while (messages.length > 0);
  }

  async applyMessageRequestResponse(
    response: number,
    { fromSync = false, viaStorageServiceSync = false, shouldSave = true } = {}
  ): Promise<void> {
    try {
      const messageRequestEnum = Proto.SyncMessage.MessageRequestResponse.Type;
      const isLocalAction = !fromSync && !viaStorageServiceSync;

      const currentMessageRequestState = this.get('messageRequestResponseType');
      const didResponseChange = response !== currentMessageRequestState;
      const wasPreviouslyAccepted = this.getAccepted();

      // Apply message request response locally
      this.set({
        messageRequestResponseType: response,
      });

      if (response === messageRequestEnum.ACCEPT) {
        this.unblock({ viaStorageServiceSync });
        if (!viaStorageServiceSync) {
          await this.restoreContact({ shouldSave: false });
        }
        this.enableProfileSharing({ viaStorageServiceSync });

        // We really don't want to call this if we don't have to. It can take a lot of
        //   time to go through old messages to download attachments.
        if (didResponseChange && !wasPreviouslyAccepted) {
          await this.handleReadAndDownloadAttachments({ isLocalAction });
        }

        if (isLocalAction) {
          const ourACI = window.textsecure.storage.user.getCheckedUuid(
            UUIDKind.ACI
          );
          const ourPNI = window.textsecure.storage.user.getUuid(UUIDKind.PNI);
          const ourConversation =
            window.ConversationController.getOurConversationOrThrow();

          if (
            isGroupV1(this.attributes) ||
            isDirectConversation(this.attributes)
          ) {
            void this.sendProfileKeyUpdate();
          } else if (
            isGroupV2(this.attributes) &&
            this.isMemberPending(ourACI)
          ) {
            await this.modifyGroupV2({
              name: 'promotePendingMember',
              usingCredentialsFrom: [ourConversation],
              createGroupChange: () => this.promotePendingMember(UUIDKind.ACI),
            });
          } else if (
            ourPNI &&
            isGroupV2(this.attributes) &&
            this.isMemberPending(ourPNI)
          ) {
            await this.modifyGroupV2({
              name: 'promotePendingMember',
              usingCredentialsFrom: [ourConversation],
              createGroupChange: () => this.promotePendingMember(UUIDKind.PNI),
            });
          } else if (isGroupV2(this.attributes) && this.isMember(ourACI)) {
            log.info(
              'applyMessageRequestResponse/accept: Already a member of v2 group'
            );
          } else {
            log.error(
              'applyMessageRequestResponse/accept: Neither member nor pending member of v2 group'
            );
          }
        }
      } else if (response === messageRequestEnum.BLOCK) {
        // Block locally, other devices should block upon receiving the sync message
        this.block({ viaStorageServiceSync });
        this.disableProfileSharing({ viaStorageServiceSync });

        if (isLocalAction) {
          if (isGroupV2(this.attributes)) {
            await this.leaveGroupV2();
          }
        }
      } else if (response === messageRequestEnum.DELETE) {
        this.disableProfileSharing({ viaStorageServiceSync });

        // Delete messages locally, other devices should delete upon receiving
        // the sync message
        await this.destroyMessages();
        void this.updateLastMessage();

        if (isLocalAction) {
          window.reduxActions.conversations.onConversationClosed(
            this.id,
            'deleted from message request'
          );

          if (isGroupV2(this.attributes)) {
            await this.leaveGroupV2();
          }
        }
      } else if (response === messageRequestEnum.BLOCK_AND_DELETE) {
        // Block locally, other devices should block upon receiving the sync message
        this.block({ viaStorageServiceSync });
        this.disableProfileSharing({ viaStorageServiceSync });

        // Delete messages locally, other devices should delete upon receiving
        // the sync message
        await this.destroyMessages();
        void this.updateLastMessage();

        if (isLocalAction) {
          window.reduxActions.conversations.onConversationClosed(
            this.id,
            'blocked and deleted from message request'
          );

          if (isGroupV2(this.attributes)) {
            await this.leaveGroupV2();
          }
        }
      }
    } finally {
      if (shouldSave) {
        window.Signal.Data.updateConversation(this.attributes);
      }
    }
  }

  async joinGroupV2ViaLinkAndMigrate({
    approvalRequired,
    inviteLinkPassword,
    revision,
  }: {
    approvalRequired: boolean;
    inviteLinkPassword: string;
    revision: number;
  }): Promise<void> {
    await window.Signal.Groups.joinGroupV2ViaLinkAndMigrate({
      approvalRequired,
      conversation: this,
      inviteLinkPassword,
      revision,
    });
  }

  async joinGroupV2ViaLink({
    inviteLinkPassword,
    approvalRequired,
  }: {
    inviteLinkPassword: string;
    approvalRequired: boolean;
  }): Promise<void> {
    const ourACI = window.textsecure.storage.user.getCheckedUuid();
    const ourConversation =
      window.ConversationController.getOurConversationOrThrow();
    try {
      if (approvalRequired) {
        await this.modifyGroupV2({
          name: 'requestToJoin',
          usingCredentialsFrom: [ourConversation],
          inviteLinkPassword,
          createGroupChange: () => this.addPendingApprovalRequest(),
        });
      } else {
        await this.modifyGroupV2({
          name: 'joinGroup',
          usingCredentialsFrom: [ourConversation],
          inviteLinkPassword,
          createGroupChange: () => this.addMember(ourACI),
        });
      }
    } catch (error) {
      const ALREADY_REQUESTED_TO_JOIN =
        '{"code":400,"message":"cannot ask to join via invite link if already asked to join"}';
      if (!error.response) {
        throw error;
      } else {
        const errorDetails = Bytes.toString(error.response);
        if (errorDetails !== ALREADY_REQUESTED_TO_JOIN) {
          throw error;
        } else {
          log.info(
            'joinGroupV2ViaLink: Got 400, but server is telling us we have already requested to join. Forcing that local state'
          );
          this.set({
            pendingAdminApprovalV2: [
              {
                uuid: ourACI.toString(),
                timestamp: Date.now(),
              },
            ],
          });
        }
      }
    }

    const messageRequestEnum = Proto.SyncMessage.MessageRequestResponse.Type;

    // Ensure active_at is set, because this is an event that justifies putting the group
    //   in the left pane.
    this.set({
      messageRequestResponseType: messageRequestEnum.ACCEPT,
      active_at: this.get('active_at') || Date.now(),
    });
    window.Signal.Data.updateConversation(this.attributes);
  }

  async cancelJoinRequest(): Promise<void> {
    const ourACI = window.storage.user.getCheckedUuid(UUIDKind.ACI);

    const inviteLinkPassword = this.get('groupInviteLinkPassword');
    if (!inviteLinkPassword) {
      log.warn(
        `cancelJoinRequest/${this.idForLogging()}: We don't have an inviteLinkPassword!`
      );
    }

    await this.modifyGroupV2({
      name: 'cancelJoinRequest',
      usingCredentialsFrom: [],
      inviteLinkPassword,
      createGroupChange: () => this.denyPendingApprovalRequest(ourACI),
    });
  }

  async leaveGroupV2(): Promise<void> {
    if (!isGroupV2(this.attributes)) {
      return;
    }

    const ourACI = window.textsecure.storage.user.getCheckedUuid(UUIDKind.ACI);
    const ourPNI = window.textsecure.storage.user.getUuid(UUIDKind.PNI);
    const ourConversation =
      window.ConversationController.getOurConversationOrThrow();

    if (this.isMemberPending(ourACI)) {
      await this.modifyGroupV2({
        name: 'delete',
        usingCredentialsFrom: [],
        createGroupChange: () => this.removePendingMember([ourACI]),
      });
    } else if (this.isMember(ourACI)) {
      await this.modifyGroupV2({
        name: 'delete',
        usingCredentialsFrom: [ourConversation],
        createGroupChange: () => this.removeMember(ourACI),
      });
      // Keep PNI in pending if ACI was a member.
    } else if (ourPNI && this.isMemberPending(ourPNI)) {
      await this.modifyGroupV2({
        name: 'delete',
        usingCredentialsFrom: [],
        createGroupChange: () => this.removePendingMember([ourPNI]),
        syncMessageOnly: true,
      });
    } else {
      const logId = this.idForLogging();
      log.error(
        'leaveGroupV2: We were neither a member nor a pending member of ' +
          `the group ${logId}`
      );
    }
  }

  async addBannedMember(
    uuid: UUID
  ): Promise<Proto.GroupChange.Actions | undefined> {
    if (this.isMember(uuid)) {
      log.warn('addBannedMember: Member is a part of the group!');

      return;
    }

    if (this.isMemberPending(uuid)) {
      log.warn('addBannedMember: Member is pending to be added to group!');

      return;
    }

    if (isMemberBanned(this.attributes, uuid)) {
      log.warn('addBannedMember: Member is already banned!');

      return;
    }

    return window.Signal.Groups.buildAddBannedMemberChange({
      group: this.attributes,
      uuid,
    });
  }

  async blockGroupLinkRequests(uuid: UUIDStringType): Promise<void> {
    await this.modifyGroupV2({
      name: 'addBannedMember',
      usingCredentialsFrom: [],
      createGroupChange: async () => this.addBannedMember(new UUID(uuid)),
    });
  }

  async toggleAdmin(conversationId: string): Promise<void> {
    if (!isGroupV2(this.attributes)) {
      return;
    }

    const logId = this.idForLogging();

    const member = window.ConversationController.get(conversationId);
    if (!member) {
      log.error(`toggleAdmin/${logId}: ${conversationId} does not exist`);
      return;
    }

    const uuid = member.getCheckedUuid(`toggleAdmin/${logId}`);

    if (!this.isMember(uuid)) {
      log.error(
        `toggleAdmin: Member ${conversationId} is not a member of the group`
      );
      return;
    }

    await this.modifyGroupV2({
      name: 'toggleAdmin',
      usingCredentialsFrom: [member],
      createGroupChange: () => this.toggleAdminChange(uuid),
    });
  }

  async removeFromGroupV2(conversationId: string): Promise<void> {
    if (!isGroupV2(this.attributes)) {
      return;
    }

    const logId = this.idForLogging();
    const pendingMember = window.ConversationController.get(conversationId);
    if (!pendingMember) {
      throw new Error(
        `removeFromGroupV2/${logId}: No conversation found for conversation ${conversationId}`
      );
    }

    const uuid = pendingMember.getCheckedUuid(`removeFromGroupV2/${logId}`);

    if (this.isMemberRequestingToJoin(uuid)) {
      await this.modifyGroupV2({
        name: 'denyPendingApprovalRequest',
        usingCredentialsFrom: [],
        createGroupChange: () => this.denyPendingApprovalRequest(uuid),
        extraConversationsForSend: [conversationId],
      });
    } else if (this.isMemberPending(uuid)) {
      await this.modifyGroupV2({
        name: 'removePendingMember',
        usingCredentialsFrom: [],
        createGroupChange: () => this.removePendingMember([uuid]),
        extraConversationsForSend: [conversationId],
      });
    } else if (this.isMember(uuid)) {
      await this.modifyGroupV2({
        name: 'removeFromGroup',
        usingCredentialsFrom: [pendingMember],
        createGroupChange: () => this.removeMember(uuid),
        extraConversationsForSend: [conversationId],
      });
    } else {
      log.error(
        `removeFromGroupV2: Member ${conversationId} is neither a member nor a pending member of the group`
      );
    }
  }

  async syncMessageRequestResponse(
    response: number,
    { shouldSave = true } = {}
  ): Promise<void> {
    // In GroupsV2, this may modify the server. We only want to continue if those
    //   server updates were successful.
    await this.applyMessageRequestResponse(response, { shouldSave });

    const groupId = this.getGroupIdBuffer();

    if (window.ConversationController.areWePrimaryDevice()) {
      log.warn(
        'syncMessageRequestResponse: We are primary device; not sending message request sync'
      );
      return;
    }

    try {
      await singleProtoJobQueue.add(
        MessageSender.getMessageRequestResponseSync({
          threadE164: this.get('e164'),
          threadUuid: this.get('uuid'),
          groupId,
          type: response,
        })
      );
    } catch (error) {
      log.error(
        'syncMessageRequestResponse: Failed to queue sync message',
        Errors.toLogFormat(error)
      );
    }
  }

  async safeGetVerified(): Promise<number> {
    const uuid = this.getUuid();
    if (!uuid) {
      return this.verifiedEnum.DEFAULT;
    }

    try {
      return await window.textsecure.storage.protocol.getVerified(uuid);
    } catch {
      return this.verifiedEnum.DEFAULT;
    }
  }

  async updateVerified(): Promise<void> {
    if (isDirectConversation(this.attributes)) {
      await this.initialPromise;
      const verified = await this.safeGetVerified();

      const oldVerified = this.get('verified');
      if (oldVerified !== verified) {
        this.set({ verified });
        this.captureChange(`updateVerified from=${oldVerified} to=${verified}`);
        window.Signal.Data.updateConversation(this.attributes);
      }

      return;
    }

    this.fetchContacts();

    await Promise.all(
      // eslint-disable-next-line @typescript-eslint/no-non-null-assertion
      this.contactCollection!.map(async contact => {
        if (!isMe(contact.attributes)) {
          await contact.updateVerified();
        }
      })
    );
  }

  setVerifiedDefault(): Promise<boolean> {
    const { DEFAULT } = this.verifiedEnum;
    return this.queueJob('setVerifiedDefault', () =>
      this._setVerified(DEFAULT)
    );
  }

  setVerified(): Promise<boolean> {
    const { VERIFIED } = this.verifiedEnum;
    return this.queueJob('setVerified', () => this._setVerified(VERIFIED));
  }

  setUnverified(): Promise<boolean> {
    const { UNVERIFIED } = this.verifiedEnum;
    return this.queueJob('setUnverified', () => this._setVerified(UNVERIFIED));
  }

  private async _setVerified(verified: number): Promise<boolean> {
    const { VERIFIED, DEFAULT } = this.verifiedEnum;

    if (!isDirectConversation(this.attributes)) {
      throw new Error(
        'You cannot verify a group conversation. ' +
          'You must verify individual contacts.'
      );
    }

    const uuid = this.getUuid();
    const beginningVerified = this.get('verified') ?? DEFAULT;
    const keyChange = false;
    if (uuid) {
      if (verified === this.verifiedEnum.DEFAULT) {
        await window.textsecure.storage.protocol.setVerified(uuid, verified);
      } else {
        await window.textsecure.storage.protocol.setVerified(uuid, verified, {
          firstUse: false,
          nonblockingApproval: true,
        });
      }
    } else {
      log.warn(`_setVerified(${this.id}): no uuid to update protocol storage`);
    }

    this.set({ verified });

    window.Signal.Data.updateConversation(this.attributes);

    if (beginningVerified !== verified) {
      this.captureChange(
        `_setVerified from=${beginningVerified} to=${verified}`
      );
    }

    const didVerifiedChange = beginningVerified !== verified;
    const isExplicitUserAction = true;
    if (
      // The message came from an explicit verification in a client (not
      // storage service sync)
      (didVerifiedChange && isExplicitUserAction) ||
      // Our local verification status is VERIFIED and it hasn't changed, but the key did
      //   change (Key1/VERIFIED -> Key2/VERIFIED), but we don't want to show DEFAULT ->
      //   DEFAULT or UNVERIFIED -> UNVERIFIED
      (keyChange && verified === VERIFIED)
    ) {
      await this.addVerifiedChange(this.id, verified === VERIFIED, {
        local: isExplicitUserAction,
      });
    }
    if (isExplicitUserAction && uuid) {
      await this.sendVerifySyncMessage(this.get('e164'), uuid, verified);
    }

    return keyChange;
  }

  async sendVerifySyncMessage(
    e164: string | undefined,
    uuid: UUID,
    state: number
  ): Promise<CallbackResultType | void> {
    const identifier = uuid ? uuid.toString() : e164;
    if (!identifier) {
      throw new Error(
        'sendVerifySyncMessage: Neither e164 nor UUID were provided'
      );
    }

    if (window.ConversationController.areWePrimaryDevice()) {
      log.warn(
        'sendVerifySyncMessage: We are primary device; not sending sync'
      );
      return;
    }

    const key = await window.textsecure.storage.protocol.loadIdentityKey(
      UUID.checkedLookup(identifier)
    );
    if (!key) {
      throw new Error(
        `sendVerifySyncMessage: No identity key found for identifier ${identifier}`
      );
    }

    try {
      await singleProtoJobQueue.add(
        MessageSender.getVerificationSync(e164, uuid.toString(), state, key)
      );
    } catch (error) {
      log.error(
        'sendVerifySyncMessage: Failed to queue sync message',
        Errors.toLogFormat(error)
      );
    }
  }

  isVerified(): boolean {
    if (isDirectConversation(this.attributes)) {
      return this.get('verified') === this.verifiedEnum.VERIFIED;
    }

    if (!this.contactCollection?.length) {
      return false;
    }

    return this.contactCollection?.every(contact => {
      if (isMe(contact.attributes)) {
        return true;
      }
      return contact.isVerified();
    });
  }

  isUnverified(): boolean {
    if (isDirectConversation(this.attributes)) {
      const verified = this.get('verified');
      return (
        verified !== this.verifiedEnum.VERIFIED &&
        verified !== this.verifiedEnum.DEFAULT
      );
    }

    if (!this.contactCollection?.length) {
      return true;
    }

    return this.contactCollection?.some(contact => {
      if (isMe(contact.attributes)) {
        return false;
      }
      return contact.isUnverified();
    });
  }

  getUnverified(): Array<ConversationModel> {
    if (isDirectConversation(this.attributes)) {
      return this.isUnverified() ? [this] : [];
    }
    return (
      this.contactCollection?.filter(contact => {
        if (isMe(contact.attributes)) {
          return false;
        }
        return contact.isUnverified();
      }) || []
    );
  }

  async setApproved(): Promise<void> {
    if (!isDirectConversation(this.attributes)) {
      throw new Error(
        'You cannot set a group conversation as trusted. ' +
          'You must set individual contacts as trusted.'
      );
    }

    const uuid = this.getUuid();
    if (!uuid) {
      log.warn(`setApproved(${this.id}): no uuid, ignoring`);
      return;
    }

    return this.queueJob('setApproved', async () => {
      return window.textsecure.storage.protocol.setApproval(uuid, true);
    });
  }

  safeIsUntrusted(timestampThreshold?: number): boolean {
    try {
      const uuid = this.getUuid();
      strictAssert(uuid, `No uuid for conversation: ${this.id}`);
      return window.textsecure.storage.protocol.isUntrusted(
        uuid,
        timestampThreshold
      );
    } catch (err) {
      return false;
    }
  }

  isUntrusted(timestampThreshold?: number): boolean {
    if (isDirectConversation(this.attributes)) {
      return this.safeIsUntrusted(timestampThreshold);
    }
    const { contactCollection } = this;

    if (!contactCollection?.length) {
      return false;
    }

    return contactCollection.some(contact => {
      if (isMe(contact.attributes)) {
        return false;
      }
      return contact.safeIsUntrusted(timestampThreshold);
    });
  }

  getUntrusted(timestampThreshold?: number): Array<ConversationModel> {
    if (isDirectConversation(this.attributes)) {
      if (this.isUntrusted(timestampThreshold)) {
        return [this];
      }
      return [];
    }

    return (
      this.contactCollection?.filter(contact => {
        if (isMe(contact.attributes)) {
          return false;
        }
        return contact.isUntrusted(timestampThreshold);
      }) || []
    );
  }

  getSentMessageCount(): number {
    return this.get('sentMessageCount') || 0;
  }

  getMessageRequestResponseType(): number {
    return this.get('messageRequestResponseType') || 0;
  }

  getAboutText(): string | undefined {
    return getAboutText(this.attributes);
  }

  /**
   * Determine if this conversation should be considered "accepted" in terms
   * of message requests
   */
  getAccepted(): boolean {
    return isConversationAccepted(this.attributes);
  }

  onMemberVerifiedChange(): void {
    // If the verified state of a member changes, our aggregate state changes.
    // We trigger both events to replicate the behavior of window.Backbone.Model.set()
    this.trigger('change:verified', this);
    this.trigger('change', this, { force: true });
  }

  async toggleVerified(): Promise<unknown> {
    if (this.isVerified()) {
      return this.setVerifiedDefault();
    }
    return this.setVerified();
  }

  async addChatSessionRefreshed({
    receivedAt,
    receivedAtCounter,
  }: {
    receivedAt: number;
    receivedAtCounter: number;
  }): Promise<void> {
    log.info(`addChatSessionRefreshed: adding for ${this.idForLogging()}`, {
      receivedAt,
    });

    const message = {
      conversationId: this.id,
      type: 'chat-session-refreshed',
      sent_at: receivedAt,
      received_at: receivedAtCounter,
      received_at_ms: receivedAt,
      readStatus: ReadStatus.Unread,
      seenStatus: SeenStatus.Unseen,
      // TODO: DESKTOP-722
      // this type does not fully implement the interface it is expected to
    } as unknown as MessageAttributesType;

    const id = await window.Signal.Data.saveMessage(message, {
      ourUuid: window.textsecure.storage.user.getCheckedUuid().toString(),
    });
    const model = window.MessageController.register(
      id,
      new window.Whisper.Message({
        ...message,
        id,
      })
    );

    this.trigger('newmessage', model);
    void this.updateUnread();
  }

  async addDeliveryIssue({
    receivedAt,
    receivedAtCounter,
    senderUuid,
    sentAt,
  }: {
    receivedAt: number;
    receivedAtCounter: number;
    senderUuid: string;
    sentAt: number;
  }): Promise<void> {
    log.info(`addDeliveryIssue: adding for ${this.idForLogging()}`, {
      sentAt,
      senderUuid,
    });

    const message = {
      conversationId: this.id,
      type: 'delivery-issue',
      sourceUuid: senderUuid,
      sent_at: receivedAt,
      received_at: receivedAtCounter,
      received_at_ms: receivedAt,
      readStatus: ReadStatus.Unread,
      seenStatus: SeenStatus.Unseen,
      // TODO: DESKTOP-722
      // this type does not fully implement the interface it is expected to
    } as unknown as MessageAttributesType;

    const id = await window.Signal.Data.saveMessage(message, {
      ourUuid: window.textsecure.storage.user.getCheckedUuid().toString(),
    });
    const model = window.MessageController.register(
      id,
      new window.Whisper.Message({
        ...message,
        id,
      })
    );

    this.trigger('newmessage', model);

    await this.notify(model);
    void this.updateUnread();
  }

  async addKeyChange(reason: string, keyChangedId?: UUID): Promise<void> {
    const keyChangedIdString = keyChangedId?.toString();
    return this.queueJob(`addKeyChange(${keyChangedIdString})`, async () => {
      log.info(
        'adding key change advisory in',
        this.idForLogging(),
        'for',
        keyChangedIdString || 'this conversation',
        this.get('timestamp'),
        'reason:',
        reason
      );

      if (!keyChangedId && !isDirectConversation(this.attributes)) {
        throw new Error(
          'addKeyChange: Cannot omit keyChangedId in group conversation!'
        );
      }

      const timestamp = Date.now();
      const message: MessageAttributesType = {
        id: generateGuid(),
        conversationId: this.id,
        type: 'keychange',
        sent_at: timestamp,
        timestamp,
        received_at: incrementMessageCounter(),
        received_at_ms: timestamp,
        key_changed: keyChangedIdString,
        readStatus: ReadStatus.Read,
        seenStatus: SeenStatus.Unseen,
        schemaVersion: Message.VERSION_NEEDED_FOR_DISPLAY,
      };

      await window.Signal.Data.saveMessage(message, {
        ourUuid: window.textsecure.storage.user.getCheckedUuid().toString(),
        forceSave: true,
      });
      const model = window.MessageController.register(
        message.id,
        new window.Whisper.Message(message)
      );

      const isUntrusted = await this.isUntrusted();

      this.trigger('newmessage', model);

      const uuid = this.get('uuid');
      // Group calls are always with folks that have a UUID
      if (isUntrusted && uuid) {
        window.reduxActions.calling.keyChanged({ uuid });
      }

      if (isDirectConversation(this.attributes) && uuid) {
        const parsedUuid = UUID.checkedLookup(uuid);
        const groups =
          await window.ConversationController.getAllGroupsInvolvingUuid(
            parsedUuid
          );
        groups.forEach(group => {
          void group.addKeyChange('addKeyChange - group fan-out', parsedUuid);
        });
      }

      // Drop a member from sender key distribution list.
      const senderKeyInfo = this.get('senderKeyInfo');
      if (senderKeyInfo) {
        const updatedSenderKeyInfo = {
          ...senderKeyInfo,
          memberDevices: senderKeyInfo.memberDevices.filter(
            ({ identifier }) => {
              return identifier !== keyChangedIdString;
            }
          ),
        };

        this.set('senderKeyInfo', updatedSenderKeyInfo);
        window.Signal.Data.updateConversation(this.attributes);
      }

      if (isDirectConversation(this.attributes)) {
        this.captureChange(`addKeyChange(${reason})`);
      }
    });
  }

  async addConversationMerge(
    renderInfo: ConversationRenderInfoType
  ): Promise<void> {
    log.info(
      `addConversationMerge/${this.idForLogging()}: Adding notification`
    );

    const timestamp = Date.now();
    const message: MessageAttributesType = {
      id: generateGuid(),
      conversationId: this.id,
      type: 'conversation-merge',
      sent_at: timestamp,
      timestamp,
      received_at: incrementMessageCounter(),
      received_at_ms: timestamp,
      conversationMerge: {
        renderInfo,
      },
      readStatus: ReadStatus.Read,
      seenStatus: SeenStatus.Unseen,
      schemaVersion: Message.VERSION_NEEDED_FOR_DISPLAY,
    };

    const id = await window.Signal.Data.saveMessage(message, {
      ourUuid: window.textsecure.storage.user.getCheckedUuid().toString(),
      forceSave: true,
    });
    const model = window.MessageController.register(
      id,
      new window.Whisper.Message({
        ...message,
        id,
      })
    );

    this.trigger('newmessage', model);
  }

  async addVerifiedChange(
    verifiedChangeId: string,
    verified: boolean,
    options: { local?: boolean } = { local: true }
  ): Promise<void> {
    if (isMe(this.attributes)) {
      log.info('refusing to add verified change advisory for our own number');
      return;
    }

    const lastMessage = this.get('timestamp') || Date.now();

    log.info(
      'adding verified change advisory for',
      this.idForLogging(),
      verifiedChangeId,
      lastMessage
    );

    const shouldBeUnseen = !options.local && !verified;
    const timestamp = Date.now();
    const message: MessageAttributesType = {
      id: generateGuid(),
      conversationId: this.id,
      local: Boolean(options.local),
      readStatus: shouldBeUnseen ? ReadStatus.Unread : ReadStatus.Read,
      received_at_ms: timestamp,
      received_at: incrementMessageCounter(),
      seenStatus: shouldBeUnseen ? SeenStatus.Unseen : SeenStatus.Unseen,
      sent_at: lastMessage,
      timestamp,
      type: 'verified-change',
      verified,
      verifiedChanged: verifiedChangeId,
    };

    await window.Signal.Data.saveMessage(message, {
      ourUuid: window.textsecure.storage.user.getCheckedUuid().toString(),
      forceSave: true,
    });
    const model = window.MessageController.register(
      message.id,
      new window.Whisper.Message(message)
    );

    this.trigger('newmessage', model);
    void this.updateUnread();

    const uuid = this.getUuid();
    if (isDirectConversation(this.attributes) && uuid) {
      void window.ConversationController.getAllGroupsInvolvingUuid(uuid).then(
        groups => {
          groups.forEach(group => {
            void group.addVerifiedChange(this.id, verified, options);
          });
        }
      );
    }
  }

  async addCallHistory(
    callHistoryDetails: CallHistoryDetailsType,
    receivedAtCounter: number | undefined
  ): Promise<void> {
    let timestamp: number;
    let unread: boolean;
    let detailsToSave: CallHistoryDetailsType;

    switch (callHistoryDetails.callMode) {
      case CallMode.Direct: {
        const {
          callId,
          wasIncoming,
          wasVideoCall,
          wasDeclined,
          acceptedTime,
          endedTime,
        } = callHistoryDetails;
        log.info(
          `addCallHistory: Conversation ID: ${this.id}, ` +
            `Call ID: ${callId}, ` +
            'Direct, ' +
            `Incoming: ${wasIncoming}, ` +
            `Video: ${wasVideoCall}, ` +
            `Declined: ${wasDeclined}, ` +
            `Accepted: ${acceptedTime}, ` +
            `Ended: ${endedTime}`
        );

        const resolvedTime = acceptedTime ?? endedTime;
        assertDev(resolvedTime, 'Direct call must have accepted or ended time');
        timestamp = resolvedTime;
        unread =
          !callHistoryDetails.wasDeclined && !callHistoryDetails.acceptedTime;
        detailsToSave = {
          ...callHistoryDetails,
          callMode: CallMode.Direct,
        };
        break;
      }
      case CallMode.Group:
        timestamp = callHistoryDetails.startedTime;
        unread = false;
        detailsToSave = callHistoryDetails;
        break;
      default:
        throw missingCaseError(callHistoryDetails);
    }
    // This is sometimes called inside of another conversation queue job so if
    // awaited it would block on this forever.
    drop(
      this.queueJob('addCallHistory', async () => {
        // Force save if we're adding a new call history message for a direct call
        let forceSave = true;
        let previousMessage: MessageAttributesType | void;
        if (callHistoryDetails.callMode === CallMode.Direct) {
          const messageId =
            await window.Signal.Data.getCallHistoryMessageByCallId(
              this.id,
              callHistoryDetails.callId
            );
          if (messageId != null) {
            log.info(
              `addCallHistory: Found existing call history message (Call ID: ${callHistoryDetails.callId}, Message ID: ${messageId})`
            );
            // We don't want to force save if we're updating an existing message
            forceSave = false;
            previousMessage = await window.Signal.Data.getMessageById(
              messageId
            );
          } else {
            log.info(
              `addCallHistory: No existing call history message found (Call ID: ${callHistoryDetails.callId})`
            );
          }
        }

        if (
          !validateTransition(
            previousMessage?.callHistoryDetails,
            callHistoryDetails,
            log
          )
        ) {
          log.info("addCallHistory: Transition isn't valid, not saving");
          return;
        }

        const message: MessageAttributesType = {
          id: previousMessage?.id ?? generateGuid(),
          conversationId: this.id,
          type: 'call-history',
          sent_at: timestamp,
          timestamp,
          received_at: receivedAtCounter || incrementMessageCounter(),
          received_at_ms: timestamp,
          readStatus: unread ? ReadStatus.Unread : ReadStatus.Read,
          seenStatus: unread ? SeenStatus.Unseen : SeenStatus.NotApplicable,
          callHistoryDetails,
        };

        const id = await window.Signal.Data.saveMessage(message, {
          ourUuid: window.textsecure.storage.user.getCheckedUuid().toString(),
          forceSave,
        });

        log.info(`addCallHistory: Saved call history message (ID: ${id})`);

        const model = window.MessageController.register(
          id,
          new window.Whisper.Message({
            ...message,
            id,
          })
        );

        if (
          detailsToSave.callMode === CallMode.Direct &&
          !detailsToSave.wasIncoming
        ) {
          this.incrementSentMessageCount();
        } else {
          this.incrementMessageCount();
        }

        this.trigger('newmessage', model);

        void this.updateUnread();
        this.set('active_at', timestamp);

        if (canConversationBeUnarchived(this.attributes)) {
          this.setArchived(false);
        } else {
          window.Signal.Data.updateConversation(this.attributes);
        }
      })
    );
  }

  /**
   * Adds a group call history message if one is needed. It won't add history messages for
   * the same group call era ID.
   *
   * Resolves with `true` if a new message was added, and `false` otherwise.
   */
  async updateCallHistoryForGroupCall(
    eraId: string,
    creatorUuid: string
  ): Promise<boolean> {
    // We want to update the cache quickly in case this function is called multiple times.
    const oldCachedEraId = this.cachedLatestGroupCallEraId;
    this.cachedLatestGroupCallEraId = eraId;

    const alreadyHasMessage =
      (oldCachedEraId && oldCachedEraId === eraId) ||
      (await window.Signal.Data.hasGroupCallHistoryMessage(this.id, eraId));

    if (alreadyHasMessage) {
      void this.updateLastMessage();
      return false;
    }

    await this.addCallHistory(
      {
        callMode: CallMode.Group,
        creatorUuid,
        eraId,
        startedTime: Date.now(),
      },
      undefined
    );
    return true;
  }

  async addProfileChange(
    profileChange: unknown,
    conversationId?: string
  ): Promise<void> {
    const now = Date.now();
    const message = {
      conversationId: this.id,
      type: 'profile-change',
      sent_at: now,
      received_at: incrementMessageCounter(),
      received_at_ms: now,
      readStatus: ReadStatus.Read,
      seenStatus: SeenStatus.NotApplicable,
      changedId: conversationId || this.id,
      profileChange,
      // TODO: DESKTOP-722
    } as unknown as MessageAttributesType;

    const id = await window.Signal.Data.saveMessage(message, {
      ourUuid: window.textsecure.storage.user.getCheckedUuid().toString(),
    });
    const model = window.MessageController.register(
      id,
      new window.Whisper.Message({
        ...message,
        id,
      })
    );

    this.trigger('newmessage', model);

    const uuid = this.getUuid();
    if (isDirectConversation(this.attributes) && uuid) {
      void window.ConversationController.getAllGroupsInvolvingUuid(uuid).then(
        groups => {
          groups.forEach(group => {
            void group.addProfileChange(profileChange, this.id);
          });
        }
      );
    }
  }

  async addNotification(
    type: MessageAttributesType['type'],
    extra: Partial<MessageAttributesType> = {}
  ): Promise<string> {
    const now = Date.now();
    const message: Partial<MessageAttributesType> = {
      conversationId: this.id,
      type,
      sent_at: now,
      received_at: incrementMessageCounter(),
      received_at_ms: now,
      readStatus: ReadStatus.Read,
      seenStatus: SeenStatus.NotApplicable,

      ...extra,
    };

    const id = await window.Signal.Data.saveMessage(
      // TODO: DESKTOP-722
      message as MessageAttributesType,
      {
        ourUuid: window.textsecure.storage.user.getCheckedUuid().toString(),
      }
    );
    const model = window.MessageController.register(
      id,
      new window.Whisper.Message({
        ...(message as MessageAttributesType),
        id,
      })
    );

    this.trigger('newmessage', model);

    return id;
  }

  async maybeSetPendingUniversalTimer(
    hasUserInitiatedMessages: boolean
  ): Promise<void> {
    if (!isDirectConversation(this.attributes)) {
      return;
    }

    if (this.isSMSOnly()) {
      return;
    }

    if (isSignalConversation(this.attributes)) {
      return;
    }

    if (hasUserInitiatedMessages) {
      await this.maybeRemoveUniversalTimer();
      return;
    }

    if (this.get('pendingUniversalTimer') || this.get('expireTimer')) {
      return;
    }

    const expireTimer = universalExpireTimer.get();
    if (!expireTimer) {
      return;
    }

    log.info(
      `maybeSetPendingUniversalTimer(${this.idForLogging()}): added notification`
    );
    const notificationId = await this.addNotification(
      'universal-timer-notification'
    );
    this.set('pendingUniversalTimer', notificationId);
  }

  async maybeApplyUniversalTimer(): Promise<void> {
    // Check if we had a notification
    if (!(await this.maybeRemoveUniversalTimer())) {
      return;
    }

    // We already have an expiration timer
    if (this.get('expireTimer')) {
      return;
    }

    const expireTimer = universalExpireTimer.get();
    if (expireTimer) {
      log.info(
        `maybeApplyUniversalTimer(${this.idForLogging()}): applying timer`
      );

      await this.updateExpirationTimer(expireTimer, {
        reason: 'maybeApplyUniversalTimer',
      });
    }
  }

  async maybeRemoveUniversalTimer(): Promise<boolean> {
    const notificationId = this.get('pendingUniversalTimer');
    if (!notificationId) {
      return false;
    }

    this.set('pendingUniversalTimer', undefined);
    log.info(
      `maybeRemoveUniversalTimer(${this.idForLogging()}): removed notification`
    );

    const message = window.MessageController.getById(notificationId);
    if (message) {
      await window.Signal.Data.removeMessage(message.id);
    }
    return true;
  }

  async maybeSetContactRemoved(): Promise<void> {
    if (!isDirectConversation(this.attributes)) {
      return;
    }

    if (this.get('pendingRemovedContactNotification')) {
      return;
    }

    log.info(
      `maybeSetContactRemoved(${this.idForLogging()}): added notification`
    );
    const notificationId = await this.addNotification(
      'contact-removed-notification'
    );
    this.set('pendingRemovedContactNotification', notificationId);
    await window.Signal.Data.updateConversation(this.attributes);
  }

  async maybeClearContactRemoved(): Promise<boolean> {
    const notificationId = this.get('pendingRemovedContactNotification');
    if (!notificationId) {
      return false;
    }

    this.set('pendingRemovedContactNotification', undefined);
    log.info(
      `maybeClearContactRemoved(${this.idForLogging()}): removed notification`
    );

    const message = window.MessageController.getById(notificationId);
    if (message) {
      await window.Signal.Data.removeMessage(message.id);
    }

    return true;
  }

  async addChangeNumberNotification(
    oldValue: string,
    newValue: string
  ): Promise<void> {
    const sourceUuid = this.getCheckedUuid(
      'Change number notification without uuid'
    );

    const { storage } = window.textsecure;
    if (storage.user.getOurUuidKind(sourceUuid) !== UUIDKind.Unknown) {
      log.info(
        `Conversation ${this.idForLogging()}: not adding change number ` +
          'notification for ourselves'
      );
      return;
    }

    log.info(
      `Conversation ${this.idForLogging()}: adding change number ` +
        `notification for ${sourceUuid.toString()} from ${oldValue} to ${newValue}`
    );

    const convos = [
      this,
      ...(await window.ConversationController.getAllGroupsInvolvingUuid(
        sourceUuid
      )),
    ];

    await Promise.all(
      convos.map(convo => {
        return convo.addNotification('change-number-notification', {
          readStatus: ReadStatus.Read,
          seenStatus: SeenStatus.Unseen,
          sourceUuid: sourceUuid.toString(),
        });
      })
    );
  }

  async onReadMessage(message: MessageModel, readAt?: number): Promise<void> {
    // We mark as read everything older than this message - to clean up old stuff
    //   still marked unread in the database. If the user generally doesn't read in
    //   the desktop app, so the desktop app only gets read syncs, we can very
    //   easily end up with messages never marked as read (our previous early read
    //   sync handling, read syncs never sent because app was offline)

    // We queue it because we often get a whole lot of read syncs at once, and
    //   their markRead calls could very easily overlap given the async pull from DB.

    // Lastly, we don't send read syncs for any message marked read due to a read
    //   sync. That's a notification explosion we don't need.
    return this.queueJob('onReadMessage', () =>
      // eslint-disable-next-line @typescript-eslint/no-non-null-assertion
      this.markRead(message.get('received_at')!, {
        newestSentAt: message.get('sent_at'),
        sendReadReceipts: false,
        readAt,
      })
    );
  }

  override validate(attributes = this.attributes): string | null {
    return validateConversation(attributes);
  }

  async queueJob<T>(
    name: string,
    callback: (abortSignal: AbortSignal) => Promise<T>
  ): Promise<T> {
    const logId = `conversation.queueJob(${this.idForLogging()}, ${name})`;

    if (this.isShuttingDown) {
      log.warn(`${logId}: shutting down, can't accept more work`);
      throw new Error(`${logId}: shutting down, can't accept more work`);
    }

    this.jobQueue = this.jobQueue || new PQueue({ concurrency: 1 });

    const taskWithTimeout = createTaskWithTimeout(callback, logId);

    const abortController = new AbortController();
    const { signal: abortSignal } = abortController;

    const queuedAt = Date.now();
    return this.jobQueue.add(async () => {
      const startedAt = Date.now();
      const waitTime = startedAt - queuedAt;

      if (waitTime > JOB_REPORTING_THRESHOLD_MS) {
        log.info(`${logId}: was blocked for ${waitTime}ms`);
      }

      try {
        return await taskWithTimeout(abortSignal);
      } catch (error) {
        abortController.abort();
        throw error;
      } finally {
        const duration = Date.now() - startedAt;

        if (duration > JOB_REPORTING_THRESHOLD_MS) {
          log.info(`${logId}: took ${duration}ms`);
        }
      }
    });
  }

  isAdmin(uuid: UUID): boolean {
    if (!isGroupV2(this.attributes)) {
      return false;
    }

    const members = this.get('membersV2') || [];
    const member = members.find(x => x.uuid === uuid.toString());
    if (!member) {
      return false;
    }

    const MEMBER_ROLES = Proto.Member.Role;

    return member.role === MEMBER_ROLES.ADMINISTRATOR;
  }

  getUuid(): UUID | undefined {
    try {
      const value = this.get('uuid');
      return value ? new UUID(value) : undefined;
    } catch (err) {
      log.warn(
        `getUuid(): failed to obtain conversation(${this.id}) uuid due to`,
        Errors.toLogFormat(err)
      );
      return undefined;
    }
  }

  getCheckedUuid(reason: string): UUID {
    const result = this.getUuid();
    strictAssert(result !== undefined, reason);
    return result;
  }

  getGroupLink(): string | undefined {
    if (!isGroupV2(this.attributes)) {
      return undefined;
    }

    if (!this.get('groupInviteLinkPassword')) {
      return undefined;
    }

    return window.Signal.Groups.buildGroupLink(this.attributes);
  }

  getMembers(
    options: { includePendingMembers?: boolean } = {}
  ): Array<ConversationModel> {
    return compact(
      getConversationMembers(this.attributes, options).map(conversationAttrs =>
        window.ConversationController.get(conversationAttrs.id)
      )
    );
  }

  canBeAnnouncementGroup(): boolean {
    if (!isGroupV2(this.attributes)) {
      return false;
    }

    if (!isAnnouncementGroupReady()) {
      return false;
    }

    return true;
  }

  getMemberIds(): Array<string> {
    const members = this.getMembers();
    return members.map(member => member.id);
  }

  getMemberUuids(): Array<UUID> {
    const members = this.getMembers();
    return members.map(member => {
      return member.getCheckedUuid('Group member without uuid');
    });
  }

  getRecipients({
    includePendingMembers,
    extraConversationsForSend,
    isStoryReply = false,
  }: {
    includePendingMembers?: boolean;
    extraConversationsForSend?: ReadonlyArray<string>;
    isStoryReply?: boolean;
  } = {}): Array<string> {
    return getRecipients(this.attributes, {
      includePendingMembers,
      extraConversationsForSend,
      isStoryReply,
    });
  }

  // Members is all people in the group
  getMemberConversationIds(): Set<string> {
    return new Set(map(this.getMembers(), conversation => conversation.id));
  }

  async getQuoteAttachment(
    attachments?: Array<AttachmentType>,
    preview?: Array<LinkPreviewType>,
    sticker?: StickerType
  ): Promise<
    Array<{
      contentType: MIMEType;
      fileName?: string | null;
      thumbnail?: ThumbnailType | null;
    }>
  > {
    return getQuoteAttachment(attachments, preview, sticker);
  }

  async sendStickerMessage(packId: string, stickerId: number): Promise<void> {
    const packData = Stickers.getStickerPack(packId);
    const stickerData = Stickers.getSticker(packId, stickerId);
    if (!stickerData || !packData) {
      log.warn(
        `Attempted to send nonexistent (${packId}, ${stickerId}) sticker!`
      );
      return;
    }

    const { key } = packData;
    const { emoji, path, width, height } = stickerData;
    const data = await readStickerData(path);

    // We need this content type to be an image so we can display an `<img>` instead of a
    //   `<video>` or an error, but it's not critical that we get the full type correct.
    //   In other words, it's probably fine if we say that a GIF is `image/png`, but it's
    //   but it's bad if we say it's `video/mp4` or `text/plain`. We do our best to sniff
    //   the MIME type here, but it's okay if we have to use a possibly-incorrect
    //   fallback.
    let contentType: MIMEType;
    const sniffedMimeType = sniffImageMimeType(data);
    if (sniffedMimeType) {
      contentType = sniffedMimeType;
    } else {
      log.warn(
        'sendStickerMessage: Unable to sniff sticker MIME type; falling back to WebP'
      );
      contentType = IMAGE_WEBP;
    }

    const sticker: StickerWithHydratedData = {
      packId,
      stickerId,
      packKey: key,
      emoji,
      data: {
        size: data.byteLength,
        data,
        contentType,
        width,
        height,
        blurHash: await imageToBlurHash(
          new Blob([data], {
            type: IMAGE_JPEG,
          })
        ),
      },
    };

    drop(
      this.enqueueMessageForSend(
        {
          body: undefined,
          attachments: [],
          sticker,
        },
        { dontClearDraft: true }
      )
    );
    window.reduxActions.stickers.useSticker(packId, stickerId);
  }

  async sendProfileKeyUpdate(): Promise<void> {
    if (isMe(this.attributes)) {
      return;
    }

    if (!this.get('profileSharing')) {
      log.error(
        'sendProfileKeyUpdate: profileSharing not enabled for conversation',
        this.idForLogging()
      );
      return;
    }

    try {
      await conversationJobQueue.add({
        type: conversationQueueJobEnum.enum.ProfileKey,
        conversationId: this.id,
        revision: this.get('revision'),
      });
    } catch (error) {
      log.error(
        'sendProfileKeyUpdate: Failed to queue profile share',
        Errors.toLogFormat(error)
      );
    }
  }

  batchReduxChanges(callback: () => void): void {
    strictAssert(!this.isInReduxBatch, 'Nested redux batching is not allowed');
    this.isInReduxBatch = true;
    batchDispatch(() => {
      try {
        callback();
      } finally {
        this.isInReduxBatch = false;
      }
    });
  }

  beforeMessageSend({
    message,
    dontAddMessage,
    dontClearDraft,
    now,
    extraReduxActions,
  }: {
    message: MessageModel;
    dontAddMessage: boolean;
    dontClearDraft: boolean;
    now: number;
    extraReduxActions?: () => void;
  }): void {
    this.batchReduxChanges(() => {
      const { clearUnreadMetrics } = window.reduxActions.conversations;
      clearUnreadMetrics(this.id);

      const mandatoryProfileSharingEnabled =
        window.Signal.RemoteConfig.isEnabled('desktop.mandatoryProfileSharing');
      const enabledProfileSharing = Boolean(
        mandatoryProfileSharingEnabled && !this.get('profileSharing')
      );
      const unarchivedConversation = Boolean(this.get('isArchived'));

      log.info(
        `beforeMessageSend(${this.idForLogging()}): ` +
          `clearDraft(${!dontClearDraft}) addMessage(${!dontAddMessage})`
      );

      if (!dontAddMessage) {
        this.doAddSingleMessage(message, { isJustSent: true });
      }
      const notificationData = message.getNotificationData();
      const draftProperties = dontClearDraft
        ? {}
        : {
            draft: '',
            draftEditMessage: undefined,
            draftBodyRanges: [],
            draftTimestamp: null,
            quotedMessageId: undefined,
            lastMessageAuthor: message.getAuthorText(),
            lastMessageBodyRanges: message.get('bodyRanges'),
            lastMessage:
              notificationData?.text || message.getNotificationText() || '',
            lastMessageStatus: 'sending' as const,
          };

      this.set({
        ...draftProperties,
        ...(enabledProfileSharing ? { profileSharing: true } : {}),
        ...(dontAddMessage
          ? {}
          : this.incrementSentMessageCount({ dry: true })),
        active_at: now,
        timestamp: now,
        ...(unarchivedConversation ? { isArchived: false } : {}),
      });

      if (enabledProfileSharing) {
        this.captureChange('beforeMessageSend/mandatoryProfileSharing');
      }
      if (unarchivedConversation) {
        this.captureChange('beforeMessageSend/unarchive');
      }

      extraReduxActions?.();
    });
  }

  async enqueueMessageForSend(
    {
      attachments,
      body,
      contact,
      bodyRanges,
      preview,
      quote,
      sticker,
    }: {
      attachments: Array<AttachmentType>;
      body: string | undefined;
      contact?: Array<EmbeddedContactWithHydratedAvatar>;
      bodyRanges?: DraftBodyRanges;
      preview?: Array<LinkPreviewWithHydratedData>;
      quote?: QuotedMessageType;
      sticker?: StickerWithHydratedData;
    },
    {
      dontClearDraft = false,
      sendHQImages,
      storyId,
      timestamp,
      extraReduxActions,
    }: {
      dontClearDraft?: boolean;
      sendHQImages?: boolean;
      storyId?: string;
      timestamp?: number;
      extraReduxActions?: () => void;
    } = {}
  ): Promise<MessageAttributesType | undefined> {
    if (this.isGroupV1AndDisabled()) {
      return;
    }

    if (isSignalConversation(this.attributes)) {
      return;
    }

    const now = timestamp || Date.now();

    log.info(
      'Sending message to conversation',
      this.idForLogging(),
      'with timestamp',
      now
    );

    this.clearTypingTimers();

    let expirationStartTimestamp: number | undefined;
    let expireTimer: DurationInSeconds | undefined;

    // For normal messages and 1:1 story replies, we use the parent conversation's timer
    if (!storyId || isDirectConversation(this.attributes)) {
      await this.maybeApplyUniversalTimer();
      expireTimer = this.get('expireTimer');
      await this.restoreContact();
    }

    const recipientMaybeConversations = map(
      this.getRecipients({
        isStoryReply: storyId !== undefined,
      }),
      identifier => window.ConversationController.get(identifier)
    );
    const recipientConversations = filter(
      recipientMaybeConversations,
      isNotNil
    );
    const recipientConversationIds = concat(
      map(recipientConversations, c => c.id),
      [window.ConversationController.getOurConversationIdOrThrow()]
    );

    // If there are link previews present in the message we shouldn't include
    // any attachments as well.
    const attachmentsToSend = preview && preview.length ? [] : attachments;

    if (preview && preview.length) {
      attachments.forEach(attachment => {
        if (attachment.path) {
          void deleteAttachmentData(attachment.path);
        }
      });
    }

    // Here we move attachments to disk
    const attributes = await upgradeMessageSchema({
      id: UUID.generate().toString(),
      timestamp: now,
      type: 'outgoing',
      body,
      conversationId: this.id,
      contact,
      quote,
      preview,
      attachments: attachmentsToSend,
      sent_at: now,
      received_at: incrementMessageCounter(),
      received_at_ms: now,
      expirationStartTimestamp,
      expireTimer,
      readStatus: ReadStatus.Read,
      seenStatus: SeenStatus.NotApplicable,
      sticker,
      bodyRanges,
      sendHQImages,
      sendStateByConversationId: zipObject(
        recipientConversationIds,
        repeat({
          status: SendStatus.Pending,
          updatedAt: now,
        })
      ),
      storyId,
    });

    const model = new window.Whisper.Message(attributes);
    const message = window.MessageController.register(model.id, model);
    message.cachedOutgoingContactData = contact;

    // Attach path to preview images so that sendNormalMessage can use them to
    // update digests on attachments.
    if (preview) {
      message.cachedOutgoingPreviewData = preview.map((item, index) => {
        if (!item.image) {
          return item;
        }

        return {
          ...item,
          image: {
            ...item.image,
            path: attributes.preview?.at(index)?.image?.path,
          },
        };
      });
    }
    message.cachedOutgoingQuoteData = quote;
    message.cachedOutgoingStickerData = sticker;

    const dbStart = Date.now();

    strictAssert(
      typeof message.attributes.timestamp === 'number',
      'Expected a timestamp'
    );

    await conversationJobQueue.add(
      {
        type: conversationQueueJobEnum.enum.NormalMessage,
        conversationId: this.id,
        messageId: message.id,
        revision: this.get('revision'),
      },
      async jobToInsert => {
        log.info(
          `enqueueMessageForSend: saving message ${message.id} and job ${jobToInsert.id}`
        );
        await window.Signal.Data.saveMessage(message.attributes, {
          jobToInsert,
          forceSave: true,
          ourUuid: window.textsecure.storage.user.getCheckedUuid().toString(),
        });
      }
    );

    const dbDuration = Date.now() - dbStart;
    if (dbDuration > SEND_REPORTING_THRESHOLD_MS) {
      log.info(
        `ConversationModel(${this.idForLogging()}.sendMessage(${now}): ` +
          `db save took ${dbDuration}ms`
      );
    }

    const renderStart = Date.now();

    // Perform asynchronous tasks before entering the batching mode
    await this.beforeAddSingleMessage(model);

    if (sticker) {
      await addStickerPackReference(model.id, sticker.packId);
    }

    this.beforeMessageSend({
      message: model,
      dontClearDraft,
      dontAddMessage: false,
      now,
      extraReduxActions,
    });

    const renderDuration = Date.now() - renderStart;

    if (renderDuration > SEND_REPORTING_THRESHOLD_MS) {
      log.info(
        `ConversationModel(${this.idForLogging()}.sendMessage(${now}): ` +
          `render save took ${renderDuration}ms`
      );
    }

    window.Signal.Data.updateConversation(this.attributes);

    return attributes;
  }

  // Is this someone who is a contact, or are we sharing our profile with them?
  //   Or is the person who added us to this group a contact or are we sharing profile
  //   with them?
  isFromOrAddedByTrustedContact(): boolean {
    if (isDirectConversation(this.attributes)) {
      return Boolean(this.get('name')) || Boolean(this.get('profileSharing'));
    }

    const addedBy = this.get('addedBy');
    if (!addedBy) {
      return false;
    }

    const conv = window.ConversationController.get(addedBy);
    if (!conv) {
      return false;
    }

    return Boolean(
      isMe(conv.attributes) || conv.get('name') || conv.get('profileSharing')
    );
  }

  async maybeClearUsername(): Promise<void> {
    const ourConversationId =
      window.ConversationController.getOurConversationId();

    // Clear username once we have other information about the contact
    if (
      canHaveUsername(this.attributes, ourConversationId) ||
      !this.get('username')
    ) {
      return;
    }

    log.info(`maybeClearUsername(${this.idForLogging()}): clearing username`);

    this.unset('username');
    window.Signal.Data.updateConversation(this.attributes);
    this.captureChange('clearUsername');
  }

  async updateUsername(
    username: string | undefined,
    { shouldSave = true }: { shouldSave?: boolean } = {}
  ): Promise<void> {
    const ourConversationId =
      window.ConversationController.getOurConversationId();

    if (!canHaveUsername(this.attributes, ourConversationId)) {
      return;
    }

    if (this.get('username') === username) {
      return;
    }

    log.info(`updateUsername(${this.idForLogging()}): updating username`);

    this.set('username', username);
    this.captureChange('updateUsername');

    if (shouldSave) {
      await window.Signal.Data.updateConversation(this.attributes);
    }
  }

  async updateLastMessage(): Promise<void> {
    if (!this.id) {
      return;
    }

    const ourConversationId =
      window.ConversationController.getOurConversationId();
    if (!ourConversationId) {
      throw new Error('updateLastMessage: Failed to fetch ourConversationId');
    }

    const conversationId = this.id;

    const ourUuid = window.textsecure.storage.user.getCheckedUuid().toString();
    const stats = await window.Signal.Data.getConversationMessageStats({
      conversationId,
      includeStoryReplies: !isGroup(this.attributes),
      ourUuid,
    });

    // This runs as a job to avoid race conditions
    drop(
      this.queueJob('maybeSetPendingUniversalTimer', async () =>
        this.maybeSetPendingUniversalTimer(stats.hasUserInitiatedMessages)
      )
    );

    const { preview, activity } = stats;
    let previewMessage: MessageModel | undefined;
    let activityMessage: MessageModel | undefined;

    // Register the message with MessageController so that if it already exists
    // in memory we use that data instead of the data from the db which may
    // be out of date.
    if (preview) {
      previewMessage = window.MessageController.register(preview.id, preview);
    }

    if (activity) {
      activityMessage = window.MessageController.register(
        activity.id,
        activity
      );
    }

    if (
      this.hasDraft() &&
      this.get('draftTimestamp') &&
      (!previewMessage ||
        // eslint-disable-next-line @typescript-eslint/no-non-null-assertion
        previewMessage.get('sent_at') < this.get('draftTimestamp')!)
    ) {
      return;
    }

    const currentTimestamp = this.get('timestamp') || null;

    let timestamp = currentTimestamp;
    if (activityMessage) {
      const receivedAt = activityMessage.get('received_at_ms');
      timestamp = receivedAt
        ? Math.min(activityMessage.get('sent_at'), receivedAt)
        : activityMessage.get('sent_at');
    }
    timestamp = timestamp || currentTimestamp;

    const notificationData = previewMessage?.getNotificationData();

    this.set({
      lastMessage:
        notificationData?.text || previewMessage?.getNotificationText() || '',
      lastMessageBodyRanges: notificationData?.bodyRanges,
      lastMessagePrefix: notificationData?.emoji,
      lastMessageAuthor: previewMessage?.getAuthorText(),
      lastMessageStatus:
        (previewMessage
          ? getMessagePropStatus(previewMessage.attributes, ourConversationId)
          : null) || null,
      timestamp,
      lastMessageDeletedForEveryone: previewMessage
        ? previewMessage.get('deletedForEveryone')
        : false,
    });

    window.Signal.Data.updateConversation(this.attributes);
  }

  setArchived(isArchived: boolean): void {
    const before = this.get('isArchived');

    this.set({ isArchived });
    window.Signal.Data.updateConversation(this.attributes);

    const after = this.get('isArchived');

    if (Boolean(before) !== Boolean(after)) {
      if (after) {
        this.unpin();
      }
      this.captureChange('isArchived');
    }
  }

  setMarkedUnread(markedUnread: boolean): void {
    const previousMarkedUnread = this.get('markedUnread');

    this.set({ markedUnread });
    window.Signal.Data.updateConversation(this.attributes);

    if (Boolean(previousMarkedUnread) !== Boolean(markedUnread)) {
      this.captureChange('markedUnread');
    }
  }

  async refreshGroupLink(): Promise<void> {
    if (!isGroupV2(this.attributes)) {
      return;
    }

    const groupInviteLinkPassword = Bytes.toBase64(
      window.Signal.Groups.generateGroupInviteLinkPassword()
    );

    log.info('refreshGroupLink for conversation', this.idForLogging());

    await this.modifyGroupV2({
      name: 'updateInviteLinkPassword',
      usingCredentialsFrom: [],
      createGroupChange: async () =>
        window.Signal.Groups.buildInviteLinkPasswordChange(
          this.attributes,
          groupInviteLinkPassword
        ),
    });

    this.set({ groupInviteLinkPassword });
  }

  async toggleGroupLink(value: boolean): Promise<void> {
    if (!isGroupV2(this.attributes)) {
      return;
    }

    const shouldCreateNewGroupLink =
      value && !this.get('groupInviteLinkPassword');
    const groupInviteLinkPassword =
      this.get('groupInviteLinkPassword') ||
      Bytes.toBase64(window.Signal.Groups.generateGroupInviteLinkPassword());

    log.info('toggleGroupLink for conversation', this.idForLogging(), value);

    const ACCESS_ENUM = Proto.AccessControl.AccessRequired;
    const addFromInviteLink = value
      ? ACCESS_ENUM.ANY
      : ACCESS_ENUM.UNSATISFIABLE;

    if (shouldCreateNewGroupLink) {
      await this.modifyGroupV2({
        name: 'updateNewGroupLink',
        usingCredentialsFrom: [],
        createGroupChange: async () =>
          window.Signal.Groups.buildNewGroupLinkChange(
            this.attributes,
            groupInviteLinkPassword,
            addFromInviteLink
          ),
      });
    } else {
      await this.modifyGroupV2({
        name: 'updateAccessControlAddFromInviteLink',
        usingCredentialsFrom: [],
        createGroupChange: async () =>
          window.Signal.Groups.buildAccessControlAddFromInviteLinkChange(
            this.attributes,
            addFromInviteLink
          ),
      });
    }

    this.set({
      accessControl: {
        addFromInviteLink,
        attributes: this.get('accessControl')?.attributes || ACCESS_ENUM.MEMBER,
        members: this.get('accessControl')?.members || ACCESS_ENUM.MEMBER,
      },
    });

    if (shouldCreateNewGroupLink) {
      this.set({ groupInviteLinkPassword });
    }
  }

  async updateAccessControlAddFromInviteLink(value: boolean): Promise<void> {
    if (!isGroupV2(this.attributes)) {
      return;
    }

    const ACCESS_ENUM = Proto.AccessControl.AccessRequired;

    const addFromInviteLink = value
      ? ACCESS_ENUM.ADMINISTRATOR
      : ACCESS_ENUM.ANY;

    await this.modifyGroupV2({
      name: 'updateAccessControlAddFromInviteLink',
      usingCredentialsFrom: [],
      createGroupChange: async () =>
        window.Signal.Groups.buildAccessControlAddFromInviteLinkChange(
          this.attributes,
          addFromInviteLink
        ),
    });

    this.set({
      accessControl: {
        addFromInviteLink,
        attributes: this.get('accessControl')?.attributes || ACCESS_ENUM.MEMBER,
        members: this.get('accessControl')?.members || ACCESS_ENUM.MEMBER,
      },
    });
  }

  async updateAccessControlAttributes(value: number): Promise<void> {
    if (!isGroupV2(this.attributes)) {
      return;
    }

    await this.modifyGroupV2({
      name: 'updateAccessControlAttributes',
      usingCredentialsFrom: [],
      createGroupChange: async () =>
        window.Signal.Groups.buildAccessControlAttributesChange(
          this.attributes,
          value
        ),
    });

    const ACCESS_ENUM = Proto.AccessControl.AccessRequired;
    this.set({
      accessControl: {
        addFromInviteLink:
          this.get('accessControl')?.addFromInviteLink || ACCESS_ENUM.MEMBER,
        attributes: value,
        members: this.get('accessControl')?.members || ACCESS_ENUM.MEMBER,
      },
    });
  }

  async updateAccessControlMembers(value: number): Promise<void> {
    if (!isGroupV2(this.attributes)) {
      return;
    }

    await this.modifyGroupV2({
      name: 'updateAccessControlMembers',
      usingCredentialsFrom: [],
      createGroupChange: async () =>
        window.Signal.Groups.buildAccessControlMembersChange(
          this.attributes,
          value
        ),
    });

    const ACCESS_ENUM = Proto.AccessControl.AccessRequired;
    this.set({
      accessControl: {
        addFromInviteLink:
          this.get('accessControl')?.addFromInviteLink || ACCESS_ENUM.MEMBER,
        attributes: this.get('accessControl')?.attributes || ACCESS_ENUM.MEMBER,
        members: value,
      },
    });
  }

  async updateAnnouncementsOnly(value: boolean): Promise<void> {
    if (!isGroupV2(this.attributes) || !this.canBeAnnouncementGroup()) {
      return;
    }

    await this.modifyGroupV2({
      name: 'updateAnnouncementsOnly',
      usingCredentialsFrom: [],
      createGroupChange: async () =>
        window.Signal.Groups.buildAnnouncementsOnlyChange(
          this.attributes,
          value
        ),
    });

    this.set({ announcementsOnly: value });
  }

  async updateExpirationTimer(
    providedExpireTimer: DurationInSeconds | undefined,
    {
      reason,
      receivedAt,
      receivedAtMS = Date.now(),
      sentAt: providedSentAt,
      source: providedSource,
      fromSync = false,
      isInitialSync = false,
      fromGroupUpdate = false,
    }: {
      reason: string;
      receivedAt?: number;
      receivedAtMS?: number;
      sentAt?: number;
      source?: string;
      fromSync?: boolean;
      isInitialSync?: boolean;
      fromGroupUpdate?: boolean;
    }
  ): Promise<boolean | null | MessageModel | void> {
    const isSetByOther = providedSource || providedSentAt !== undefined;

    if (isSignalConversation(this.attributes)) {
      return;
    }

    if (isGroupV2(this.attributes)) {
      if (isSetByOther) {
        throw new Error(
          'updateExpirationTimer: GroupV2 timers are not updated this way'
        );
      }
      await this.modifyGroupV2({
        name: 'updateExpirationTimer',
        usingCredentialsFrom: [],
        createGroupChange: () =>
          this.updateExpirationTimerInGroupV2(providedExpireTimer),
      });
      return false;
    }

    if (!isSetByOther && this.isGroupV1AndDisabled()) {
      throw new Error(
        'updateExpirationTimer: GroupV1 is deprecated; cannot update expiration timer'
      );
    }

    let expireTimer: DurationInSeconds | undefined = providedExpireTimer;
    let source = providedSource;
    if (this.get('left')) {
      return false;
    }

    if (!expireTimer) {
      expireTimer = undefined;
    }
    if (
      this.get('expireTimer') === expireTimer ||
      (!expireTimer && !this.get('expireTimer'))
    ) {
      return null;
    }

    const logId =
      `updateExpirationTimer(${this.idForLogging()}, ` +
      `${expireTimer || 'disabled'}) ` +
      `source=${source ?? '?'} reason=${reason}`;

    log.info(`${logId}: updating`);

    // if change wasn't made remotely, send it to the number/group
    if (!isSetByOther) {
      try {
        await conversationJobQueue.add({
          type: conversationQueueJobEnum.enum.DirectExpirationTimerUpdate,
          conversationId: this.id,
          expireTimer,
        });
      } catch (error) {
        log.error(
          `${logId}: Failed to queue expiration timer update`,
          Errors.toLogFormat(error)
        );
        throw error;
      }
    }

    const ourConversationId =
      window.ConversationController.getOurConversationId();
    source = source || ourConversationId;

    this.set({ expireTimer });

    // This call actually removes universal timer notification and clears
    // the pending flags.
    await this.maybeRemoveUniversalTimer();

    window.Signal.Data.updateConversation(this.attributes);

    // When we add a disappearing messages notification to the conversation, we want it
    //   to be above the message that initiated that change, hence the subtraction.
    const sentAt = (providedSentAt || receivedAtMS) - 1;

    const isFromSyncOperation =
      reason === 'group sync' || reason === 'contact sync';
    const isFromMe =
      window.ConversationController.get(source)?.id === ourConversationId;
    const isNoteToSelf = isMe(this.attributes);
    const shouldBeRead =
      (isInitialSync && isFromSyncOperation) || isFromMe || isNoteToSelf;

    const model = new window.Whisper.Message({
      conversationId: this.id,
      expirationTimerUpdate: {
        expireTimer,
        source,
        fromSync,
        fromGroupUpdate,
      },
      flags: Proto.DataMessage.Flags.EXPIRATION_TIMER_UPDATE,
      readStatus: shouldBeRead ? ReadStatus.Read : ReadStatus.Unread,
      received_at_ms: receivedAtMS,
      received_at: receivedAt ?? incrementMessageCounter(),
      seenStatus: shouldBeRead ? SeenStatus.Seen : SeenStatus.Unseen,
      sent_at: sentAt,
      type: 'timer-notification',
      // TODO: DESKTOP-722
    } as unknown as MessageAttributesType);

    const id = await window.Signal.Data.saveMessage(model.attributes, {
      ourUuid: window.textsecure.storage.user.getCheckedUuid().toString(),
    });

    model.set({ id });

    const message = window.MessageController.register(id, model);

    void this.addSingleMessage(message);
    void this.updateUnread();

    log.info(
      `${logId}: added a notification received_at=${model.get('received_at')}`
    );

    return message;
  }

  isSearchable(): boolean {
    return !this.get('left');
  }

  async markRead(
    newestUnreadAt: number,
    options: {
      readAt?: number;
      sendReadReceipts: boolean;
      newestSentAt?: number;
    } = {
      sendReadReceipts: true,
    }
  ): Promise<void> {
    await markConversationRead(this.attributes, newestUnreadAt, options);
    await this.updateUnread();
  }

  async updateUnread(): Promise<void> {
    const options = {
      storyId: undefined,
      includeStoryReplies: !isGroup(this.attributes),
    };
    const [unreadCount, unreadMentionsCount] = await Promise.all([
      window.Signal.Data.getTotalUnreadForConversation(this.id, options),
      window.Signal.Data.getTotalUnreadMentionsOfMeForConversation(
        this.id,
        options
      ),
    ]);

    const prevUnreadCount = this.get('unreadCount');
    const prevUnreadMentionsCount = this.get('unreadMentionsCount');
    if (
      prevUnreadCount !== unreadCount ||
      prevUnreadMentionsCount !== unreadMentionsCount
    ) {
      this.set({
        unreadCount,
        unreadMentionsCount,
      });
      window.Signal.Data.updateConversation(this.attributes);
    }
  }

  // This is an expensive operation we use to populate the message request hero row. It
  //   shows groups the current user has in common with this potential new contact.
  async updateSharedGroups(): Promise<void> {
    if (!isDirectConversation(this.attributes)) {
      return;
    }
    if (isMe(this.attributes)) {
      return;
    }

    const ourUuid = window.textsecure.storage.user.getCheckedUuid();
    const theirUuid = this.getUuid();
    if (!theirUuid) {
      return;
    }

    const ourGroups =
      await window.ConversationController.getAllGroupsInvolvingUuid(ourUuid);
    const sharedGroups = ourGroups
      .filter(c => c.hasMember(ourUuid) && c.hasMember(theirUuid))
      .sort(
        (left, right) =>
          (right.get('timestamp') || 0) - (left.get('timestamp') || 0)
      );

    const sharedGroupNames = sharedGroups.map(conversation =>
      conversation.getTitle()
    );

    this.set({ sharedGroupNames });
  }

  onChangeProfileKey(): void {
    if (isDirectConversation(this.attributes)) {
      void this.getProfiles();
    }
  }

  async getProfiles(): Promise<void> {
    // request all conversation members' keys
    const conversations =
      this.getMembers() as unknown as Array<ConversationModel>;

    await Promise.all(
      conversations.map(conversation =>
        getProfile(conversation.get('uuid'), conversation.get('e164'))
      )
    );
  }

  async setEncryptedProfileName(
    encryptedName: string,
    decryptionKey: Uint8Array
  ): Promise<void> {
    if (!encryptedName) {
      return;
    }

    // decrypt
    const { given, family } = decryptProfileName(encryptedName, decryptionKey);

    // encode
    const profileName = given ? Bytes.toString(given) : undefined;
    const profileFamilyName = family ? Bytes.toString(family) : undefined;

    // set then check for changes
    const oldName = this.getProfileName();
    const hadPreviousName = Boolean(oldName);
    this.set({ profileName, profileFamilyName });

    const newName = this.getProfileName();

    // Note that we compare the combined names to ensure that we don't present the exact
    //   same before/after string, even if someone is moving from just first name to
    //   first/last name in their profile data.
    const nameChanged = oldName !== newName;
    if (!isMe(this.attributes) && hadPreviousName && nameChanged) {
      const change = {
        type: 'name',
        oldName,
        newName,
      };

      await this.addProfileChange(change);
    }
  }

  async setProfileAvatar(
    avatarPath: undefined | null | string,
    decryptionKey: Uint8Array
  ): Promise<void> {
    if (isMe(this.attributes)) {
      if (avatarPath) {
        await window.storage.put('avatarUrl', avatarPath);
      } else {
        await window.storage.remove('avatarUrl');
      }
    }

    if (!avatarPath) {
      this.set({ profileAvatar: undefined });
      return;
    }

    const { messaging } = window.textsecure;
    if (!messaging) {
      throw new Error('setProfileAvatar: Cannot fetch avatar when offline!');
    }
    const avatar = await messaging.getAvatar(avatarPath);

    // decrypt
    const decrypted = decryptProfile(avatar, decryptionKey);

    // update the conversation avatar only if hash differs
    if (decrypted) {
      const newAttributes = await Conversation.maybeUpdateProfileAvatar(
        this.attributes,
        decrypted,
        {
          writeNewAttachmentData,
          deleteAttachmentData,
          doesAttachmentExist,
        }
      );
      this.set(newAttributes);
    }
  }

  async setProfileKey(
    profileKey: string | undefined,
    { viaStorageServiceSync = false } = {}
  ): Promise<boolean> {
    const oldProfileKey = this.get('profileKey');

    // profileKey is a string so we can compare it directly
    if (oldProfileKey !== profileKey) {
      log.info(
        `Setting sealedSender to UNKNOWN for conversation ${this.idForLogging()}`
      );
      this.set({
        profileKeyCredential: null,
        profileKeyCredentialExpiration: null,
        accessKey: null,
        sealedSender: SEALED_SENDER.UNKNOWN,
      });

      // Don't trigger immediate profile fetches when syncing to remote storage
      this.set({ profileKey }, { silent: viaStorageServiceSync });

      // If our profile key was cleared above, we don't tell our linked devices about it.
      //   We want linked devices to tell us what it should be, instead of telling them to
      //   erase their local value.
      if (!viaStorageServiceSync && profileKey) {
        this.captureChange('profileKey');
      }

      this.deriveAccessKeyIfNeeded();

      // We will update the conversation during storage service sync
      if (!viaStorageServiceSync) {
        window.Signal.Data.updateConversation(this.attributes);
      }

      return true;
    }
    return false;
  }

  hasProfileKeyCredentialExpired(): boolean {
    const profileKey = this.get('profileKey');
    if (!profileKey) {
      return false;
    }

    const profileKeyCredential = this.get('profileKeyCredential');
    const profileKeyCredentialExpiration = this.get(
      'profileKeyCredentialExpiration'
    );

    if (!profileKeyCredential) {
      return true;
    }

    if (!isNumber(profileKeyCredentialExpiration)) {
      const logId = this.idForLogging();
      log.warn(`hasProfileKeyCredentialExpired(${logId}): missing expiration`);
      return true;
    }

    const today = toDayMillis(Date.now());

    return profileKeyCredentialExpiration <= today;
  }

  deriveAccessKeyIfNeeded(): void {
    const profileKey = this.get('profileKey');
    if (!profileKey) {
      return;
    }
    if (this.get('accessKey')) {
      return;
    }

    const profileKeyBuffer = Bytes.fromBase64(profileKey);
    const accessKeyBuffer = deriveAccessKey(profileKeyBuffer);
    const accessKey = Bytes.toBase64(accessKeyBuffer);
    this.set({ accessKey });
  }

  deriveProfileKeyVersion(): string | undefined {
    const profileKey = this.get('profileKey');
    if (!profileKey) {
      return;
    }

    const uuid = this.get('uuid');
    if (!uuid) {
      return;
    }

    const lastProfile = this.get('lastProfile');
    if (lastProfile?.profileKey === profileKey) {
      return lastProfile.profileKeyVersion;
    }

    const profileKeyVersion = deriveProfileKeyVersion(profileKey, uuid);
    if (!profileKeyVersion) {
      log.warn(
        'deriveProfileKeyVersion: Failed to derive profile key version, ' +
          'clearing profile key.'
      );
      void this.setProfileKey(undefined);
      return;
    }

    return profileKeyVersion;
  }

  async updateLastProfile(
    oldValue: ConversationLastProfileType | undefined,
    { profileKey, profileKeyVersion }: ConversationLastProfileType
  ): Promise<void> {
    const lastProfile = this.get('lastProfile');

    // Atomic updates only
    if (lastProfile !== oldValue) {
      return;
    }

    if (
      lastProfile?.profileKey === profileKey &&
      lastProfile?.profileKeyVersion === profileKeyVersion
    ) {
      return;
    }

    log.warn(
      'ConversationModel.updateLastProfile: updating for',
      this.idForLogging()
    );

    this.set({ lastProfile: { profileKey, profileKeyVersion } });

    await window.Signal.Data.updateConversation(this.attributes);
  }

  async removeLastProfile(
    oldValue: ConversationLastProfileType | undefined
  ): Promise<void> {
    // Atomic updates only
    if (this.get('lastProfile') !== oldValue) {
      return;
    }

    log.warn(
      'ConversationModel.removeLastProfile: called for',
      this.idForLogging()
    );

    this.set({
      lastProfile: undefined,

      // We don't have any knowledge of profile anymore. Drop all associated
      // data.
      about: undefined,
      aboutEmoji: undefined,
      profileAvatar: undefined,
    });

    await window.Signal.Data.updateConversation(this.attributes);
  }

  hasMember(uuid: UUID): boolean {
    const members = this.getMembers();

    return members.some(member => member.get('uuid') === uuid.toString());
  }

  fetchContacts(): void {
    const members = this.getMembers();

    // eslint-disable-next-line @typescript-eslint/no-non-null-assertion
    this.contactCollection!.reset(members);
  }

  async destroyMessages(): Promise<void> {
    this.set({
      lastMessage: null,
      lastMessageAuthor: null,
      timestamp: null,
      active_at: null,
      pendingUniversalTimer: undefined,
    });
    window.Signal.Data.updateConversation(this.attributes);

    await window.Signal.Data.removeAllMessagesInConversation(this.id, {
      logId: this.idForLogging(),
    });

    scheduleOptimizeFTS();
  }

  getTitle(options?: { isShort?: boolean }): string {
    return getTitle(this.attributes, options);
  }

  getTitleNoDefault(options?: { isShort?: boolean }): string | undefined {
    return getTitleNoDefault(this.attributes, options);
  }

  getProfileName(): string | undefined {
    return getProfileName(this.attributes);
  }

  getNumber(): string {
    return getNumber(this.attributes);
  }

  getColor(): AvatarColorType {
    return migrateColor(this.get('color'));
  }

  getConversationColor(): ConversationColorType | undefined {
    return this.get('conversationColor');
  }

  getCustomColorData(): {
    customColor?: CustomColorType;
    customColorId?: string;
  } {
    if (this.getConversationColor() !== 'custom') {
      return {
        customColor: undefined,
        customColorId: undefined,
      };
    }

    return {
      customColor: this.get('customColor'),
      customColorId: this.get('customColorId'),
    };
  }

  unblurAvatar(): void {
    const avatarPath = getAvatarPath(this.attributes);
    if (avatarPath) {
      this.set('unblurredAvatarPath', avatarPath);
    } else {
      this.unset('unblurredAvatarPath');
    }
  }

  areWeAdmin(): boolean {
    return areWeAdmin(this.attributes);
  }

  // Set of items to captureChanges on:
  // [-] uuid
  // [-] e164
  // [X] profileKey
  // [-] identityKey
  // [X] verified!
  // [-] profileName
  // [-] profileFamilyName
  // [X] blocked
  // [X] whitelisted
  // [X] archived
  // [X] markedUnread
  // [X] dontNotifyForMentionsIfMuted
  // [x] firstUnregisteredAt
  captureChange(logMessage: string): void {
    if (isSignalConversation(this.attributes)) {
      return;
    }

    log.info('storageService[captureChange]', logMessage, this.idForLogging());
    this.set({ needsStorageServiceSync: true });

    void this.queueJob('captureChange', async () => {
      storageServiceUploadJob();
    });
  }

  startMuteTimer({ viaStorageServiceSync = false } = {}): void {
    clearTimeoutIfNecessary(this.muteTimer);
    this.muteTimer = undefined;

    const muteExpiresAt = this.get('muteExpiresAt');
    if (isNumber(muteExpiresAt) && muteExpiresAt < Number.MAX_SAFE_INTEGER) {
      const delay = muteExpiresAt - Date.now();
      if (delay <= 0) {
        this.setMuteExpiration(0, { viaStorageServiceSync });
        return;
      }

      this.muteTimer = setTimeout(() => this.setMuteExpiration(0), delay);
    }
  }

  toggleHideStories(): void {
    const hideStory = !this.get('hideStory');
    log.info(
      `toggleHideStories(${this.idForLogging()}): newValue=${hideStory}`
    );
    this.set({ hideStory });
    this.captureChange('hideStory');
    window.Signal.Data.updateConversation(this.attributes);
  }

  setMuteExpiration(
    muteExpiresAt = 0,
    { viaStorageServiceSync = false } = {}
  ): void {
    const prevExpiration = this.get('muteExpiresAt');

    if (prevExpiration === muteExpiresAt) {
      return;
    }

    this.set({ muteExpiresAt });

    // Don't cause duplicate captureChange
    this.startMuteTimer({ viaStorageServiceSync: true });

    if (!viaStorageServiceSync) {
      this.captureChange('mutedUntilTimestamp');
      window.Signal.Data.updateConversation(this.attributes);
    }
  }

  isMuted(): boolean {
    return isConversationMuted(this.attributes);
  }

  async notify(
    message: Readonly<MessageModel>,
    reaction?: Readonly<ReactionModel>
  ): Promise<void> {
    // As a performance optimization don't perform any work if notifications are
    // disabled.
    if (!notificationService.isEnabled) {
      return;
    }

    if (this.isMuted()) {
      if (this.get('dontNotifyForMentionsIfMuted')) {
        return;
      }

      const ourACI = window.textsecure.storage.user.getCheckedUuid(
        UUIDKind.ACI
      );
      const ourPNI = window.textsecure.storage.user.getCheckedUuid(
        UUIDKind.PNI
      );
      const ourUuids: Set<string> = new Set([
        ourACI.toString(),
        ourPNI.toString(),
      ]);

      const mentionsMe = (message.get('bodyRanges') || []).some(bodyRange => {
        if (!BodyRange.isMention(bodyRange)) {
          return false;
        }
        return ourUuids.has(
          normalizeUuid(bodyRange.mentionUuid, 'notify: mentionsMe check')
        );
      });
      if (!mentionsMe) {
        return;
      }
    }

    if (!isIncoming(message.attributes) && !reaction) {
      return;
    }

    const conversationId = this.id;
    const isMessageInDirectConversation = isDirectConversation(this.attributes);

    const sender = reaction
      ? window.ConversationController.get(reaction.get('fromId'))
      : getContact(message.attributes);
    const senderName = sender
      ? sender.getTitle()
      : window.i18n('icu:unknownContact');
    const senderTitle = isMessageInDirectConversation
      ? senderName
      : window.i18n('icu:notificationSenderInGroup', {
          sender: senderName,
          group: this.getTitle(),
        });

    let notificationIconUrl;
    const avatarPath = getAvatarPath(this.attributes);
    if (avatarPath) {
      notificationIconUrl = getAbsoluteAttachmentPath(avatarPath);
    } else if (isMessageInDirectConversation) {
      notificationIconUrl = await this.getIdenticon();
    } else {
      // Not technically needed, but helps us be explicit: we don't show an icon for a
      //   group that doesn't have an icon.
      notificationIconUrl = undefined;
    }

    const messageJSON = message.toJSON();
    const messageId = message.id;
    const isExpiringMessage = Message.hasExpiration(messageJSON);

    notificationService.add({
      senderTitle,
      conversationId,
      storyId: isMessageInDirectConversation
        ? undefined
        : message.get('storyId'),
      notificationIconUrl,
      isExpiringMessage,
      message: message.getNotificationText(),
      messageId,
      reaction: reaction ? reaction.toJSON() : null,
    });
  }

  private async getIdenticon(): Promise<string> {
    const color = this.getColor();
    const title = this.getTitle();

    const content = (title && getInitials(title)) || '#';

    const cached = this.cachedIdenticon;
    if (cached && cached.content === content && cached.color === color) {
      return cached.url;
    }

    const url = await createIdenticon(color, content);

    this.cachedIdenticon = { content, color, url };

    return url;
  }

  notifyTyping(options: {
    isTyping: boolean;
    senderId: string;
    fromMe: boolean;
    senderDevice: number;
  }): void {
    const { isTyping, senderId, fromMe, senderDevice } = options;

    // We don't do anything with typing messages from our other devices
    if (fromMe) {
      return;
    }

    const sender = window.ConversationController.get(senderId);
    if (!sender) {
      return;
    }

    const senderUuid = sender.getUuid();
    if (!senderUuid) {
      return;
    }

    // Drop typing indicators for announcement only groups where the sender
    // is not an admin
    if (this.get('announcementsOnly') && !this.isAdmin(senderUuid)) {
      return;
    }

    const typingToken = `${sender.id}.${senderDevice}`;

    this.contactTypingTimers = this.contactTypingTimers || {};
    const record = this.contactTypingTimers[typingToken];

    if (record) {
      clearTimeout(record.timer);
    }

    if (isTyping) {
      this.contactTypingTimers[typingToken] = this.contactTypingTimers[
        typingToken
      ] || {
        timestamp: Date.now(),
        senderId,
        senderDevice,
      };

      this.contactTypingTimers[typingToken].timer = setTimeout(
        this.clearContactTypingTimer.bind(this, typingToken),
        15 * 1000
      );
      if (!record) {
        // User was not previously typing before. State change!
        this.trigger('change', this, { force: true });
      }
    } else {
      delete this.contactTypingTimers[typingToken];
      if (record) {
        // User was previously typing, and is no longer. State change!
        this.trigger('change', this, { force: true });
      }
    }
  }

  clearContactTypingTimer(typingToken: string): void {
    this.contactTypingTimers = this.contactTypingTimers || {};
    const record = this.contactTypingTimers[typingToken];

    if (record) {
      clearTimeout(record.timer);
      delete this.contactTypingTimers[typingToken];

      // User was previously typing, but timed out or we received message. State change!
      this.trigger('change', this, { force: true });
    }
  }

  pin(): void {
    if (this.get('isPinned')) {
      return;
    }

    const validationError = this.validate();
    if (validationError) {
      log.error(
        `not pinning ${this.idForLogging()} because of ` +
          `validation error ${validationError}`
      );
      return;
    }

    log.info('pinning', this.idForLogging());
    const pinnedConversationIds = new Set(
      window.storage.get('pinnedConversationIds', new Array<string>())
    );

    pinnedConversationIds.add(this.id);

    this.writePinnedConversations([...pinnedConversationIds]);

    this.set('isPinned', true);

    if (this.get('isArchived')) {
      this.set({ isArchived: false });
    }
    window.Signal.Data.updateConversation(this.attributes);
  }

  unpin(): void {
    if (!this.get('isPinned')) {
      return;
    }

    log.info('un-pinning', this.idForLogging());

    const pinnedConversationIds = new Set(
      window.storage.get('pinnedConversationIds', new Array<string>())
    );

    pinnedConversationIds.delete(this.id);

    this.writePinnedConversations([...pinnedConversationIds]);

    this.set('isPinned', false);
    window.Signal.Data.updateConversation(this.attributes);
  }

  writePinnedConversations(pinnedConversationIds: Array<string>): void {
    drop(window.storage.put('pinnedConversationIds', pinnedConversationIds));

    const myId = window.ConversationController.getOurConversationId();
    const me = window.ConversationController.get(myId);

    if (me) {
      me.captureChange('pin');
    }
  }

  setDontNotifyForMentionsIfMuted(newValue: boolean): void {
    const previousValue = Boolean(this.get('dontNotifyForMentionsIfMuted'));
    if (previousValue === newValue) {
      return;
    }

    this.set({ dontNotifyForMentionsIfMuted: newValue });
    window.Signal.Data.updateConversation(this.attributes);
    this.captureChange('dontNotifyForMentionsIfMuted');
  }

  acknowledgeGroupMemberNameCollisions(
    groupNameCollisions: ReadonlyDeep<GroupNameCollisionsWithIdsByTitle>
  ): void {
    this.set('acknowledgedGroupNameCollisions', groupNameCollisions);
    window.Signal.Data.updateConversation(this.attributes);
  }

  onOpenStart(): void {
    log.info(`conversation ${this.idForLogging()} open start`);
    window.ConversationController.onConvoOpenStart(this.id);
  }

  onOpenComplete(startedAt: number): void {
    const now = Date.now();
    const delta = now - startedAt;

    log.info(`conversation ${this.idForLogging()} open took ${delta}ms`);
    window.SignalCI?.handleEvent('conversation:open', { delta });
  }

  async flushDebouncedUpdates(): Promise<void> {
    try {
      await this.debouncedUpdateLastMessage?.flush();
    } catch (error) {
      const logId = this.idForLogging();
      log.error(
        `flushDebouncedUpdates(${logId}): got error`,
        Errors.toLogFormat(error)
      );
    }
  }

  getPniSignatureMessage(): PniSignatureMessageType | undefined {
    if (!this.get('shareMyPhoneNumber')) {
      return undefined;
    }
    return window.textsecure.storage.protocol.signAlternateIdentity();
  }

  /** @return only undefined if not a group */
  getStorySendMode(): StorySendMode | undefined {
    // isDirectConversation is used instead of isGroup because this is what
    // used in `format()` when sending conversation "type" to redux.
    if (isDirectConversation(this.attributes)) {
      return undefined;
    }

    return this.getGroupStorySendMode();
  }

  private getGroupStorySendMode(): StorySendMode {
    strictAssert(
      !isDirectConversation(this.attributes),
      'Must be a group to have send story mode'
    );

    return this.get('storySendMode') ?? StorySendMode.IfActive;
  }

  async shutdownJobQueue(): Promise<void> {
    log.info(`conversation ${this.idForLogging()} jobQueue shutdown start`);

    if (!this.jobQueue) {
      log.info(`conversation ${this.idForLogging()} no jobQueue to shutdown`);
      return;
    }

    // If the queue takes more than 10 seconds to get to idle, we force it by setting
    // isShuttingDown = true which will reject incoming requests.
    const to = setTimeout(() => {
      log.warn(
        `conversation ${this.idForLogging()} jobQueue stop accepting new work`
      );
      this.isShuttingDown = true;
    }, 10 * SECOND);

    await this.jobQueue.onIdle();
    this.isShuttingDown = true;
    clearTimeout(to);

    log.info(`conversation ${this.idForLogging()} jobQueue shutdown complete`);
  }
}

window.Whisper.Conversation = ConversationModel;

window.Whisper.ConversationCollection = window.Backbone.Collection.extend({
  model: window.Whisper.Conversation,

  /**
   * window.Backbone defines a `_byId` field. Here we set up additional `_byE164`,
   * `_byUuid`, and `_byGroupId` fields so we can track conversations by more
   * than just their id.
   */
  initialize() {
    this.eraseLookups();
    this.on(
      'idUpdated',
      // eslint-disable-next-line @typescript-eslint/no-explicit-any
      (model: ConversationModel, idProp: string, oldValue: any) => {
        if (oldValue) {
          if (idProp === 'e164') {
            delete this._byE164[oldValue];
          }
          if (idProp === 'uuid') {
            delete this._byUuid[oldValue];
          }
          if (idProp === 'pni') {
            delete this._byPni[oldValue];
          }
          if (idProp === 'groupId') {
            delete this._byGroupId[oldValue];
          }
        }
        const e164 = model.get('e164');
        if (e164) {
          this._byE164[e164] = model;
        }
        const uuid = model.get('uuid');
        if (uuid) {
          this._byUuid[uuid] = model;
        }
        const pni = model.get('pni');
        if (pni) {
          this._byPni[pni] = model;
        }
        const groupId = model.get('groupId');
        if (groupId) {
          this._byGroupId[groupId] = model;
        }
      }
    );
  },

  reset(models?: Array<ConversationModel>, options?: Backbone.Silenceable) {
    window.Backbone.Collection.prototype.reset.call(this, models, options);
    this.resetLookups();
  },

  resetLookups() {
    this.eraseLookups();
    this.generateLookups(this.models);
  },

  generateLookups(models: ReadonlyArray<ConversationModel>) {
    models.forEach(model => {
      const e164 = model.get('e164');
      if (e164) {
        const existing = this._byE164[e164];

        // Prefer the contact with both e164 and uuid
        if (!existing || (existing && !existing.get('uuid'))) {
          this._byE164[e164] = model;
        }
      }

      const uuid = model.get('uuid');
      if (uuid) {
        const existing = this._byUuid[uuid];

        // Prefer the contact with both e164 and uuid
        if (!existing || (existing && !existing.get('e164'))) {
          this._byUuid[uuid] = model;
        }
      }

      const pni = model.get('pni');
      if (pni) {
        const existing = this._byPni[pni];

        // Prefer the contact with both uuid and pni
        if (!existing || (existing && !existing.get('uuid'))) {
          this._byPni[pni] = model;
        }
      }

      const groupId = model.get('groupId');
      if (groupId) {
        this._byGroupId[groupId] = model;
      }
    });
  },

  eraseLookups() {
    this._byE164 = Object.create(null);
    this._byUuid = Object.create(null);
    this._byPni = Object.create(null);
    this._byGroupId = Object.create(null);
  },

  add(
    data:
      | ConversationModel
      | ConversationAttributesType
      | Array<ConversationModel>
      | Array<ConversationAttributesType>
  ) {
    let hydratedData: Array<ConversationModel> | ConversationModel;

    // First, we need to ensure that the data we're working with is Conversation models
    if (Array.isArray(data)) {
      hydratedData = [];
      for (let i = 0, max = data.length; i < max; i += 1) {
        const item = data[i];

        // We create a new model if it's not already a model
        if (has(item, 'get')) {
          hydratedData.push(item as ConversationModel);
        } else {
          hydratedData.push(
            new window.Whisper.Conversation(item as ConversationAttributesType)
          );
        }
      }
    } else if (has(data, 'get')) {
      hydratedData = data as ConversationModel;
    } else {
      hydratedData = new window.Whisper.Conversation(
        data as ConversationAttributesType
      );
    }

    // Next, we update our lookups first to prevent infinite loops on the 'add' event
    this.generateLookups(
      Array.isArray(hydratedData) ? hydratedData : [hydratedData]
    );

    // Lastly, we fire off the add events related to this change
    // Go home Backbone, you're drunk.
    // eslint-disable-next-line @typescript-eslint/no-explicit-any
    window.Backbone.Collection.prototype.add.call(this, hydratedData as any);

    return hydratedData;
  },

  /**
   * window.Backbone collections have a `_byId` field that `get` defers to. Here, we
   * override `get` to first access our custom `_byE164`, `_byUuid`, and
   * `_byGroupId` functions, followed by falling back to the original
   * window.Backbone implementation.
   */
  get(id: string) {
    return (
      this._byE164[id] ||
      this._byE164[`+${id}`] ||
      this._byUuid[id] ||
      this._byPni[id] ||
      this._byGroupId[id] ||
      window.Backbone.Collection.prototype.get.call(this, id)
    );
  },

  comparator(m: ConversationModel) {
    return -(m.get('active_at') || 0);
  },
});<|MERGE_RESOLUTION|>--- conflicted
+++ resolved
@@ -144,11 +144,7 @@
 import { getRecipients } from '../util/getRecipients';
 import { validateConversation } from '../util/validateConversation';
 import { isSignalConversation } from '../util/isSignalConversation';
-<<<<<<< HEAD
 import { getMessageById as getMessageByIdLazy } from '../messages/getMessageById';
-import { isMemberRequestingToJoin } from '../util/isMemberRequestingToJoin';
-=======
->>>>>>> bd14b74e
 import { removePendingMember } from '../util/removePendingMember';
 import {
   isMember,
@@ -1987,27 +1983,6 @@
     window.Signal.Data.updateConversation(this.attributes);
   }
 
-<<<<<<< HEAD
-  getMembersCount(): number | undefined {
-    if (isDirectConversation(this.attributes)) {
-      return undefined;
-    }
-
-    const memberList = this.get('membersV2') || this.get('members');
-
-    // We'll fail over if the member list is empty
-    if (memberList && memberList.length) {
-      return memberList.length;
-    }
-
-    const temporaryMemberCount = this.get('temporaryMemberCount');
-    if (isNumber(temporaryMemberCount)) {
-      return temporaryMemberCount;
-    }
-
-    return undefined;
-  }
-
   async updateLastSeenMessage(
     message: MessageModel,
     conversationId: string,
@@ -2082,8 +2057,6 @@
     return false;
   }
 
-=======
->>>>>>> bd14b74e
   incrementSentMessageCount({ dry = false }: { dry?: boolean } = {}):
     | Partial<ConversationAttributesType>
     | undefined {
