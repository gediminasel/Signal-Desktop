--- conflicted
+++ resolved
@@ -3948,36 +3948,22 @@
     return [];
   }
 
-<<<<<<< HEAD
   async makeQuote(
     quotedMessage: MessageModel,
     conversationId: string
   ): Promise<QuotedMessageType> {
-    const { getName } = EmbeddedContact;
-=======
-  async makeQuote(quotedMessage: MessageModel): Promise<QuotedMessageType> {
->>>>>>> 3d735acd
     // eslint-disable-next-line @typescript-eslint/no-non-null-assertion
     const contact = getContact(quotedMessage.attributes)!;
     const attachments = quotedMessage.get('attachments');
     const preview = quotedMessage.get('preview');
     const sticker = quotedMessage.get('sticker');
 
-<<<<<<< HEAD
-    const body = quotedMessage.get('body');
-    const embeddedContact = quotedMessage.get('contact');
-    const embeddedContactName =
-      embeddedContact && embeddedContact.length > 0
-        ? getName(embeddedContact[0])
-        : '';
     const fromGroupName =
       quotedMessage.get('conversationId') === conversationId
         ? undefined
         : window.ConversationController.get(
             quotedMessage.get('conversationId')
           )?.format()?.name;
-=======
->>>>>>> 3d735acd
     return {
       authorUuid: contact.get('uuid'),
       attachments: isTapToView(quotedMessage.attributes)
