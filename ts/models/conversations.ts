--- conflicted
+++ resolved
@@ -121,11 +121,8 @@
 import { getConversationIdForLogging } from '../util/idForLogging';
 import { getSendTarget } from '../util/getSendTarget';
 import { getRecipients } from '../util/getRecipients';
-<<<<<<< HEAD
+import { validateConversation } from '../util/validateConversation';
 import { getMessageById as getMessageByIdLazy } from '../messages/getMessageById';
-=======
-import { validateConversation } from '../util/validateConversation';
->>>>>>> 535b466b
 
 /* eslint-disable more/no-then */
 window.Whisper = window.Whisper || {};
