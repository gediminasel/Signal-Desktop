// Copyright 2020-2022 Signal Messenger, LLC
// SPDX-License-Identifier: AGPL-3.0-only

/* eslint-disable camelcase */
import { compact, isNumber, throttle, debounce } from 'lodash';
import { batch as batchDispatch } from 'react-redux';
import PQueue from 'p-queue';

import type {
  ConversationAttributesType,
  ConversationLastProfileType,
  ConversationModelCollectionType,
  LastMessageStatus,
  MessageAttributesType,
  QuotedMessageType,
  SenderKeyInfoType,
  VerificationOptions,
  WhatIsThis,
} from '../model-types.d';
import { getInitials } from '../util/getInitials';
import { normalizeUuid } from '../util/normalizeUuid';
import { clearTimeoutIfNecessary } from '../util/clearTimeoutIfNecessary';
import type { AttachmentType } from '../types/Attachment';
import { isGIF } from '../types/Attachment';
import type { CallHistoryDetailsType } from '../types/Calling';
import { CallMode } from '../types/Calling';
import * as EmbeddedContact from '../types/EmbeddedContact';
import * as Conversation from '../types/Conversation';
import * as Stickers from '../types/Stickers';
import type {
  ContactWithHydratedAvatar,
  GroupV1InfoType,
  GroupV2InfoType,
  StickerType,
} from '../textsecure/SendMessage';
import createTaskWithTimeout from '../textsecure/TaskWithTimeout';
import type { CallbackResultType } from '../textsecure/Types.d';
import type { ConversationType } from '../state/ducks/conversations';
import type {
  AvatarColorType,
  ConversationColorType,
  CustomColorType,
} from '../types/Colors';
import type { MessageModel } from './messages';
import { getContact } from '../messages/helpers';
import { strictAssert } from '../util/assert';
import { isMuted } from '../util/isMuted';
import { isConversationSMSOnly } from '../util/isConversationSMSOnly';
import { isConversationUnregistered } from '../util/isConversationUnregistered';
import { missingCaseError } from '../util/missingCaseError';
import { sniffImageMimeType } from '../util/sniffImageMimeType';
import { isValidE164 } from '../util/isValidE164';
import type { MIMEType } from '../types/MIME';
import { IMAGE_JPEG, IMAGE_GIF, IMAGE_WEBP } from '../types/MIME';
import { UUID, isValidUuid, UUIDKind } from '../types/UUID';
import type { UUIDStringType } from '../types/UUID';
import { deriveAccessKey, decryptProfileName, decryptProfile } from '../Crypto';
import * as Bytes from '../Bytes';
import type { BodyRangesType } from '../types/Util';
import { getTextWithMentions } from '../util/getTextWithMentions';
import { migrateColor } from '../util/migrateColor';
import { isNotNil } from '../util/isNotNil';
import { dropNull } from '../util/dropNull';
import { notificationService } from '../services/notifications';
import { getSendOptions } from '../util/getSendOptions';
import { isConversationAccepted } from '../util/isConversationAccepted';
import { markConversationRead } from '../util/markConversationRead';
import { handleMessageSend } from '../util/handleMessageSend';
import { getConversationMembers } from '../util/getConversationMembers';
import { updateConversationsWithUuidLookup } from '../updateConversationsWithUuidLookup';
import { ReadStatus } from '../messages/MessageReadStatus';
import { SendStatus } from '../messages/MessageSendState';
import type { LinkPreviewType } from '../types/message/LinkPreviews';
import * as durations from '../util/durations';
import {
  concat,
  filter,
  map,
  take,
  repeat,
  zipObject,
} from '../util/iterables';
import * as universalExpireTimer from '../util/universalExpireTimer';
import type { GroupNameCollisionsWithIdsByTitle } from '../util/groupMemberNameCollisions';
import {
  isDirectConversation,
  isGroup,
  isGroupV1,
  isGroupV2,
  isMe,
} from '../util/whatTypeOfConversation';
import { SignalService as Proto } from '../protobuf';
import {
  getMessagePropStatus,
  hasErrors,
  isGiftBadge,
  isIncoming,
  isStory,
  isTapToView,
} from '../state/selectors/message';
import {
  conversationJobQueue,
  conversationQueueJobEnum,
} from '../jobs/conversationJobQueue';
import type { ConversationQueueJobData } from '../jobs/conversationJobQueue';
import { readReceiptsJobQueue } from '../jobs/readReceiptsJobQueue';
import { DeleteModel } from '../messageModifiers/Deletes';
import type { ReactionModel } from '../messageModifiers/Reactions';
import { isAnnouncementGroupReady } from '../util/isAnnouncementGroupReady';
import { getProfile } from '../util/getProfile';
import { SEALED_SENDER } from '../types/SealedSender';
import { getAvatarData } from '../util/getAvatarData';
import { createIdenticon } from '../util/createIdenticon';
import * as log from '../logging/log';
import * as Errors from '../types/errors';
import { isMessageUnread } from '../util/isMessageUnread';
import type { SenderKeyTargetType } from '../util/sendToGroup';
import { singleProtoJobQueue } from '../jobs/singleProtoJobQueue';
import { TimelineMessageLoadingState } from '../util/timelineUtil';
<<<<<<< HEAD
import { getMessageById as getMessageByIdLazy } from '../messages/getMessageById';
=======
import { SeenStatus } from '../MessageSeenStatus';
import { getConversationIdForLogging } from '../util/idForLogging';
>>>>>>> 4e762599

/* eslint-disable more/no-then */
window.Whisper = window.Whisper || {};

const { Services, Util } = window.Signal;
const { Message } = window.Signal.Types;
const {
  deleteAttachmentData,
  doesAttachmentExist,
  getAbsoluteAttachmentPath,
  loadAttachmentData,
  readStickerData,
  upgradeMessageSchema,
  writeNewAttachmentData,
} = window.Signal.Migrations;
const {
  addStickerPackReference,
  getConversationRangeCenteredOnMessage,
  getOlderMessagesByConversation,
  getMessageMetricsForConversation,
  getMessageById,
  getNewerMessagesByConversation,
} = window.Signal.Data;

const THREE_HOURS = durations.HOUR * 3;
const FIVE_MINUTES = durations.MINUTE * 5;

const JOB_REPORTING_THRESHOLD_MS = 25;
const SEND_REPORTING_THRESHOLD_MS = 25;

const MESSAGE_LOAD_CHUNK_SIZE = 30;

const ATTRIBUTES_THAT_DONT_INVALIDATE_PROPS_CACHE = new Set([
  'lastProfile',
  'profileLastFetchedAt',
  'needsStorageServiceSync',
  'storageID',
  'storageVersion',
  'storageUnknownFields',
]);

type CachedIdenticon = {
  readonly url: string;
  readonly content: string;
  readonly color: AvatarColorType;
};

export class ConversationModel extends window.Backbone
  .Model<ConversationAttributesType> {
  static COLORS: string;

  cachedProps?: ConversationType | null;

  oldCachedProps?: ConversationType | null;

  contactTypingTimers?: Record<
    string,
    { senderId: string; timer: NodeJS.Timer }
  >;

  contactCollection?: Backbone.Collection<ConversationModel>;

  debouncedUpdateLastMessage?: (() => void) & { flush(): void };

  initialPromise?: Promise<unknown>;

  inProgressFetch?: Promise<unknown>;

  newMessageQueue?: typeof window.PQueueType;

  jobQueue?: typeof window.PQueueType;

  storeName?: string | null;

  throttledBumpTyping?: () => void;

  throttledFetchSMSOnlyUUID?: () => Promise<void> | void;

  throttledMaybeMigrateV1Group?: () => Promise<void> | void;

  throttledGetProfiles?: () => Promise<void>;

  typingRefreshTimer?: NodeJS.Timer | null;

  typingPauseTimer?: NodeJS.Timer | null;

  verifiedEnum?: typeof window.textsecure.storage.protocol.VerifiedStatus;

  intlCollator = new Intl.Collator(undefined, { sensitivity: 'base' });

  lastSuccessfulGroupFetch?: number;

  throttledUpdateSharedGroups?: () => Promise<void>;

  private cachedLatestGroupCallEraId?: string;

  private cachedIdenticon?: CachedIdenticon;

  private isFetchingUUID?: boolean;

  private lastIsTyping?: boolean;

  private muteTimer?: NodeJS.Timer;

  private isInReduxBatch = false;
  
  private _activeProfileFetch?: Promise<void>;

  override defaults(): Partial<ConversationAttributesType> {
    return {
      unreadCount: 0,
      verified: window.textsecure.storage.protocol.VerifiedStatus.DEFAULT,
      messageCount: 0,
      sentMessageCount: 0,
    };
  }

  idForLogging(): string {
    return getConversationIdForLogging(this.attributes);
  }

  // This is one of the few times that we want to collapse our uuid/e164 pair down into
  //   just one bit of data. If we have a UUID, we'll send using it.
  getSendTarget(): string | undefined {
    return this.get('uuid') || this.get('e164');
  }

  getContactCollection(): Backbone.Collection<ConversationModel> {
    const collection = new window.Backbone.Collection<ConversationModel>();
    const collator = new Intl.Collator(undefined, { sensitivity: 'base' });
    collection.comparator = (
      left: ConversationModel,
      right: ConversationModel
    ) => {
      return collator.compare(left.getTitle(), right.getTitle());
    };
    return collection;
  }

  override initialize(
    attributes: Partial<ConversationAttributesType> = {}
  ): void {
    const uuid = this.get('uuid');
    const normalizedUuid =
      uuid && normalizeUuid(uuid, 'ConversationModel.initialize');
    if (uuid && normalizedUuid !== uuid) {
      log.warn(
        'ConversationModel.initialize: normalizing uuid from ' +
          `${uuid} to ${normalizedUuid}`
      );
      this.set('uuid', normalizedUuid);
    }

    if (isValidE164(attributes.id, false)) {
      this.set({ id: UUID.generate().toString(), e164: attributes.id });
    }

    this.storeName = 'conversations';

    this.verifiedEnum = window.textsecure.storage.protocol.VerifiedStatus;

    // This may be overridden by window.ConversationController.getOrCreate, and signify
    //   our first save to the database. Or first fetch from the database.
    this.initialPromise = Promise.resolve();

    this.throttledBumpTyping = throttle(this.bumpTyping, 300);
    this.debouncedUpdateLastMessage = debounce(
      this.updateLastMessage.bind(this),
      200
    );
    this.throttledUpdateSharedGroups =
      this.throttledUpdateSharedGroups ||
      throttle(this.updateSharedGroups.bind(this), FIVE_MINUTES);

    this.contactCollection = this.getContactCollection();
    this.contactCollection.on(
      'change:name change:profileName change:profileFamilyName change:e164',
      this.debouncedUpdateLastMessage,
      this
    );
    if (!isDirectConversation(this.attributes)) {
      this.contactCollection.on(
        'change:verified',
        this.onMemberVerifiedChange.bind(this)
      );
    }

    this.on('newmessage', this.onNewMessage);
    this.on('change:profileKey', this.onChangeProfileKey);

    const sealedSender = this.get('sealedSender');
    if (sealedSender === undefined) {
      this.set({ sealedSender: SEALED_SENDER.UNKNOWN });
    }
    this.unset('unidentifiedDelivery');
    this.unset('unidentifiedDeliveryUnrestricted');
    this.unset('hasFetchedProfile');
    this.unset('tokens');

    this.on('change:members change:membersV2', this.fetchContacts);

    this.typingRefreshTimer = null;
    this.typingPauseTimer = null;

    // We clear our cached props whenever we change so that the next call to format() will
    //   result in refresh via a getProps() call. See format() below.
    this.on(
      'change',
      (_model: MessageModel, options: { force?: boolean } = {}) => {
        const changedKeys = Object.keys(this.changed || {});
        const isPropsCacheStillValid =
          !options.force &&
          Boolean(
            changedKeys.length &&
              changedKeys.every(key =>
                ATTRIBUTES_THAT_DONT_INVALIDATE_PROPS_CACHE.has(key)
              )
          );
        if (isPropsCacheStillValid) {
          return;
        }

        if (this.cachedProps) {
          this.oldCachedProps = this.cachedProps;
        }
        this.cachedProps = null;
        this.trigger('props-change', this, this.isInReduxBatch);
      }
    );

    // Set `isFetchingUUID` eagerly to avoid UI flicker when opening the
    // conversation for the first time.
    this.isFetchingUUID = this.isSMSOnly();

    this.throttledFetchSMSOnlyUUID = throttle(
      this.fetchSMSOnlyUUID.bind(this),
      FIVE_MINUTES
    );
    this.throttledMaybeMigrateV1Group = throttle(
      this.maybeMigrateV1Group.bind(this),
      FIVE_MINUTES
    );

    const migratedColor = this.getColor();
    if (this.get('color') !== migratedColor) {
      this.set('color', migratedColor);
      // Not saving the conversation here we're hoping it'll be saved elsewhere
      // this may cause some color thrashing if Signal is restarted without
      // the convo saving. If that is indeed the case and it's too disruptive
      // we should add batched saving.
    }
  }

  toSenderKeyTarget(): SenderKeyTargetType {
    return {
      getGroupId: () => this.get('groupId'),
      getMembers: () => this.getMembers(),
      hasMember: (id: string) => this.hasMember(id),
      idForLogging: () => this.idForLogging(),
      isGroupV2: () => isGroupV2(this.attributes),
      isValid: () => isGroupV2(this.attributes),

      getSenderKeyInfo: () => this.get('senderKeyInfo'),
      saveSenderKeyInfo: async (senderKeyInfo: SenderKeyInfoType) => {
        this.set({ senderKeyInfo });
        window.Signal.Data.updateConversation(this.attributes);
      },
    };
  }

  isMemberRequestingToJoin(id: string): boolean {
    if (!isGroupV2(this.attributes)) {
      return false;
    }
    const pendingAdminApprovalV2 = this.get('pendingAdminApprovalV2');

    if (!pendingAdminApprovalV2 || !pendingAdminApprovalV2.length) {
      return false;
    }

    const uuid = UUID.checkedLookup(id).toString();
    return pendingAdminApprovalV2.some(item => item.uuid === uuid);
  }

  isMemberPending(id: string): boolean {
    if (!isGroupV2(this.attributes)) {
      return false;
    }
    const pendingMembersV2 = this.get('pendingMembersV2');

    if (!pendingMembersV2 || !pendingMembersV2.length) {
      return false;
    }

    const uuid = UUID.checkedLookup(id).toString();
    return pendingMembersV2.some(item => item.uuid === uuid);
  }

  isMemberBanned(id: string): boolean {
    if (!isGroupV2(this.attributes)) {
      return false;
    }
    const bannedMembersV2 = this.get('bannedMembersV2');

    if (!bannedMembersV2 || !bannedMembersV2.length) {
      return false;
    }

    const uuid = UUID.checkedLookup(id).toString();
    return bannedMembersV2.some(member => member.uuid === uuid);
  }

  isMemberAwaitingApproval(id: string): boolean {
    if (!isGroupV2(this.attributes)) {
      return false;
    }
    const pendingAdminApprovalV2 = this.get('pendingAdminApprovalV2');

    if (!pendingAdminApprovalV2 || !pendingAdminApprovalV2.length) {
      return false;
    }

    const uuid = UUID.checkedLookup(id).toString();
    return window._.any(pendingAdminApprovalV2, item => item.uuid === uuid);
  }

  isMember(id: string): boolean {
    if (!isGroupV2(this.attributes)) {
      throw new Error(
        `isMember: Called for non-GroupV2 conversation ${this.idForLogging()}`
      );
    }
    const membersV2 = this.get('membersV2');

    if (!membersV2 || !membersV2.length) {
      return false;
    }
    const uuid = UUID.checkedLookup(id).toString();

    return window._.any(membersV2, item => item.uuid === uuid);
  }

  async updateExpirationTimerInGroupV2(
    seconds?: number
  ): Promise<Proto.GroupChange.Actions | undefined> {
    const idLog = this.idForLogging();
    const current = this.get('expireTimer');
    const bothFalsey = Boolean(current) === false && Boolean(seconds) === false;

    if (current === seconds || bothFalsey) {
      log.warn(
        `updateExpirationTimerInGroupV2/${idLog}: Requested timer ${seconds} is unchanged from existing ${current}.`
      );
      return undefined;
    }

    return window.Signal.Groups.buildDisappearingMessagesTimerChange({
      expireTimer: seconds || 0,
      group: this.attributes,
    });
  }

  async promotePendingMember(
    conversationId: string
  ): Promise<Proto.GroupChange.Actions | undefined> {
    const idLog = this.idForLogging();

    // This user's pending state may have changed in the time between the user's
    //   button press and when we get here. It's especially important to check here
    //   in conflict/retry cases.
    if (!this.isMemberPending(conversationId)) {
      log.warn(
        `promotePendingMember/${idLog}: ${conversationId} is not a pending member of group. Returning early.`
      );
      return undefined;
    }

    const pendingMember = window.ConversationController.get(conversationId);
    if (!pendingMember) {
      throw new Error(
        `promotePendingMember/${idLog}: No conversation found for conversation ${conversationId}`
      );
    }

    // We need the user's profileKeyCredential, which requires a roundtrip with the
    //   server, and most definitely their profileKey. A getProfiles() call will
    //   ensure that we have as much as we can get with the data we have.
    let profileKeyCredentialBase64 = pendingMember.get('profileKeyCredential');
    if (!profileKeyCredentialBase64) {
      await pendingMember.getProfiles();

      profileKeyCredentialBase64 = pendingMember.get('profileKeyCredential');
      if (!profileKeyCredentialBase64) {
        throw new Error(
          `promotePendingMember/${idLog}: No profileKeyCredential for conversation ${pendingMember.idForLogging()}`
        );
      }
    }

    return window.Signal.Groups.buildPromoteMemberChange({
      group: this.attributes,
      profileKeyCredentialBase64,
      serverPublicParamsBase64: window.getServerPublicParams(),
    });
  }

  async approvePendingApprovalRequest(
    conversationId: string
  ): Promise<Proto.GroupChange.Actions | undefined> {
    const idLog = this.idForLogging();

    // This user's pending state may have changed in the time between the user's
    //   button press and when we get here. It's especially important to check here
    //   in conflict/retry cases.
    if (!this.isMemberRequestingToJoin(conversationId)) {
      log.warn(
        `approvePendingApprovalRequest/${idLog}: ${conversationId} is not requesting to join the group. Returning early.`
      );
      return undefined;
    }

    const pendingMember = window.ConversationController.get(conversationId);
    if (!pendingMember) {
      throw new Error(
        `approvePendingApprovalRequest/${idLog}: No conversation found for conversation ${conversationId}`
      );
    }

    const uuid = pendingMember.get('uuid');
    if (!uuid) {
      throw new Error(
        `approvePendingApprovalRequest/${idLog}: Missing uuid for conversation ${conversationId}`
      );
    }

    return window.Signal.Groups.buildPromotePendingAdminApprovalMemberChange({
      group: this.attributes,
      uuid,
    });
  }

  async denyPendingApprovalRequest(
    conversationId: string
  ): Promise<Proto.GroupChange.Actions | undefined> {
    const idLog = this.idForLogging();

    // This user's pending state may have changed in the time between the user's
    //   button press and when we get here. It's especially important to check here
    //   in conflict/retry cases.
    if (!this.isMemberRequestingToJoin(conversationId)) {
      log.warn(
        `denyPendingApprovalRequest/${idLog}: ${conversationId} is not requesting to join the group. Returning early.`
      );
      return undefined;
    }

    const pendingMember = window.ConversationController.get(conversationId);
    if (!pendingMember) {
      throw new Error(
        `denyPendingApprovalRequest/${idLog}: No conversation found for conversation ${conversationId}`
      );
    }

    const uuid = pendingMember.get('uuid');
    if (!uuid) {
      throw new Error(
        `denyPendingApprovalRequest/${idLog}: Missing uuid for conversation ${pendingMember.idForLogging()}`
      );
    }

    const ourUuid = window.textsecure.storage.user
      .getCheckedUuid(UUIDKind.ACI)
      .toString();

    return window.Signal.Groups.buildDeletePendingAdminApprovalMemberChange({
      group: this.attributes,
      ourUuid,
      uuid,
    });
  }

  async addPendingApprovalRequest(): Promise<
    Proto.GroupChange.Actions | undefined
  > {
    const idLog = this.idForLogging();

    // Hard-coded to our own ID, because you don't add other users for admin approval
    const conversationId =
      window.ConversationController.getOurConversationIdOrThrow();

    const toRequest = window.ConversationController.get(conversationId);
    if (!toRequest) {
      throw new Error(
        `addPendingApprovalRequest/${idLog}: No conversation found for conversation ${conversationId}`
      );
    }

    // We need the user's profileKeyCredential, which requires a roundtrip with the
    //   server, and most definitely their profileKey. A getProfiles() call will
    //   ensure that we have as much as we can get with the data we have.
    let profileKeyCredentialBase64 = toRequest.get('profileKeyCredential');
    if (!profileKeyCredentialBase64) {
      await toRequest.getProfiles();

      profileKeyCredentialBase64 = toRequest.get('profileKeyCredential');
      if (!profileKeyCredentialBase64) {
        throw new Error(
          `promotePendingMember/${idLog}: No profileKeyCredential for conversation ${toRequest.idForLogging()}`
        );
      }
    }

    // This user's pending state may have changed in the time between the user's
    //   button press and when we get here. It's especially important to check here
    //   in conflict/retry cases.
    if (this.isMemberAwaitingApproval(conversationId)) {
      log.warn(
        `addPendingApprovalRequest/${idLog}: ${conversationId} already in pending approval.`
      );
      return undefined;
    }

    return window.Signal.Groups.buildAddPendingAdminApprovalMemberChange({
      group: this.attributes,
      profileKeyCredentialBase64,
      serverPublicParamsBase64: window.getServerPublicParams(),
    });
  }

  async addMember(
    conversationId: string
  ): Promise<Proto.GroupChange.Actions | undefined> {
    const idLog = this.idForLogging();

    const toRequest = window.ConversationController.get(conversationId);
    if (!toRequest) {
      throw new Error(
        `addMember/${idLog}: No conversation found for conversation ${conversationId}`
      );
    }

    const uuid = toRequest.get('uuid');
    if (!uuid) {
      throw new Error(
        `addMember/${idLog}: ${toRequest.idForLogging()} is missing a uuid!`
      );
    }

    // We need the user's profileKeyCredential, which requires a roundtrip with the
    //   server, and most definitely their profileKey. A getProfiles() call will
    //   ensure that we have as much as we can get with the data we have.
    let profileKeyCredentialBase64 = toRequest.get('profileKeyCredential');
    if (!profileKeyCredentialBase64) {
      await toRequest.getProfiles();

      profileKeyCredentialBase64 = toRequest.get('profileKeyCredential');
      if (!profileKeyCredentialBase64) {
        throw new Error(
          `addMember/${idLog}: No profileKeyCredential for conversation ${toRequest.idForLogging()}`
        );
      }
    }

    // This user's pending state may have changed in the time between the user's
    //   button press and when we get here. It's especially important to check here
    //   in conflict/retry cases.
    if (this.isMember(conversationId)) {
      log.warn(`addMember/${idLog}: ${conversationId} already a member.`);
      return undefined;
    }

    return window.Signal.Groups.buildAddMember({
      group: this.attributes,
      profileKeyCredentialBase64,
      serverPublicParamsBase64: window.getServerPublicParams(),
      uuid,
    });
  }

  async removePendingMember(
    conversationIds: Array<string>
  ): Promise<Proto.GroupChange.Actions | undefined> {
    const idLog = this.idForLogging();

    const uuids = conversationIds
      .map(conversationId => {
        // This user's pending state may have changed in the time between the user's
        //   button press and when we get here. It's especially important to check here
        //   in conflict/retry cases.
        if (!this.isMemberPending(conversationId)) {
          log.warn(
            `removePendingMember/${idLog}: ${conversationId} is not a pending member of group. Returning early.`
          );
          return undefined;
        }

        const pendingMember = window.ConversationController.get(conversationId);
        if (!pendingMember) {
          log.warn(
            `removePendingMember/${idLog}: No conversation found for conversation ${conversationId}`
          );
          return undefined;
        }

        const uuid = pendingMember.get('uuid');
        if (!uuid) {
          log.warn(
            `removePendingMember/${idLog}: Missing uuid for conversation ${pendingMember.idForLogging()}`
          );
          return undefined;
        }
        return uuid;
      })
      .filter(isNotNil);

    if (!uuids.length) {
      return undefined;
    }

    return window.Signal.Groups.buildDeletePendingMemberChange({
      group: this.attributes,
      uuids,
    });
  }

  async removeMember(
    conversationId: string
  ): Promise<Proto.GroupChange.Actions | undefined> {
    const idLog = this.idForLogging();

    // This user's pending state may have changed in the time between the user's
    //   button press and when we get here. It's especially important to check here
    //   in conflict/retry cases.
    if (!this.isMember(conversationId)) {
      log.warn(
        `removeMember/${idLog}: ${conversationId} is not a pending member of group. Returning early.`
      );
      return undefined;
    }

    const member = window.ConversationController.get(conversationId);
    if (!member) {
      throw new Error(
        `removeMember/${idLog}: No conversation found for conversation ${conversationId}`
      );
    }

    const uuid = member.get('uuid');
    if (!uuid) {
      throw new Error(
        `removeMember/${idLog}: Missing uuid for conversation ${member.idForLogging()}`
      );
    }

    const ourUuid = window.textsecure.storage.user
      .getCheckedUuid(UUIDKind.ACI)
      .toString();

    return window.Signal.Groups.buildDeleteMemberChange({
      group: this.attributes,
      ourUuid,
      uuid,
    });
  }

  async toggleAdminChange(
    conversationId: string
  ): Promise<Proto.GroupChange.Actions | undefined> {
    if (!isGroupV2(this.attributes)) {
      return undefined;
    }

    const idLog = this.idForLogging();

    if (!this.isMember(conversationId)) {
      log.warn(
        `toggleAdminChange/${idLog}: ${conversationId} is not a pending member of group. Returning early.`
      );
      return undefined;
    }

    const conversation = window.ConversationController.get(conversationId);
    if (!conversation) {
      throw new Error(
        `toggleAdminChange/${idLog}: No conversation found for conversation ${conversationId}`
      );
    }

    const uuid = conversation.get('uuid');
    if (!uuid) {
      throw new Error(
        `toggleAdminChange/${idLog}: Missing uuid for conversation ${conversationId}`
      );
    }

    const MEMBER_ROLES = Proto.Member.Role;

    const role = this.isAdmin(conversationId)
      ? MEMBER_ROLES.DEFAULT
      : MEMBER_ROLES.ADMINISTRATOR;

    return window.Signal.Groups.buildModifyMemberRoleChange({
      group: this.attributes,
      uuid,
      role,
    });
  }

  async modifyGroupV2({
    createGroupChange,
    extraConversationsForSend,
    inviteLinkPassword,
    name,
  }: {
    createGroupChange: () => Promise<Proto.GroupChange.Actions | undefined>;
    extraConversationsForSend?: Array<string>;
    inviteLinkPassword?: string;
    name: string;
  }): Promise<void> {
    await window.Signal.Groups.modifyGroupV2({
      conversation: this,
      createGroupChange,
      extraConversationsForSend,
      inviteLinkPassword,
      name,
    });
  }

  isEverUnregistered(): boolean {
    return Boolean(this.get('discoveredUnregisteredAt'));
  }

  isUnregistered(): boolean {
    return isConversationUnregistered(this.attributes);
  }

  isSMSOnly(): boolean {
    return isConversationSMSOnly({
      ...this.attributes,
      type: isDirectConversation(this.attributes) ? 'direct' : 'unknown',
    });
  }

  setUnregistered(): void {
    log.info(`Conversation ${this.idForLogging()} is now unregistered`);
    this.set({
      discoveredUnregisteredAt: Date.now(),
    });
    window.Signal.Data.updateConversation(this.attributes);
  }

  setRegistered(): void {
    if (this.get('discoveredUnregisteredAt') === undefined) {
      return;
    }

    log.info(`Conversation ${this.idForLogging()} is registered once again`);
    this.set({
      discoveredUnregisteredAt: undefined,
    });
    window.Signal.Data.updateConversation(this.attributes);
  }

  isGroupV1AndDisabled(): boolean {
    return isGroupV1(this.attributes);
  }

  isBlocked(): boolean {
    const uuid = this.get('uuid');
    if (uuid) {
      return window.storage.blocked.isUuidBlocked(uuid);
    }

    const e164 = this.get('e164');
    if (e164) {
      return window.storage.blocked.isBlocked(e164);
    }

    const groupId = this.get('groupId');
    if (groupId) {
      return window.storage.blocked.isGroupBlocked(groupId);
    }

    return false;
  }

  block({ viaStorageServiceSync = false } = {}): void {
    let blocked = false;
    const wasBlocked = this.isBlocked();

    const uuid = this.get('uuid');
    if (uuid) {
      window.storage.blocked.addBlockedUuid(uuid);
      blocked = true;
    }

    const e164 = this.get('e164');
    if (e164) {
      window.storage.blocked.addBlockedNumber(e164);
      blocked = true;
    }

    const groupId = this.get('groupId');
    if (groupId) {
      window.storage.blocked.addBlockedGroup(groupId);
      blocked = true;
    }

    if (blocked && !wasBlocked) {
      // We need to force a props refresh - blocked state is not in backbone attributes
      this.trigger('change', this, { force: true });

      if (!viaStorageServiceSync) {
        this.captureChange('block');
      }
    }
  }

  unblock({ viaStorageServiceSync = false } = {}): boolean {
    let unblocked = false;
    const wasBlocked = this.isBlocked();

    const uuid = this.get('uuid');
    if (uuid) {
      window.storage.blocked.removeBlockedUuid(uuid);
      unblocked = true;
    }

    const e164 = this.get('e164');
    if (e164) {
      window.storage.blocked.removeBlockedNumber(e164);
      unblocked = true;
    }

    const groupId = this.get('groupId');
    if (groupId) {
      window.storage.blocked.removeBlockedGroup(groupId);
      unblocked = true;
    }

    if (unblocked && wasBlocked) {
      // We need to force a props refresh - blocked state is not in backbone attributes
      this.trigger('change', this, { force: true });

      if (!viaStorageServiceSync) {
        this.captureChange('unblock');
      }
    }

    return unblocked;
  }

  enableProfileSharing({ viaStorageServiceSync = false } = {}): void {
    log.info(
      `enableProfileSharing: ${this.idForLogging()} storage? ${viaStorageServiceSync}`
    );
    const before = this.get('profileSharing');

    this.set({ profileSharing: true });

    const after = this.get('profileSharing');

    if (!viaStorageServiceSync && Boolean(before) !== Boolean(after)) {
      this.captureChange('enableProfileSharing');
    }
  }

  disableProfileSharing({ viaStorageServiceSync = false } = {}): void {
    log.info(
      `disableProfileSharing: ${this.idForLogging()} storage? ${viaStorageServiceSync}`
    );
    const before = this.get('profileSharing');

    this.set({ profileSharing: false });

    const after = this.get('profileSharing');

    if (!viaStorageServiceSync && Boolean(before) !== Boolean(after)) {
      this.captureChange('disableProfileSharing');
    }
  }

  hasDraft(): boolean {
    const draftAttachments = this.get('draftAttachments') || [];
    return (this.get('draft') ||
      this.get('quotedMessageId') ||
      draftAttachments.length > 0) as boolean;
  }

  getDraftPreview(): string {
    const draft = this.get('draft');

    if (draft) {
      const bodyRanges = this.get('draftBodyRanges') || [];

      return getTextWithMentions(bodyRanges, draft);
    }

    const draftAttachments = this.get('draftAttachments') || [];
    if (draftAttachments.length > 0) {
      return window.i18n('Conversation--getDraftPreview--attachment');
    }

    const quotedMessageId = this.get('quotedMessageId');
    if (quotedMessageId) {
      return window.i18n('Conversation--getDraftPreview--quote');
    }

    return window.i18n('Conversation--getDraftPreview--draft');
  }

  bumpTyping(): void {
    // We don't send typing messages if the setting is disabled
    if (!window.Events.getTypingIndicatorSetting()) {
      return;
    }

    if (!this.typingRefreshTimer) {
      const isTyping = true;
      this.setTypingRefreshTimer();
      this.sendTypingMessage(isTyping);
    }

    this.setTypingPauseTimer();
  }

  setTypingRefreshTimer(): void {
    clearTimeoutIfNecessary(this.typingRefreshTimer);
    this.typingRefreshTimer = setTimeout(
      this.onTypingRefreshTimeout.bind(this),
      10 * 1000
    );
  }

  onTypingRefreshTimeout(): void {
    const isTyping = true;
    this.sendTypingMessage(isTyping);

    // This timer will continue to reset itself until the pause timer stops it
    this.setTypingRefreshTimer();
  }

  setTypingPauseTimer(): void {
    clearTimeoutIfNecessary(this.typingPauseTimer);
    this.typingPauseTimer = setTimeout(
      this.onTypingPauseTimeout.bind(this),
      3 * 1000
    );
  }

  onTypingPauseTimeout(): void {
    const isTyping = false;
    this.sendTypingMessage(isTyping);

    this.clearTypingTimers();
  }

  clearTypingTimers(): void {
    clearTimeoutIfNecessary(this.typingPauseTimer);
    this.typingPauseTimer = null;
    clearTimeoutIfNecessary(this.typingRefreshTimer);
    this.typingRefreshTimer = null;
  }

  async fetchLatestGroupV2Data(
    options: { force?: boolean } = {}
  ): Promise<void> {
    if (!isGroupV2(this.attributes)) {
      return;
    }

    await window.Signal.Groups.waitThenMaybeUpdateGroup({
      force: options.force,
      conversation: this,
    });
  }

  async fetchSMSOnlyUUID(): Promise<void> {
    const { messaging } = window.textsecure;
    if (!messaging) {
      return;
    }
    if (!this.isSMSOnly()) {
      return;
    }

    log.info(
      `Fetching uuid for a sms-only conversation ${this.idForLogging()}`
    );

    this.isFetchingUUID = true;
    this.trigger('change', this, { force: true });

    try {
      // Attempt to fetch UUID
      await updateConversationsWithUuidLookup({
        conversationController: window.ConversationController,
        conversations: [this],
        messaging,
      });
    } finally {
      // No redux update here
      this.isFetchingUUID = false;
      this.trigger('change', this, { force: true });

      log.info(
        `Done fetching uuid for a sms-only conversation ${this.idForLogging()}`
      );
    }

    if (!this.get('uuid')) {
      return;
    }

    // On successful fetch - mark contact as registered.
    this.setRegistered();
  }

  override isValid(): boolean {
    return (
      isDirectConversation(this.attributes) ||
      isGroupV1(this.attributes) ||
      isGroupV2(this.attributes)
    );
  }

  async maybeMigrateV1Group(): Promise<void> {
    if (!isGroupV1(this.attributes)) {
      return;
    }

    const isMigrated = await window.Signal.Groups.hasV1GroupBeenMigrated(this);
    if (!isMigrated) {
      return;
    }

    await window.Signal.Groups.waitThenRespondToGroupV2Migration({
      conversation: this,
    });
  }

  maybeRepairGroupV2(data: {
    masterKey: string;
    secretParams: string;
    publicParams: string;
  }): void {
    if (
      this.get('groupVersion') &&
      this.get('masterKey') &&
      this.get('secretParams') &&
      this.get('publicParams')
    ) {
      return;
    }

    log.info(`Repairing GroupV2 conversation ${this.idForLogging()}`);
    const { masterKey, secretParams, publicParams } = data;

    this.set({ masterKey, secretParams, publicParams, groupVersion: 2 });

    window.Signal.Data.updateConversation(this.attributes);
  }

  getGroupV2Info(
    options: Readonly<
      { groupChange?: Uint8Array } & (
        | {
            includePendingMembers?: boolean;
            extraConversationsForSend?: Array<string>;
          }
        | { members: Array<string> }
      )
    > = {}
  ): GroupV2InfoType | undefined {
    if (isDirectConversation(this.attributes) || !isGroupV2(this.attributes)) {
      return undefined;
    }
    return {
      masterKey: Bytes.fromBase64(
        // eslint-disable-next-line @typescript-eslint/no-non-null-assertion
        this.get('masterKey')!
      ),
      // eslint-disable-next-line @typescript-eslint/no-non-null-assertion
      revision: this.get('revision')!,
      members:
        'members' in options ? options.members : this.getRecipients(options),
      groupChange: options.groupChange,
    };
  }

  getGroupV1Info(members?: Array<string>): GroupV1InfoType | undefined {
    const groupId = this.get('groupId');
    const groupVersion = this.get('groupVersion');

    if (
      isDirectConversation(this.attributes) ||
      !groupId ||
      (groupVersion && groupVersion > 0)
    ) {
      return undefined;
    }

    return {
      id: groupId,
      members: members || this.getRecipients(),
    };
  }

  getGroupIdBuffer(): Uint8Array | undefined {
    const groupIdString = this.get('groupId');

    if (!groupIdString) {
      return undefined;
    }

    if (isGroupV1(this.attributes)) {
      return Bytes.fromBinary(groupIdString);
    }
    if (isGroupV2(this.attributes)) {
      return Bytes.fromBase64(groupIdString);
    }

    return undefined;
  }

  async sendTypingMessage(isTyping: boolean): Promise<void> {
    if (!window.textsecure.messaging) {
      return;
    }

    // We don't send typing messages to our other devices
    if (isMe(this.attributes)) {
      return;
    }

    // Coalesce multiple sendTypingMessage calls into one.
    //
    // `lastIsTyping` is set to the last `isTyping` value passed to the
    // `sendTypingMessage`. The first 'sendTypingMessage' job to run will
    // pick it and reset it back to `undefined` so that later jobs will
    // in effect be ignored.
    this.lastIsTyping = isTyping;

    await this.queueJob('sendTypingMessage', async () => {
      const groupMembers = this.getRecipients();

      // We don't send typing messages if our recipients list is empty
      if (!isDirectConversation(this.attributes) && !groupMembers.length) {
        return;
      }

      if (this.lastIsTyping === undefined) {
        log.info(`sendTypingMessage(${this.idForLogging()}): ignoring`);
        return;
      }

      const recipientId = isDirectConversation(this.attributes)
        ? this.getSendTarget()
        : undefined;
      const groupId = this.getGroupIdBuffer();
      const timestamp = Date.now();

      const content = {
        recipientId,
        groupId,
        groupMembers,
        isTyping: this.lastIsTyping,
        timestamp,
      };
      this.lastIsTyping = undefined;

      log.info(
        `sendTypingMessage(${this.idForLogging()}): sending ${content.isTyping}`
      );

      const contentMessage =
        window.textsecure.messaging.getTypingContentMessage(content);

      const { ContentHint } = Proto.UnidentifiedSenderMessage.Message;

      const sendOptions = {
        ...(await getSendOptions(this.attributes)),
        online: true,
      };
      if (isDirectConversation(this.attributes)) {
        await handleMessageSend(
          window.textsecure.messaging.sendMessageProtoAndWait({
            timestamp,
            recipients: groupMembers,
            proto: contentMessage,
            contentHint: ContentHint.IMPLICIT,
            groupId: undefined,
            options: sendOptions,
          }),
          { messageIds: [], sendType: 'typing' }
        );
      } else {
        await handleMessageSend(
          window.Signal.Util.sendContentMessageToGroup({
            contentHint: ContentHint.IMPLICIT,
            contentMessage,
            messageId: undefined,
            online: true,
            recipients: groupMembers,
            sendOptions,
            sendTarget: this.toSenderKeyTarget(),
            sendType: 'typing',
            timestamp,
          }),
          { messageIds: [], sendType: 'typing' }
        );
      }
    });
  }

  async onNewMessage(message: MessageModel): Promise<void> {
    const uuid = message.get('sourceUuid');
    const e164 = message.get('source');
    const sourceDevice = message.get('sourceDevice');

    const sourceId = window.ConversationController.ensureContactIds({
      uuid,
      e164,
    });
    const typingToken = `${sourceId}.${sourceDevice}`;

    // Clear typing indicator for a given contact if we receive a message from them
    this.clearContactTypingTimer(typingToken);

    // If it's a group story reply or a story message, we don't want to update
    // the last message or add new messages to redux.
    const isGroupStoryReply =
      isGroup(this.attributes) && message.get('storyId');
    if (isGroupStoryReply || isStory(message.attributes)) {
      return;
    }

    this.addSingleMessage(message);

    // eslint-disable-next-line @typescript-eslint/no-non-null-assertion
    this.debouncedUpdateLastMessage!();
  }

  addIncomingMessage(message: MessageModel): void {
    this.addSingleMessage(message);
  }

  // New messages might arrive while we're in the middle of a bulk fetch from the
  //   database. We'll wait until that is done before moving forward.
  async addSingleMessage(
    message: MessageModel,
    { isJustSent }: { isJustSent: boolean } = { isJustSent: false }
  ): Promise<void> {
    await this.beforeAddSingleMessage();
    this.doAddSingleMessage(message, { isJustSent });
  }

  private async beforeAddSingleMessage(): Promise<void> {
    if (!this.newMessageQueue) {
      this.newMessageQueue = new window.PQueue({
        concurrency: 1,
        timeout: 1000 * 60 * 2,
      });
    }

    // We use a queue here to ensure messages are added to the UI in the order received
    await this.newMessageQueue.add(async () => {
      await this.inProgressFetch;
    });
  }

  private doAddSingleMessage(
    message: MessageModel,
    { isJustSent }: { isJustSent: boolean }
  ): void {
    const { messagesAdded } = window.reduxActions.conversations;
    const { conversations } = window.reduxStore.getState();
    const { messagesByConversation } = conversations;

    const conversationId = this.id;
    const existingConversation = messagesByConversation[conversationId];
    const newestId = existingConversation?.metrics?.newest?.id;
    const messageIds = existingConversation?.messageIds;

    const isLatestInMemory =
      newestId && messageIds && messageIds[messageIds.length - 1] === newestId;

    if (isJustSent && existingConversation && !isLatestInMemory) {
      this.loadNewestMessages(undefined, undefined);
    } else {
      messagesAdded({
        conversationId,
        messages: [{ ...message.attributes }],
        isActive: window.isActive(),
        isJustSent,
        isNewMessage: true,
      });
    }
  }

  setInProgressFetch(): () => unknown {
    let resolvePromise: (value?: unknown) => void;
    this.inProgressFetch = new Promise(resolve => {
      resolvePromise = resolve;
    });

    const finish = () => {
      resolvePromise();
      this.inProgressFetch = undefined;
    };

    return finish;
  }

  async loadNewestMessages(
    newestMessageId: string | undefined,
    setFocus: boolean | undefined
  ): Promise<void> {
    const { messagesReset, setMessageLoadingState } =
      window.reduxActions.conversations;
    const conversationId = this.id;

    setMessageLoadingState(
      conversationId,
      TimelineMessageLoadingState.DoingInitialLoad
    );
    const finish = this.setInProgressFetch();

    try {
      let scrollToLatestUnread = true;

      if (newestMessageId) {
        const newestInMemoryMessage = await getMessageById(newestMessageId);
        if (newestInMemoryMessage) {
          // If newest in-memory message is unread, scrolling down would mean going to
          //   the very bottom, not the oldest unread.
          if (isMessageUnread(newestInMemoryMessage)) {
            scrollToLatestUnread = false;
          }
        } else {
          log.warn(
            `loadNewestMessages: did not find message ${newestMessageId}`
          );
        }
      }

      const metrics = await getMessageMetricsForConversation(
        conversationId,
        undefined,
        isGroup(this.attributes)
      );

      // If this is a message request that has not yet been accepted, we always show the
      //   oldest messages, to ensure that the ConversationHero is shown. We don't want to
      //   scroll directly to the oldest message, because that could scroll the hero off
      //   the screen.
      if (!newestMessageId && !this.getAccepted() && metrics.oldest) {
        this.loadAndScroll(metrics.oldest.id, { disableScroll: true });
        return;
      }

      if (scrollToLatestUnread && metrics.oldestUnseen) {
        this.loadAndScroll(metrics.oldestUnseen.id, {
          disableScroll: !setFocus,
        });
        return;
      }

      const messages = await getOlderMessagesByConversation(conversationId, {
        isGroup: isGroup(this.attributes),
        limit: MESSAGE_LOAD_CHUNK_SIZE,
        storyId: undefined,
      });

      const cleaned: Array<MessageModel> = await this.cleanModels(messages);
      const scrollToMessageId =
        setFocus && metrics.newest ? metrics.newest.id : undefined;

      // Because our `getOlderMessages` fetch above didn't specify a receivedAt, we got
      //   the most recent N messages in the conversation. If it has a conflict with
      //   metrics, fetched a bit before, that's likely a race condition. So we tell our
      //   reducer to trust the message set we just fetched for determining if we have
      //   the newest message loaded.
      const unboundedFetch = true;
      messagesReset({
        conversationId,
        messages: cleaned.map((messageModel: MessageModel) => ({
          ...messageModel.attributes,
        })),
        metrics,
        scrollToMessageId,
        unboundedFetch,
      });
    } catch (error) {
      setMessageLoadingState(conversationId, undefined);
      throw error;
    } finally {
      finish();
    }
  }
  async loadOlderMessages(oldestMessageId: string): Promise<void> {
    const { messagesAdded, setMessageLoadingState, repairOldestMessage } =
      window.reduxActions.conversations;
    const conversationId = this.id;

    setMessageLoadingState(
      conversationId,
      TimelineMessageLoadingState.LoadingOlderMessages
    );
    const finish = this.setInProgressFetch();

    try {
      const message = await getMessageById(oldestMessageId);
      if (!message) {
        throw new Error(
          `loadOlderMessages: failed to load message ${oldestMessageId}`
        );
      }

      const receivedAt = message.received_at;
      const sentAt = message.sent_at;
      const models = await getOlderMessagesByConversation(conversationId, {
        isGroup: isGroup(this.attributes),
        limit: MESSAGE_LOAD_CHUNK_SIZE,
        messageId: oldestMessageId,
        receivedAt,
        sentAt,
        storyId: undefined,
      });

      if (models.length < 1) {
        log.warn('loadOlderMessages: requested, but loaded no messages');
        repairOldestMessage(conversationId);
        return;
      }

      const cleaned = await this.cleanModels(models);

      messagesAdded({
        conversationId,
        messages: cleaned.map((messageModel: MessageModel) => ({
          ...messageModel.attributes,
        })),
        isActive: window.isActive(),
        isJustSent: false,
        isNewMessage: false,
      });
    } catch (error) {
      setMessageLoadingState(conversationId, undefined);
      throw error;
    } finally {
      finish();
    }
  }

  async loadNewerMessages(newestMessageId: string): Promise<void> {
    const { messagesAdded, setMessageLoadingState, repairNewestMessage } =
      window.reduxActions.conversations;
    const conversationId = this.id;

    setMessageLoadingState(
      conversationId,
      TimelineMessageLoadingState.LoadingNewerMessages
    );
    const finish = this.setInProgressFetch();

    try {
      const message = await getMessageById(newestMessageId);
      if (!message) {
        throw new Error(
          `loadNewerMessages: failed to load message ${newestMessageId}`
        );
      }

      const receivedAt = message.received_at;
      const sentAt = message.sent_at;
      const models = await getNewerMessagesByConversation(conversationId, {
        isGroup: isGroup(this.attributes),
        limit: MESSAGE_LOAD_CHUNK_SIZE,
        receivedAt,
        sentAt,
        storyId: undefined,
      });

      if (models.length < 1) {
        log.warn('loadNewerMessages: requested, but loaded no messages');
        repairNewestMessage(conversationId);
        return;
      }

      const cleaned = await this.cleanModels(models);
      messagesAdded({
        conversationId,
        messages: cleaned.map((messageModel: MessageModel) => ({
          ...messageModel.attributes,
        })),
        isActive: window.isActive(),
        isJustSent: false,
        isNewMessage: false,
      });
    } catch (error) {
      setMessageLoadingState(conversationId, undefined);
      throw error;
    } finally {
      finish();
    }
  }

  async loadAndScroll(
    messageId: string,
    options?: { disableScroll?: boolean }
  ): Promise<void> {
    const { messagesReset, setMessageLoadingState } =
      window.reduxActions.conversations;
    const conversationId = this.id;

    setMessageLoadingState(
      conversationId,
      TimelineMessageLoadingState.DoingInitialLoad
    );
    const finish = this.setInProgressFetch();

    try {
      const message = await getMessageById(messageId);
      if (!message) {
        throw new Error(
          `loadMoreAndScroll: failed to load message ${messageId}`
        );
      }

      const receivedAt = message.received_at;
      const sentAt = message.sent_at;
      const { older, newer, metrics } =
        await getConversationRangeCenteredOnMessage({
          conversationId,
          isGroup: isGroup(this.attributes),
          limit: MESSAGE_LOAD_CHUNK_SIZE,
          messageId,
          receivedAt,
          sentAt,
          storyId: undefined,
        });
      const all = [...older, message, ...newer];

      const cleaned: Array<MessageModel> = await this.cleanModels(all);
      const scrollToMessageId =
        options && options.disableScroll ? undefined : messageId;

      messagesReset({
        conversationId,
        messages: cleaned.map((messageModel: MessageModel) => ({
          ...messageModel.attributes,
        })),
        metrics,
        scrollToMessageId,
      });
    } catch (error) {
      setMessageLoadingState(conversationId, undefined);
      throw error;
    } finally {
      finish();
    }
  }

  async cleanModels(
    messages: ReadonlyArray<MessageAttributesType>
  ): Promise<Array<MessageModel>> {
    const result = messages
      .filter(message => Boolean(message.id))
      .map(message => window.MessageController.register(message.id, message));

    const eliminated = messages.length - result.length;
    if (eliminated > 0) {
      log.warn(`cleanModels: Eliminated ${eliminated} messages without an id`);
    }
    const ourUuid = window.textsecure.storage.user.getCheckedUuid().toString();

    let upgraded = 0;
    for (let max = result.length, i = 0; i < max; i += 1) {
      const message = result[i];
      const { attributes } = message;
      const { schemaVersion } = attributes;

      if (schemaVersion < Message.VERSION_NEEDED_FOR_DISPLAY) {
        // Yep, we really do want to wait for each of these
        // eslint-disable-next-line no-await-in-loop
        const upgradedMessage = await upgradeMessageSchema(attributes);
        message.set(upgradedMessage);
        // eslint-disable-next-line no-await-in-loop
        await window.Signal.Data.saveMessage(upgradedMessage, { ourUuid });
        upgraded += 1;
      }
    }
    if (upgraded > 0) {
      log.warn(`cleanModels: Upgraded schema of ${upgraded} messages`);
    }

    await Promise.all(result.map(model => model.hydrateStoryContext()));

    return result;
  }

  format(): ConversationType {
    if (this.cachedProps) {
      return this.cachedProps;
    }

    const oldFormat = this.format;
    // We don't want to crash or have an infinite loop if we loop back into this function
    //   again. We'll log a warning and returned old cached props or throw an error.
    this.format = () => {
      if (!this.oldCachedProps) {
        throw new Error(
          `Conversation.format()/${this.idForLogging()} reentrant call, no old cached props!`
        );
      }

      const { stack } = new Error('for stack');
      log.warn(
        `Conversation.format()/${this.idForLogging()} reentrant call! ${stack}`
      );

      return this.oldCachedProps;
    };

    try {
      this.cachedProps = this.getProps();
      return this.cachedProps;
    } finally {
      this.format = oldFormat;
    }
  }

  // Note: this should never be called directly. Use conversation.format() instead, which
  //   maintains a cache, and protects against reentrant calls.
  // Note: When writing code inside this function, do not call .format() on a conversation
  //   unless you are sure that it's not this very same conversation.
  // Note: If you start relying on an attribute that is in
  //   `ATTRIBUTES_THAT_DONT_INVALIDATE_PROPS_CACHE`, remove it from that list.
  private getProps(): ConversationType {
    // eslint-disable-next-line @typescript-eslint/no-non-null-assertion
    const color = this.getColor()!;

    let lastMessage:
      | undefined
      | {
          status?: LastMessageStatus;
          text: string;
          deletedForEveryone: false;
        }
      | { deletedForEveryone: true };

    if (this.get('lastMessageDeletedForEveryone')) {
      lastMessage = { deletedForEveryone: true };
    } else {
      const lastMessageText = this.get('lastMessage');
      if (lastMessageText) {
        lastMessage = {
          status: dropNull(this.get('lastMessageStatus')),
          text: lastMessageText,
          deletedForEveryone: false,
        };
      }
    }

    const typingValues = window._.values(this.contactTypingTimers || {});
    const typingMostRecent = window._.first(
      window._.sortBy(typingValues, 'timestamp')
    );

    // eslint-disable-next-line @typescript-eslint/no-non-null-assertion
    const timestamp = this.get('timestamp')!;
    const draftTimestamp = this.get('draftTimestamp');
    const draftPreview = this.getDraftPreview();
    const draftText = this.get('draft');
    const draftBodyRanges = this.get('draftBodyRanges');
    const shouldShowDraft = (this.hasDraft() &&
      draftTimestamp &&
      draftTimestamp >= timestamp) as boolean;
    const inboxPosition = this.get('inbox_position');
    const messageRequestsEnabled = window.Signal.RemoteConfig.isEnabled(
      'desktop.messageRequests'
    );
    const ourConversationId =
      window.ConversationController.getOurConversationId();

    let groupVersion: undefined | 1 | 2;
    if (isGroupV1(this.attributes)) {
      groupVersion = 1;
    } else if (isGroupV2(this.attributes)) {
      groupVersion = 2;
    }

    const sortedGroupMembers = isGroupV2(this.attributes)
      ? this.getMembers()
          .sort((left, right) =>
            sortConversationTitles(left, right, this.intlCollator)
          )
          .map(member => member.format())
          .filter(isNotNil)
      : undefined;

    const { customColor, customColorId } = this.getCustomColorData();

    // TODO: DESKTOP-720
    return {
      id: this.id,
      uuid: this.get('uuid'),
      e164: this.get('e164'),

      // We had previously stored `null` instead of `undefined` in some cases. We should
      //   be able to remove this `dropNull` once usernames have gone to production.
      username: dropNull(this.get('username')),

      about: this.getAboutText(),
      aboutText: this.get('about'),
      aboutEmoji: this.get('aboutEmoji'),
      acceptedMessageRequest: this.getAccepted(),
      // eslint-disable-next-line @typescript-eslint/no-non-null-assertion
      activeAt: this.get('active_at')!,
      areWePending: Boolean(
        ourConversationId && this.isMemberPending(ourConversationId)
      ),
      areWePendingApproval: Boolean(
        ourConversationId && this.isMemberAwaitingApproval(ourConversationId)
      ),
      areWeAdmin: this.areWeAdmin(),
      avatars: getAvatarData(this.attributes),
      badges: this.get('badges') || [],
      canChangeTimer: this.canChangeTimer(),
      canEditGroupInfo: this.canEditGroupInfo(),
      avatarPath: this.getAbsoluteAvatarPath(),
      avatarHash: this.getAvatarHash(),
      unblurredAvatarPath: this.getAbsoluteUnblurredAvatarPath(),
      profileAvatarPath: this.getAbsoluteProfileAvatarPath(),
      color,
      conversationColor: this.getConversationColor(),
      customColor,
      customColorId,
      discoveredUnregisteredAt: this.get('discoveredUnregisteredAt'),
      draftBodyRanges,
      draftPreview,
      draftText,
      familyName: this.get('profileFamilyName'),
      firstName: this.get('profileName'),
      groupDescription: this.get('description'),
      groupVersion,
      groupId: this.get('groupId'),
      groupLink: this.getGroupLink(),
      hideStory: Boolean(this.get('hideStory')),
      inboxPosition,
      isArchived: this.get('isArchived'),
      isBlocked: this.isBlocked(),
      isMe: isMe(this.attributes),
      isGroupV1AndDisabled: this.isGroupV1AndDisabled(),
      isPinned: this.get('isPinned'),
      isUntrusted: this.isUntrusted(),
      isVerified: this.isVerified(),
      isFetchingUUID: this.isFetchingUUID,
      lastMessage,
      // eslint-disable-next-line @typescript-eslint/no-non-null-assertion
      lastUpdated: this.get('timestamp')!,
      left: Boolean(this.get('left')),
      markedUnread: this.get('markedUnread'),
      membersCount: this.getMembersCount(),
      memberships: this.getMemberships(),
      messageCount: this.get('messageCount') || 0,
      pendingMemberships: this.getPendingMemberships(),
      pendingApprovalMemberships: this.getPendingApprovalMemberships(),
      bannedMemberships: this.getBannedMemberships(),
      profileKey: this.get('profileKey'),
      messageRequestsEnabled,
      accessControlAddFromInviteLink:
        this.get('accessControl')?.addFromInviteLink,
      accessControlAttributes: this.get('accessControl')?.attributes,
      accessControlMembers: this.get('accessControl')?.members,
      announcementsOnly: Boolean(this.get('announcementsOnly')),
      announcementsOnlyReady: this.canBeAnnouncementGroup(),
      expireTimer: this.get('expireTimer'),
      muteExpiresAt: this.get('muteExpiresAt'),
      dontNotifyForMentionsIfMuted: this.get('dontNotifyForMentionsIfMuted'),
      name: this.get('name'),
      phoneNumber: this.getNumber(),
      profileName: this.getProfileName(),
      profileSharing: this.get('profileSharing'),
      publicParams: this.get('publicParams'),
      secretParams: this.get('secretParams'),
      shouldShowDraft,
      sortedGroupMembers,
      timestamp,
      title: this.getTitle(),
      typingContactId: typingMostRecent?.senderId,
      searchableTitle: isMe(this.attributes)
        ? window.i18n('noteToSelf')
        : this.getTitle(),
      unreadCount: this.get('unreadCount') || 0,
      ...(isDirectConversation(this.attributes)
        ? {
            type: 'direct' as const,
            sharedGroupNames: this.get('sharedGroupNames') || [],
          }
        : {
            type: 'group' as const,
            acknowledgedGroupNameCollisions:
              this.get('acknowledgedGroupNameCollisions') || {},
            sharedGroupNames: [],
          }),
    };
  }

  updateE164(e164?: string | null): void {
    const oldValue = this.get('e164');
    if (e164 && e164 !== oldValue) {
      this.set('e164', e164);

      if (oldValue) {
        this.addChangeNumberNotification(oldValue, e164);
      }

      window.Signal.Data.updateConversation(this.attributes);
      this.trigger('idUpdated', this, 'e164', oldValue);
    }
  }

  updateUuid(uuid?: string): void {
    const oldValue = this.get('uuid');
    if (uuid && uuid !== oldValue) {
      this.set('uuid', UUID.cast(uuid.toLowerCase()));
      window.Signal.Data.updateConversation(this.attributes);
      this.trigger('idUpdated', this, 'uuid', oldValue);
    }
  }

  updateGroupId(groupId?: string): void {
    const oldValue = this.get('groupId');
    if (groupId && groupId !== oldValue) {
      this.set('groupId', groupId);
      window.Signal.Data.updateConversation(this.attributes);
      this.trigger('idUpdated', this, 'groupId', oldValue);
    }
  }

  incrementMessageCount(): void {
    this.set({
      messageCount: (this.get('messageCount') || 0) + 1,
    });
    window.Signal.Data.updateConversation(this.attributes);
  }

  getMembersCount(): number | undefined {
    if (isDirectConversation(this.attributes)) {
      return undefined;
    }

    const memberList = this.get('membersV2') || this.get('members');

    // We'll fail over if the member list is empty
    if (memberList && memberList.length) {
      return memberList.length;
    }

    const temporaryMemberCount = this.get('temporaryMemberCount');
    if (isNumber(temporaryMemberCount)) {
      return temporaryMemberCount;
    }

    return undefined;
  }
  
  async updateLastSeenMessage(message: MessageModel, conversationId: string, updateMessage: boolean = true): Promise<boolean> {
    try {
      const receivedAt = message.get('received_at');
      let lastSeenMap = this.get('lastMessagesSeen') || {};
      let lastSeenMsg = lastSeenMap[conversationId] || {receivedAt: 0, id: ''};
      if (lastSeenMsg.receivedAt >= receivedAt)
        return false;

      if (lastSeenMsg.id) {
        const prevMsg = await getMessageByIdLazy(lastSeenMsg.id);
        if(prevMsg) {
          window.MessageController.register(prevMsg.id, prevMsg);
          const prevSeen = prevMsg.get("lastSeenHere") || [];
          prevMsg.set("lastSeenHere", [...prevSeen].filter(x => x !== this.id));
          window.Signal.Util.queueUpdateMessage(prevMsg.attributes);
        } else {
          log.error(
            `failed to load last seen message with id ${lastSeenMsg.id}.`
          );
        }
        // we awaited so lastSeen may have changed (probably)
        lastSeenMap = this.get('lastMessagesSeen') || {};
        lastSeenMsg = lastSeenMap[conversationId] || {receivedAt: 0, id: ''};
        if (lastSeenMsg.receivedAt >= receivedAt) {
          return false;
        }
      }
      
      if (updateMessage) {
        const prevSeenHereList = message.get('lastSeenHere') || [];
        message.set('lastSeenHere', [...prevSeenHereList, this.id]);
        window.Signal.Util.queueUpdateMessage(message.attributes);
      }

      let newMap = {...lastSeenMap};
      newMap[conversationId] = {receivedAt, id: updateMessage ? message.id : ''};
      this.set('lastMessagesSeen', newMap);
      if (updateMessage) {
        window.Signal.Data.updateConversation(this.attributes);
      }

      return true;
    } catch (err: unknown) {
      log.error(
        `failed to update last seen for message with id ${message.id} ` +
          `due to error ${Errors.toLogFormat(err)}`
      );
    }
    return false;
  }

  decrementMessageCount(): void {
    this.set({
      messageCount: Math.max((this.get('messageCount') || 0) - 1, 0),
    });
    window.Signal.Data.updateConversation(this.attributes);
  }

  incrementSentMessageCount({ dry = false }: { dry?: boolean } = {}):
    | Partial<ConversationAttributesType>
    | undefined {
    const update = {
      messageCount: (this.get('messageCount') || 0) + 1,
      sentMessageCount: (this.get('sentMessageCount') || 0) + 1,
    };

    if (dry) {
      return update;
    }
    this.set(update);
    window.Signal.Data.updateConversation(this.attributes);

    return undefined;
  }

  decrementSentMessageCount(): void {
    this.set({
      messageCount: Math.max((this.get('messageCount') || 0) - 1, 0),
      sentMessageCount: Math.max((this.get('sentMessageCount') || 0) - 1, 0),
    });
    window.Signal.Data.updateConversation(this.attributes);
  }

  /**
   * This function is called when a message request is accepted in order to
   * handle sending read receipts and download any pending attachments.
   */
  async handleReadAndDownloadAttachments(
    options: { isLocalAction?: boolean } = {}
  ): Promise<void> {
    const { isLocalAction } = options;
    const ourUuid = window.textsecure.storage.user.getCheckedUuid().toString();

    let messages: Array<MessageAttributesType> | undefined;
    do {
      const first = messages ? messages[0] : undefined;

      // eslint-disable-next-line no-await-in-loop
      messages = await window.Signal.Data.getOlderMessagesByConversation(
        this.get('id'),
        {
          isGroup: isGroup(this.attributes),
          limit: 100,
          messageId: first ? first.id : undefined,
          receivedAt: first ? first.received_at : undefined,
          sentAt: first ? first.sent_at : undefined,
          storyId: undefined,
        }
      );

      if (!messages.length) {
        return;
      }

      const readMessages = messages.filter(m => !hasErrors(m) && isIncoming(m));

      if (isLocalAction) {
        // eslint-disable-next-line no-await-in-loop
        await readReceiptsJobQueue.addIfAllowedByUser(
          window.storage,
          readMessages.map(m => ({
            messageId: m.id,
            senderE164: m.source,
            senderUuid: m.sourceUuid,
            timestamp: m.sent_at,
          }))
        );
      }

      // eslint-disable-next-line no-await-in-loop
      await Promise.all(
        readMessages.map(async m => {
          const registered = window.MessageController.register(m.id, m);
          const shouldSave = await registered.queueAttachmentDownloads();
          if (shouldSave) {
            await window.Signal.Data.saveMessage(registered.attributes, {
              ourUuid,
            });
          }
        })
      );
    } while (messages.length > 0);
  }

  async applyMessageRequestResponse(
    response: number,
    { fromSync = false, viaStorageServiceSync = false } = {}
  ): Promise<void> {
    try {
      const messageRequestEnum = Proto.SyncMessage.MessageRequestResponse.Type;
      const isLocalAction = !fromSync && !viaStorageServiceSync;
      const ourConversationId =
        window.ConversationController.getOurConversationId();

      const currentMessageRequestState = this.get('messageRequestResponseType');
      const didResponseChange = response !== currentMessageRequestState;
      const wasPreviouslyAccepted = this.getAccepted();

      // Apply message request response locally
      this.set({
        messageRequestResponseType: response,
      });

      if (response === messageRequestEnum.ACCEPT) {
        this.unblock({ viaStorageServiceSync });
        this.enableProfileSharing({ viaStorageServiceSync });

        // We really don't want to call this if we don't have to. It can take a lot of
        //   time to go through old messages to download attachments.
        if (didResponseChange && !wasPreviouslyAccepted) {
          await this.handleReadAndDownloadAttachments({ isLocalAction });
        }

        if (isLocalAction) {
          if (
            isGroupV1(this.attributes) ||
            isDirectConversation(this.attributes)
          ) {
            this.sendProfileKeyUpdate();
          } else if (
            ourConversationId &&
            isGroupV2(this.attributes) &&
            this.isMemberPending(ourConversationId)
          ) {
            await this.modifyGroupV2({
              name: 'promotePendingMember',
              createGroupChange: () =>
                this.promotePendingMember(ourConversationId),
            });
          } else if (
            ourConversationId &&
            isGroupV2(this.attributes) &&
            this.isMember(ourConversationId)
          ) {
            log.info(
              'applyMessageRequestResponse/accept: Already a member of v2 group'
            );
          } else {
            log.error(
              'applyMessageRequestResponse/accept: Neither member nor pending member of v2 group'
            );
          }
        }
      } else if (response === messageRequestEnum.BLOCK) {
        // Block locally, other devices should block upon receiving the sync message
        this.block({ viaStorageServiceSync });
        this.disableProfileSharing({ viaStorageServiceSync });

        if (isLocalAction) {
          if (isGroupV1(this.attributes)) {
            await this.leaveGroup();
          } else if (isGroupV2(this.attributes)) {
            await this.leaveGroupV2();
          }
        }
      } else if (response === messageRequestEnum.DELETE) {
        this.disableProfileSharing({ viaStorageServiceSync });

        // Delete messages locally, other devices should delete upon receiving
        // the sync message
        await this.destroyMessages();
        this.updateLastMessage();

        if (isLocalAction) {
          this.trigger('unload', 'deleted from message request');

          if (isGroupV1(this.attributes)) {
            await this.leaveGroup();
          } else if (isGroupV2(this.attributes)) {
            await this.leaveGroupV2();
          }
        }
      } else if (response === messageRequestEnum.BLOCK_AND_DELETE) {
        // Block locally, other devices should block upon receiving the sync message
        this.block({ viaStorageServiceSync });
        this.disableProfileSharing({ viaStorageServiceSync });

        // Delete messages locally, other devices should delete upon receiving
        // the sync message
        await this.destroyMessages();
        this.updateLastMessage();

        if (isLocalAction) {
          this.trigger('unload', 'blocked and deleted from message request');

          if (isGroupV1(this.attributes)) {
            await this.leaveGroup();
          } else if (isGroupV2(this.attributes)) {
            await this.leaveGroupV2();
          }
        }
      }
    } finally {
      window.Signal.Data.updateConversation(this.attributes);
    }
  }

  async joinGroupV2ViaLinkAndMigrate({
    approvalRequired,
    inviteLinkPassword,
    revision,
  }: {
    approvalRequired: boolean;
    inviteLinkPassword: string;
    revision: number;
  }): Promise<void> {
    await window.Signal.Groups.joinGroupV2ViaLinkAndMigrate({
      approvalRequired,
      conversation: this,
      inviteLinkPassword,
      revision,
    });
  }

  async joinGroupV2ViaLink({
    inviteLinkPassword,
    approvalRequired,
  }: {
    inviteLinkPassword: string;
    approvalRequired: boolean;
  }): Promise<void> {
    const ourConversationId =
      window.ConversationController.getOurConversationIdOrThrow();
    const ourUuid = window.textsecure.storage.user.getCheckedUuid().toString();
    try {
      if (approvalRequired) {
        await this.modifyGroupV2({
          name: 'requestToJoin',
          inviteLinkPassword,
          createGroupChange: () => this.addPendingApprovalRequest(),
        });
      } else {
        await this.modifyGroupV2({
          name: 'joinGroup',
          inviteLinkPassword,
          createGroupChange: () => this.addMember(ourConversationId),
        });
      }
    } catch (error) {
      const ALREADY_REQUESTED_TO_JOIN =
        '{"code":400,"message":"cannot ask to join via invite link if already asked to join"}';
      if (!error.response) {
        throw error;
      } else {
        const errorDetails = Bytes.toString(error.response);
        if (errorDetails !== ALREADY_REQUESTED_TO_JOIN) {
          throw error;
        } else {
          log.info(
            'joinGroupV2ViaLink: Got 400, but server is telling us we have already requested to join. Forcing that local state'
          );
          this.set({
            pendingAdminApprovalV2: [
              {
                uuid: ourUuid,
                timestamp: Date.now(),
              },
            ],
          });
        }
      }
    }

    const messageRequestEnum = Proto.SyncMessage.MessageRequestResponse.Type;

    // Ensure active_at is set, because this is an event that justifies putting the group
    //   in the left pane.
    this.set({
      messageRequestResponseType: messageRequestEnum.ACCEPT,
      active_at: this.get('active_at') || Date.now(),
    });
    window.Signal.Data.updateConversation(this.attributes);
  }

  async cancelJoinRequest(): Promise<void> {
    const ourConversationId =
      window.ConversationController.getOurConversationIdOrThrow();

    const inviteLinkPassword = this.get('groupInviteLinkPassword');
    if (!inviteLinkPassword) {
      throw new Error('Missing groupInviteLinkPassword!');
    }

    await this.modifyGroupV2({
      name: 'cancelJoinRequest',
      inviteLinkPassword,
      createGroupChange: () =>
        this.denyPendingApprovalRequest(ourConversationId),
    });
  }

  async addMembersV2(conversationIds: ReadonlyArray<string>): Promise<void> {
    await this.modifyGroupV2({
      name: 'addMembersV2',
      createGroupChange: () =>
        window.Signal.Groups.buildAddMembersChange(
          this.attributes,
          conversationIds
        ),
    });
  }

  async updateGroupAttributesV2(
    attributes: Readonly<{
      avatar?: undefined | Uint8Array;
      description?: string;
      title?: string;
    }>
  ): Promise<void> {
    await this.modifyGroupV2({
      name: 'updateGroupAttributesV2',
      createGroupChange: () =>
        window.Signal.Groups.buildUpdateAttributesChange(
          {
            id: this.id,
            publicParams: this.get('publicParams'),
            revision: this.get('revision'),
            secretParams: this.get('secretParams'),
          },
          attributes
        ),
    });
  }

  async leaveGroupV2(): Promise<void> {
    const ourConversationId =
      window.ConversationController.getOurConversationId();

    if (
      ourConversationId &&
      isGroupV2(this.attributes) &&
      this.isMemberPending(ourConversationId)
    ) {
      await this.modifyGroupV2({
        name: 'delete',
        createGroupChange: () => this.removePendingMember([ourConversationId]),
      });
    } else if (
      ourConversationId &&
      isGroupV2(this.attributes) &&
      this.isMember(ourConversationId)
    ) {
      await this.modifyGroupV2({
        name: 'delete',
        createGroupChange: () => this.removeMember(ourConversationId),
      });
    } else {
      log.error(
        'leaveGroupV2: We were neither a member nor a pending member of the group'
      );
    }
  }

  async addBannedMember(
    uuid: UUIDStringType
  ): Promise<Proto.GroupChange.Actions | undefined> {
    if (this.isMember(uuid)) {
      log.warn('addBannedMember: Member is a part of the group!');

      return;
    }

    if (this.isMemberPending(uuid)) {
      log.warn('addBannedMember: Member is pending to be added to group!');

      return;
    }

    if (this.isMemberBanned(uuid)) {
      log.warn('addBannedMember: Member is already banned!');

      return;
    }

    return window.Signal.Groups.buildAddBannedMemberChange({
      group: this.attributes,
      uuid,
    });
  }

  async blockGroupLinkRequests(uuid: UUIDStringType): Promise<void> {
    await this.modifyGroupV2({
      name: 'addBannedMember',
      createGroupChange: async () => this.addBannedMember(uuid),
    });
  }

  async toggleAdmin(conversationId: string): Promise<void> {
    if (!isGroupV2(this.attributes)) {
      return;
    }

    if (!this.isMember(conversationId)) {
      log.error(
        `toggleAdmin: Member ${conversationId} is not a member of the group`
      );
      return;
    }

    await this.modifyGroupV2({
      name: 'toggleAdmin',
      createGroupChange: () => this.toggleAdminChange(conversationId),
    });
  }

  async approvePendingMembershipFromGroupV2(
    conversationId: string
  ): Promise<void> {
    if (
      isGroupV2(this.attributes) &&
      this.isMemberRequestingToJoin(conversationId)
    ) {
      await this.modifyGroupV2({
        name: 'approvePendingApprovalRequest',
        createGroupChange: () =>
          this.approvePendingApprovalRequest(conversationId),
      });
    }
  }

  async revokePendingMembershipsFromGroupV2(
    conversationIds: Array<string>
  ): Promise<void> {
    if (!isGroupV2(this.attributes)) {
      return;
    }

    const [conversationId] = conversationIds;

    // Only pending memberships can be revoked for multiple members at once
    if (conversationIds.length > 1) {
      await this.modifyGroupV2({
        name: 'removePendingMember',
        createGroupChange: () => this.removePendingMember(conversationIds),
        extraConversationsForSend: conversationIds,
      });
    } else if (this.isMemberRequestingToJoin(conversationId)) {
      await this.modifyGroupV2({
        name: 'denyPendingApprovalRequest',
        createGroupChange: () =>
          this.denyPendingApprovalRequest(conversationId),
        extraConversationsForSend: [conversationId],
      });
    } else if (this.isMemberPending(conversationId)) {
      await this.modifyGroupV2({
        name: 'removePendingMember',
        createGroupChange: () => this.removePendingMember([conversationId]),
        extraConversationsForSend: [conversationId],
      });
    }
  }

  async removeFromGroupV2(conversationId: string): Promise<void> {
    if (
      isGroupV2(this.attributes) &&
      this.isMemberRequestingToJoin(conversationId)
    ) {
      await this.modifyGroupV2({
        name: 'denyPendingApprovalRequest',
        createGroupChange: () =>
          this.denyPendingApprovalRequest(conversationId),
        extraConversationsForSend: [conversationId],
      });
    } else if (
      isGroupV2(this.attributes) &&
      this.isMemberPending(conversationId)
    ) {
      await this.modifyGroupV2({
        name: 'removePendingMember',
        createGroupChange: () => this.removePendingMember([conversationId]),
        extraConversationsForSend: [conversationId],
      });
    } else if (isGroupV2(this.attributes) && this.isMember(conversationId)) {
      await this.modifyGroupV2({
        name: 'removeFromGroup',
        createGroupChange: () => this.removeMember(conversationId),
        extraConversationsForSend: [conversationId],
      });
    } else {
      log.error(
        `removeFromGroupV2: Member ${conversationId} is neither a member nor a pending member of the group`
      );
    }
  }

  async syncMessageRequestResponse(response: number): Promise<void> {
    // In GroupsV2, this may modify the server. We only want to continue if those
    //   server updates were successful.
    await this.applyMessageRequestResponse(response);

    const groupId = this.getGroupIdBuffer();

    if (window.ConversationController.areWePrimaryDevice()) {
      log.warn(
        'syncMessageRequestResponse: We are primary device; not sending message request sync'
      );
      return;
    }

    try {
      await singleProtoJobQueue.add(
        window.textsecure.messaging.getMessageRequestResponseSync({
          threadE164: this.get('e164'),
          threadUuid: this.get('uuid'),
          groupId,
          type: response,
        })
      );
    } catch (error) {
      log.error(
        'syncMessageRequestResponse: Failed to queue sync message',
        Errors.toLogFormat(error)
      );
    }
  }

  async safeGetVerified(): Promise<number> {
    const uuid = this.getUuid();
    if (!uuid) {
      return window.textsecure.storage.protocol.VerifiedStatus.DEFAULT;
    }

    const promise = window.textsecure.storage.protocol.getVerified(uuid);
    return promise.catch(
      () => window.textsecure.storage.protocol.VerifiedStatus.DEFAULT
    );
  }

  async updateVerified(): Promise<void> {
    if (isDirectConversation(this.attributes)) {
      await this.initialPromise;
      const verified = await this.safeGetVerified();

      if (this.get('verified') !== verified) {
        this.set({ verified });
        window.Signal.Data.updateConversation(this.attributes);
      }

      return;
    }

    this.fetchContacts();

    await Promise.all(
      // eslint-disable-next-line @typescript-eslint/no-non-null-assertion
      this.contactCollection!.map(async contact => {
        if (!isMe(contact.attributes)) {
          await contact.updateVerified();
        }
      })
    );
  }

  setVerifiedDefault(options?: VerificationOptions): Promise<boolean> {
    // eslint-disable-next-line @typescript-eslint/no-non-null-assertion
    const { DEFAULT } = this.verifiedEnum!;
    return this.queueJob('setVerifiedDefault', () =>
      this._setVerified(DEFAULT, options)
    );
  }

  setVerified(options?: VerificationOptions): Promise<boolean> {
    // eslint-disable-next-line @typescript-eslint/no-non-null-assertion
    const { VERIFIED } = this.verifiedEnum!;
    return this.queueJob('setVerified', () =>
      this._setVerified(VERIFIED, options)
    );
  }

  setUnverified(options: VerificationOptions): Promise<boolean> {
    // eslint-disable-next-line @typescript-eslint/no-non-null-assertion
    const { UNVERIFIED } = this.verifiedEnum!;
    return this.queueJob('setUnverified', () =>
      this._setVerified(UNVERIFIED, options)
    );
  }

  private async _setVerified(
    verified: number,
    providedOptions?: VerificationOptions
  ): Promise<boolean> {
    const options = providedOptions || {};
    window._.defaults(options, {
      viaStorageServiceSync: false,
      key: null,
    });

    // eslint-disable-next-line @typescript-eslint/no-non-null-assertion
    const { VERIFIED, UNVERIFIED } = this.verifiedEnum!;

    if (!isDirectConversation(this.attributes)) {
      throw new Error(
        'You cannot verify a group conversation. ' +
          'You must verify individual contacts.'
      );
    }

    const uuid = this.getUuid();
    const beginningVerified = this.get('verified');
    let keyChange = false;
    if (options.viaStorageServiceSync) {
      strictAssert(
        uuid,
        `Sync message didn't update uuid for conversation: ${this.id}`
      );

      // handle the incoming key from the sync messages - need different
      // behavior if that key doesn't match the current key
      keyChange =
        await window.textsecure.storage.protocol.processVerifiedMessage(
          uuid,
          verified,
          options.key || undefined
        );
    } else if (uuid) {
      await window.textsecure.storage.protocol.setVerified(uuid, verified);
    } else {
      log.warn(`_setVerified(${this.id}): no uuid to update protocol storage`);
    }

    this.set({ verified });

    // We will update the conversation during storage service sync
    if (!options.viaStorageServiceSync) {
      window.Signal.Data.updateConversation(this.attributes);
    }

    if (!options.viaStorageServiceSync) {
      if (keyChange) {
        this.captureChange('keyChange');
      }
      if (beginningVerified !== verified) {
        this.captureChange(`verified from=${beginningVerified} to=${verified}`);
      }
    }

    const didVerifiedChange = beginningVerified !== verified;
    const isExplicitUserAction = !options.viaStorageServiceSync;
    const shouldShowFromStorageSync =
      options.viaStorageServiceSync && verified !== UNVERIFIED;
    if (
      // The message came from an explicit verification in a client (not
      // storage service sync)
      (didVerifiedChange && isExplicitUserAction) ||
      // The verification value received by the storage sync is different from what we
      //   have on record (and it's not a transition to UNVERIFIED)
      (didVerifiedChange && shouldShowFromStorageSync) ||
      // Our local verification status is VERIFIED and it hasn't changed, but the key did
      //   change (Key1/VERIFIED -> Key2/VERIFIED), but we don't want to show DEFAULT ->
      //   DEFAULT or UNVERIFIED -> UNVERIFIED
      (keyChange && verified === VERIFIED)
    ) {
      await this.addVerifiedChange(this.id, verified === VERIFIED, {
        local: isExplicitUserAction,
      });
    }
    if (isExplicitUserAction && uuid) {
      await this.sendVerifySyncMessage(this.get('e164'), uuid, verified);
    }

    return keyChange;
  }

  async sendVerifySyncMessage(
    e164: string | undefined,
    uuid: UUID,
    state: number
  ): Promise<CallbackResultType | void> {
    const identifier = uuid ? uuid.toString() : e164;
    if (!identifier) {
      throw new Error(
        'sendVerifySyncMessage: Neither e164 nor UUID were provided'
      );
    }

    if (window.ConversationController.areWePrimaryDevice()) {
      log.warn(
        'sendVerifySyncMessage: We are primary device; not sending sync'
      );
      return;
    }

    const key = await window.textsecure.storage.protocol.loadIdentityKey(
      UUID.checkedLookup(identifier)
    );
    if (!key) {
      throw new Error(
        `sendVerifySyncMessage: No identity key found for identifier ${identifier}`
      );
    }

    try {
      await singleProtoJobQueue.add(
        window.textsecure.messaging.getVerificationSync(
          e164,
          uuid.toString(),
          state,
          key
        )
      );
    } catch (error) {
      log.error(
        'sendVerifySyncMessage: Failed to queue sync message',
        Errors.toLogFormat(error)
      );
    }
  }

  isVerified(): boolean {
    if (isDirectConversation(this.attributes)) {
      // eslint-disable-next-line @typescript-eslint/no-non-null-assertion
      return this.get('verified') === this.verifiedEnum!.VERIFIED;
    }

    if (!this.contactCollection?.length) {
      return false;
    }

    return this.contactCollection?.every(contact => {
      if (isMe(contact.attributes)) {
        return true;
      }
      return contact.isVerified();
    });
  }

  isUnverified(): boolean {
    if (isDirectConversation(this.attributes)) {
      const verified = this.get('verified');
      return (
        // eslint-disable-next-line @typescript-eslint/no-non-null-assertion
        verified !== this.verifiedEnum!.VERIFIED &&
        // eslint-disable-next-line @typescript-eslint/no-non-null-assertion
        verified !== this.verifiedEnum!.DEFAULT
      );
    }

    if (!this.contactCollection?.length) {
      return true;
    }

    return this.contactCollection?.some(contact => {
      if (isMe(contact.attributes)) {
        return false;
      }
      return contact.isUnverified();
    });
  }

  getUnverified(): ConversationModelCollectionType {
    if (isDirectConversation(this.attributes)) {
      return this.isUnverified()
        ? new window.Whisper.ConversationCollection([this])
        : new window.Whisper.ConversationCollection();
    }
    return new window.Whisper.ConversationCollection(
      this.contactCollection?.filter(contact => {
        if (isMe(contact.attributes)) {
          return false;
        }
        return contact.isUnverified();
      })
    );
  }

  async setApproved(): Promise<void> {
    if (!isDirectConversation(this.attributes)) {
      throw new Error(
        'You cannot set a group conversation as trusted. ' +
          'You must set individual contacts as trusted.'
      );
    }

    const uuid = this.getUuid();
    if (!uuid) {
      log.warn(`setApproved(${this.id}): no uuid, ignoring`);
      return;
    }

    return window.textsecure.storage.protocol.setApproval(uuid, true);
  }

  safeIsUntrusted(): boolean {
    try {
      const uuid = this.getUuid();
      strictAssert(uuid, `No uuid for conversation: ${this.id}`);
      return window.textsecure.storage.protocol.isUntrusted(uuid);
    } catch (err) {
      return false;
    }
  }

  isUntrusted(): boolean {
    if (isDirectConversation(this.attributes)) {
      return this.safeIsUntrusted();
    }
    // eslint-disable-next-line @typescript-eslint/no-non-null-assertion
    if (!this.contactCollection!.length) {
      return false;
    }

    // eslint-disable-next-line @typescript-eslint/no-non-null-assertion
    return this.contactCollection!.any(contact => {
      if (isMe(contact.attributes)) {
        return false;
      }
      return contact.safeIsUntrusted();
    });
  }

  getUntrusted(): ConversationModelCollectionType {
    if (isDirectConversation(this.attributes)) {
      if (this.isUntrusted()) {
        return new window.Whisper.ConversationCollection([this]);
      }
      return new window.Whisper.ConversationCollection();
    }

    return new window.Whisper.ConversationCollection(
      // eslint-disable-next-line @typescript-eslint/no-non-null-assertion
      this.contactCollection!.filter(contact => {
        if (isMe(contact.attributes)) {
          return false;
        }
        return contact.isUntrusted();
      })
    );
  }

  getSentMessageCount(): number {
    return this.get('sentMessageCount') || 0;
  }

  getMessageRequestResponseType(): number {
    return this.get('messageRequestResponseType') || 0;
  }

  getAboutText(): string | undefined {
    if (!this.get('about')) {
      return undefined;
    }

    const emoji = this.get('aboutEmoji');
    const text = this.get('about');

    if (!emoji) {
      return text;
    }

    return window.i18n('message--getNotificationText--text-with-emoji', {
      text,
      emoji,
    });
  }

  /**
   * Determine if this conversation should be considered "accepted" in terms
   * of message requests
   */
  getAccepted(): boolean {
    return isConversationAccepted(this.attributes);
  }

  onMemberVerifiedChange(): void {
    // If the verified state of a member changes, our aggregate state changes.
    // We trigger both events to replicate the behavior of window.Backbone.Model.set()
    this.trigger('change:verified', this);
    this.trigger('change', this, { force: true });
  }

  async toggleVerified(): Promise<unknown> {
    if (this.isVerified()) {
      return this.setVerifiedDefault();
    }
    return this.setVerified();
  }

  async addChatSessionRefreshed({
    receivedAt,
    receivedAtCounter,
  }: {
    receivedAt: number;
    receivedAtCounter: number;
  }): Promise<void> {
    log.info(`addChatSessionRefreshed: adding for ${this.idForLogging()}`, {
      receivedAt,
    });

    const message = {
      conversationId: this.id,
      type: 'chat-session-refreshed',
      sent_at: receivedAt,
      received_at: receivedAtCounter,
      received_at_ms: receivedAt,
      readStatus: ReadStatus.Unread,
      seenStatus: SeenStatus.Unseen,
      // TODO: DESKTOP-722
      // this type does not fully implement the interface it is expected to
    } as unknown as MessageAttributesType;

    const id = await window.Signal.Data.saveMessage(message, {
      ourUuid: window.textsecure.storage.user.getCheckedUuid().toString(),
    });
    const model = window.MessageController.register(
      id,
      new window.Whisper.Message({
        ...message,
        id,
      })
    );

    this.trigger('newmessage', model);
    this.updateUnread();
  }

  async addDeliveryIssue({
    receivedAt,
    receivedAtCounter,
    senderUuid,
    sentAt,
  }: {
    receivedAt: number;
    receivedAtCounter: number;
    senderUuid: string;
    sentAt: number;
  }): Promise<void> {
    log.info(`addDeliveryIssue: adding for ${this.idForLogging()}`, {
      sentAt,
      senderUuid,
    });

    const message = {
      conversationId: this.id,
      type: 'delivery-issue',
      sourceUuid: senderUuid,
      sent_at: receivedAt,
      received_at: receivedAtCounter,
      received_at_ms: receivedAt,
      readStatus: ReadStatus.Unread,
      seenStatus: SeenStatus.Unseen,
      // TODO: DESKTOP-722
      // this type does not fully implement the interface it is expected to
    } as unknown as MessageAttributesType;

    const id = await window.Signal.Data.saveMessage(message, {
      ourUuid: window.textsecure.storage.user.getCheckedUuid().toString(),
    });
    const model = window.MessageController.register(
      id,
      new window.Whisper.Message({
        ...message,
        id,
      })
    );

    this.trigger('newmessage', model);

    await this.notify(model);
    this.updateUnread();
  }

  async addKeyChange(keyChangedId: UUID): Promise<void> {
    log.info(
      'adding key change advisory for',
      this.idForLogging(),
      keyChangedId.toString(),
      this.get('timestamp')
    );

    const timestamp = Date.now();
    const message = {
      conversationId: this.id,
      type: 'keychange',
      sent_at: this.get('timestamp'),
      received_at: window.Signal.Util.incrementMessageCounter(),
      received_at_ms: timestamp,
      key_changed: keyChangedId.toString(),
      readStatus: ReadStatus.Read,
      seenStatus: SeenStatus.Unseen,
      schemaVersion: Message.VERSION_NEEDED_FOR_DISPLAY,
      // TODO: DESKTOP-722
      // this type does not fully implement the interface it is expected to
    } as unknown as MessageAttributesType;

    const id = await window.Signal.Data.saveMessage(message, {
      ourUuid: window.textsecure.storage.user.getCheckedUuid().toString(),
    });
    const model = window.MessageController.register(
      id,
      new window.Whisper.Message({
        ...message,
        id,
      })
    );

    const isUntrusted = await this.isUntrusted();

    this.trigger('newmessage', model);

    const uuid = this.get('uuid');
    // Group calls are always with folks that have a UUID
    if (isUntrusted && uuid) {
      window.reduxActions.calling.keyChanged({ uuid });
    }
  }

  async addVerifiedChange(
    verifiedChangeId: string,
    verified: boolean,
    providedOptions: Record<string, unknown>
  ): Promise<void> {
    const options = providedOptions || {};
    window._.defaults(options, { local: true });

    if (isMe(this.attributes)) {
      log.info('refusing to add verified change advisory for our own number');
      return;
    }

    const lastMessage = this.get('timestamp') || Date.now();

    log.info(
      'adding verified change advisory for',
      this.idForLogging(),
      verifiedChangeId,
      lastMessage
    );

    const timestamp = Date.now();
    const message = {
      conversationId: this.id,
      local: options.local,
      readStatus: ReadStatus.Unread,
      received_at_ms: timestamp,
      received_at: window.Signal.Util.incrementMessageCounter(),
      seenStatus: SeenStatus.Unseen,
      sent_at: lastMessage,
      type: 'verified-change',
      verified,
      verifiedChanged: verifiedChangeId,
      // TODO: DESKTOP-722
    } as unknown as MessageAttributesType;

    const id = await window.Signal.Data.saveMessage(message, {
      ourUuid: window.textsecure.storage.user.getCheckedUuid().toString(),
    });
    const model = window.MessageController.register(
      id,
      new window.Whisper.Message({
        ...message,
        id,
      })
    );

    this.trigger('newmessage', model);
    this.updateUnread();

    const uuid = this.getUuid();
    if (isDirectConversation(this.attributes) && uuid) {
      window.ConversationController.getAllGroupsInvolvingUuid(uuid).then(
        groups => {
          window._.forEach(groups, group => {
            group.addVerifiedChange(this.id, verified, options);
          });
        }
      );
    }
  }

  async addCallHistory(
    callHistoryDetails: CallHistoryDetailsType,
    receivedAtCounter: number | undefined
  ): Promise<void> {
    let timestamp: number;
    let unread: boolean;
    let detailsToSave: CallHistoryDetailsType;

    switch (callHistoryDetails.callMode) {
      case CallMode.Direct:
        timestamp = callHistoryDetails.endedTime;
        unread =
          !callHistoryDetails.wasDeclined && !callHistoryDetails.acceptedTime;
        detailsToSave = {
          ...callHistoryDetails,
          callMode: CallMode.Direct,
        };
        break;
      case CallMode.Group:
        timestamp = callHistoryDetails.startedTime;
        unread = false;
        detailsToSave = callHistoryDetails;
        break;
      default:
        throw missingCaseError(callHistoryDetails);
    }

    const message = {
      conversationId: this.id,
      type: 'call-history',
      sent_at: timestamp,
      received_at:
        receivedAtCounter || window.Signal.Util.incrementMessageCounter(),
      received_at_ms: timestamp,
      readStatus: unread ? ReadStatus.Unread : ReadStatus.Read,
      seenStatus: unread ? SeenStatus.Unseen : SeenStatus.NotApplicable,
      callHistoryDetails: detailsToSave,
      // TODO: DESKTOP-722
    } as unknown as MessageAttributesType;

    const id = await window.Signal.Data.saveMessage(message, {
      ourUuid: window.textsecure.storage.user.getCheckedUuid().toString(),
    });
    const model = window.MessageController.register(
      id,
      new window.Whisper.Message({
        ...message,
        id,
      })
    );

    this.trigger('newmessage', model);
    this.updateUnread();
  }

  /**
   * Adds a group call history message if one is needed. It won't add history messages for
   * the same group call era ID.
   *
   * Resolves with `true` if a new message was added, and `false` otherwise.
   */
  async updateCallHistoryForGroupCall(
    eraId: string,
    creatorUuid: string
  ): Promise<boolean> {
    // We want to update the cache quickly in case this function is called multiple times.
    const oldCachedEraId = this.cachedLatestGroupCallEraId;
    this.cachedLatestGroupCallEraId = eraId;

    const alreadyHasMessage =
      (oldCachedEraId && oldCachedEraId === eraId) ||
      (await window.Signal.Data.hasGroupCallHistoryMessage(this.id, eraId));

    if (alreadyHasMessage) {
      return false;
    }

    await this.addCallHistory(
      {
        callMode: CallMode.Group,
        creatorUuid,
        eraId,
        startedTime: Date.now(),
      },
      undefined
    );
    return true;
  }

  async addProfileChange(
    profileChange: unknown,
    conversationId?: string
  ): Promise<void> {
    const now = Date.now();
    const message = {
      conversationId: this.id,
      type: 'profile-change',
      sent_at: now,
      received_at: window.Signal.Util.incrementMessageCounter(),
      received_at_ms: now,
      readStatus: ReadStatus.Read,
      seenStatus: SeenStatus.NotApplicable,
      changedId: conversationId || this.id,
      profileChange,
      // TODO: DESKTOP-722
    } as unknown as MessageAttributesType;

    const id = await window.Signal.Data.saveMessage(message, {
      ourUuid: window.textsecure.storage.user.getCheckedUuid().toString(),
    });
    const model = window.MessageController.register(
      id,
      new window.Whisper.Message({
        ...message,
        id,
      })
    );

    this.trigger('newmessage', model);

    const uuid = this.getUuid();
    if (isDirectConversation(this.attributes) && uuid) {
      window.ConversationController.getAllGroupsInvolvingUuid(uuid).then(
        groups => {
          window._.forEach(groups, group => {
            group.addProfileChange(profileChange, this.id);
          });
        }
      );
    }
  }

  async addNotification(
    type: MessageAttributesType['type'],
    extra: Partial<MessageAttributesType> = {}
  ): Promise<string> {
    const now = Date.now();
    const message: Partial<MessageAttributesType> = {
      conversationId: this.id,
      type,
      sent_at: now,
      received_at: window.Signal.Util.incrementMessageCounter(),
      received_at_ms: now,
      readStatus: ReadStatus.Read,
      seenStatus: SeenStatus.NotApplicable,

      ...extra,
    };

    const id = await window.Signal.Data.saveMessage(
      // TODO: DESKTOP-722
      message as MessageAttributesType,
      {
        ourUuid: window.textsecure.storage.user.getCheckedUuid().toString(),
      }
    );
    const model = window.MessageController.register(
      id,
      new window.Whisper.Message({
        ...(message as MessageAttributesType),
        id,
      })
    );

    this.trigger('newmessage', model);

    return id;
  }

  async maybeSetPendingUniversalTimer(
    hasUserInitiatedMessages: boolean
  ): Promise<void> {
    if (!isDirectConversation(this.attributes)) {
      return;
    }

    if (this.isSMSOnly()) {
      return;
    }

    if (hasUserInitiatedMessages) {
      await this.maybeRemoveUniversalTimer();
      return;
    }

    if (this.get('pendingUniversalTimer') || this.get('expireTimer')) {
      return;
    }

    const expireTimer = universalExpireTimer.get();
    if (!expireTimer) {
      return;
    }

    log.info(
      `maybeSetPendingUniversalTimer(${this.idForLogging()}): added notification`
    );
    const notificationId = await this.addNotification(
      'universal-timer-notification'
    );
    this.set('pendingUniversalTimer', notificationId);
  }

  async maybeApplyUniversalTimer(): Promise<void> {
    // Check if we had a notification
    if (!(await this.maybeRemoveUniversalTimer())) {
      return;
    }

    // We already have an expiration timer
    if (this.get('expireTimer')) {
      return;
    }

    const expireTimer = universalExpireTimer.get();
    if (expireTimer) {
      log.info(
        `maybeApplyUniversalTimer(${this.idForLogging()}): applying timer`
      );

      await this.updateExpirationTimer(expireTimer);
    }
  }

  async maybeRemoveUniversalTimer(): Promise<boolean> {
    const notificationId = this.get('pendingUniversalTimer');
    if (!notificationId) {
      return false;
    }

    this.set('pendingUniversalTimer', undefined);
    log.info(
      `maybeRemoveUniversalTimer(${this.idForLogging()}): removed notification`
    );

    const message = window.MessageController.getById(notificationId);
    if (message) {
      await window.Signal.Data.removeMessage(message.id);
    }
    return true;
  }

  async addChangeNumberNotification(
    oldValue: string,
    newValue: string
  ): Promise<void> {
    const sourceUuid = this.getCheckedUuid(
      'Change number notification without uuid'
    );

    const { storage } = window.textsecure;
    if (storage.user.getOurUuidKind(sourceUuid) !== UUIDKind.Unknown) {
      log.info(
        `Conversation ${this.idForLogging()}: not adding change number ` +
          'notification for ourselves'
      );
      return;
    }

    log.info(
      `Conversation ${this.idForLogging()}: adding change number ` +
        `notification for ${sourceUuid.toString()} from ${oldValue} to ${newValue}`
    );

    const convos = [
      this,
      ...(await window.ConversationController.getAllGroupsInvolvingUuid(
        sourceUuid
      )),
    ];

    await Promise.all(
      convos.map(convo => {
        return convo.addNotification('change-number-notification', {
          readStatus: ReadStatus.Read,
          seenStatus: SeenStatus.Unseen,
          sourceUuid: sourceUuid.toString(),
        });
      })
    );
  }

  async onReadMessage(message: MessageModel, readAt?: number): Promise<void> {
    // We mark as read everything older than this message - to clean up old stuff
    //   still marked unread in the database. If the user generally doesn't read in
    //   the desktop app, so the desktop app only gets read syncs, we can very
    //   easily end up with messages never marked as read (our previous early read
    //   sync handling, read syncs never sent because app was offline)

    // We queue it because we often get a whole lot of read syncs at once, and
    //   their markRead calls could very easily overlap given the async pull from DB.

    // Lastly, we don't send read syncs for any message marked read due to a read
    //   sync. That's a notification explosion we don't need.
    return this.queueJob('onReadMessage', () =>
      // eslint-disable-next-line @typescript-eslint/no-non-null-assertion
      this.markRead(message.get('received_at')!, {
        newestSentAt: message.get('sent_at'),
        sendReadReceipts: false,
        readAt,
      })
    );
  }

  override validate(attributes = this.attributes): string | null {
    const required = ['type'];
    const missing = window._.filter(required, attr => !attributes[attr]);
    if (missing.length) {
      return `Conversation must have ${missing}`;
    }

    if (attributes.type !== 'private' && attributes.type !== 'group') {
      return `Invalid conversation type: ${attributes.type}`;
    }

    const atLeastOneOf = ['e164', 'uuid', 'groupId'];
    const hasAtLeastOneOf =
      window._.filter(atLeastOneOf, attr => attributes[attr]).length > 0;

    if (!hasAtLeastOneOf) {
      return 'Missing one of e164, uuid, or groupId';
    }

    const error = this.validateNumber() || this.validateUuid();

    if (error) {
      return error;
    }

    return null;
  }

  validateNumber(): string | null {
    if (isDirectConversation(this.attributes) && this.get('e164')) {
      const regionCode = window.storage.get('regionCode');
      if (!regionCode) {
        throw new Error('No region code');
      }
      const number = window.libphonenumber.util.parseNumber(
        // eslint-disable-next-line @typescript-eslint/no-non-null-assertion
        this.get('e164')!,
        regionCode
      );
      if (number.isValidNumber) {
        this.set({ e164: number.e164 });
        return null;
      }

      let errorMessage: undefined | string;
      if (number.error instanceof Error) {
        errorMessage = number.error.message;
      } else if (typeof number.error === 'string') {
        errorMessage = number.error;
      }
      return errorMessage || 'Invalid phone number';
    }

    return null;
  }

  validateUuid(): string | null {
    if (isDirectConversation(this.attributes) && this.get('uuid')) {
      if (isValidUuid(this.get('uuid'))) {
        return null;
      }

      return 'Invalid UUID';
    }

    return null;
  }

  queueJob<T>(name: string, callback: () => Promise<T>): Promise<T> {
    this.jobQueue = this.jobQueue || new window.PQueue({ concurrency: 1 });

    const taskWithTimeout = createTaskWithTimeout(
      callback,
      `conversation ${this.idForLogging()}`
    );

    const queuedAt = Date.now();
    return this.jobQueue.add(async () => {
      const startedAt = Date.now();
      const waitTime = startedAt - queuedAt;

      if (waitTime > JOB_REPORTING_THRESHOLD_MS) {
        log.info(`Conversation job ${name} was blocked for ${waitTime}ms`);
      }

      try {
        return await taskWithTimeout();
      } finally {
        const duration = Date.now() - startedAt;

        if (duration > JOB_REPORTING_THRESHOLD_MS) {
          log.info(`Conversation job ${name} took ${duration}ms`);
        }
      }
    });
  }

  isAdmin(id: string): boolean {
    if (!isGroupV2(this.attributes)) {
      return false;
    }

    const uuid = UUID.checkedLookup(id).toString();
    const members = this.get('membersV2') || [];
    const member = members.find(x => x.uuid === uuid);
    if (!member) {
      return false;
    }

    const MEMBER_ROLES = Proto.Member.Role;

    return member.role === MEMBER_ROLES.ADMINISTRATOR;
  }

  getUuid(): UUID | undefined {
    try {
      const value = this.get('uuid');
      return value && new UUID(value);
    } catch (err) {
      log.warn(
        `getUuid(): failed to obtain conversation(${this.id}) uuid due to`,
        Errors.toLogFormat(err)
      );
      return undefined;
    }
  }

  getCheckedUuid(reason: string): UUID {
    const result = this.getUuid();
    strictAssert(result !== undefined, reason);
    return result;
  }

  private getMemberships(): Array<{
    uuid: UUIDStringType;
    isAdmin: boolean;
  }> {
    if (!isGroupV2(this.attributes)) {
      return [];
    }

    const members = this.get('membersV2') || [];
    return members.map(member => ({
      isAdmin: member.role === Proto.Member.Role.ADMINISTRATOR,
      uuid: member.uuid,
    }));
  }

  getGroupLink(): string | undefined {
    if (!isGroupV2(this.attributes)) {
      return undefined;
    }

    if (!this.get('groupInviteLinkPassword')) {
      return undefined;
    }

    return window.Signal.Groups.buildGroupLink(this);
  }

  private getPendingMemberships(): Array<{
    addedByUserId?: UUIDStringType;
    uuid: UUIDStringType;
  }> {
    if (!isGroupV2(this.attributes)) {
      return [];
    }

    const members = this.get('pendingMembersV2') || [];
    return members.map(member => ({
      addedByUserId: member.addedByUserId,
      uuid: member.uuid,
    }));
  }

  private getPendingApprovalMemberships(): Array<{ uuid: UUIDStringType }> {
    if (!isGroupV2(this.attributes)) {
      return [];
    }

    const members = this.get('pendingAdminApprovalV2') || [];
    return members.map(member => ({
      uuid: member.uuid,
    }));
  }

  private getBannedMemberships(): Array<UUIDStringType> {
    if (!isGroupV2(this.attributes)) {
      return [];
    }

    return (this.get('bannedMembersV2') || []).map(member => member.uuid);
  }

  getMembers(
    options: { includePendingMembers?: boolean } = {}
  ): Array<ConversationModel> {
    return compact(
      getConversationMembers(this.attributes, options).map(conversationAttrs =>
        window.ConversationController.get(conversationAttrs.id)
      )
    );
  }

  canBeAnnouncementGroup(): boolean {
    if (!isGroupV2(this.attributes)) {
      return false;
    }

    if (!isAnnouncementGroupReady()) {
      return false;
    }

    return true;
  }

  getMemberIds(): Array<string> {
    const members = this.getMembers();
    return members.map(member => member.id);
  }

  getMemberUuids(): Array<UUID> {
    const members = this.getMembers();
    return members.map(member => {
      return member.getCheckedUuid('Group member without uuid');
    });
  }

  getRecipients({
    includePendingMembers,
    extraConversationsForSend,
  }: {
    includePendingMembers?: boolean;
    extraConversationsForSend?: Array<string>;
  } = {}): Array<string> {
    if (isDirectConversation(this.attributes)) {
      // eslint-disable-next-line @typescript-eslint/no-non-null-assertion
      return [this.getSendTarget()!];
    }

    const members = this.getMembers({ includePendingMembers });

    // There are cases where we need to send to someone we just removed from the group, to
    //   let them know that we removed them. In that case, we need to send to more than
    //   are currently in the group.
    const extraConversations = extraConversationsForSend
      ? extraConversationsForSend
          .map(id => window.ConversationController.get(id))
          .filter(isNotNil)
      : [];

    const unique = extraConversations.length
      ? window._.unique([...members, ...extraConversations])
      : members;

    // Eliminate ourself
    return window._.compact(
      unique.map(member =>
        isMe(member.attributes) ? null : member.getSendTarget()
      )
    );
  }

  // Members is all people in the group
  getMemberConversationIds(): Set<string> {
    return new Set(map(this.getMembers(), conversation => conversation.id));
  }

  // Recipients includes only the people we'll actually send to for this conversation
  getRecipientConversationIds(): Set<string> {
    const recipients = this.getRecipients();
    const conversationIds = recipients.map(identifier => {
      const conversation = window.ConversationController.getOrCreate(
        identifier,
        'private'
      );
      strictAssert(
        conversation,
        'getRecipientConversationIds should have created conversation!'
      );
      return conversation.id;
    });

    return new Set(conversationIds);
  }

  async getQuoteAttachment(
    attachments?: Array<WhatIsThis>,
    preview?: Array<WhatIsThis>,
    sticker?: WhatIsThis
  ): Promise<WhatIsThis> {
    if (attachments && attachments.length) {
      const attachmentsToUse = Array.from(take(attachments, 1));
      const isGIFQuote = isGIF(attachmentsToUse);

      return Promise.all(
        map(attachmentsToUse, async attachment => {
          const { path, fileName, thumbnail, contentType } = attachment;

          if (!path) {
            return {
              contentType: isGIFQuote ? IMAGE_GIF : contentType,
              // Our protos library complains about this field being undefined, so we
              //   force it to null
              fileName: fileName || null,
              thumbnail: null,
            };
          }

          return {
            contentType: isGIFQuote ? IMAGE_GIF : contentType,
            // Our protos library complains about this field being undefined, so we force
            //   it to null
            fileName: fileName || null,
            thumbnail: thumbnail
              ? {
                  ...(await loadAttachmentData(thumbnail)),
                  objectUrl: getAbsoluteAttachmentPath(thumbnail.path),
                }
              : null,
          };
        })
      );
    }

    if (preview && preview.length) {
      const previewsToUse = take(preview, 1);

      return Promise.all(
        map(previewsToUse, async attachment => {
          const { image } = attachment;

          if (!image) {
            return {
              contentType: IMAGE_JPEG,
              // Our protos library complains about these fields being undefined, so we
              //   force them to null
              fileName: null,
              thumbnail: null,
            };
          }

          const { contentType } = image;

          return {
            contentType,
            // Our protos library complains about this field being undefined, so we
            //   force it to null
            fileName: null,
            thumbnail: image
              ? {
                  ...(await loadAttachmentData(image)),
                  objectUrl: getAbsoluteAttachmentPath(image.path),
                }
              : null,
          };
        })
      );
    }

    if (sticker && sticker.data && sticker.data.path) {
      const { path, contentType } = sticker.data;

      return [
        {
          contentType,
          // Our protos library complains about this field being undefined, so we
          //   force it to null
          fileName: null,
          thumbnail: {
            ...(await loadAttachmentData(sticker.data)),
            objectUrl: getAbsoluteAttachmentPath(path),
          },
        },
      ];
    }

    return [];
  }

  async makeQuote(quotedMessage: MessageModel): Promise<QuotedMessageType> {
    const { getName } = EmbeddedContact;
    // eslint-disable-next-line @typescript-eslint/no-non-null-assertion
    const contact = getContact(quotedMessage.attributes)!;
    const attachments = quotedMessage.get('attachments');
    const preview = quotedMessage.get('preview');
    const sticker = quotedMessage.get('sticker');

    const body = quotedMessage.get('body');
    const embeddedContact = quotedMessage.get('contact');
    const embeddedContactName =
      embeddedContact && embeddedContact.length > 0
        ? getName(embeddedContact[0])
        : '';

    return {
      authorUuid: contact.get('uuid'),
      attachments: isTapToView(quotedMessage.attributes)
        ? [{ contentType: IMAGE_JPEG, fileName: null }]
        : await this.getQuoteAttachment(attachments, preview, sticker),
      bodyRanges: quotedMessage.get('bodyRanges'),
      id: quotedMessage.get('sent_at'),
      isViewOnce: isTapToView(quotedMessage.attributes),
      isGiftBadge: isGiftBadge(quotedMessage.attributes),
      messageId: quotedMessage.get('id'),
      referencedMessageNotFound: false,
      text: body || embeddedContactName,
    };
  }

  async sendStickerMessage(packId: string, stickerId: number): Promise<void> {
    const packData = Stickers.getStickerPack(packId);
    const stickerData = Stickers.getSticker(packId, stickerId);
    if (!stickerData || !packData) {
      log.warn(
        `Attempted to send nonexistent (${packId}, ${stickerId}) sticker!`
      );
      return;
    }

    const { key } = packData;
    const { emoji, path, width, height } = stickerData;
    const data = await readStickerData(path);

    // We need this content type to be an image so we can display an `<img>` instead of a
    //   `<video>` or an error, but it's not critical that we get the full type correct.
    //   In other words, it's probably fine if we say that a GIF is `image/png`, but it's
    //   but it's bad if we say it's `video/mp4` or `text/plain`. We do our best to sniff
    //   the MIME type here, but it's okay if we have to use a possibly-incorrect
    //   fallback.
    let contentType: MIMEType;
    const sniffedMimeType = sniffImageMimeType(data);
    if (sniffedMimeType) {
      contentType = sniffedMimeType;
    } else {
      log.warn(
        'sendStickerMessage: Unable to sniff sticker MIME type; falling back to WebP'
      );
      contentType = IMAGE_WEBP;
    }

    const sticker = {
      packId,
      stickerId,
      packKey: key,
      emoji,
      data: {
        size: data.byteLength,
        data,
        contentType,
        width,
        height,
      },
    };

    this.enqueueMessageForSend({
      body: undefined,
      attachments: [],
      sticker,
    });
    window.reduxActions.stickers.useSticker(packId, stickerId);
  }

  async sendDeleteForEveryoneMessage(options: {
    id: string;
    timestamp: number;
  }): Promise<void> {
    const { timestamp: targetTimestamp, id: messageId } = options;
    const message = await getMessageById(messageId);
    if (!message) {
      throw new Error('sendDeleteForEveryoneMessage: Cannot find message!');
    }
    const messageModel = window.MessageController.register(messageId, message);

    const timestamp = Date.now();
    if (timestamp - targetTimestamp > THREE_HOURS) {
      throw new Error('Cannot send DOE for a message older than three hours');
    }

    messageModel.set({
      deletedForEveryoneSendStatus: zipObject(
        this.getRecipientConversationIds(),
        repeat(false)
      ),
    });

    try {
      const jobData: ConversationQueueJobData = {
        type: conversationQueueJobEnum.enum.DeleteForEveryone,
        conversationId: this.id,
        messageId,
        recipients: this.getRecipients(),
        revision: this.get('revision'),
        targetTimestamp,
      };
      await conversationJobQueue.add(jobData, async jobToInsert => {
        log.info(
          `sendDeleteForEveryoneMessage: saving message ${this.idForLogging()} and job ${
            jobToInsert.id
          }`
        );
        await window.Signal.Data.saveMessage(messageModel.attributes, {
          jobToInsert,
          ourUuid: window.textsecure.storage.user.getCheckedUuid().toString(),
        });
      });
    } catch (error) {
      log.error(
        'sendDeleteForEveryoneMessage: Failed to queue delete for everyone',
        Errors.toLogFormat(error)
      );
      throw error;
    }

    const deleteModel = new DeleteModel({
      targetSentTimestamp: targetTimestamp,
      serverTimestamp: Date.now(),
      fromId: window.ConversationController.getOurConversationIdOrThrow(),
    });
    await window.Signal.Util.deleteForEveryone(messageModel, deleteModel);
  }

  async sendProfileKeyUpdate(): Promise<void> {
    if (isMe(this.attributes)) {
      return;
    }

    if (!this.get('profileSharing')) {
      log.error(
        'sendProfileKeyUpdate: profileSharing not enabled for conversation',
        this.idForLogging()
      );
      return;
    }

    try {
      await conversationJobQueue.add({
        type: conversationQueueJobEnum.enum.ProfileKey,
        conversationId: this.id,
        revision: this.get('revision'),
      });
    } catch (error) {
      log.error(
        'sendProfileKeyUpdate: Failed to queue profile share',
        Errors.toLogFormat(error)
      );
    }
  }

  async enqueueMessageForSend(
    {
      attachments,
      body,
      contact,
      mentions,
      preview,
      quote,
      sticker,
    }: {
      attachments: Array<AttachmentType>;
      body: string | undefined;
      contact?: Array<ContactWithHydratedAvatar>;
      mentions?: BodyRangesType;
      preview?: Array<LinkPreviewType>;
      quote?: QuotedMessageType;
      sticker?: StickerType;
    },
    {
      dontClearDraft,
      sendHQImages,
      storyId,
      timestamp,
    }: {
      dontClearDraft?: boolean;
      sendHQImages?: boolean;
      storyId?: string;
      timestamp?: number;
    } = {}
  ): Promise<MessageAttributesType | undefined> {
    if (this.isGroupV1AndDisabled()) {
      return;
    }

    const now = timestamp || Date.now();

    log.info(
      'Sending message to conversation',
      this.idForLogging(),
      'with timestamp',
      now
    );

    this.clearTypingTimers();

    const mandatoryProfileSharingEnabled = window.Signal.RemoteConfig.isEnabled(
      'desktop.mandatoryProfileSharing'
    );

    // eslint-disable-next-line @typescript-eslint/no-non-null-assertion
    const destination = this.getSendTarget()!;
    const recipients = this.getRecipients();

    await this.maybeApplyUniversalTimer();

    const expireTimer = this.get('expireTimer');

    const recipientMaybeConversations = map(recipients, identifier =>
      window.ConversationController.get(identifier)
    );
    const recipientConversations = filter(
      recipientMaybeConversations,
      isNotNil
    );
    const recipientConversationIds = concat(
      map(recipientConversations, c => c.id),
      [window.ConversationController.getOurConversationIdOrThrow()]
    );

    // If there are link previews present in the message we shouldn't include
    // any attachments as well.
    const attachmentsToSend = preview && preview.length ? [] : attachments;

    if (preview && preview.length) {
      attachments.forEach(attachment => {
        if (attachment.path) {
          deleteAttachmentData(attachment.path);
        }
      });
    }

    // Here we move attachments to disk
    const messageWithSchema = await upgradeMessageSchema({
      timestamp: now,
      type: 'outgoing',
      body,
      conversationId: this.id,
      contact,
      quote,
      preview,
      attachments: attachmentsToSend,
      sent_at: now,
      received_at: window.Signal.Util.incrementMessageCounter(),
      received_at_ms: now,
      expireTimer,
      recipients,
      readStatus: ReadStatus.Read,
      seenStatus: SeenStatus.NotApplicable,
      sticker,
      bodyRanges: mentions,
      sendHQImages,
      sendStateByConversationId: zipObject(
        recipientConversationIds,
        repeat({
          status: SendStatus.Pending,
          updatedAt: now,
        })
      ),
      storyId,
    });

    if (isDirectConversation(this.attributes)) {
      messageWithSchema.destination = destination;
    }
    const attributes: MessageAttributesType = {
      ...messageWithSchema,
      id: UUID.generate().toString(),
    };

    const model = new window.Whisper.Message(attributes);
    const message = window.MessageController.register(model.id, model);
    message.cachedOutgoingContactData = contact;
    message.cachedOutgoingPreviewData = preview;
    message.cachedOutgoingQuoteData = quote;
    message.cachedOutgoingStickerData = sticker;

    const dbStart = Date.now();

    strictAssert(
      typeof message.attributes.timestamp === 'number',
      'Expected a timestamp'
    );

    await conversationJobQueue.add(
      {
        type: conversationQueueJobEnum.enum.NormalMessage,
        conversationId: this.id,
        messageId: message.id,
        revision: this.get('revision'),
      },
      async jobToInsert => {
        log.info(
          `enqueueMessageForSend: saving message ${message.id} and job ${jobToInsert.id}`
        );
        await window.Signal.Data.saveMessage(message.attributes, {
          jobToInsert,
          forceSave: true,
          ourUuid: window.textsecure.storage.user.getCheckedUuid().toString(),
        });
      }
    );

    const dbDuration = Date.now() - dbStart;
    if (dbDuration > SEND_REPORTING_THRESHOLD_MS) {
      log.info(
        `ConversationModel(${this.idForLogging()}.sendMessage(${now}): ` +
          `db save took ${dbDuration}ms`
      );
    }

    const renderStart = Date.now();

    // Perform asynchronous tasks before entering the batching mode
    await this.beforeAddSingleMessage();

    this.isInReduxBatch = true;
    batchDispatch(() => {
      try {
        const { clearUnreadMetrics } = window.reduxActions.conversations;
        clearUnreadMetrics(this.id);

        const enableProfileSharing = Boolean(
          mandatoryProfileSharingEnabled && !this.get('profileSharing')
        );
        this.doAddSingleMessage(model, { isJustSent: true });

        const draftProperties = dontClearDraft
          ? {}
          : {
              draft: null,
              draftTimestamp: null,
              lastMessage: model.getNotificationText(),
              lastMessageStatus: 'sending' as const,
            };

        this.set({
          ...draftProperties,
          ...(enableProfileSharing ? { profileSharing: true } : {}),
          ...this.incrementSentMessageCount({ dry: true }),
          active_at: now,
          timestamp: now,
          isArchived: false,
        });

        if (enableProfileSharing) {
          this.captureChange('mandatoryProfileSharing');
        }
      } finally {
        this.isInReduxBatch = false;
      }
    });

    if (sticker) {
      await addStickerPackReference(model.id, sticker.packId);
    }

    const renderDuration = Date.now() - renderStart;

    if (renderDuration > SEND_REPORTING_THRESHOLD_MS) {
      log.info(
        `ConversationModel(${this.idForLogging()}.sendMessage(${now}): ` +
          `render save took ${renderDuration}ms`
      );
    }

    window.Signal.Data.updateConversation(this.attributes);

    return attributes;
  }

  // Is this someone who is a contact, or are we sharing our profile with them?
  //   Or is the person who added us to this group a contact or are we sharing profile
  //   with them?
  isFromOrAddedByTrustedContact(): boolean {
    if (isDirectConversation(this.attributes)) {
      return Boolean(this.get('name')) || this.get('profileSharing');
    }

    const addedBy = this.get('addedBy');
    if (!addedBy) {
      return false;
    }

    const conv = window.ConversationController.get(addedBy);
    if (!conv) {
      return false;
    }

    return Boolean(
      isMe(conv.attributes) || conv.get('name') || conv.get('profileSharing')
    );
  }

  async updateLastMessage(): Promise<void> {
    if (!this.id) {
      return;
    }

    const ourConversationId =
      window.ConversationController.getOurConversationId();
    if (!ourConversationId) {
      throw new Error('updateLastMessage: Failed to fetch ourConversationId');
    }

    const conversationId = this.id;

    const ourUuid = window.textsecure.storage.user.getCheckedUuid().toString();
    const stats = await window.Signal.Data.getConversationMessageStats({
      conversationId,
      isGroup: isGroup(this.attributes),
      ourUuid,
    });

    // This runs as a job to avoid race conditions
    this.queueJob('maybeSetPendingUniversalTimer', async () =>
      this.maybeSetPendingUniversalTimer(stats.hasUserInitiatedMessages)
    );

    const { preview, activity } = stats;
    let previewMessage: MessageModel | undefined;
    let activityMessage: MessageModel | undefined;

    // Register the message with MessageController so that if it already exists
    // in memory we use that data instead of the data from the db which may
    // be out of date.
    if (preview) {
      previewMessage = window.MessageController.register(preview.id, preview);
    }

    if (activity) {
      activityMessage = window.MessageController.register(
        activity.id,
        activity
      );
    }

    if (
      this.hasDraft() &&
      this.get('draftTimestamp') &&
      (!previewMessage ||
        // eslint-disable-next-line @typescript-eslint/no-non-null-assertion
        previewMessage.get('sent_at') < this.get('draftTimestamp')!)
    ) {
      return;
    }

    const currentTimestamp = this.get('timestamp') || null;
    const timestamp = activityMessage
      ? activityMessage.get('sent_at') ||
        activityMessage.get('received_at') ||
        currentTimestamp
      : currentTimestamp;

    this.set({
      lastMessage:
        (previewMessage ? previewMessage.getNotificationText() : '') || '',
      lastMessageStatus:
        (previewMessage
          ? getMessagePropStatus(previewMessage.attributes, ourConversationId)
          : null) || null,
      timestamp,
      lastMessageDeletedForEveryone: previewMessage
        ? previewMessage.get('deletedForEveryone')
        : false,
    });

    window.Signal.Data.updateConversation(this.attributes);
  }

  setArchived(isArchived: boolean): void {
    const before = this.get('isArchived');

    this.set({ isArchived });
    window.Signal.Data.updateConversation(this.attributes);

    const after = this.get('isArchived');

    if (Boolean(before) !== Boolean(after)) {
      if (after) {
        this.unpin();
      }
      this.captureChange('isArchived');
    }
  }

  setMarkedUnread(markedUnread: boolean): void {
    const previousMarkedUnread = this.get('markedUnread');

    this.set({ markedUnread });
    window.Signal.Data.updateConversation(this.attributes);

    if (Boolean(previousMarkedUnread) !== Boolean(markedUnread)) {
      this.captureChange('markedUnread');
    }

    window.Whisper.events.trigger('updateUnreadCount');
  }

  async refreshGroupLink(): Promise<void> {
    if (!isGroupV2(this.attributes)) {
      return;
    }

    const groupInviteLinkPassword = Bytes.toBase64(
      window.Signal.Groups.generateGroupInviteLinkPassword()
    );

    log.info('refreshGroupLink for conversation', this.idForLogging());

    await this.modifyGroupV2({
      name: 'updateInviteLinkPassword',
      createGroupChange: async () =>
        window.Signal.Groups.buildInviteLinkPasswordChange(
          this.attributes,
          groupInviteLinkPassword
        ),
    });

    this.set({ groupInviteLinkPassword });
  }

  async toggleGroupLink(value: boolean): Promise<void> {
    if (!isGroupV2(this.attributes)) {
      return;
    }

    const shouldCreateNewGroupLink =
      value && !this.get('groupInviteLinkPassword');
    const groupInviteLinkPassword =
      this.get('groupInviteLinkPassword') ||
      Bytes.toBase64(window.Signal.Groups.generateGroupInviteLinkPassword());

    log.info('toggleGroupLink for conversation', this.idForLogging(), value);

    const ACCESS_ENUM = Proto.AccessControl.AccessRequired;
    const addFromInviteLink = value
      ? ACCESS_ENUM.ANY
      : ACCESS_ENUM.UNSATISFIABLE;

    if (shouldCreateNewGroupLink) {
      await this.modifyGroupV2({
        name: 'updateNewGroupLink',
        createGroupChange: async () =>
          window.Signal.Groups.buildNewGroupLinkChange(
            this.attributes,
            groupInviteLinkPassword,
            addFromInviteLink
          ),
      });
    } else {
      await this.modifyGroupV2({
        name: 'updateAccessControlAddFromInviteLink',
        createGroupChange: async () =>
          window.Signal.Groups.buildAccessControlAddFromInviteLinkChange(
            this.attributes,
            addFromInviteLink
          ),
      });
    }

    this.set({
      accessControl: {
        addFromInviteLink,
        attributes: this.get('accessControl')?.attributes || ACCESS_ENUM.MEMBER,
        members: this.get('accessControl')?.members || ACCESS_ENUM.MEMBER,
      },
    });

    if (shouldCreateNewGroupLink) {
      this.set({ groupInviteLinkPassword });
    }
  }

  async updateAccessControlAddFromInviteLink(value: boolean): Promise<void> {
    if (!isGroupV2(this.attributes)) {
      return;
    }

    const ACCESS_ENUM = Proto.AccessControl.AccessRequired;

    const addFromInviteLink = value
      ? ACCESS_ENUM.ADMINISTRATOR
      : ACCESS_ENUM.ANY;

    await this.modifyGroupV2({
      name: 'updateAccessControlAddFromInviteLink',
      createGroupChange: async () =>
        window.Signal.Groups.buildAccessControlAddFromInviteLinkChange(
          this.attributes,
          addFromInviteLink
        ),
    });

    this.set({
      accessControl: {
        addFromInviteLink,
        attributes: this.get('accessControl')?.attributes || ACCESS_ENUM.MEMBER,
        members: this.get('accessControl')?.members || ACCESS_ENUM.MEMBER,
      },
    });
  }

  async updateAccessControlAttributes(value: number): Promise<void> {
    if (!isGroupV2(this.attributes)) {
      return;
    }

    await this.modifyGroupV2({
      name: 'updateAccessControlAttributes',
      createGroupChange: async () =>
        window.Signal.Groups.buildAccessControlAttributesChange(
          this.attributes,
          value
        ),
    });

    const ACCESS_ENUM = Proto.AccessControl.AccessRequired;
    this.set({
      accessControl: {
        addFromInviteLink:
          this.get('accessControl')?.addFromInviteLink || ACCESS_ENUM.MEMBER,
        attributes: value,
        members: this.get('accessControl')?.members || ACCESS_ENUM.MEMBER,
      },
    });
  }

  async updateAccessControlMembers(value: number): Promise<void> {
    if (!isGroupV2(this.attributes)) {
      return;
    }

    await this.modifyGroupV2({
      name: 'updateAccessControlMembers',
      createGroupChange: async () =>
        window.Signal.Groups.buildAccessControlMembersChange(
          this.attributes,
          value
        ),
    });

    const ACCESS_ENUM = Proto.AccessControl.AccessRequired;
    this.set({
      accessControl: {
        addFromInviteLink:
          this.get('accessControl')?.addFromInviteLink || ACCESS_ENUM.MEMBER,
        attributes: this.get('accessControl')?.attributes || ACCESS_ENUM.MEMBER,
        members: value,
      },
    });
  }

  async updateAnnouncementsOnly(value: boolean): Promise<void> {
    if (!isGroupV2(this.attributes) || !this.canBeAnnouncementGroup()) {
      return;
    }

    await this.modifyGroupV2({
      name: 'updateAnnouncementsOnly',
      createGroupChange: async () =>
        window.Signal.Groups.buildAnnouncementsOnlyChange(
          this.attributes,
          value
        ),
    });

    this.set({ announcementsOnly: value });
  }

  async updateExpirationTimer(
    providedExpireTimer: number | undefined,
    providedSource?: unknown,
    initiatingMessage?: MessageModel,
    options: { fromSync?: unknown; fromGroupUpdate?: unknown } = {}
  ): Promise<boolean | null | MessageModel | void> {
    const isSetByOther = providedSource || initiatingMessage;

    if (isGroupV2(this.attributes)) {
      if (isSetByOther) {
        throw new Error(
          'updateExpirationTimer: GroupV2 timers are not updated this way'
        );
      }
      await this.modifyGroupV2({
        name: 'updateExpirationTimer',
        createGroupChange: () =>
          this.updateExpirationTimerInGroupV2(providedExpireTimer),
      });
      return false;
    }

    if (!isSetByOther && this.isGroupV1AndDisabled()) {
      throw new Error(
        'updateExpirationTimer: GroupV1 is deprecated; cannot update expiration timer'
      );
    }

    let expireTimer: number | undefined = providedExpireTimer;
    let source = providedSource;
    if (this.get('left')) {
      return false;
    }

    window._.defaults(options, { fromSync: false, fromGroupUpdate: false });

    if (!expireTimer) {
      expireTimer = undefined;
    }
    if (
      this.get('expireTimer') === expireTimer ||
      (!expireTimer && !this.get('expireTimer'))
    ) {
      return null;
    }

    log.info("Update conversation 'expireTimer'", {
      id: this.idForLogging(),
      expireTimer,
      source,
    });

    // if change wasn't made remotely, send it to the number/group
    if (!isSetByOther) {
      try {
        await conversationJobQueue.add({
          type: conversationQueueJobEnum.enum.DirectExpirationTimerUpdate,
          conversationId: this.id,
          expireTimer,
        });
      } catch (error) {
        log.error(
          'updateExpirationTimer: Failed to queue expiration timer update',
          Errors.toLogFormat(error)
        );
        throw error;
      }
    }

    source = source || window.ConversationController.getOurConversationId();

    // When we add a disappearing messages notification to the conversation, we want it
    //   to be above the message that initiated that change, hence the subtraction.
    const receivedAt =
      initiatingMessage?.get('received_at') ||
      window.Signal.Util.incrementMessageCounter();
    const receivedAtMS = initiatingMessage?.get('received_at_ms') || Date.now();
    const sentAt = (initiatingMessage?.get('sent_at') || receivedAtMS) - 1;

    this.set({ expireTimer });

    // This call actually removes universal timer notification and clears
    // the pending flags.
    await this.maybeRemoveUniversalTimer();

    window.Signal.Data.updateConversation(this.attributes);

    const model = new window.Whisper.Message({
      conversationId: this.id,
      expirationTimerUpdate: {
        expireTimer,
        source,
        fromSync: options.fromSync,
        fromGroupUpdate: options.fromGroupUpdate,
      },
      flags: Proto.DataMessage.Flags.EXPIRATION_TIMER_UPDATE,
      readStatus: ReadStatus.Unread,
      received_at_ms: receivedAtMS,
      received_at: receivedAt,
      seenStatus: SeenStatus.Unseen,
      sent_at: sentAt,
      type: 'timer-notification',
      // TODO: DESKTOP-722
    } as unknown as MessageAttributesType);

    const id = await window.Signal.Data.saveMessage(model.attributes, {
      ourUuid: window.textsecure.storage.user.getCheckedUuid().toString(),
    });

    model.set({ id });

    const message = window.MessageController.register(id, model);

    this.addSingleMessage(message);
    this.updateUnread();

    return message;
  }

  isSearchable(): boolean {
    return !this.get('left');
  }

  // Deprecated: only applies to GroupV1
  async leaveGroup(): Promise<void> {
    if (!isGroupV1(this.attributes)) {
      throw new Error(
        `leaveGroup: Group ${this.idForLogging()} is not GroupV1!`
      );
    }

    const now = Date.now();
    const groupId = this.get('groupId');

    if (!groupId) {
      throw new Error(`leaveGroup/${this.idForLogging()}: No groupId!`);
    }

    const groupIdentifiers = this.getRecipients();
    this.set({ left: true });
    window.Signal.Data.updateConversation(this.attributes);

    const model = new window.Whisper.Message({
      conversationId: this.id,
      group_update: { left: 'You' },
      readStatus: ReadStatus.Read,
      received_at_ms: now,
      received_at: window.Signal.Util.incrementMessageCounter(),
      seenStatus: SeenStatus.NotApplicable,
      sent_at: now,
      type: 'group',
      // TODO: DESKTOP-722
    } as unknown as MessageAttributesType);

    const id = await window.Signal.Data.saveMessage(model.attributes, {
      ourUuid: window.textsecure.storage.user.getCheckedUuid().toString(),
    });
    model.set({ id });

    const message = window.MessageController.register(model.id, model);
    this.addSingleMessage(message);

    const options = await getSendOptions(this.attributes);
    message.send(
      handleMessageSend(
        window.textsecure.messaging.leaveGroup(
          groupId,
          groupIdentifiers,
          options
        ),
        { messageIds: [], sendType: 'legacyGroupChange' }
      )
    );
  }

  async markRead(
    newestUnreadAt: number,
    options: {
      readAt?: number;
      sendReadReceipts: boolean;
      newestSentAt?: number;
    } = {
      sendReadReceipts: true,
    }
  ): Promise<void> {
    await markConversationRead(this.attributes, newestUnreadAt, options);
    await this.updateUnread();
  }

  async updateUnread(): Promise<void> {
    const unreadCount = await window.Signal.Data.getTotalUnreadForConversation(
      this.id,
      {
        storyId: undefined,
        isGroup: isGroup(this.attributes),
      }
    );

    const prevUnreadCount = this.get('unreadCount');
    if (prevUnreadCount !== unreadCount) {
      this.set({ unreadCount });
      window.Signal.Data.updateConversation(this.attributes);
    }
  }

  // This is an expensive operation we use to populate the message request hero row. It
  //   shows groups the current user has in common with this potential new contact.
  async updateSharedGroups(): Promise<void> {
    if (!isDirectConversation(this.attributes)) {
      return;
    }
    if (isMe(this.attributes)) {
      return;
    }

    const ourUuid = window.textsecure.storage.user.getCheckedUuid();
    const theirUuid = this.getUuid();
    if (!theirUuid) {
      return;
    }

    const ourGroups =
      await window.ConversationController.getAllGroupsInvolvingUuid(ourUuid);
    const sharedGroups = ourGroups
      .filter(
        c =>
          c.hasMember(ourUuid.toString()) && c.hasMember(theirUuid.toString())
      )
      .sort(
        (left, right) =>
          (right.get('timestamp') || 0) - (left.get('timestamp') || 0)
      );

    const sharedGroupNames = sharedGroups.map(conversation =>
      conversation.getTitle()
    );

    this.set({ sharedGroupNames });
  }

  onChangeProfileKey(): void {
    if (isDirectConversation(this.attributes)) {
      this.getProfiles();
    }
  }

  async getProfiles(): Promise<void> {
    // request all conversation members' keys
    const conversations =
      this.getMembers() as unknown as Array<ConversationModel>;

    const queue = new PQueue({
      concurrency: 3,
    });

    // Convert Promise<void[]> that is returned by addAll() to Promise<void>
    const promise = (async () => {
      await queue.addAll(
        conversations.map(
          conversation => () =>
            getProfile(conversation.get('uuid'), conversation.get('e164'))
        )
      );
    })();

    this._activeProfileFetch = promise;
    try {
      await promise;
    } finally {
      if (this._activeProfileFetch === promise) {
        this._activeProfileFetch = undefined;
      }
    }
  }

  getActiveProfileFetch(): Promise<void> | undefined {
    return this._activeProfileFetch;
  }

  async setEncryptedProfileName(
    encryptedName: string,
    decryptionKey: Uint8Array
  ): Promise<void> {
    if (!encryptedName) {
      return;
    }

    // decrypt
    const { given, family } = decryptProfileName(encryptedName, decryptionKey);

    // encode
    const profileName = given ? Bytes.toString(given) : undefined;
    const profileFamilyName = family ? Bytes.toString(family) : undefined;

    // set then check for changes
    const oldName = this.getProfileName();
    const hadPreviousName = Boolean(oldName);
    this.set({ profileName, profileFamilyName });

    const newName = this.getProfileName();

    // Note that we compare the combined names to ensure that we don't present the exact
    //   same before/after string, even if someone is moving from just first name to
    //   first/last name in their profile data.
    const nameChanged = oldName !== newName;

    if (!isMe(this.attributes) && hadPreviousName && nameChanged) {
      const change = {
        type: 'name',
        oldName,
        newName,
      };

      await this.addProfileChange(change);
    }
  }

  async setProfileAvatar(
    avatarPath: undefined | null | string,
    decryptionKey: Uint8Array
  ): Promise<void> {
    if (isMe(this.attributes)) {
      if (avatarPath) {
        window.storage.put('avatarUrl', avatarPath);
      } else {
        window.storage.remove('avatarUrl');
      }
    }

    if (!avatarPath) {
      this.set({ profileAvatar: undefined });
      return;
    }

    const avatar = await window.textsecure.messaging.getAvatar(avatarPath);

    // decrypt
    const decrypted = decryptProfile(avatar, decryptionKey);

    // update the conversation avatar only if hash differs
    if (decrypted) {
      const newAttributes = await Conversation.maybeUpdateProfileAvatar(
        this.attributes,
        decrypted,
        {
          writeNewAttachmentData,
          deleteAttachmentData,
          doesAttachmentExist,
        }
      );
      this.set(newAttributes);
    }
  }

  async setProfileKey(
    profileKey: string | undefined,
    { viaStorageServiceSync = false } = {}
  ): Promise<boolean> {
    // profileKey is a string so we can compare it directly
    if (this.get('profileKey') !== profileKey) {
      log.info(
        `Setting sealedSender to UNKNOWN for conversation ${this.idForLogging()}`
      );
      this.set({
        profileKeyCredential: null,
        accessKey: null,
        sealedSender: SEALED_SENDER.UNKNOWN,
      });

      // Don't trigger immediate profile fetches when syncing to remote storage
      this.set({ profileKey }, { silent: viaStorageServiceSync });

      // If our profile key was cleared above, we don't tell our linked devices about it.
      //   We want linked devices to tell us what it should be, instead of telling them to
      //   erase their local value.
      if (!viaStorageServiceSync && profileKey) {
        this.captureChange('profileKey');
      }

      this.deriveAccessKeyIfNeeded();

      // We will update the conversation during storage service sync
      if (!viaStorageServiceSync) {
        window.Signal.Data.updateConversation(this.attributes);
      }

      return true;
    }
    return false;
  }

  deriveAccessKeyIfNeeded(): void {
    const profileKey = this.get('profileKey');
    if (!profileKey) {
      return;
    }
    if (this.get('accessKey')) {
      return;
    }

    const profileKeyBuffer = Bytes.fromBase64(profileKey);
    const accessKeyBuffer = deriveAccessKey(profileKeyBuffer);
    const accessKey = Bytes.toBase64(accessKeyBuffer);
    this.set({ accessKey });
  }

  deriveProfileKeyVersion(): string | undefined {
    const profileKey = this.get('profileKey');
    if (!profileKey) {
      return;
    }

    const uuid = this.get('uuid');
    if (!uuid) {
      return;
    }

    const lastProfile = this.get('lastProfile');
    if (lastProfile?.profileKey === profileKey) {
      return lastProfile.profileKeyVersion;
    }

    const profileKeyVersion = Util.zkgroup.deriveProfileKeyVersion(
      profileKey,
      uuid
    );
    if (!profileKeyVersion) {
      log.warn(
        'deriveProfileKeyVersion: Failed to derive profile key version, ' +
          'clearing profile key.'
      );
      this.setProfileKey(undefined);
      return;
    }

    return profileKeyVersion;
  }

  async updateLastProfile(
    oldValue: ConversationLastProfileType | undefined,
    { profileKey, profileKeyVersion }: ConversationLastProfileType
  ): Promise<void> {
    const lastProfile = this.get('lastProfile');

    // Atomic updates only
    if (lastProfile !== oldValue) {
      return;
    }

    if (
      lastProfile?.profileKey === profileKey &&
      lastProfile?.profileKeyVersion === profileKeyVersion
    ) {
      return;
    }

    log.warn(
      'ConversationModel.updateLastProfile: updating for',
      this.idForLogging()
    );

    this.set({ lastProfile: { profileKey, profileKeyVersion } });

    await window.Signal.Data.updateConversation(this.attributes);
  }

  async removeLastProfile(
    oldValue: ConversationLastProfileType | undefined
  ): Promise<void> {
    // Atomic updates only
    if (this.get('lastProfile') !== oldValue) {
      return;
    }

    log.warn(
      'ConversationModel.removeLastProfile: called for',
      this.idForLogging()
    );

    this.set({
      lastProfile: undefined,

      // We don't have any knowledge of profile anymore. Drop all associated
      // data.
      about: undefined,
      aboutEmoji: undefined,
      profileAvatar: undefined,
    });

    await window.Signal.Data.updateConversation(this.attributes);
  }

  hasMember(identifier: string): boolean {
    const id = window.ConversationController.getConversationId(identifier);
    const memberIds = this.getMemberIds();

    return window._.contains(memberIds, id);
  }

  fetchContacts(): void {
    const members = this.getMembers();

    // eslint-disable-next-line @typescript-eslint/no-non-null-assertion
    this.contactCollection!.reset(members);
  }

  async destroyMessages(): Promise<void> {
    this.set({
      lastMessage: null,
      timestamp: null,
      active_at: null,
      pendingUniversalTimer: undefined,
    });
    window.Signal.Data.updateConversation(this.attributes);

    await window.Signal.Data.removeAllMessagesInConversation(this.id, {
      logId: this.idForLogging(),
    });
  }

  getTitle(): string {
    if (isDirectConversation(this.attributes)) {
      const username = this.get('username');

      return (
        this.get('name') ||
        this.getProfileName() ||
        this.getNumber() ||
        (username && window.i18n('at-username', { username })) ||
        window.i18n('unknownContact')
      );
    }
    return this.get('name') || window.i18n('unknownGroup');
  }

  getProfileName(): string | undefined {
    if (isDirectConversation(this.attributes)) {
      return Util.combineNames(
        // eslint-disable-next-line @typescript-eslint/no-non-null-assertion
        this.get('profileName')!,
        this.get('profileFamilyName')
      );
    }

    return undefined;
  }

  getNumber(): string {
    if (!isDirectConversation(this.attributes)) {
      return '';
    }
    // eslint-disable-next-line @typescript-eslint/no-non-null-assertion
    const number = this.get('e164')!;
    try {
      const parsedNumber = window.libphonenumber.parse(number);
      const regionCode =
        window.libphonenumber.getRegionCodeForNumber(parsedNumber);
      if (regionCode === window.storage.get('regionCode')) {
        return window.libphonenumber.format(
          parsedNumber,
          window.libphonenumber.PhoneNumberFormat.NATIONAL
        );
      }
      return window.libphonenumber.format(
        parsedNumber,
        window.libphonenumber.PhoneNumberFormat.INTERNATIONAL
      );
    } catch (e) {
      return number;
    }
  }

  getColor(): AvatarColorType {
    return migrateColor(this.get('color'));
  }

  getConversationColor(): ConversationColorType | undefined {
    return this.get('conversationColor');
  }

  getCustomColorData(): {
    customColor?: CustomColorType;
    customColorId?: string;
  } {
    if (this.getConversationColor() !== 'custom') {
      return {
        customColor: undefined,
        customColorId: undefined,
      };
    }

    return {
      customColor: this.get('customColor'),
      customColorId: this.get('customColorId'),
    };
  }

  private getAvatarPath(): undefined | string {
    const shouldShowProfileAvatar =
      isMe(this.attributes) ||
      window.storage.get('preferContactAvatars') === false;
    const avatar = shouldShowProfileAvatar
      ? this.get('profileAvatar') || this.get('avatar')
      : this.get('avatar') || this.get('profileAvatar');
    return avatar?.path || undefined;
  }

  private getAvatarHash(): undefined | string {
    const avatar = isMe(this.attributes)
      ? this.get('profileAvatar') || this.get('avatar')
      : this.get('avatar') || this.get('profileAvatar');
    return avatar?.hash || undefined;
  }

  getAbsoluteAvatarPath(): string | undefined {
    const avatarPath = this.getAvatarPath();
    return avatarPath ? getAbsoluteAttachmentPath(avatarPath) : undefined;
  }

  getAbsoluteProfileAvatarPath(): string | undefined {
    const avatarPath = this.get('profileAvatar')?.path;
    return avatarPath ? getAbsoluteAttachmentPath(avatarPath) : undefined;
  }

  getAbsoluteUnblurredAvatarPath(): string | undefined {
    const unblurredAvatarPath = this.get('unblurredAvatarPath');
    return unblurredAvatarPath
      ? getAbsoluteAttachmentPath(unblurredAvatarPath)
      : undefined;
  }

  unblurAvatar(): void {
    const avatarPath = this.getAvatarPath();
    if (avatarPath) {
      this.set('unblurredAvatarPath', avatarPath);
    } else {
      this.unset('unblurredAvatarPath');
    }
  }

  private canChangeTimer(): boolean {
    if (isDirectConversation(this.attributes)) {
      return true;
    }

    if (this.isGroupV1AndDisabled()) {
      return false;
    }

    if (!isGroupV2(this.attributes)) {
      return true;
    }

    const accessControlEnum = Proto.AccessControl.AccessRequired;
    const accessControl = this.get('accessControl');
    const canAnyoneChangeTimer =
      accessControl &&
      (accessControl.attributes === accessControlEnum.ANY ||
        accessControl.attributes === accessControlEnum.MEMBER);
    if (canAnyoneChangeTimer) {
      return true;
    }

    return this.areWeAdmin();
  }

  canEditGroupInfo(): boolean {
    if (!isGroupV2(this.attributes)) {
      return false;
    }

    if (this.get('left')) {
      return false;
    }

    return (
      this.areWeAdmin() ||
      this.get('accessControl')?.attributes ===
        Proto.AccessControl.AccessRequired.MEMBER
    );
  }

  areWeAdmin(): boolean {
    if (!isGroupV2(this.attributes)) {
      return false;
    }

    const memberEnum = Proto.Member.Role;
    const members = this.get('membersV2') || [];
    const ourUuid = window.textsecure.storage.user.getUuid()?.toString();
    const me = members.find(item => item.uuid === ourUuid);
    if (!me) {
      return false;
    }

    return me.role === memberEnum.ADMINISTRATOR;
  }

  // Set of items to captureChanges on:
  // [-] uuid
  // [-] e164
  // [X] profileKey
  // [-] identityKey
  // [X] verified!
  // [-] profileName
  // [-] profileFamilyName
  // [X] blocked
  // [X] whitelisted
  // [X] archived
  // [X] markedUnread
  // [X] dontNotifyForMentionsIfMuted
  captureChange(logMessage: string): void {
    log.info('storageService[captureChange]', logMessage, this.idForLogging());
    this.set({ needsStorageServiceSync: true });

    this.queueJob('captureChange', async () => {
      Services.storageServiceUploadJob();
    });
  }

  startMuteTimer({ viaStorageServiceSync = false } = {}): void {
    clearTimeoutIfNecessary(this.muteTimer);
    this.muteTimer = undefined;

    const muteExpiresAt = this.get('muteExpiresAt');
    if (isNumber(muteExpiresAt) && muteExpiresAt < Number.MAX_SAFE_INTEGER) {
      const delay = muteExpiresAt - Date.now();
      if (delay <= 0) {
        this.setMuteExpiration(0, { viaStorageServiceSync });
        return;
      }

      this.muteTimer = setTimeout(() => this.setMuteExpiration(0), delay);
    }
  }

  toggleHideStories(): void {
    this.set({ hideStory: !this.get('hideStory') });
    this.captureChange('hideStory');
  }

  setMuteExpiration(
    muteExpiresAt = 0,
    { viaStorageServiceSync = false } = {}
  ): void {
    const prevExpiration = this.get('muteExpiresAt');

    if (prevExpiration === muteExpiresAt) {
      return;
    }

    this.set({ muteExpiresAt });

    // Don't cause duplicate captureChange
    this.startMuteTimer({ viaStorageServiceSync: true });

    if (!viaStorageServiceSync) {
      this.captureChange('mutedUntilTimestamp');
      window.Signal.Data.updateConversation(this.attributes);
    }
  }

  isMuted(): boolean {
    return isMuted(this.get('muteExpiresAt'));
  }

  async notify(
    message: Readonly<MessageModel>,
    reaction?: Readonly<ReactionModel>
  ): Promise<void> {
    // As a performance optimization don't perform any work if notifications are
    // disabled.
    if (!notificationService.isEnabled) {
      return;
    }

    if (this.isMuted()) {
      if (this.get('dontNotifyForMentionsIfMuted')) {
        return;
      }

      const ourUuid = window.textsecure.storage.user.getUuid()?.toString();
      const mentionsMe = (message.get('bodyRanges') || []).some(
        range => range.mentionUuid && range.mentionUuid === ourUuid
      );
      if (!mentionsMe) {
        return;
      }
    }

    if (!isIncoming(message.attributes) && !reaction) {
      return;
    }

    const conversationId = this.id;

    const sender = reaction
      ? window.ConversationController.get(reaction.get('fromId'))
      : getContact(message.attributes);
    const senderName = sender
      ? sender.getTitle()
      : window.i18n('unknownContact');
    const senderTitle = isDirectConversation(this.attributes)
      ? senderName
      : window.i18n('notificationSenderInGroup', {
          sender: senderName,
          group: this.getTitle(),
        });

    let notificationIconUrl;
    const avatar = this.get('avatar') || this.get('profileAvatar');
    if (avatar && avatar.path) {
      notificationIconUrl = getAbsoluteAttachmentPath(avatar.path);
    } else if (isDirectConversation(this.attributes)) {
      notificationIconUrl = await this.getIdenticon();
    } else {
      // Not technically needed, but helps us be explicit: we don't show an icon for a
      //   group that doesn't have an icon.
      notificationIconUrl = undefined;
    }

    const messageJSON = message.toJSON();
    const messageId = message.id;
    const isExpiringMessage = Message.hasExpiration(messageJSON);

    notificationService.add({
      senderTitle,
      conversationId,
      notificationIconUrl,
      isExpiringMessage,
      message: message.getNotificationText(),
      messageId,
      reaction: reaction ? reaction.toJSON() : null,
    });
  }

  private async getIdenticon(): Promise<string> {
    const color = this.getColor();
    const title = this.getTitle();

    const content = (title && getInitials(title)) || '#';

    const cached = this.cachedIdenticon;
    if (cached && cached.content === content && cached.color === color) {
      return cached.url;
    }

    const url = await createIdenticon(color, content);

    this.cachedIdenticon = { content, color, url };

    return url;
  }

  notifyTyping(options: {
    isTyping: boolean;
    senderId: string;
    fromMe: boolean;
    senderDevice: number;
  }): void {
    const { isTyping, senderId, fromMe, senderDevice } = options;

    // We don't do anything with typing messages from our other devices
    if (fromMe) {
      return;
    }

    // Drop typing indicators for announcement only groups where the sender
    // is not an admin
    if (this.get('announcementsOnly') && !this.isAdmin(senderId)) {
      return;
    }

    const typingToken = `${senderId}.${senderDevice}`;

    this.contactTypingTimers = this.contactTypingTimers || {};
    const record = this.contactTypingTimers[typingToken];

    if (record) {
      clearTimeout(record.timer);
    }

    if (isTyping) {
      this.contactTypingTimers[typingToken] = this.contactTypingTimers[
        typingToken
      ] || {
        timestamp: Date.now(),
        senderId,
        senderDevice,
      };

      this.contactTypingTimers[typingToken].timer = setTimeout(
        this.clearContactTypingTimer.bind(this, typingToken),
        15 * 1000
      );
      if (!record) {
        // User was not previously typing before. State change!
        this.trigger('change', this, { force: true });
      }
    } else {
      delete this.contactTypingTimers[typingToken];
      if (record) {
        // User was previously typing, and is no longer. State change!
        this.trigger('change', this, { force: true });
      }
    }
  }

  clearContactTypingTimer(typingToken: string): void {
    this.contactTypingTimers = this.contactTypingTimers || {};
    const record = this.contactTypingTimers[typingToken];

    if (record) {
      clearTimeout(record.timer);
      delete this.contactTypingTimers[typingToken];

      // User was previously typing, but timed out or we received message. State change!
      this.trigger('change', this, { force: true });
    }
  }

  pin(): void {
    if (this.get('isPinned')) {
      return;
    }

    log.info('pinning', this.idForLogging());
    const pinnedConversationIds = new Set(
      window.storage.get('pinnedConversationIds', new Array<string>())
    );

    pinnedConversationIds.add(this.id);

    this.writePinnedConversations([...pinnedConversationIds]);

    this.set('isPinned', true);

    if (this.get('isArchived')) {
      this.set({ isArchived: false });
    }
    window.Signal.Data.updateConversation(this.attributes);
  }

  unpin(): void {
    if (!this.get('isPinned')) {
      return;
    }

    log.info('un-pinning', this.idForLogging());

    const pinnedConversationIds = new Set(
      window.storage.get('pinnedConversationIds', new Array<string>())
    );

    pinnedConversationIds.delete(this.id);

    this.writePinnedConversations([...pinnedConversationIds]);

    this.set('isPinned', false);
    window.Signal.Data.updateConversation(this.attributes);
  }

  writePinnedConversations(pinnedConversationIds: Array<string>): void {
    window.storage.put('pinnedConversationIds', pinnedConversationIds);

    const myId = window.ConversationController.getOurConversationId();
    const me = window.ConversationController.get(myId);

    if (me) {
      me.captureChange('pin');
    }
  }

  setDontNotifyForMentionsIfMuted(newValue: boolean): void {
    const previousValue = Boolean(this.get('dontNotifyForMentionsIfMuted'));
    if (previousValue === newValue) {
      return;
    }

    this.set({ dontNotifyForMentionsIfMuted: newValue });
    window.Signal.Data.updateConversation(this.attributes);
    this.captureChange('dontNotifyForMentionsIfMuted');
  }

  acknowledgeGroupMemberNameCollisions(
    groupNameCollisions: Readonly<GroupNameCollisionsWithIdsByTitle>
  ): void {
    this.set('acknowledgedGroupNameCollisions', groupNameCollisions);
    window.Signal.Data.updateConversation(this.attributes);
  }

  onOpenStart(): void {
    log.info(`conversation ${this.idForLogging()} open start`);
    window.ConversationController.onConvoOpenStart(this.id);
  }

  onOpenComplete(startedAt: number): void {
    const now = Date.now();
    const delta = now - startedAt;

    log.info(`conversation ${this.idForLogging()} open took ${delta}ms`);
    window.CI?.handleEvent('conversation:open', { delta });
  }

  async flushDebouncedUpdates(): Promise<void> {
    try {
      await this.debouncedUpdateLastMessage?.flush();
    } catch (error) {
      const logId = this.idForLogging();
      log.error(
        `flushDebouncedUpdates(${logId}): got error`,
        Errors.toLogFormat(error)
      );
    }
  }
}

window.Whisper.Conversation = ConversationModel;

window.Whisper.ConversationCollection = window.Backbone.Collection.extend({
  model: window.Whisper.Conversation,

  /**
   * window.Backbone defines a `_byId` field. Here we set up additional `_byE164`,
   * `_byUuid`, and `_byGroupId` fields so we can track conversations by more
   * than just their id.
   */
  initialize() {
    this.eraseLookups();
    this.on(
      'idUpdated',
      // eslint-disable-next-line @typescript-eslint/no-explicit-any
      (model: ConversationModel, idProp: string, oldValue: any) => {
        if (oldValue) {
          if (idProp === 'e164') {
            delete this._byE164[oldValue];
          }
          if (idProp === 'uuid') {
            delete this._byUuid[oldValue];
          }
          if (idProp === 'groupId') {
            delete this._byGroupId[oldValue];
          }
        }
        const e164 = model.get('e164');
        if (e164) {
          this._byE164[e164] = model;
        }
        const uuid = model.get('uuid');
        if (uuid) {
          this._byUuid[uuid] = model;
        }
        const groupId = model.get('groupId');
        if (groupId) {
          this._byGroupId[groupId] = model;
        }
      }
    );
  },

  reset(...args: Array<WhatIsThis>) {
    window.Backbone.Collection.prototype.reset.apply(this, args as WhatIsThis);
    this.resetLookups();
  },

  resetLookups() {
    this.eraseLookups();
    this.generateLookups(this.models);
  },

  generateLookups(models: ReadonlyArray<ConversationModel>) {
    models.forEach(model => {
      const e164 = model.get('e164');
      if (e164) {
        const existing = this._byE164[e164];

        // Prefer the contact with both e164 and uuid
        if (!existing || (existing && !existing.get('uuid'))) {
          this._byE164[e164] = model;
        }
      }

      const uuid = model.get('uuid');
      if (uuid) {
        const existing = this._byUuid[uuid];

        // Prefer the contact with both e164 and uuid
        if (!existing || (existing && !existing.get('e164'))) {
          this._byUuid[uuid] = model;
        }
      }

      const groupId = model.get('groupId');
      if (groupId) {
        this._byGroupId[groupId] = model;
      }
    });
  },

  eraseLookups() {
    this._byE164 = Object.create(null);
    this._byUuid = Object.create(null);
    this._byGroupId = Object.create(null);
  },

  add(data: WhatIsThis | Array<WhatIsThis>) {
    let hydratedData;

    // First, we need to ensure that the data we're working with is Conversation models
    if (Array.isArray(data)) {
      hydratedData = [];
      for (let i = 0, max = data.length; i < max; i += 1) {
        const item = data[i];

        // We create a new model if it's not already a model
        if (!item.get) {
          hydratedData.push(new window.Whisper.Conversation(item));
        } else {
          hydratedData.push(item);
        }
      }
    } else if (!data.get) {
      hydratedData = new window.Whisper.Conversation(data);
    } else {
      hydratedData = data;
    }

    // Next, we update our lookups first to prevent infinite loops on the 'add' event
    this.generateLookups(
      Array.isArray(hydratedData) ? hydratedData : [hydratedData]
    );

    // Lastly, we fire off the add events related to this change
    window.Backbone.Collection.prototype.add.call(this, hydratedData);

    return hydratedData;
  },

  /**
   * window.Backbone collections have a `_byId` field that `get` defers to. Here, we
   * override `get` to first access our custom `_byE164`, `_byUuid`, and
   * `_byGroupId` functions, followed by falling back to the original
   * window.Backbone implementation.
   */
  get(id: string) {
    return (
      this._byE164[id] ||
      this._byE164[`+${id}`] ||
      this._byUuid[id] ||
      this._byGroupId[id] ||
      window.Backbone.Collection.prototype.get.call(this, id)
    );
  },

  comparator(m: WhatIsThis) {
    return -(m.get('active_at') || 0);
  },
});

type SortableByTitle = {
  getTitle: () => string;
};

const sortConversationTitles = (
  left: SortableByTitle,
  right: SortableByTitle,
  collator: Intl.Collator
) => {
  return collator.compare(left.getTitle(), right.getTitle());
};<|MERGE_RESOLUTION|>--- conflicted
+++ resolved
@@ -117,12 +117,9 @@
 import type { SenderKeyTargetType } from '../util/sendToGroup';
 import { singleProtoJobQueue } from '../jobs/singleProtoJobQueue';
 import { TimelineMessageLoadingState } from '../util/timelineUtil';
-<<<<<<< HEAD
-import { getMessageById as getMessageByIdLazy } from '../messages/getMessageById';
-=======
 import { SeenStatus } from '../MessageSeenStatus';
 import { getConversationIdForLogging } from '../util/idForLogging';
->>>>>>> 4e762599
+import { getMessageById as getMessageByIdLazy } from '../messages/getMessageById';
 
 /* eslint-disable more/no-then */
 window.Whisper = window.Whisper || {};
