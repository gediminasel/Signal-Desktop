--- conflicted
+++ resolved
@@ -154,12 +154,8 @@
   getSource,
   getSourceUuid,
   isCustomError,
-<<<<<<< HEAD
-=======
   messageHasPaymentEvent,
-  isQuoteAMatch,
   getPaymentEventNotificationText,
->>>>>>> 6a81b339
 } from '../messages/helpers';
 import type { ReplacementValuesType } from '../types/I18N';
 import { viewOnceOpenJobQueue } from '../jobs/viewOnceOpenJobQueue';
@@ -2110,7 +2106,7 @@
       queryMessage = window.MessageController.register(found.id, found);
     }
 
-    if (queryMessage.get('conversationId') !== conversationId) {
+    if (queryMessage && queryMessage.get('conversationId') !== conversationId) {
       const conversation = window.ConversationController.get(
         queryMessage.get('conversationId')
       );
