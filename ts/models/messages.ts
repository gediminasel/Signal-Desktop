// Copyright 2020 Signal Messenger, LLC
// SPDX-License-Identifier: AGPL-3.0-only

import type { MessageAttributesType } from '../model-types.d';
import type { CallbackResultType } from '../textsecure/Types.d';
import * as log from '../logging/log';

type StringKey<T> = keyof T & string;

export class MessageModel {
  public get id(): string {
    return this.#_attributes.id;
  }

  public get<keyName extends StringKey<MessageAttributesType>>(
    key: keyName
  ): MessageAttributesType[keyName] {
    return this.attributes[key];
  }
  public set(
    attributes: Partial<MessageAttributesType>,
    { noTrigger }: { noTrigger?: boolean } = {}
  ): void {
    this.#_attributes = {
      ...this.attributes,
      ...attributes,
    };
<<<<<<< HEAD
  }

  override validate(attributes: Record<string, unknown>): void {
    const required = ['conversationId', 'received_at', 'sent_at'];
    const missing = required.filter(attr => !attributes[attr]);
    if (missing.length) {
      log.warn(`Message missing attributes: ${missing}`);
    }
  }

  merge(model: MessageModel): void {
    const attributes = model.attributes || model;
    this.set(attributes);
  }

  async deleteData(): Promise<void> {
    await deleteMessageData(this.attributes);
  }

  isValidTapToView(): boolean {
    const body = this.get('body');
    if (body) {
      return false;
    }

    const attachments = this.get('attachments');
    if (!attachments || attachments.length !== 1) {
      return false;
    }

    const firstAttachment = attachments[0];
    if (
      !GoogleChrome.isImageTypeSupported(firstAttachment.contentType) &&
      !GoogleChrome.isVideoTypeSupported(firstAttachment.contentType)
    ) {
      return false;
    }

    const quote = this.get('quote');
    const sticker = this.get('sticker');
    const contact = this.get('contact');
    const preview = this.get('preview');

    if (
      quote ||
      sticker ||
      (contact && contact.length > 0) ||
      (preview && preview.length > 0)
    ) {
      return false;
    }

    return true;
  }

  async markViewOnceMessageViewed(options?: {
    fromSync?: boolean;
  }): Promise<void> {
    const { fromSync } = options || {};

    if (!this.isValidTapToView()) {
      log.warn(
        `markViewOnceMessageViewed: Message ${this.idForLogging()} is not a valid tap to view message!`
      );
      return;
    }
    if (this.isErased()) {
      log.warn(
        `markViewOnceMessageViewed: Message ${this.idForLogging()} is already erased!`
      );
      return;
    }

    if (this.get('readStatus') !== ReadStatus.Viewed) {
      this.set(markViewed(this.attributes));
    }

    await this.eraseContents();

    if (!fromSync) {
      const senderE164 = getSource(this.attributes);
      const senderAci = getSourceServiceId(this.attributes);
      const timestamp = this.get('sent_at');

      if (senderAci === undefined || !isAciString(senderAci)) {
        throw new Error('markViewOnceMessageViewed: senderAci is undefined');
      }

      if (window.ConversationController.areWePrimaryDevice()) {
        log.warn(
          'markViewOnceMessageViewed: We are primary device; not sending view once open sync'
        );
        return;
      }

      try {
        await viewOnceOpenJobQueue.add({
          viewOnceOpens: [
            {
              senderE164,
              senderAci,
              timestamp,
            },
          ],
        });
      } catch (error) {
        log.error(
          'markViewOnceMessageViewed: Failed to queue view once open sync',
          Errors.toLogFormat(error)
        );
      }
    }
  }

  async doubleCheckMissingQuoteReference(): Promise<void> {
    const logId = this.idForLogging();

    const storyId = this.get('storyId');
    if (storyId) {
      log.warn(
        `doubleCheckMissingQuoteReference/${logId}: missing story reference`
      );

      const message = window.MessageCache.__DEPRECATED$getById(storyId);
      if (!message) {
        return;
      }

      if (this.get('storyReplyContext')) {
        this.set('storyReplyContext', undefined);
      }
      await this.hydrateStoryContext(message.attributes, { shouldSave: true });
      return;
    }

    const quote = this.get('quote');
    if (!quote) {
      log.warn(`doubleCheckMissingQuoteReference/${logId}: Missing quote!`);
      return;
    }

    const { authorAci, author, id: sentAt, referencedMessageNotFound } = quote;
    const contact = window.ConversationController.get(authorAci || author);

    // Is the quote really without a reference? Check with our in memory store
    // first to make sure it's not there.
    if (
      contact &&
      shouldTryToCopyFromQuotedMessage({
        referencedMessageNotFound,
        quoteAttachment: quote.attachments.at(0),
      })
    ) {
      const matchingMessage = await window.MessageCache.findBySentAt(
        Number(sentAt),
        attributes => isQuoteAMatch(attributes, quote)
      );

      if (!matchingMessage) {
        log.info(
          `doubleCheckMissingQuoteReference/${logId}: No match for ${sentAt}.`
        );
        return;
      }

      this.set({
        quote: {
          ...quote,
          referencedMessageNotFound: false,
        },
      });

      log.info(
        `doubleCheckMissingQuoteReference/${logId}: Found match for ${sentAt}, updating.`
      );

      await copyQuoteContentFromOriginal(matchingMessage, quote);
      let { fromGroupName } = quote;
      if (matchingMessage.conversationId !== this.get('conversationId')) {
        const conversation = window.ConversationController.get(
          matchingMessage.conversationId
        );
        fromGroupName = conversation?.format()?.name;
      }
      this.set({
        quote: {
          ...quote,
          fromGroupName,
          referencedMessageNotFound: false,
        },
      });
      queueUpdateMessage(this.attributes);
    }
  }

  isErased(): boolean {
    return Boolean(this.get('isErased'));
  }

  async eraseContents(
    additionalProperties = {},
    shouldPersist = true
  ): Promise<void> {
    log.info(`Erasing data for message ${this.idForLogging()}`);

    // Note: There are cases where we want to re-erase a given message. For example, when
    //   a viewed (or outgoing) View-Once message is deleted for everyone.

    try {
      await this.deleteData();
    } catch (error) {
      log.error(
        `Error erasing data for message ${this.idForLogging()}:`,
        Errors.toLogFormat(error)
      );
    }

    this.set({
      attachments: [],
      body: '',
      bodyRanges: undefined,
      contact: [],
      editHistory: undefined,
      isErased: true,
      preview: [],
      quote: undefined,
      sticker: undefined,
      ...additionalProperties,
    });
    this.getConversation()?.debouncedUpdateLastMessage();

    if (shouldPersist) {
      await DataWriter.saveMessage(this.attributes, {
        ourAci: window.textsecure.storage.user.getCheckedAci(),
      });
    }

    await DataWriter.deleteSentProtoByMessageId(this.id);
  }

  override isEmpty(): boolean {
    const { attributes } = this;

    // Core message types - we check for all four because they can each stand alone
    const hasBody = Boolean(this.get('body'));
    const hasAttachment = (this.get('attachments') || []).length > 0;
    const hasEmbeddedContact = (this.get('contact') || []).length > 0;
    const isSticker = Boolean(this.get('sticker'));

    // Rendered sync messages
    const isCallHistoryValue = isCallHistory(attributes);
    const isChatSessionRefreshedValue = isChatSessionRefreshed(attributes);
    const isDeliveryIssueValue = isDeliveryIssue(attributes);
    const isGiftBadgeValue = isGiftBadge(attributes);
    const isGroupUpdateValue = isGroupUpdate(attributes);
    const isGroupV2ChangeValue = isGroupV2Change(attributes);
    const isEndSessionValue = isEndSession(attributes);
    const isExpirationTimerUpdateValue = isExpirationTimerUpdate(attributes);
    const isVerifiedChangeValue = isVerifiedChange(attributes);

    // Placeholder messages
    const isUnsupportedMessageValue = isUnsupportedMessage(attributes);
    const isTapToViewValue = isTapToView(attributes);

    // Errors
    const hasErrorsValue = hasErrors(attributes);

    // Locally-generated notifications
    const isKeyChangeValue = isKeyChange(attributes);
    const isProfileChangeValue = isProfileChange(attributes);
    const isUniversalTimerNotificationValue =
      isUniversalTimerNotification(attributes);
    const isConversationMergeValue = isConversationMerge(attributes);
    const isPhoneNumberDiscoveryValue = isPhoneNumberDiscovery(attributes);
    const isTitleTransitionNotificationValue =
      isTitleTransitionNotification(attributes);

    const isPayment = messageHasPaymentEvent(attributes);

    // Note: not all of these message types go through message.handleDataMessage

    const hasSomethingToDisplay =
      // Core message types
      hasBody ||
      hasAttachment ||
      hasEmbeddedContact ||
      isSticker ||
      isPayment ||
      // Rendered sync messages
      isCallHistoryValue ||
      isChatSessionRefreshedValue ||
      isDeliveryIssueValue ||
      isGiftBadgeValue ||
      isGroupUpdateValue ||
      isGroupV2ChangeValue ||
      isEndSessionValue ||
      isExpirationTimerUpdateValue ||
      isVerifiedChangeValue ||
      // Placeholder messages
      isUnsupportedMessageValue ||
      isTapToViewValue ||
      // Errors
      hasErrorsValue ||
      // Locally-generated notifications
      isKeyChangeValue ||
      isProfileChangeValue ||
      isUniversalTimerNotificationValue ||
      isConversationMergeValue ||
      isPhoneNumberDiscoveryValue ||
      isTitleTransitionNotificationValue;

    return !hasSomethingToDisplay;
  }

  isUnidentifiedDelivery(
    contactId: string,
    unidentifiedDeliveriesSet: Readonly<Set<string>>
  ): boolean {
    if (isIncoming(this.attributes)) {
      return Boolean(this.get('unidentifiedDeliveryReceived'));
    }

    return unidentifiedDeliveriesSet.has(contactId);
  }

  async saveErrors(
    providedErrors: Error | Array<Error>,
    options: { skipSave?: boolean } = {}
  ): Promise<void> {
    const { skipSave } = options;

    let errors: Array<CustomError>;

    if (!(providedErrors instanceof Array)) {
      errors = [providedErrors];
    } else {
      errors = providedErrors;
    }

    errors.forEach(e => {
      log.error('Message.saveErrors:', Errors.toLogFormat(e));
    });
    errors = errors.map(e => {
      // Note: in our environment, instanceof can be scary, so we have a backup check
      //   (Node.js vs Browser context).
      // We check instanceof second because typescript believes that anything that comes
      //   through here must be an instance of Error, so e is 'never' after that check.
      if ((e.message && e.stack) || e instanceof Error) {
        return pick(
          e,
          'name',
          'message',
          'code',
          'number',
          'identifier',
          'retryAfter',
          'data',
          'reason'
        ) as Required<Error>;
      }
      return e;
    });
    errors = errors.concat(this.get('errors') || []);

    this.set({ errors });

    if (!skipSave && !this.doNotSave) {
      await DataWriter.saveMessage(this.attributes, {
        ourAci: window.textsecure.storage.user.getCheckedAci(),
      });
    }
  }

  markRead(readAt?: number, options = {}): void {
    this.set(markRead(this.attributes, readAt, options));
  }

  async retrySend(): Promise<void> {
    // eslint-disable-next-line @typescript-eslint/no-non-null-assertion
    const conversation = this.getConversation()!;

    let currentConversationRecipients: Set<string> | undefined;

    const { storyDistributionListId } = this.attributes;

    if (storyDistributionListId) {
      const storyDistribution =
        await DataReader.getStoryDistributionWithMembers(
          storyDistributionListId
        );

      if (!storyDistribution) {
        this.markFailed();
        return;
      }

      currentConversationRecipients = new Set(
        storyDistribution.members
          .map(serviceId => window.ConversationController.get(serviceId)?.id)
          .filter(isNotNil)
      );
    } else {
      currentConversationRecipients = conversation.getMemberConversationIds();
    }

    // Determine retry recipients and get their most up-to-date addressing information
    const oldSendStateByConversationId =
      this.get('sendStateByConversationId') || {};

    const newSendStateByConversationId = { ...oldSendStateByConversationId };
    for (const [conversationId, sendState] of Object.entries(
      oldSendStateByConversationId
    )) {
      if (isSent(sendState.status)) {
        continue;
      }

      const recipient = window.ConversationController.get(conversationId);
      if (
        !recipient ||
        (!currentConversationRecipients.has(conversationId) &&
          !isMe(recipient.attributes))
      ) {
        continue;
      }

      newSendStateByConversationId[conversationId] = sendStateReducer(
        sendState,
        {
          type: SendActionType.ManuallyRetried,
          updatedAt: Date.now(),
        }
      );
    }

    this.set('sendStateByConversationId', newSendStateByConversationId);

    if (isStory(this.attributes)) {
      await conversationJobQueue.add(
        {
          type: conversationQueueJobEnum.enum.Story,
          conversationId: conversation.id,
          messageIds: [this.id],
          // using the group timestamp, which will differ from the 1:1 timestamp
          timestamp: this.attributes.timestamp,
        },
        async jobToInsert => {
          await DataWriter.saveMessage(this.attributes, {
            jobToInsert,
            ourAci: window.textsecure.storage.user.getCheckedAci(),
          });
        }
      );
    } else {
      await conversationJobQueue.add(
        {
          type: conversationQueueJobEnum.enum.NormalMessage,
          conversationId: conversation.id,
          messageId: this.id,
          revision: conversation.get('revision'),
        },
        async jobToInsert => {
          await DataWriter.saveMessage(this.attributes, {
            jobToInsert,
            ourAci: window.textsecure.storage.user.getCheckedAci(),
          });
        }
      );
    }
  }

  isReplayableError(e: Error): boolean {
    return (
      e.name === 'MessageError' ||
      e.name === 'OutgoingMessageError' ||
      e.name === 'SendMessageNetworkError' ||
      e.name === 'SendMessageChallengeError' ||
      e.name === 'OutgoingIdentityKeyError'
    );
  }

  public hasSuccessfulDelivery(): boolean {
    const sendStateByConversationId = this.get('sendStateByConversationId');
    const ourConversationId =
      window.ConversationController.getOurConversationIdOrThrow();

    return someRecipientSendStatus(
      sendStateByConversationId ?? {},
      ourConversationId,
      isSent
    );
  }

  /**
   * Change any Pending send state to Failed. Note that this will not mark successful
   * sends failed.
   */
  public markFailed(editMessageTimestamp?: number): void {
    const now = Date.now();

    const targetTimestamp = editMessageTimestamp || this.get('timestamp');
    const sendStateByConversationId = getPropForTimestamp({
      log,
      message: this.attributes,
      prop: 'sendStateByConversationId',
      targetTimestamp,
    });

    const newSendStateByConversationId = mapValues(
      sendStateByConversationId || {},
      sendState =>
        sendStateReducer(sendState, {
          type: SendActionType.Failed,
          updatedAt: now,
        })
    );

    const attributesToUpdate = getChangesForPropAtTimestamp({
      log,
      message: this.attributes,
      prop: 'sendStateByConversationId',
      targetTimestamp,
      value: newSendStateByConversationId,
    });
    if (attributesToUpdate) {
      this.set(attributesToUpdate);
    }

    this.notifyStorySendFailed();
  }

  public notifyStorySendFailed(): void {
    if (!isStory(this.attributes)) {
      return;
    }

    notificationService.add({
      conversationId: this.get('conversationId'),
      storyId: this.id,
      messageId: this.id,
      senderTitle:
        this.getConversation()?.getTitle() ?? window.i18n('icu:Stories__mine'),
      message: this.hasSuccessfulDelivery()
        ? window.i18n('icu:Stories__failed-send--partial')
        : window.i18n('icu:Stories__failed-send--full'),
      isExpiringMessage: false,
      sentAt: this.get('timestamp'),
      type: NotificationType.Message,
    });
  }

  removeOutgoingErrors(incomingIdentifier: string): CustomError {
    const incomingConversationId =
      window.ConversationController.getConversationId(incomingIdentifier);
    const errors = partition(
      this.get('errors'),
      e =>
        window.ConversationController.getConversationId(
          // eslint-disable-next-line @typescript-eslint/no-non-null-assertion
          e.serviceId || e.number!
        ) === incomingConversationId &&
        (e.name === 'MessageError' ||
          e.name === 'OutgoingMessageError' ||
          e.name === 'SendMessageNetworkError' ||
          e.name === 'SendMessageChallengeError' ||
          e.name === 'OutgoingIdentityKeyError')
    );
    this.set({ errors: errors[1] });
    return errors[0][0];
  }

  async send({
    promise,
    saveErrors,
    targetTimestamp,
  }: {
    promise: Promise<CallbackResultType | void | null>;
    saveErrors?: (errors: Array<Error>) => void;
    targetTimestamp: number;
  }): Promise<void> {
    const updateLeftPane =
      this.getConversation()?.debouncedUpdateLastMessage ?? noop;

    updateLeftPane();

    let result:
      | { success: true; value: CallbackResultType }
      | {
          success: false;
          value: CustomError | SendMessageProtoError;
        };
    try {
      const value = await (promise as Promise<CallbackResultType>);
      result = { success: true, value };
    } catch (err) {
      result = { success: false, value: err };
    }

    updateLeftPane();

    const attributesToUpdate: Partial<MessageAttributesType> = {};

    // This is used by sendSyncMessage, then set to null
    if ('dataMessage' in result.value && result.value.dataMessage) {
      attributesToUpdate.dataMessage = result.value.dataMessage;
    } else if ('editMessage' in result.value && result.value.editMessage) {
      attributesToUpdate.dataMessage = result.value.editMessage;
    }

    if (!this.doNotSave) {
      await DataWriter.saveMessage(this.attributes, {
        ourAci: window.textsecure.storage.user.getCheckedAci(),
      });
    }

    const sendStateByConversationId = {
      ...(getPropForTimestamp({
        log,
        message: this.attributes,
        prop: 'sendStateByConversationId',
        targetTimestamp,
      }) || {}),
    };

    const sendIsNotFinal =
      'sendIsNotFinal' in result.value && result.value.sendIsNotFinal;
    const sendIsFinal = !sendIsNotFinal;

    // Capture successful sends
    const successfulServiceIds: Array<ServiceIdString> =
      sendIsFinal &&
      'successfulServiceIds' in result.value &&
      Array.isArray(result.value.successfulServiceIds)
        ? result.value.successfulServiceIds
        : [];
    const sentToAtLeastOneRecipient =
      result.success || Boolean(successfulServiceIds.length);

    successfulServiceIds.forEach(serviceId => {
      const conversation = window.ConversationController.get(serviceId);
      if (!conversation) {
        return;
      }

      // If we successfully sent to a user, we can remove our unregistered flag.
      if (conversation.isEverUnregistered()) {
        conversation.setRegistered();
      }

      const previousSendState = getOwn(
        sendStateByConversationId,
        conversation.id
      );
      if (previousSendState) {
        sendStateByConversationId[conversation.id] = sendStateReducer(
          previousSendState,
          {
            type: SendActionType.Sent,
            updatedAt: Date.now(),
          }
        );
      }
    });

    // Integrate sends via sealed sender
    const latestEditTimestamp = this.get('editMessageTimestamp');
    const sendIsLatest =
      !latestEditTimestamp || targetTimestamp === latestEditTimestamp;
    const previousUnidentifiedDeliveries =
      this.get('unidentifiedDeliveries') || [];
    const newUnidentifiedDeliveries =
      sendIsLatest &&
      sendIsFinal &&
      'unidentifiedDeliveries' in result.value &&
      Array.isArray(result.value.unidentifiedDeliveries)
        ? result.value.unidentifiedDeliveries
        : [];

    const promises: Array<Promise<unknown>> = [];

    // Process errors
    let errors: Array<CustomError>;
    if (result.value instanceof SendMessageProtoError && result.value.errors) {
      ({ errors } = result.value);
    } else if (isCustomError(result.value)) {
      errors = [result.value];
    } else if (Array.isArray(result.value.errors)) {
      ({ errors } = result.value);
    } else {
      errors = [];
    }

    // In groups, we don't treat unregistered users as a user-visible
    //   error. The message will look successful, but the details
    //   screen will show that we didn't send to these unregistered users.
    const errorsToSave: Array<CustomError> = [];

    errors.forEach(error => {
      const conversation =
        window.ConversationController.get(error.serviceId) ||
        window.ConversationController.get(error.number);

      if (conversation && !saveErrors && sendIsFinal) {
        const previousSendState = getOwn(
          sendStateByConversationId,
          conversation.id
        );
        if (previousSendState) {
          sendStateByConversationId[conversation.id] = sendStateReducer(
            previousSendState,
            {
              type: SendActionType.Failed,
              updatedAt: Date.now(),
            }
          );
          this.notifyStorySendFailed();
        }
      }

      let shouldSaveError = true;
      switch (error.name) {
        case 'OutgoingIdentityKeyError': {
          if (conversation) {
            promises.push(
              conversation.getProfiles().catch(() => {
                /* nothing to do here; logging already happened */
              })
            );
          }
          break;
        }
        case 'UnregisteredUserError':
          if (conversation && isGroup(conversation.attributes)) {
            shouldSaveError = false;
          }
          // If we just found out that we couldn't send to a user because they are no
          //   longer registered, we will update our unregistered flag. In groups we
          //   will not event try to send to them for 6 hours. And we will never try
          //   to fetch them on startup again.
          //
          // The way to discover registration once more is:
          //   1) any attempt to send to them in 1:1 conversation
          //   2) the six-hour time period has passed and we send in a group again
          conversation?.setUnregistered();
          break;
        default:
          break;
      }

      if (shouldSaveError) {
        errorsToSave.push(error);
      }
    });

    // Only update the expirationStartTimestamp if we don't already have one set
    if (!this.get('expirationStartTimestamp')) {
      attributesToUpdate.expirationStartTimestamp = sentToAtLeastOneRecipient
        ? Date.now()
        : undefined;
    }
    attributesToUpdate.unidentifiedDeliveries = union(
      previousUnidentifiedDeliveries,
      newUnidentifiedDeliveries
    );
    // We may overwrite this in the `saveErrors` call below.
    attributesToUpdate.errors = [];

    const additionalProps = getChangesForPropAtTimestamp({
      log,
      message: this.attributes,
      prop: 'sendStateByConversationId',
      targetTimestamp,
      value: sendStateByConversationId,
    });

    this.set({ ...attributesToUpdate, ...additionalProps });
    if (saveErrors) {
      saveErrors(errorsToSave);
    } else {
      // We skip save because we'll save in the next step.
      void this.saveErrors(errorsToSave, { skipSave: true });
    }

    if (!this.doNotSave) {
      await DataWriter.saveMessage(this.attributes, {
        ourAci: window.textsecure.storage.user.getCheckedAci(),
      });
    }

    updateLeftPane();

    if (sentToAtLeastOneRecipient && !this.doNotSendSyncMessage) {
      promises.push(this.sendSyncMessage(targetTimestamp));
    }
=======
>>>>>>> ca1d1735

    if (noTrigger) {
      return;
    }

    window.MessageCache._updateCaches(this);
  }

  public get attributes(): Readonly<MessageAttributesType> {
    return this.#_attributes;
  }
  #_attributes: MessageAttributesType;

  constructor(attributes: MessageAttributesType) {
    this.#_attributes = attributes;

    this.set(
      window.Signal.Types.Message.initializeSchemaVersion({
        message: attributes,
        logger: log,
      }),
      { noTrigger: true }
    );
  }

  // --- Other housekeeping:

  // Set when sending some sync messages, so we get the functionality of
  //   send(), without zombie messages going into the database.
  doNotSave?: boolean;
  // Set when sending stories, so we get the functionality of send() but we are
  //   able to send the sync message elsewhere.
  doNotSendSyncMessage?: boolean;

  deletingForEveryone?: boolean;

  pendingMarkRead?: number;

  syncPromise?: Promise<CallbackResultType | void>;
}<|MERGE_RESOLUTION|>--- conflicted
+++ resolved
@@ -25,803 +25,6 @@
       ...this.attributes,
       ...attributes,
     };
-<<<<<<< HEAD
-  }
-
-  override validate(attributes: Record<string, unknown>): void {
-    const required = ['conversationId', 'received_at', 'sent_at'];
-    const missing = required.filter(attr => !attributes[attr]);
-    if (missing.length) {
-      log.warn(`Message missing attributes: ${missing}`);
-    }
-  }
-
-  merge(model: MessageModel): void {
-    const attributes = model.attributes || model;
-    this.set(attributes);
-  }
-
-  async deleteData(): Promise<void> {
-    await deleteMessageData(this.attributes);
-  }
-
-  isValidTapToView(): boolean {
-    const body = this.get('body');
-    if (body) {
-      return false;
-    }
-
-    const attachments = this.get('attachments');
-    if (!attachments || attachments.length !== 1) {
-      return false;
-    }
-
-    const firstAttachment = attachments[0];
-    if (
-      !GoogleChrome.isImageTypeSupported(firstAttachment.contentType) &&
-      !GoogleChrome.isVideoTypeSupported(firstAttachment.contentType)
-    ) {
-      return false;
-    }
-
-    const quote = this.get('quote');
-    const sticker = this.get('sticker');
-    const contact = this.get('contact');
-    const preview = this.get('preview');
-
-    if (
-      quote ||
-      sticker ||
-      (contact && contact.length > 0) ||
-      (preview && preview.length > 0)
-    ) {
-      return false;
-    }
-
-    return true;
-  }
-
-  async markViewOnceMessageViewed(options?: {
-    fromSync?: boolean;
-  }): Promise<void> {
-    const { fromSync } = options || {};
-
-    if (!this.isValidTapToView()) {
-      log.warn(
-        `markViewOnceMessageViewed: Message ${this.idForLogging()} is not a valid tap to view message!`
-      );
-      return;
-    }
-    if (this.isErased()) {
-      log.warn(
-        `markViewOnceMessageViewed: Message ${this.idForLogging()} is already erased!`
-      );
-      return;
-    }
-
-    if (this.get('readStatus') !== ReadStatus.Viewed) {
-      this.set(markViewed(this.attributes));
-    }
-
-    await this.eraseContents();
-
-    if (!fromSync) {
-      const senderE164 = getSource(this.attributes);
-      const senderAci = getSourceServiceId(this.attributes);
-      const timestamp = this.get('sent_at');
-
-      if (senderAci === undefined || !isAciString(senderAci)) {
-        throw new Error('markViewOnceMessageViewed: senderAci is undefined');
-      }
-
-      if (window.ConversationController.areWePrimaryDevice()) {
-        log.warn(
-          'markViewOnceMessageViewed: We are primary device; not sending view once open sync'
-        );
-        return;
-      }
-
-      try {
-        await viewOnceOpenJobQueue.add({
-          viewOnceOpens: [
-            {
-              senderE164,
-              senderAci,
-              timestamp,
-            },
-          ],
-        });
-      } catch (error) {
-        log.error(
-          'markViewOnceMessageViewed: Failed to queue view once open sync',
-          Errors.toLogFormat(error)
-        );
-      }
-    }
-  }
-
-  async doubleCheckMissingQuoteReference(): Promise<void> {
-    const logId = this.idForLogging();
-
-    const storyId = this.get('storyId');
-    if (storyId) {
-      log.warn(
-        `doubleCheckMissingQuoteReference/${logId}: missing story reference`
-      );
-
-      const message = window.MessageCache.__DEPRECATED$getById(storyId);
-      if (!message) {
-        return;
-      }
-
-      if (this.get('storyReplyContext')) {
-        this.set('storyReplyContext', undefined);
-      }
-      await this.hydrateStoryContext(message.attributes, { shouldSave: true });
-      return;
-    }
-
-    const quote = this.get('quote');
-    if (!quote) {
-      log.warn(`doubleCheckMissingQuoteReference/${logId}: Missing quote!`);
-      return;
-    }
-
-    const { authorAci, author, id: sentAt, referencedMessageNotFound } = quote;
-    const contact = window.ConversationController.get(authorAci || author);
-
-    // Is the quote really without a reference? Check with our in memory store
-    // first to make sure it's not there.
-    if (
-      contact &&
-      shouldTryToCopyFromQuotedMessage({
-        referencedMessageNotFound,
-        quoteAttachment: quote.attachments.at(0),
-      })
-    ) {
-      const matchingMessage = await window.MessageCache.findBySentAt(
-        Number(sentAt),
-        attributes => isQuoteAMatch(attributes, quote)
-      );
-
-      if (!matchingMessage) {
-        log.info(
-          `doubleCheckMissingQuoteReference/${logId}: No match for ${sentAt}.`
-        );
-        return;
-      }
-
-      this.set({
-        quote: {
-          ...quote,
-          referencedMessageNotFound: false,
-        },
-      });
-
-      log.info(
-        `doubleCheckMissingQuoteReference/${logId}: Found match for ${sentAt}, updating.`
-      );
-
-      await copyQuoteContentFromOriginal(matchingMessage, quote);
-      let { fromGroupName } = quote;
-      if (matchingMessage.conversationId !== this.get('conversationId')) {
-        const conversation = window.ConversationController.get(
-          matchingMessage.conversationId
-        );
-        fromGroupName = conversation?.format()?.name;
-      }
-      this.set({
-        quote: {
-          ...quote,
-          fromGroupName,
-          referencedMessageNotFound: false,
-        },
-      });
-      queueUpdateMessage(this.attributes);
-    }
-  }
-
-  isErased(): boolean {
-    return Boolean(this.get('isErased'));
-  }
-
-  async eraseContents(
-    additionalProperties = {},
-    shouldPersist = true
-  ): Promise<void> {
-    log.info(`Erasing data for message ${this.idForLogging()}`);
-
-    // Note: There are cases where we want to re-erase a given message. For example, when
-    //   a viewed (or outgoing) View-Once message is deleted for everyone.
-
-    try {
-      await this.deleteData();
-    } catch (error) {
-      log.error(
-        `Error erasing data for message ${this.idForLogging()}:`,
-        Errors.toLogFormat(error)
-      );
-    }
-
-    this.set({
-      attachments: [],
-      body: '',
-      bodyRanges: undefined,
-      contact: [],
-      editHistory: undefined,
-      isErased: true,
-      preview: [],
-      quote: undefined,
-      sticker: undefined,
-      ...additionalProperties,
-    });
-    this.getConversation()?.debouncedUpdateLastMessage();
-
-    if (shouldPersist) {
-      await DataWriter.saveMessage(this.attributes, {
-        ourAci: window.textsecure.storage.user.getCheckedAci(),
-      });
-    }
-
-    await DataWriter.deleteSentProtoByMessageId(this.id);
-  }
-
-  override isEmpty(): boolean {
-    const { attributes } = this;
-
-    // Core message types - we check for all four because they can each stand alone
-    const hasBody = Boolean(this.get('body'));
-    const hasAttachment = (this.get('attachments') || []).length > 0;
-    const hasEmbeddedContact = (this.get('contact') || []).length > 0;
-    const isSticker = Boolean(this.get('sticker'));
-
-    // Rendered sync messages
-    const isCallHistoryValue = isCallHistory(attributes);
-    const isChatSessionRefreshedValue = isChatSessionRefreshed(attributes);
-    const isDeliveryIssueValue = isDeliveryIssue(attributes);
-    const isGiftBadgeValue = isGiftBadge(attributes);
-    const isGroupUpdateValue = isGroupUpdate(attributes);
-    const isGroupV2ChangeValue = isGroupV2Change(attributes);
-    const isEndSessionValue = isEndSession(attributes);
-    const isExpirationTimerUpdateValue = isExpirationTimerUpdate(attributes);
-    const isVerifiedChangeValue = isVerifiedChange(attributes);
-
-    // Placeholder messages
-    const isUnsupportedMessageValue = isUnsupportedMessage(attributes);
-    const isTapToViewValue = isTapToView(attributes);
-
-    // Errors
-    const hasErrorsValue = hasErrors(attributes);
-
-    // Locally-generated notifications
-    const isKeyChangeValue = isKeyChange(attributes);
-    const isProfileChangeValue = isProfileChange(attributes);
-    const isUniversalTimerNotificationValue =
-      isUniversalTimerNotification(attributes);
-    const isConversationMergeValue = isConversationMerge(attributes);
-    const isPhoneNumberDiscoveryValue = isPhoneNumberDiscovery(attributes);
-    const isTitleTransitionNotificationValue =
-      isTitleTransitionNotification(attributes);
-
-    const isPayment = messageHasPaymentEvent(attributes);
-
-    // Note: not all of these message types go through message.handleDataMessage
-
-    const hasSomethingToDisplay =
-      // Core message types
-      hasBody ||
-      hasAttachment ||
-      hasEmbeddedContact ||
-      isSticker ||
-      isPayment ||
-      // Rendered sync messages
-      isCallHistoryValue ||
-      isChatSessionRefreshedValue ||
-      isDeliveryIssueValue ||
-      isGiftBadgeValue ||
-      isGroupUpdateValue ||
-      isGroupV2ChangeValue ||
-      isEndSessionValue ||
-      isExpirationTimerUpdateValue ||
-      isVerifiedChangeValue ||
-      // Placeholder messages
-      isUnsupportedMessageValue ||
-      isTapToViewValue ||
-      // Errors
-      hasErrorsValue ||
-      // Locally-generated notifications
-      isKeyChangeValue ||
-      isProfileChangeValue ||
-      isUniversalTimerNotificationValue ||
-      isConversationMergeValue ||
-      isPhoneNumberDiscoveryValue ||
-      isTitleTransitionNotificationValue;
-
-    return !hasSomethingToDisplay;
-  }
-
-  isUnidentifiedDelivery(
-    contactId: string,
-    unidentifiedDeliveriesSet: Readonly<Set<string>>
-  ): boolean {
-    if (isIncoming(this.attributes)) {
-      return Boolean(this.get('unidentifiedDeliveryReceived'));
-    }
-
-    return unidentifiedDeliveriesSet.has(contactId);
-  }
-
-  async saveErrors(
-    providedErrors: Error | Array<Error>,
-    options: { skipSave?: boolean } = {}
-  ): Promise<void> {
-    const { skipSave } = options;
-
-    let errors: Array<CustomError>;
-
-    if (!(providedErrors instanceof Array)) {
-      errors = [providedErrors];
-    } else {
-      errors = providedErrors;
-    }
-
-    errors.forEach(e => {
-      log.error('Message.saveErrors:', Errors.toLogFormat(e));
-    });
-    errors = errors.map(e => {
-      // Note: in our environment, instanceof can be scary, so we have a backup check
-      //   (Node.js vs Browser context).
-      // We check instanceof second because typescript believes that anything that comes
-      //   through here must be an instance of Error, so e is 'never' after that check.
-      if ((e.message && e.stack) || e instanceof Error) {
-        return pick(
-          e,
-          'name',
-          'message',
-          'code',
-          'number',
-          'identifier',
-          'retryAfter',
-          'data',
-          'reason'
-        ) as Required<Error>;
-      }
-      return e;
-    });
-    errors = errors.concat(this.get('errors') || []);
-
-    this.set({ errors });
-
-    if (!skipSave && !this.doNotSave) {
-      await DataWriter.saveMessage(this.attributes, {
-        ourAci: window.textsecure.storage.user.getCheckedAci(),
-      });
-    }
-  }
-
-  markRead(readAt?: number, options = {}): void {
-    this.set(markRead(this.attributes, readAt, options));
-  }
-
-  async retrySend(): Promise<void> {
-    // eslint-disable-next-line @typescript-eslint/no-non-null-assertion
-    const conversation = this.getConversation()!;
-
-    let currentConversationRecipients: Set<string> | undefined;
-
-    const { storyDistributionListId } = this.attributes;
-
-    if (storyDistributionListId) {
-      const storyDistribution =
-        await DataReader.getStoryDistributionWithMembers(
-          storyDistributionListId
-        );
-
-      if (!storyDistribution) {
-        this.markFailed();
-        return;
-      }
-
-      currentConversationRecipients = new Set(
-        storyDistribution.members
-          .map(serviceId => window.ConversationController.get(serviceId)?.id)
-          .filter(isNotNil)
-      );
-    } else {
-      currentConversationRecipients = conversation.getMemberConversationIds();
-    }
-
-    // Determine retry recipients and get their most up-to-date addressing information
-    const oldSendStateByConversationId =
-      this.get('sendStateByConversationId') || {};
-
-    const newSendStateByConversationId = { ...oldSendStateByConversationId };
-    for (const [conversationId, sendState] of Object.entries(
-      oldSendStateByConversationId
-    )) {
-      if (isSent(sendState.status)) {
-        continue;
-      }
-
-      const recipient = window.ConversationController.get(conversationId);
-      if (
-        !recipient ||
-        (!currentConversationRecipients.has(conversationId) &&
-          !isMe(recipient.attributes))
-      ) {
-        continue;
-      }
-
-      newSendStateByConversationId[conversationId] = sendStateReducer(
-        sendState,
-        {
-          type: SendActionType.ManuallyRetried,
-          updatedAt: Date.now(),
-        }
-      );
-    }
-
-    this.set('sendStateByConversationId', newSendStateByConversationId);
-
-    if (isStory(this.attributes)) {
-      await conversationJobQueue.add(
-        {
-          type: conversationQueueJobEnum.enum.Story,
-          conversationId: conversation.id,
-          messageIds: [this.id],
-          // using the group timestamp, which will differ from the 1:1 timestamp
-          timestamp: this.attributes.timestamp,
-        },
-        async jobToInsert => {
-          await DataWriter.saveMessage(this.attributes, {
-            jobToInsert,
-            ourAci: window.textsecure.storage.user.getCheckedAci(),
-          });
-        }
-      );
-    } else {
-      await conversationJobQueue.add(
-        {
-          type: conversationQueueJobEnum.enum.NormalMessage,
-          conversationId: conversation.id,
-          messageId: this.id,
-          revision: conversation.get('revision'),
-        },
-        async jobToInsert => {
-          await DataWriter.saveMessage(this.attributes, {
-            jobToInsert,
-            ourAci: window.textsecure.storage.user.getCheckedAci(),
-          });
-        }
-      );
-    }
-  }
-
-  isReplayableError(e: Error): boolean {
-    return (
-      e.name === 'MessageError' ||
-      e.name === 'OutgoingMessageError' ||
-      e.name === 'SendMessageNetworkError' ||
-      e.name === 'SendMessageChallengeError' ||
-      e.name === 'OutgoingIdentityKeyError'
-    );
-  }
-
-  public hasSuccessfulDelivery(): boolean {
-    const sendStateByConversationId = this.get('sendStateByConversationId');
-    const ourConversationId =
-      window.ConversationController.getOurConversationIdOrThrow();
-
-    return someRecipientSendStatus(
-      sendStateByConversationId ?? {},
-      ourConversationId,
-      isSent
-    );
-  }
-
-  /**
-   * Change any Pending send state to Failed. Note that this will not mark successful
-   * sends failed.
-   */
-  public markFailed(editMessageTimestamp?: number): void {
-    const now = Date.now();
-
-    const targetTimestamp = editMessageTimestamp || this.get('timestamp');
-    const sendStateByConversationId = getPropForTimestamp({
-      log,
-      message: this.attributes,
-      prop: 'sendStateByConversationId',
-      targetTimestamp,
-    });
-
-    const newSendStateByConversationId = mapValues(
-      sendStateByConversationId || {},
-      sendState =>
-        sendStateReducer(sendState, {
-          type: SendActionType.Failed,
-          updatedAt: now,
-        })
-    );
-
-    const attributesToUpdate = getChangesForPropAtTimestamp({
-      log,
-      message: this.attributes,
-      prop: 'sendStateByConversationId',
-      targetTimestamp,
-      value: newSendStateByConversationId,
-    });
-    if (attributesToUpdate) {
-      this.set(attributesToUpdate);
-    }
-
-    this.notifyStorySendFailed();
-  }
-
-  public notifyStorySendFailed(): void {
-    if (!isStory(this.attributes)) {
-      return;
-    }
-
-    notificationService.add({
-      conversationId: this.get('conversationId'),
-      storyId: this.id,
-      messageId: this.id,
-      senderTitle:
-        this.getConversation()?.getTitle() ?? window.i18n('icu:Stories__mine'),
-      message: this.hasSuccessfulDelivery()
-        ? window.i18n('icu:Stories__failed-send--partial')
-        : window.i18n('icu:Stories__failed-send--full'),
-      isExpiringMessage: false,
-      sentAt: this.get('timestamp'),
-      type: NotificationType.Message,
-    });
-  }
-
-  removeOutgoingErrors(incomingIdentifier: string): CustomError {
-    const incomingConversationId =
-      window.ConversationController.getConversationId(incomingIdentifier);
-    const errors = partition(
-      this.get('errors'),
-      e =>
-        window.ConversationController.getConversationId(
-          // eslint-disable-next-line @typescript-eslint/no-non-null-assertion
-          e.serviceId || e.number!
-        ) === incomingConversationId &&
-        (e.name === 'MessageError' ||
-          e.name === 'OutgoingMessageError' ||
-          e.name === 'SendMessageNetworkError' ||
-          e.name === 'SendMessageChallengeError' ||
-          e.name === 'OutgoingIdentityKeyError')
-    );
-    this.set({ errors: errors[1] });
-    return errors[0][0];
-  }
-
-  async send({
-    promise,
-    saveErrors,
-    targetTimestamp,
-  }: {
-    promise: Promise<CallbackResultType | void | null>;
-    saveErrors?: (errors: Array<Error>) => void;
-    targetTimestamp: number;
-  }): Promise<void> {
-    const updateLeftPane =
-      this.getConversation()?.debouncedUpdateLastMessage ?? noop;
-
-    updateLeftPane();
-
-    let result:
-      | { success: true; value: CallbackResultType }
-      | {
-          success: false;
-          value: CustomError | SendMessageProtoError;
-        };
-    try {
-      const value = await (promise as Promise<CallbackResultType>);
-      result = { success: true, value };
-    } catch (err) {
-      result = { success: false, value: err };
-    }
-
-    updateLeftPane();
-
-    const attributesToUpdate: Partial<MessageAttributesType> = {};
-
-    // This is used by sendSyncMessage, then set to null
-    if ('dataMessage' in result.value && result.value.dataMessage) {
-      attributesToUpdate.dataMessage = result.value.dataMessage;
-    } else if ('editMessage' in result.value && result.value.editMessage) {
-      attributesToUpdate.dataMessage = result.value.editMessage;
-    }
-
-    if (!this.doNotSave) {
-      await DataWriter.saveMessage(this.attributes, {
-        ourAci: window.textsecure.storage.user.getCheckedAci(),
-      });
-    }
-
-    const sendStateByConversationId = {
-      ...(getPropForTimestamp({
-        log,
-        message: this.attributes,
-        prop: 'sendStateByConversationId',
-        targetTimestamp,
-      }) || {}),
-    };
-
-    const sendIsNotFinal =
-      'sendIsNotFinal' in result.value && result.value.sendIsNotFinal;
-    const sendIsFinal = !sendIsNotFinal;
-
-    // Capture successful sends
-    const successfulServiceIds: Array<ServiceIdString> =
-      sendIsFinal &&
-      'successfulServiceIds' in result.value &&
-      Array.isArray(result.value.successfulServiceIds)
-        ? result.value.successfulServiceIds
-        : [];
-    const sentToAtLeastOneRecipient =
-      result.success || Boolean(successfulServiceIds.length);
-
-    successfulServiceIds.forEach(serviceId => {
-      const conversation = window.ConversationController.get(serviceId);
-      if (!conversation) {
-        return;
-      }
-
-      // If we successfully sent to a user, we can remove our unregistered flag.
-      if (conversation.isEverUnregistered()) {
-        conversation.setRegistered();
-      }
-
-      const previousSendState = getOwn(
-        sendStateByConversationId,
-        conversation.id
-      );
-      if (previousSendState) {
-        sendStateByConversationId[conversation.id] = sendStateReducer(
-          previousSendState,
-          {
-            type: SendActionType.Sent,
-            updatedAt: Date.now(),
-          }
-        );
-      }
-    });
-
-    // Integrate sends via sealed sender
-    const latestEditTimestamp = this.get('editMessageTimestamp');
-    const sendIsLatest =
-      !latestEditTimestamp || targetTimestamp === latestEditTimestamp;
-    const previousUnidentifiedDeliveries =
-      this.get('unidentifiedDeliveries') || [];
-    const newUnidentifiedDeliveries =
-      sendIsLatest &&
-      sendIsFinal &&
-      'unidentifiedDeliveries' in result.value &&
-      Array.isArray(result.value.unidentifiedDeliveries)
-        ? result.value.unidentifiedDeliveries
-        : [];
-
-    const promises: Array<Promise<unknown>> = [];
-
-    // Process errors
-    let errors: Array<CustomError>;
-    if (result.value instanceof SendMessageProtoError && result.value.errors) {
-      ({ errors } = result.value);
-    } else if (isCustomError(result.value)) {
-      errors = [result.value];
-    } else if (Array.isArray(result.value.errors)) {
-      ({ errors } = result.value);
-    } else {
-      errors = [];
-    }
-
-    // In groups, we don't treat unregistered users as a user-visible
-    //   error. The message will look successful, but the details
-    //   screen will show that we didn't send to these unregistered users.
-    const errorsToSave: Array<CustomError> = [];
-
-    errors.forEach(error => {
-      const conversation =
-        window.ConversationController.get(error.serviceId) ||
-        window.ConversationController.get(error.number);
-
-      if (conversation && !saveErrors && sendIsFinal) {
-        const previousSendState = getOwn(
-          sendStateByConversationId,
-          conversation.id
-        );
-        if (previousSendState) {
-          sendStateByConversationId[conversation.id] = sendStateReducer(
-            previousSendState,
-            {
-              type: SendActionType.Failed,
-              updatedAt: Date.now(),
-            }
-          );
-          this.notifyStorySendFailed();
-        }
-      }
-
-      let shouldSaveError = true;
-      switch (error.name) {
-        case 'OutgoingIdentityKeyError': {
-          if (conversation) {
-            promises.push(
-              conversation.getProfiles().catch(() => {
-                /* nothing to do here; logging already happened */
-              })
-            );
-          }
-          break;
-        }
-        case 'UnregisteredUserError':
-          if (conversation && isGroup(conversation.attributes)) {
-            shouldSaveError = false;
-          }
-          // If we just found out that we couldn't send to a user because they are no
-          //   longer registered, we will update our unregistered flag. In groups we
-          //   will not event try to send to them for 6 hours. And we will never try
-          //   to fetch them on startup again.
-          //
-          // The way to discover registration once more is:
-          //   1) any attempt to send to them in 1:1 conversation
-          //   2) the six-hour time period has passed and we send in a group again
-          conversation?.setUnregistered();
-          break;
-        default:
-          break;
-      }
-
-      if (shouldSaveError) {
-        errorsToSave.push(error);
-      }
-    });
-
-    // Only update the expirationStartTimestamp if we don't already have one set
-    if (!this.get('expirationStartTimestamp')) {
-      attributesToUpdate.expirationStartTimestamp = sentToAtLeastOneRecipient
-        ? Date.now()
-        : undefined;
-    }
-    attributesToUpdate.unidentifiedDeliveries = union(
-      previousUnidentifiedDeliveries,
-      newUnidentifiedDeliveries
-    );
-    // We may overwrite this in the `saveErrors` call below.
-    attributesToUpdate.errors = [];
-
-    const additionalProps = getChangesForPropAtTimestamp({
-      log,
-      message: this.attributes,
-      prop: 'sendStateByConversationId',
-      targetTimestamp,
-      value: sendStateByConversationId,
-    });
-
-    this.set({ ...attributesToUpdate, ...additionalProps });
-    if (saveErrors) {
-      saveErrors(errorsToSave);
-    } else {
-      // We skip save because we'll save in the next step.
-      void this.saveErrors(errorsToSave, { skipSave: true });
-    }
-
-    if (!this.doNotSave) {
-      await DataWriter.saveMessage(this.attributes, {
-        ourAci: window.textsecure.storage.user.getCheckedAci(),
-      });
-    }
-
-    updateLeftPane();
-
-    if (sentToAtLeastOneRecipient && !this.doNotSendSyncMessage) {
-      promises.push(this.sendSyncMessage(targetTimestamp));
-    }
-=======
->>>>>>> ca1d1735
 
     if (noTrigger) {
       return;
