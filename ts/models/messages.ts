--- conflicted
+++ resolved
@@ -19,11 +19,7 @@
   MessageReactionType,
   QuotedMessageType,
 } from '../model-types.d';
-<<<<<<< HEAD
-import { filter, map, reduce, repeat, zipObject } from '../util/iterables';
-=======
-import { filter, find, map, repeat, zipObject } from '../util/iterables';
->>>>>>> 4629026c
+import { filter, map, repeat, zipObject } from '../util/iterables';
 import * as GoogleChrome from '../util/GoogleChrome';
 import type { DeleteModel } from '../messageModifiers/Deletes';
 import type { SentEventData } from '../textsecure/messageReceiverEvents';
@@ -2932,315 +2928,10 @@
     conversation: ConversationModel,
     isFirstRun: boolean
   ): Promise<void> {
-<<<<<<< HEAD
-    // eslint-disable-next-line @typescript-eslint/no-this-alias
-    const message = this;
-    const type = message.get('type');
-    let changed = false;
-    const ourUuid = window.textsecure.storage.user.getCheckedUuid().toString();
-    const sourceUuid = getSourceUuid(message.attributes);
-
-    if (type === 'outgoing' || (type === 'story' && ourUuid === sourceUuid)) {
-      const receipts = MessageReceipts.getSingleton().forMessage(message);
-      const sendActions = receipts.map(receipt => {
-        let sendActionType: SendActionType;
-        const receiptType = receipt.get('type');
-        switch (receiptType) {
-          case MessageReceiptType.Delivery:
-            sendActionType = SendActionType.GotDeliveryReceipt;
-            break;
-          case MessageReceiptType.Read:
-            sendActionType = SendActionType.GotReadReceipt;
-            break;
-          case MessageReceiptType.View:
-            sendActionType = SendActionType.GotViewedReceipt;
-            break;
-          default:
-            throw missingCaseError(receiptType);
-        }
-
-        return {
-          destinationConversationId: receipt.get('sourceConversationId'),
-          action: {
-            type: sendActionType,
-            updatedAt: receipt.get('receiptTimestamp'),
-          },
-        };
-      });
-
-      const oldSendStateByConversationId =
-        this.get('sendStateByConversationId') || {};
-
-      const newSendStateByConversationId = reduce(
-        sendActions,
-        (
-          result: SendStateByConversationId,
-          { destinationConversationId, action }
-        ) => {
-          const oldSendState = getOwn(result, destinationConversationId);
-          if (!oldSendState) {
-            log.warn(
-              `Got a receipt for a conversation (${destinationConversationId}), but we have no record of sending to them`
-            );
-            return result;
-          }
-
-          const newSendState = sendStateReducer(oldSendState, action);
-          return {
-            ...result,
-            [destinationConversationId]: newSendState,
-          };
-        },
-        oldSendStateByConversationId
-      );
-
-      if (
-        !isEqual(oldSendStateByConversationId, newSendStateByConversationId)
-      ) {
-        message.set('sendStateByConversationId', newSendStateByConversationId);
-        changed = true;
-      }
-
-      const conversationId = message.get('conversationId');
-
-      for (const receipt of receipts) {
-        const sourceConversationId = receipt.get('sourceConversationId');
-        const myType = receipt.get('type');
-        if (myType === MessageReceiptType.Read) {
-          const recipient =
-            window.ConversationController.get(sourceConversationId);
-          if (recipient) {
-            if (
-              // eslint-disable-next-line no-await-in-loop
-              await recipient.updateLastSeenMessage(
-                message,
-                conversationId,
-                false
-              )
-            ) {
-              changed = true;
-            }
-          } else {
-            log.error(
-              `failed to find conversation with id ${sourceConversationId}`
-            );
-          }
-        }
-      }
-
-      if (!isFirstRun) {
-        for (const sourceConversationId of Object.keys(
-          newSendStateByConversationId
-        )) {
-          if (
-            newSendStateByConversationId[sourceConversationId].status !==
-            SendStatus.Read
-          ) {
-            continue;
-          }
-          const recipient =
-            window.ConversationController.get(sourceConversationId);
-          if (recipient) {
-            const receivedAt = message.get('received_at');
-            const lastSeenMap = recipient.get('lastMessagesSeen') || {};
-            const lastSeenMsg = lastSeenMap[conversationId];
-            if (lastSeenMsg && lastSeenMsg.receivedAt === receivedAt) {
-              const prevSeenHereList = message.get('lastSeenHere') || [];
-              message.set('lastSeenHere', [...prevSeenHereList, recipient.id]);
-              changed = true;
-
-              const newMap = { ...lastSeenMap };
-              newMap[conversationId] = { receivedAt, id: message.id };
-              recipient.set('lastMessagesSeen', newMap);
-              window.Signal.Data.updateConversation(recipient.attributes);
-            }
-          } else {
-            log.error(
-              `failed to find conversation with id ${sourceConversationId}`
-            );
-          }
-        }
-      }
-    }
-
-    if (type === 'incoming') {
-      // In a followup (see DESKTOP-2100), we want to make `ReadSyncs#forMessage` return
-      //   an array, not an object. This array wrapping makes that future a bit easier.
-      const readSync = ReadSyncs.getSingleton().forMessage(message);
-      const readSyncs = readSync ? [readSync] : [];
-
-      const viewSyncs = ViewSyncs.getSingleton().forMessage(message);
-
-      const isGroupStoryReply =
-        isGroup(conversation.attributes) && message.get('storyId');
-
-      if (readSyncs.length !== 0 || viewSyncs.length !== 0) {
-        const markReadAt = Math.min(
-          Date.now(),
-          ...readSyncs.map(sync => sync.get('readAt')),
-          ...viewSyncs.map(sync => sync.get('viewedAt'))
-        );
-
-        if (message.get('expireTimer')) {
-          const existingExpirationStartTimestamp = message.get(
-            'expirationStartTimestamp'
-          );
-          message.set(
-            'expirationStartTimestamp',
-            Math.min(existingExpirationStartTimestamp ?? Date.now(), markReadAt)
-          );
-          changed = true;
-        }
-
-        let newReadStatus: ReadStatus.Read | ReadStatus.Viewed;
-        if (viewSyncs.length) {
-          newReadStatus = ReadStatus.Viewed;
-        } else {
-          strictAssert(
-            readSyncs.length !== 0,
-            'Should have either view or read syncs'
-          );
-          newReadStatus = ReadStatus.Read;
-        }
-
-        message.set({
-          readStatus: newReadStatus,
-          seenStatus: SeenStatus.Seen,
-        });
-        changed = true;
-
-        this.pendingMarkRead = Math.min(
-          this.pendingMarkRead ?? Date.now(),
-          markReadAt
-        );
-      } else if (
-        isFirstRun &&
-        !isGroupStoryReply &&
-        canConversationBeUnarchived(conversation.attributes)
-      ) {
-        conversation.setArchived(false);
-      }
-
-      if (!isFirstRun && this.pendingMarkRead) {
-        const markReadAt = this.pendingMarkRead;
-        this.pendingMarkRead = undefined;
-
-        // This is primarily to allow the conversation to mark all older
-        // messages as read, as is done when we receive a read sync for
-        // a message we already know about.
-        //
-        // We run this when `isFirstRun` is false so that it triggers when the
-        // message and the other ones accompanying it in the batch are fully in
-        // the database.
-        void message.getConversation()?.onReadMessage(message, markReadAt);
-      }
-
-      // Check for out-of-order view once open syncs
-      if (isTapToView(message.attributes)) {
-        const viewOnceOpenSync =
-          ViewOnceOpenSyncs.getSingleton().forMessage(message);
-        if (viewOnceOpenSync) {
-          await message.markViewOnceMessageViewed({ fromSync: true });
-          changed = true;
-        }
-      }
-    }
-
-    if (isStory(message.attributes)) {
-      const viewSyncs = ViewSyncs.getSingleton().forMessage(message);
-
-      if (viewSyncs.length !== 0) {
-        message.set({
-          readStatus: ReadStatus.Viewed,
-          seenStatus: SeenStatus.Seen,
-        });
-        changed = true;
-
-        const markReadAt = Math.min(
-          Date.now(),
-          ...viewSyncs.map(sync => sync.get('viewedAt'))
-        );
-        this.pendingMarkRead = Math.min(
-          this.pendingMarkRead ?? Date.now(),
-          markReadAt
-        );
-      }
-
-      if (!message.get('expirationStartTimestamp')) {
-        log.info(
-          `modifyTargetMessage/${this.idForLogging()}: setting story expiration`,
-          {
-            expirationStartTimestamp: message.get('timestamp'),
-            expireTimer: message.get('expireTimer'),
-          }
-        );
-        message.set('expirationStartTimestamp', message.get('timestamp'));
-        changed = true;
-      }
-    }
-
-    // Does this message have any pending, previously-received associated reactions?
-    const reactions = Reactions.getSingleton().forMessage(message);
-    await Promise.all(
-      reactions.map(async reaction => {
-        if (isStory(this.attributes)) {
-          // We don't set changed = true here, because we don't modify the original story
-          const generatedMessage = reaction.get('storyReactionMessage');
-          strictAssert(
-            generatedMessage,
-            'Story reactions must provide storyReactionMessage'
-          );
-          await generatedMessage.handleReaction(reaction, {
-            storyMessage: this.attributes,
-          });
-        } else {
-          changed = true;
-          await message.handleReaction(reaction, { shouldPersist: false });
-        }
-      })
-    );
-
-    // Does this message have any pending, previously-received associated
-    // delete for everyone messages?
-    const deletes = Deletes.getSingleton().forMessage(message);
-    await Promise.all(
-      deletes.map(async del => {
-        await deleteForEveryone(message, del, false);
-        changed = true;
-      })
-    );
-
-    // We want to make sure the message is saved first before applying any edits
-    if (!isFirstRun) {
-      const edits = Edits.forMessage(message);
-      log.info(
-        `modifyTargetMessage/${this.idForLogging()}: ${
-          edits.length
-        } edits in second run`
-      );
-      await Promise.all(
-        edits.map(editAttributes =>
-          conversation.queueJob('modifyTargetMessage/edits', () =>
-            handleEditMessage(message.attributes, editAttributes)
-          )
-        )
-      );
-    }
-
-    if (changed && !isFirstRun) {
-      log.info(
-        `modifyTargetMessage/${this.idForLogging()}: Changes in second run; saving.`
-      );
-      await window.Signal.Data.saveMessage(this.attributes, {
-        ourUuid: window.textsecure.storage.user.getCheckedUuid().toString(),
-      });
-    }
-=======
     return modifyTargetMessage(this, conversation, {
       isFirstRun,
       skipEdits: false,
     });
->>>>>>> 4629026c
   }
 
   async handleReaction(
