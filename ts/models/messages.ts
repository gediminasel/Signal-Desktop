--- conflicted
+++ resolved
@@ -498,8 +498,7 @@
         `doubleCheckMissingQuoteReference/${logId}: Found match for ${sentAt}, updating.`
       );
 
-<<<<<<< HEAD
-      await this.copyQuoteContentFromOriginal(matchingMessage, quote);
+      await copyQuoteContentFromOriginal(matchingMessage, quote);
       let { fromGroupName } = quote;
       if (
         matchingMessage.get('conversationId') !== this.get('conversationId')
@@ -509,9 +508,6 @@
         );
         fromGroupName = conversation?.format()?.name;
       }
-=======
-      await copyQuoteContentFromOriginal(matchingMessage, quote);
->>>>>>> af1c593f
       this.set({
         quote: {
           ...quote,
@@ -1412,204 +1408,6 @@
     });
   }
 
-<<<<<<< HEAD
-  async copyFromQuotedMessage(
-    quote: ProcessedQuote | undefined,
-    conversationId: string
-  ): Promise<QuotedMessageType | undefined> {
-    if (!quote) {
-      return undefined;
-    }
-
-    const { id } = quote;
-    strictAssert(id, 'Quote must have an id');
-
-    const result: QuotedMessageType = {
-      ...quote,
-
-      id,
-
-      attachments: quote.attachments.slice(),
-      bodyRanges: quote.bodyRanges?.slice(),
-
-      // Just placeholder values for the fields
-      fromGroupName: undefined,
-      referencedMessageNotFound: false,
-      isGiftBadge: quote.type === Proto.DataMessage.Quote.Type.GIFT_BADGE,
-      isViewOnce: false,
-      messageId: '',
-    };
-
-    const inMemoryMessages =
-      window.MessageCache.__DEPRECATED$filterBySentAt(id);
-    const matchingMessage = findMatchingQuote(
-      inMemoryMessages,
-      result,
-      conversationId
-    );
-
-    let queryMessage: undefined | MessageModel;
-
-    if (matchingMessage) {
-      queryMessage = matchingMessage;
-    } else {
-      log.info('copyFromQuotedMessage: db lookup needed', id);
-      const messages = await window.Signal.Data.getMessagesBySentAt(id);
-      const found = messages.find(item => isQuoteAMatch(item, result));
-
-      if (!found) {
-        result.referencedMessageNotFound = true;
-        return result;
-      }
-      queryMessage = window.MessageCache.__DEPRECATED$register(
-        found.id,
-        found,
-        'copyFromQuotedMessage'
-      );
-    }
-
-    if (queryMessage && queryMessage.get('conversationId') !== conversationId) {
-      const conversation = window.ConversationController.get(
-        queryMessage.get('conversationId')
-      );
-      result.fromGroupName = conversation?.format()?.name;
-    }
-
-    if (queryMessage) {
-      await this.copyQuoteContentFromOriginal(queryMessage, result);
-    }
-
-    return result;
-  }
-
-  async copyQuoteContentFromOriginal(
-    originalMessage: MessageModel,
-    quote: QuotedMessageType
-  ): Promise<void> {
-    const { attachments } = quote;
-    const firstAttachment = attachments ? attachments[0] : undefined;
-    const firstThumbnailCdnFields = copyCdnFields(firstAttachment?.thumbnail);
-
-    if (messageHasPaymentEvent(originalMessage.attributes)) {
-      // eslint-disable-next-line no-param-reassign
-      quote.payment = originalMessage.get('payment');
-    }
-
-    if (isTapToView(originalMessage.attributes)) {
-      // eslint-disable-next-line no-param-reassign
-      quote.text = undefined;
-      // eslint-disable-next-line no-param-reassign
-      quote.attachments = [
-        {
-          contentType: MIME.IMAGE_JPEG,
-        },
-      ];
-      // eslint-disable-next-line no-param-reassign
-      quote.isViewOnce = true;
-
-      return;
-    }
-
-    const isMessageAGiftBadge = isGiftBadge(originalMessage.attributes);
-    if (isMessageAGiftBadge !== quote.isGiftBadge) {
-      log.warn(
-        `copyQuoteContentFromOriginal: Quote.isGiftBadge: ${quote.isGiftBadge}, isGiftBadge(message): ${isMessageAGiftBadge}`
-      );
-      // eslint-disable-next-line no-param-reassign
-      quote.isGiftBadge = isMessageAGiftBadge;
-    }
-    if (isMessageAGiftBadge) {
-      // eslint-disable-next-line no-param-reassign
-      quote.text = undefined;
-      // eslint-disable-next-line no-param-reassign
-      quote.attachments = [];
-
-      return;
-    }
-
-    // eslint-disable-next-line no-param-reassign
-    quote.isViewOnce = false;
-
-    // eslint-disable-next-line no-param-reassign
-    quote.text = getQuoteBodyText(originalMessage.attributes, quote.id);
-
-    // eslint-disable-next-line no-param-reassign
-    quote.bodyRanges = originalMessage.attributes.bodyRanges;
-
-    if (firstAttachment) {
-      firstAttachment.thumbnail = null;
-    }
-
-    if (!firstAttachment || !firstAttachment.contentType) {
-      return;
-    }
-
-    try {
-      const schemaVersion = originalMessage.get('schemaVersion');
-      if (
-        schemaVersion &&
-        schemaVersion < TypedMessage.VERSION_NEEDED_FOR_DISPLAY
-      ) {
-        const upgradedMessage = await upgradeMessageSchema(
-          originalMessage.attributes
-        );
-        originalMessage.set(upgradedMessage);
-        await window.Signal.Data.saveMessage(upgradedMessage, {
-          ourAci: window.textsecure.storage.user.getCheckedAci(),
-        });
-      }
-    } catch (error) {
-      log.error(
-        'Problem upgrading message quoted message from database',
-        Errors.toLogFormat(error)
-      );
-      return;
-    }
-
-    const queryAttachments = originalMessage.get('attachments') || [];
-    if (queryAttachments.length > 0) {
-      const queryFirst = queryAttachments[0];
-      const { thumbnail } = queryFirst;
-
-      if (thumbnail && thumbnail.path) {
-        firstAttachment.thumbnail = {
-          ...firstThumbnailCdnFields,
-          ...thumbnail,
-          copied: true,
-        };
-      } else {
-        firstAttachment.contentType = queryFirst.contentType;
-        firstAttachment.fileName = queryFirst.fileName;
-        firstAttachment.thumbnail = null;
-      }
-    }
-
-    const queryPreview = originalMessage.get('preview') || [];
-    if (queryPreview.length > 0) {
-      const queryFirst = queryPreview[0];
-      const { image } = queryFirst;
-
-      if (image && image.path) {
-        firstAttachment.thumbnail = {
-          ...firstThumbnailCdnFields,
-          ...image,
-          copied: true,
-        };
-      }
-    }
-
-    const sticker = originalMessage.get('sticker');
-    if (sticker && sticker.data && sticker.data.path) {
-      firstAttachment.thumbnail = {
-        ...firstThumbnailCdnFields,
-        ...sticker.data,
-        copied: true,
-      };
-    }
-  }
-
-=======
->>>>>>> af1c593f
   async handleDataMessage(
     initialMessage: ProcessedDataMessage,
     confirm: () => void,
