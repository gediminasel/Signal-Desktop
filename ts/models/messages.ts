// Copyright 2020 Signal Messenger, LLC
// SPDX-License-Identifier: AGPL-3.0-only

import {
  difference,
  isEmpty,
  isEqual,
  isNumber,
  isObject,
  mapValues,
  maxBy,
  noop,
  omit,
  partition,
  pick,
  union,
  without,
} from 'lodash';
import type {
  CustomError,
  GroupV1Update,
  MessageAttributesType,
  MessageReactionType,
  QuotedMessageType,
} from '../model-types.d';
import { filter, map, reduce, repeat, zipObject } from '../util/iterables';
import type { DeleteModel } from '../messageModifiers/Deletes';
import type { SentEventData } from '../textsecure/messageReceiverEvents';
import { isNotNil } from '../util/isNotNil';
import { isNormalNumber } from '../util/isNormalNumber';
import { softAssert, strictAssert } from '../util/assert';
import { missingCaseError } from '../util/missingCaseError';
import { drop } from '../util/drop';
import { dropNull } from '../util/dropNull';
import type { ConversationModel } from './conversations';
import { getCallingNotificationText } from '../util/callingNotification';
import type {
  ProcessedDataMessage,
  ProcessedQuote,
  ProcessedUnidentifiedDeliveryStatus,
  CallbackResultType,
} from '../textsecure/Types.d';
import { SendMessageProtoError } from '../textsecure/Errors';
import * as expirationTimer from '../util/expirationTimer';
import { getUserLanguages } from '../util/userLanguages';

import type { ReactionType } from '../types/Reactions';
import { isValidUuid, UUID, UUIDKind } from '../types/UUID';
import * as reactionUtil from '../reactions/util';
import * as Stickers from '../types/Stickers';
import * as Errors from '../types/errors';
import * as EmbeddedContact from '../types/EmbeddedContact';
import type {
  AttachmentType,
  AttachmentWithHydratedData,
} from '../types/Attachment';
import { isImage, isVideo } from '../types/Attachment';
import * as Attachment from '../types/Attachment';
import { stringToMIMEType } from '../types/MIME';
import * as MIME from '../types/MIME';
import * as GroupChange from '../groupChange';
import { ReadStatus } from '../messages/MessageReadStatus';
import type { SendStateByConversationId } from '../messages/MessageSendState';
import {
  SendActionType,
  SendStatus,
  isSent,
  sendStateReducer,
  someSendStatus,
} from '../messages/MessageSendState';
import { migrateLegacyReadStatus } from '../messages/migrateLegacyReadStatus';
import { migrateLegacySendAttributes } from '../messages/migrateLegacySendAttributes';
import { getOwn } from '../util/getOwn';
import { markRead, markViewed } from '../services/MessageUpdater';
import { scheduleOptimizeFTS } from '../services/ftsOptimizer';
import {
  isDirectConversation,
  isGroup,
  isGroupV1,
  isGroupV2,
  isMe,
} from '../util/whatTypeOfConversation';
import { handleMessageSend } from '../util/handleMessageSend';
import { getSendOptions } from '../util/getSendOptions';
import { findAndFormatContact } from '../util/findAndFormatContact';
import { canConversationBeUnarchived } from '../util/canConversationBeUnarchived';
import {
  getAttachmentsForMessage,
  getMessagePropStatus,
  getPropsForCallHistory,
  hasErrors,
  isCallHistory,
  isChatSessionRefreshed,
  isDeliveryIssue,
  isEndSession,
  isExpirationTimerUpdate,
  isGiftBadge,
  isGroupUpdate,
  isGroupV1Migration,
  isGroupV2Change,
  isIncoming,
  isKeyChange,
  isOutgoing,
  isStory,
  isProfileChange,
  isTapToView,
  isUniversalTimerNotification,
  isUnsupportedMessage,
  isVerifiedChange,
  processBodyRanges,
  isConversationMerge,
} from '../state/selectors/message';
import {
  isInCall,
  getCallSelector,
  getActiveCall,
} from '../state/selectors/calling';
import {
  MessageReceipts,
  MessageReceiptType,
} from '../messageModifiers/MessageReceipts';
import { Deletes } from '../messageModifiers/Deletes';
import type { ReactionModel } from '../messageModifiers/Reactions';
import { Reactions } from '../messageModifiers/Reactions';
import { ReactionSource } from '../reactions/ReactionSource';
import { ReadSyncs } from '../messageModifiers/ReadSyncs';
import { ViewSyncs } from '../messageModifiers/ViewSyncs';
import { ViewOnceOpenSyncs } from '../messageModifiers/ViewOnceOpenSyncs';
import * as LinkPreview from '../types/LinkPreview';
import { SignalService as Proto } from '../protobuf';
import {
  conversationJobQueue,
  conversationQueueJobEnum,
} from '../jobs/conversationJobQueue';
import { notificationService } from '../services/notifications';
import type { LinkPreviewType } from '../types/message/LinkPreviews';
import * as log from '../logging/log';
import * as Bytes from '../Bytes';
import { computeHash } from '../Crypto';
import { cleanupMessage, deleteMessageData } from '../util/cleanup';
import {
  findMatchingQuote,
  findMatchingQuote2,
  getContact,
  getContactId,
  getSource,
  getSourceUuid,
  isCustomError,
  messageHasPaymentEvent,
  getPaymentEventNotificationText,
} from '../messages/helpers';
import type { ReplacementValuesType } from '../types/I18N';
import { viewOnceOpenJobQueue } from '../jobs/viewOnceOpenJobQueue';
import { getMessageIdForLogging } from '../util/idForLogging';
import { hasAttachmentDownloads } from '../util/hasAttachmentDownloads';
import { queueAttachmentDownloads } from '../util/queueAttachmentDownloads';
import { findStoryMessage } from '../util/findStoryMessage';
import { getStoryDataFromMessageAttributes } from '../services/storyLoader';
import type { ConversationQueueJobData } from '../jobs/conversationJobQueue';
import { getMessageById } from '../messages/getMessageById';
import { shouldDownloadStory } from '../util/shouldDownloadStory';
import { shouldShowStoriesView } from '../state/selectors/stories';
import type { ContactWithHydratedAvatar } from '../textsecure/SendMessage';
import { SeenStatus } from '../MessageSeenStatus';
import { isNewReactionReplacingPrevious } from '../reactions/util';
import { parseBoostBadgeListFromServer } from '../badges/parseBadgesFromServer';
import { GiftBadgeStates } from '../components/conversation/Message';
import { downloadAttachment } from '../util/downloadAttachment';
import type { StickerWithHydratedData } from '../types/Stickers';
import { getStringForConversationMerge } from '../util/getStringForConversationMerge';
import {
  addToAttachmentDownloadQueue,
  shouldUseAttachmentDownloadQueue,
} from '../util/attachmentDownloadQueue';
import { getTitleNoDefault, getNumber } from '../util/getTitle';
import dataInterface from '../sql/Client';
import * as Edits from '../messageModifiers/Edits';
import { handleEditMessage } from '../util/handleEditMessage';
import { getQuoteBodyText } from '../util/getQuoteBodyText';
import { shouldReplyNotifyUser } from '../util/shouldReplyNotifyUser';

/* eslint-disable more/no-then */

window.Whisper = window.Whisper || {};

const { Message: TypedMessage } = window.Signal.Types;
const { upgradeMessageSchema } = window.Signal.Migrations;
const { getTextWithMentions, GoogleChrome } = window.Signal.Util;
const { getMessageBySender } = window.Signal.Data;

export class MessageModel extends window.Backbone.Model<MessageAttributesType> {
  static getLongMessageAttachment: (opts: {
    attachments: Array<AttachmentWithHydratedData>;
    body?: string;
    now: number;
  }) => {
    body?: string;
    attachments: Array<AttachmentWithHydratedData>;
  };

  CURRENT_PROTOCOL_VERSION?: number;

  // Set when sending some sync messages, so we get the functionality of
  //   send(), without zombie messages going into the database.
  doNotSave?: boolean;
  // Set when sending stories, so we get the functionality of send() but we are
  //   able to send the sync message elsewhere.
  doNotSendSyncMessage?: boolean;

  INITIAL_PROTOCOL_VERSION?: number;

  deletingForEveryone?: boolean;

  isSelected?: boolean;

  private pendingMarkRead?: number;

  syncPromise?: Promise<CallbackResultType | void>;

  cachedOutgoingContactData?: Array<ContactWithHydratedAvatar>;

  cachedOutgoingPreviewData?: Array<LinkPreviewType>;

  cachedOutgoingQuoteData?: QuotedMessageType;

  cachedOutgoingStickerData?: StickerWithHydratedData;

  constructor(attributes: MessageAttributesType) {
    super(attributes);

    // Note that we intentionally don't use `initialize()` method because it
    // isn't compatible with esnext output of esbuild.
    if (isObject(attributes)) {
      this.set(
        TypedMessage.initializeSchemaVersion({
          message: attributes as MessageAttributesType,
          logger: log,
        })
      );
    }

    const readStatus = migrateLegacyReadStatus(this.attributes);
    if (readStatus !== undefined) {
      this.set(
        {
          readStatus,
          seenStatus:
            readStatus === ReadStatus.Unread
              ? SeenStatus.Unseen
              : SeenStatus.Seen,
        },
        { silent: true }
      );
    }

    const ourConversationId =
      window.ConversationController.getOurConversationId();
    if (ourConversationId) {
      const sendStateByConversationId = migrateLegacySendAttributes(
        this.attributes,
        window.ConversationController.get.bind(window.ConversationController),
        ourConversationId
      );
      if (sendStateByConversationId) {
        this.set('sendStateByConversationId', sendStateByConversationId, {
          silent: true,
        });
      }
    }

    this.CURRENT_PROTOCOL_VERSION = Proto.DataMessage.ProtocolVersion.CURRENT;
    this.INITIAL_PROTOCOL_VERSION = Proto.DataMessage.ProtocolVersion.INITIAL;

    this.on('change', this.notifyRedux);
  }

  notifyRedux(): void {
    if (!window.reduxActions) {
      return;
    }

    const { storyChanged } = window.reduxActions.stories;

    if (isStory(this.attributes)) {
      const storyData = getStoryDataFromMessageAttributes({
        ...this.attributes,
      });

      if (!storyData) {
        return;
      }

      storyChanged(storyData);

      // We don't want messageChanged to run
      return;
    }

    const { messageChanged } = window.reduxActions.conversations;

    if (messageChanged) {
      const conversationId = this.get('conversationId');
      // Note: The clone is important for triggering a re-run of selectors
      messageChanged(this.id, conversationId, { ...this.attributes });
    }
  }

  getSenderIdentifier(): string {
    const sentAt = this.get('sent_at');
    const source = this.get('source');
    const sourceUuid = this.get('sourceUuid');
    const sourceDevice = this.get('sourceDevice');

    // eslint-disable-next-line @typescript-eslint/no-non-null-assertion
    const conversation = window.ConversationController.lookupOrCreate({
      e164: source,
      uuid: sourceUuid,
      reason: 'MessageModel.getSenderIdentifier',
    })!;

    return `${conversation?.id}.${sourceDevice}-${sentAt}`;
  }

  getReceivedAt(): number {
    // We would like to get the received_at_ms ideally since received_at is
    // now an incrementing counter for messages and not the actual time that
    // the message was received. If this field doesn't exist on the message
    // then we can trust received_at.
    return Number(this.get('received_at_ms') || this.get('received_at'));
  }

  isNormalBubble(): boolean {
    const { attributes } = this;

    return (
      !isCallHistory(attributes) &&
      !isChatSessionRefreshed(attributes) &&
      !isConversationMerge(attributes) &&
      !isEndSession(attributes) &&
      !isExpirationTimerUpdate(attributes) &&
      !isGroupUpdate(attributes) &&
      !isGroupV1Migration(attributes) &&
      !isGroupV2Change(attributes) &&
      !isKeyChange(attributes) &&
      !isProfileChange(attributes) &&
      !isUniversalTimerNotification(attributes) &&
      !isUnsupportedMessage(attributes) &&
      !isVerifiedChange(attributes)
    );
  }

  async hydrateStoryContext(
    inMemoryMessage?: MessageAttributesType
  ): Promise<void> {
    const storyId = this.get('storyId');
    if (!storyId) {
      return;
    }

    const context = this.get('storyReplyContext');
    // We'll continue trying to get the attachment as long as the message still exists
    if (context && (context.attachment?.url || !context.messageId)) {
      return;
    }

    const message =
      inMemoryMessage === undefined
        ? (await getMessageById(storyId))?.attributes
        : inMemoryMessage;

    if (!message) {
      const conversation = this.getConversation();
      softAssert(
        conversation && isDirectConversation(conversation.attributes),
        'hydrateStoryContext: Not a type=direct conversation'
      );
      this.set({
        storyReplyContext: {
          attachment: undefined,
          // This is ok to do because story replies only show in 1:1 conversations
          // so the story that was quoted should be from the same conversation.
          authorUuid: conversation?.get('uuid'),
          // No messageId, referenced story not found!
          messageId: '',
        },
      });
      return;
    }

    const attachments = getAttachmentsForMessage({ ...message });
    let attachment: AttachmentType | undefined = attachments?.[0];
    if (attachment && !attachment.url && !attachment.textAttachment) {
      attachment = undefined;
    }

    this.set({
      storyReplyContext: {
        attachment,
        authorUuid: message.sourceUuid,
        messageId: message.id,
      },
    });
  }

  // Dependencies of prop-generation functions
  getConversation(): ConversationModel | undefined {
    return window.ConversationController.get(this.get('conversationId'));
  }

  getNotificationData(): { emoji?: string; text: string } {
    // eslint-disable-next-line prefer-destructuring
    const attributes: MessageAttributesType = this.attributes;

    if (isDeliveryIssue(attributes)) {
      return {
        emoji: '⚠️',
        text: window.i18n('DeliveryIssue--preview'),
      };
    }

    if (isConversationMerge(attributes)) {
      const conversation = this.getConversation();
      strictAssert(
        conversation,
        'getNotificationData/isConversationMerge/conversation'
      );
      strictAssert(
        attributes.conversationMerge,
        'getNotificationData/isConversationMerge/conversationMerge'
      );

      return {
        text: getStringForConversationMerge({
          obsoleteConversationTitle: getTitleNoDefault(
            attributes.conversationMerge.renderInfo
          ),
          obsoleteConversationNumber: getNumber(
            attributes.conversationMerge.renderInfo
          ),
          conversationTitle: conversation.getTitle(),
          i18n: window.i18n,
        }),
      };
    }

    if (isChatSessionRefreshed(attributes)) {
      return {
        emoji: '🔁',
        text: window.i18n('ChatRefresh--notification'),
      };
    }

    if (isUnsupportedMessage(attributes)) {
      return {
        text: window.i18n('message--getDescription--unsupported-message'),
      };
    }

    if (isGroupV1Migration(attributes)) {
      return {
        text: window.i18n('GroupV1--Migration--was-upgraded'),
      };
    }

    if (isProfileChange(attributes)) {
      const change = this.get('profileChange');
      const changedId = this.get('changedId');
      const changedContact = findAndFormatContact(changedId);
      if (!change) {
        throw new Error('getNotificationData: profileChange was missing!');
      }

      return {
        text: window.Signal.Util.getStringForProfileChange(
          change,
          changedContact,
          window.i18n
        ),
      };
    }

    if (isGroupV2Change(attributes)) {
      const change = this.get('groupV2Change');
      strictAssert(
        change,
        'getNotificationData: isGroupV2Change true, but no groupV2Change!'
      );

      const changes = GroupChange.renderChange<string>(change, {
        i18n: window.i18n,
        ourACI: window.textsecure.storage.user
          .getCheckedUuid(UUIDKind.ACI)
          .toString(),
        ourPNI: window.textsecure.storage.user
          .getCheckedUuid(UUIDKind.PNI)
          .toString(),
        renderContact: (conversationId: string) => {
          const conversation =
            window.ConversationController.get(conversationId);
          return conversation
            ? conversation.getTitle()
            : window.i18n('unknownContact');
        },
        renderString: (
          key: string,
          _i18n: unknown,
          components: ReplacementValuesType<string> | undefined
        ) => {
          // eslint-disable-next-line local-rules/valid-i18n-keys
          return window.i18n(key, components);
        },
      });

      return { text: changes.map(({ text }) => text).join(' ') };
    }

    if (messageHasPaymentEvent(attributes)) {
      const sender = findAndFormatContact(attributes.sourceUuid);
      const conversation = findAndFormatContact(attributes.conversationId);
      return {
        text: getPaymentEventNotificationText(
          attributes.payment,
          sender.title,
          conversation.title,
          sender.isMe,
          window.i18n
        ),
        emoji: '💳',
      };
    }

    const attachments = this.get('attachments') || [];

    if (isTapToView(attributes)) {
      if (this.isErased()) {
        return {
          text: window.i18n('message--getDescription--disappearing-media'),
        };
      }

      if (Attachment.isImage(attachments)) {
        return {
          text: window.i18n('message--getDescription--disappearing-photo'),
          emoji: '📷',
        };
      }
      if (Attachment.isVideo(attachments)) {
        return {
          text: window.i18n('message--getDescription--disappearing-video'),
          emoji: '🎥',
        };
      }
      // There should be an image or video attachment, but we have a fallback just in
      //   case.
      return { text: window.i18n('mediaMessage'), emoji: '📎' };
    }

    if (isGroupUpdate(attributes)) {
      const groupUpdate = this.get('group_update');
      const fromContact = getContact(this.attributes);
      const messages = [];
      if (!groupUpdate) {
        throw new Error('getNotificationData: Missing group_update');
      }

      if (groupUpdate.left === 'You') {
        return { text: window.i18n('youLeftTheGroup') };
      }
      if (groupUpdate.left) {
        return {
          text: window.i18n('leftTheGroup', {
            name: this.getNameForNumber(groupUpdate.left),
          }),
        };
      }

      if (!fromContact) {
        return { text: '' };
      }

      if (isMe(fromContact.attributes)) {
        messages.push(window.i18n('youUpdatedTheGroup'));
      } else {
        messages.push(
          window.i18n('updatedTheGroup', {
            name: fromContact.getTitle(),
          })
        );
      }

      if (groupUpdate.joined && groupUpdate.joined.length) {
        const joinedContacts = groupUpdate.joined.map(item =>
          window.ConversationController.getOrCreate(item, 'private')
        );
        const joinedWithoutMe = joinedContacts.filter(
          contact => !isMe(contact.attributes)
        );

        if (joinedContacts.length > 1) {
          messages.push(
            window.i18n('multipleJoinedTheGroup', {
              names: joinedWithoutMe
                .map(contact => contact.getTitle())
                .join(', '),
            })
          );

          if (joinedWithoutMe.length < joinedContacts.length) {
            messages.push(window.i18n('youJoinedTheGroup'));
          }
        } else {
          const joinedContact = window.ConversationController.getOrCreate(
            groupUpdate.joined[0],
            'private'
          );
          if (isMe(joinedContact.attributes)) {
            messages.push(window.i18n('youJoinedTheGroup'));
          } else {
            messages.push(
              window.i18n('joinedTheGroup', {
                name: joinedContacts[0].getTitle(),
              })
            );
          }
        }
      }

      if (groupUpdate.name) {
        messages.push(
          window.i18n('titleIsNow', {
            name: groupUpdate.name,
          })
        );
      }
      if (groupUpdate.avatarUpdated) {
        messages.push(window.i18n('updatedGroupAvatar'));
      }

      return { text: messages.join(' ') };
    }
    if (isEndSession(attributes)) {
      return { text: window.i18n('sessionEnded') };
    }
    if (isIncoming(attributes) && hasErrors(attributes)) {
      return { text: window.i18n('incomingError') };
    }

    const body = (this.get('body') || '').trim();

    if (attachments.length) {
      // This should never happen but we want to be extra-careful.
      const attachment = attachments[0] || {};
      const { contentType } = attachment;

      if (contentType === MIME.IMAGE_GIF || Attachment.isGIF(attachments)) {
        return {
          text: body || window.i18n('message--getNotificationText--gif'),
          emoji: '🎡',
        };
      }
      if (Attachment.isImage(attachments)) {
        return {
          text: body || window.i18n('message--getNotificationText--photo'),
          emoji: '📷',
        };
      }
      if (Attachment.isVideo(attachments)) {
        return {
          text: body || window.i18n('message--getNotificationText--video'),
          emoji: '🎥',
        };
      }
      if (Attachment.isVoiceMessage(attachment)) {
        return {
          text:
            body || window.i18n('message--getNotificationText--voice-message'),
          emoji: '🎤',
        };
      }
      if (Attachment.isAudio(attachments)) {
        return {
          text:
            body || window.i18n('message--getNotificationText--audio-message'),
          emoji: '🔈',
        };
      }
      return {
        text: body || window.i18n('message--getNotificationText--file'),
        emoji: '📎',
      };
    }

    const stickerData = this.get('sticker');
    if (stickerData) {
      const emoji =
        Stickers.getSticker(stickerData.packId, stickerData.stickerId)?.emoji ||
        stickerData?.emoji;

      if (!emoji) {
        log.warn('Unable to get emoji for sticker');
      }
      return {
        text: window.i18n('message--getNotificationText--stickers'),
        emoji: dropNull(emoji),
      };
    }

    if (isCallHistory(attributes)) {
      const state = window.reduxStore.getState();
      const callingNotification = getPropsForCallHistory(attributes, {
        conversationSelector: findAndFormatContact,
        callSelector: getCallSelector(state),
        activeCall: getActiveCall(state),
      });
      if (callingNotification) {
        return {
          text: getCallingNotificationText(callingNotification, window.i18n),
        };
      }

      log.error("This call history message doesn't have valid call history");
    }
    if (isExpirationTimerUpdate(attributes)) {
      // eslint-disable-next-line @typescript-eslint/no-non-null-assertion
      const { expireTimer } = this.get('expirationTimerUpdate')!;
      if (!expireTimer) {
        return { text: window.i18n('disappearingMessagesDisabled') };
      }

      return {
        text: window.i18n('timerSetTo', {
          time: expirationTimer.format(window.i18n, expireTimer),
        }),
      };
    }

    if (isKeyChange(attributes)) {
      const identifier = this.get('key_changed');
      const conversation = window.ConversationController.get(identifier);
      return {
        text: window.i18n('safetyNumberChangedGroup', {
          name: conversation ? conversation.getTitle() : '',
        }),
      };
    }
    const contacts = this.get('contact');
    if (contacts && contacts.length) {
      return {
        text:
          EmbeddedContact.getName(contacts[0]) || window.i18n('unknownContact'),
        emoji: '👤',
      };
    }

    const giftBadge = this.get('giftBadge');
    if (giftBadge) {
      const emoji = '✨';
      const fromContact = getContact(this.attributes);

      if (isOutgoing(this.attributes)) {
        const recipient =
          fromContact?.getTitle() ?? window.i18n('unknownContact');
        return {
          emoji,
          text: window.i18n('icu:message--donation--preview--sent', {
            recipient,
          }),
        };
      }

      const sender = fromContact?.getTitle() ?? window.i18n('unknownContact');
      return {
        emoji,
        text:
          giftBadge.state === GiftBadgeStates.Unopened
            ? window.i18n('icu:message--donation--preview--unopened', {
                sender,
              })
            : window.i18n('icu:message--donation--preview--redeemed'),
      };
    }

    if (body) {
      return { text: body };
    }

    return { text: '' };
  }

  getRawText(): string {
    const body = (this.get('body') || '').trim();
    const { attributes } = this;

    const bodyRanges = processBodyRanges(attributes, {
      conversationSelector: findAndFormatContact,
    });
    if (bodyRanges) {
      return getTextWithMentions(bodyRanges, body);
    }

    return body;
  }

  getAuthorText(): string | undefined {
    // if it's outgoing, it must be self-authored
    const selfAuthor = isOutgoing(this.attributes)
      ? window.i18n('you')
      : undefined;

    // if it's not selfAuthor and there's no incoming contact,
    // it might be a group notification, so we return undefined
    return selfAuthor ?? this.getIncomingContact()?.getTitle({ isShort: true });
  }

  getNotificationText(): string {
    const { text, emoji } = this.getNotificationData();
    const { attributes } = this;

    if (attributes.storyReaction) {
      if (attributes.type === 'outgoing') {
        const name = this.getConversation()?.get('profileName');

        if (!name) {
          return window.i18n(
            'Quote__story-reaction-notification--outgoing--nameless',
            {
              emoji: attributes.storyReaction.emoji,
            }
          );
        }

        return window.i18n('Quote__story-reaction-notification--outgoing', {
          emoji: attributes.storyReaction.emoji,
          name,
        });
      }

      const ourUuid = window.textsecure.storage.user
        .getCheckedUuid()
        .toString();

      if (
        attributes.type === 'incoming' &&
        attributes.storyReaction.targetAuthorUuid === ourUuid
      ) {
        return window.i18n('Quote__story-reaction-notification--incoming', {
          emoji: attributes.storyReaction.emoji,
        });
      }

      if (!window.Signal.OS.isLinux()) {
        return attributes.storyReaction.emoji;
      }

      return window.i18n('Quote__story-reaction--single');
    }

    let modifiedText = text;

    const bodyRanges = processBodyRanges(attributes, {
      conversationSelector: findAndFormatContact,
    });

    if (bodyRanges && bodyRanges.length) {
      modifiedText = getTextWithMentions(bodyRanges, modifiedText);
    }

    // Linux emoji support is mixed, so we disable it. (Note that this doesn't touch
    //   the `text`, which can contain emoji.)
    const shouldIncludeEmoji = Boolean(emoji) && !window.Signal.OS.isLinux();
    if (shouldIncludeEmoji) {
      return window.i18n('message--getNotificationText--text-with-emoji', {
        text: modifiedText,
        emoji,
      });
    }
    return modifiedText;
  }

  // General
  idForLogging(): string {
    return getMessageIdForLogging(this.attributes);
  }

  override defaults(): Partial<MessageAttributesType> {
    return {
      timestamp: new Date().getTime(),
      attachments: [],
    };
  }

  override validate(attributes: Record<string, unknown>): void {
    const required = ['conversationId', 'received_at', 'sent_at'];
    const missing = required.filter(attr => !attributes[attr]);
    if (missing.length) {
      log.warn(`Message missing attributes: ${missing}`);
    }
  }

  merge(model: MessageModel): void {
    const attributes = model.attributes || model;
    this.set(attributes);
  }

  getNameForNumber(number: string): string {
    const conversation = window.ConversationController.get(number);
    if (!conversation) {
      return number;
    }
    return conversation.getTitle();
  }

  async cleanup(): Promise<void> {
    await cleanupMessage(this.attributes);
  }

  async deleteData(): Promise<void> {
    await deleteMessageData(this.attributes);
  }

  isValidTapToView(): boolean {
    const body = this.get('body');
    if (body) {
      return false;
    }

    const attachments = this.get('attachments');
    if (!attachments || attachments.length !== 1) {
      return false;
    }

    const firstAttachment = attachments[0];
    if (
      !window.Signal.Util.GoogleChrome.isImageTypeSupported(
        firstAttachment.contentType
      ) &&
      !window.Signal.Util.GoogleChrome.isVideoTypeSupported(
        firstAttachment.contentType
      )
    ) {
      return false;
    }

    const quote = this.get('quote');
    const sticker = this.get('sticker');
    const contact = this.get('contact');
    const preview = this.get('preview');

    if (
      quote ||
      sticker ||
      (contact && contact.length > 0) ||
      (preview && preview.length > 0)
    ) {
      return false;
    }

    return true;
  }

  async markViewOnceMessageViewed(options?: {
    fromSync?: boolean;
  }): Promise<void> {
    const { fromSync } = options || {};

    if (!this.isValidTapToView()) {
      log.warn(
        `markViewOnceMessageViewed: Message ${this.idForLogging()} is not a valid tap to view message!`
      );
      return;
    }
    if (this.isErased()) {
      log.warn(
        `markViewOnceMessageViewed: Message ${this.idForLogging()} is already erased!`
      );
      return;
    }

    if (this.get('readStatus') !== ReadStatus.Viewed) {
      this.set(markViewed(this.attributes));
    }

    await this.eraseContents();

    if (!fromSync) {
      const senderE164 = getSource(this.attributes);
      const senderUuid = getSourceUuid(this.attributes);
      const timestamp = this.get('sent_at');

      if (senderUuid === undefined) {
        throw new Error('markViewOnceMessageViewed: senderUuid is undefined');
      }

      if (window.ConversationController.areWePrimaryDevice()) {
        log.warn(
          'markViewOnceMessageViewed: We are primary device; not sending view once open sync'
        );
        return;
      }

      try {
        await viewOnceOpenJobQueue.add({
          viewOnceOpens: [
            {
              senderE164,
              senderUuid,
              timestamp,
            },
          ],
        });
      } catch (error) {
        log.error(
          'markViewOnceMessageViewed: Failed to queue view once open sync',
          Errors.toLogFormat(error)
        );
      }
    }
  }

  async doubleCheckMissingQuoteReference(): Promise<void> {
    const logId = this.idForLogging();

    const storyId = this.get('storyId');
    if (storyId) {
      log.warn(
        `doubleCheckMissingQuoteReference/${logId}: missing story reference`
      );

      const message = window.MessageController.getById(storyId);
      if (!message) {
        return;
      }

      if (this.get('storyReplyContext')) {
        this.unset('storyReplyContext');
      }
      await this.hydrateStoryContext(message.attributes);
      return;
    }

    const quote = this.get('quote');
    if (!quote) {
      log.warn(`doubleCheckMissingQuoteReference/${logId}: Missing quote!`);
      return;
    }

    const { authorUuid, author, id: sentAt, referencedMessageNotFound } = quote;
    const contact = window.ConversationController.get(authorUuid || author);

    // Is the quote really without a reference? Check with our in memory store
    // first to make sure it's not there.
    if (referencedMessageNotFound && contact) {
      log.info(
        `doubleCheckMissingQuoteReference/${logId}: Verifying reference to ${sentAt}`
      );
      const inMemoryMessages = window.MessageController.filterBySentAt(
        Number(sentAt)
      );
      const matchingMessage = findMatchingQuote(
        inMemoryMessages,
        quote,
        this.get('conversationId')
      );
      if (!matchingMessage) {
        log.info(
          `doubleCheckMissingQuoteReference/${logId}: No match for ${sentAt}.`
        );

        return;
      }

      this.set({
        quote: {
          ...quote,
          referencedMessageNotFound: false,
        },
      });

      log.info(
        `doubleCheckMissingQuoteReference/${logId}: Found match for ${sentAt}, updating.`
      );

      await this.copyQuoteContentFromOriginal(matchingMessage, quote);
      let { fromGroupName } = quote;
      if (
        matchingMessage.get('conversationId') !== this.get('conversationId')
      ) {
        const conversation = window.ConversationController.get(
          matchingMessage.get('conversationId')
        );
        fromGroupName = conversation?.format()?.name;
      }
      this.set({
        quote: {
          ...quote,
          fromGroupName,
          referencedMessageNotFound: false,
        },
      });
      window.Signal.Util.queueUpdateMessage(this.attributes);
    }
  }

  isErased(): boolean {
    return Boolean(this.get('isErased'));
  }

  async eraseContents(
    additionalProperties = {},
    shouldPersist = true
  ): Promise<void> {
    log.info(`Erasing data for message ${this.idForLogging()}`);

    // Note: There are cases where we want to re-erase a given message. For example, when
    //   a viewed (or outgoing) View-Once message is deleted for everyone.

    try {
      await this.deleteData();
    } catch (error) {
      log.error(
        `Error erasing data for message ${this.idForLogging()}:`,
        Errors.toLogFormat(error)
      );
    }

    this.set({
      attachments: [],
      body: '',
      bodyRanges: undefined,
      contact: [],
      editHistory: undefined,
      isErased: true,
      preview: [],
      quote: undefined,
      sticker: undefined,
      ...additionalProperties,
    });
    this.getConversation()?.debouncedUpdateLastMessage?.();

    if (shouldPersist) {
      await window.Signal.Data.saveMessage(this.attributes, {
        ourUuid: window.textsecure.storage.user.getCheckedUuid().toString(),
      });
    }

    await window.Signal.Data.deleteSentProtoByMessageId(this.id);

    scheduleOptimizeFTS();
  }

  override isEmpty(): boolean {
    const { attributes } = this;

    // Core message types - we check for all four because they can each stand alone
    const hasBody = Boolean(this.get('body'));
    const hasAttachment = (this.get('attachments') || []).length > 0;
    const hasEmbeddedContact = (this.get('contact') || []).length > 0;
    const isSticker = Boolean(this.get('sticker'));

    // Rendered sync messages
    const isCallHistoryValue = isCallHistory(attributes);
    const isChatSessionRefreshedValue = isChatSessionRefreshed(attributes);
    const isDeliveryIssueValue = isDeliveryIssue(attributes);
    const isGiftBadgeValue = isGiftBadge(attributes);
    const isGroupUpdateValue = isGroupUpdate(attributes);
    const isGroupV2ChangeValue = isGroupV2Change(attributes);
    const isEndSessionValue = isEndSession(attributes);
    const isExpirationTimerUpdateValue = isExpirationTimerUpdate(attributes);
    const isVerifiedChangeValue = isVerifiedChange(attributes);

    // Placeholder messages
    const isUnsupportedMessageValue = isUnsupportedMessage(attributes);
    const isTapToViewValue = isTapToView(attributes);

    // Errors
    const hasErrorsValue = hasErrors(attributes);

    // Locally-generated notifications
    const isKeyChangeValue = isKeyChange(attributes);
    const isProfileChangeValue = isProfileChange(attributes);
    const isUniversalTimerNotificationValue =
      isUniversalTimerNotification(attributes);
    const isConversationMergeValue = isConversationMerge(attributes);

    const isPayment = messageHasPaymentEvent(attributes);

    // Note: not all of these message types go through message.handleDataMessage

    const hasSomethingToDisplay =
      // Core message types
      hasBody ||
      hasAttachment ||
      hasEmbeddedContact ||
      isSticker ||
      isPayment ||
      // Rendered sync messages
      isCallHistoryValue ||
      isChatSessionRefreshedValue ||
      isDeliveryIssueValue ||
      isGiftBadgeValue ||
      isGroupUpdateValue ||
      isGroupV2ChangeValue ||
      isEndSessionValue ||
      isExpirationTimerUpdateValue ||
      isVerifiedChangeValue ||
      // Placeholder messages
      isUnsupportedMessageValue ||
      isTapToViewValue ||
      // Errors
      hasErrorsValue ||
      // Locally-generated notifications
      isKeyChangeValue ||
      isProfileChangeValue ||
      isUniversalTimerNotificationValue ||
      isConversationMergeValue;

    return !hasSomethingToDisplay;
  }

  isUnidentifiedDelivery(
    contactId: string,
    unidentifiedDeliveriesSet: Readonly<Set<string>>
  ): boolean {
    if (isIncoming(this.attributes)) {
      return Boolean(this.get('unidentifiedDeliveryReceived'));
    }

    return unidentifiedDeliveriesSet.has(contactId);
  }

  async saveErrors(
    providedErrors: Error | Array<Error>,
    options: { skipSave?: boolean } = {}
  ): Promise<void> {
    const { skipSave } = options;

    let errors: Array<CustomError>;

    if (!(providedErrors instanceof Array)) {
      errors = [providedErrors];
    } else {
      errors = providedErrors;
    }

    errors.forEach(e => {
      log.error('Message.saveErrors:', Errors.toLogFormat(e));
    });
    errors = errors.map(e => {
      // Note: in our environment, instanceof can be scary, so we have a backup check
      //   (Node.js vs Browser context).
      // We check instanceof second because typescript believes that anything that comes
      //   through here must be an instance of Error, so e is 'never' after that check.
      if ((e.message && e.stack) || e instanceof Error) {
        return pick(
          e,
          'name',
          'message',
          'code',
          'number',
          'identifier',
          'retryAfter',
          'data',
          'reason'
        ) as Required<Error>;
      }
      return e;
    });
    errors = errors.concat(this.get('errors') || []);

    this.set({ errors });

    if (!skipSave && !this.doNotSave) {
      await window.Signal.Data.saveMessage(this.attributes, {
        ourUuid: window.textsecure.storage.user.getCheckedUuid().toString(),
      });
    }
  }

  markRead(readAt?: number, options = {}): void {
    this.set(markRead(this.attributes, readAt, options));
  }

  getIncomingContact(): ConversationModel | undefined | null {
    if (!isIncoming(this.attributes)) {
      return null;
    }
    const sourceUuid = this.get('sourceUuid');
    if (!sourceUuid) {
      return null;
    }

    return window.ConversationController.getOrCreate(sourceUuid, 'private');
  }

  async retrySend(): Promise<void> {
    // eslint-disable-next-line @typescript-eslint/no-non-null-assertion
    const conversation = this.getConversation()!;

    let currentConversationRecipients: Set<string> | undefined;

    const { storyDistributionListId } = this.attributes;

    if (storyDistributionListId) {
      const storyDistribution =
        await dataInterface.getStoryDistributionWithMembers(
          storyDistributionListId
        );

      if (!storyDistribution) {
        this.markFailed();
        return;
      }

      currentConversationRecipients = new Set(
        storyDistribution.members
          .map(uuid => window.ConversationController.get(uuid)?.id)
          .filter(isNotNil)
      );
    } else {
      currentConversationRecipients = conversation.getMemberConversationIds();
    }

    // Determine retry recipients and get their most up-to-date addressing information
    const oldSendStateByConversationId =
      this.get('sendStateByConversationId') || {};

    const newSendStateByConversationId = { ...oldSendStateByConversationId };
    for (const [conversationId, sendState] of Object.entries(
      oldSendStateByConversationId
    )) {
      if (isSent(sendState.status)) {
        continue;
      }

      const recipient = window.ConversationController.get(conversationId);
      if (
        !recipient ||
        (!currentConversationRecipients.has(conversationId) &&
          !isMe(recipient.attributes))
      ) {
        continue;
      }

      newSendStateByConversationId[conversationId] = sendStateReducer(
        sendState,
        {
          type: SendActionType.ManuallyRetried,
          updatedAt: Date.now(),
        }
      );
    }

    this.set('sendStateByConversationId', newSendStateByConversationId);

    if (isStory(this.attributes)) {
      await conversationJobQueue.add(
        {
          type: conversationQueueJobEnum.enum.Story,
          conversationId: conversation.id,
          messageIds: [this.id],
          // using the group timestamp, which will differ from the 1:1 timestamp
          timestamp: this.attributes.timestamp,
        },
        async jobToInsert => {
          await window.Signal.Data.saveMessage(this.attributes, {
            jobToInsert,
            ourUuid: window.textsecure.storage.user.getCheckedUuid().toString(),
          });
        }
      );
    } else {
      await conversationJobQueue.add(
        {
          type: conversationQueueJobEnum.enum.NormalMessage,
          conversationId: conversation.id,
          messageId: this.id,
          revision: conversation.get('revision'),
        },
        async jobToInsert => {
          await window.Signal.Data.saveMessage(this.attributes, {
            jobToInsert,
            ourUuid: window.textsecure.storage.user.getCheckedUuid().toString(),
          });
        }
      );
    }
  }

  isReplayableError(e: Error): boolean {
    return (
      e.name === 'MessageError' ||
      e.name === 'OutgoingMessageError' ||
      e.name === 'SendMessageNetworkError' ||
      e.name === 'SendMessageChallengeError' ||
      e.name === 'SignedPreKeyRotationError' ||
      e.name === 'OutgoingIdentityKeyError'
    );
  }

  public hasSuccessfulDelivery(): boolean {
    const sendStateByConversationId = this.get('sendStateByConversationId');
    const withoutMe = omit(
      sendStateByConversationId,
      window.ConversationController.getOurConversationIdOrThrow()
    );
    return isEmpty(withoutMe) || someSendStatus(withoutMe, isSent);
  }

  /**
   * Change any Pending send state to Failed. Note that this will not mark successful
   * sends failed.
   */
  public markFailed(): void {
    const now = Date.now();
    this.set(
      'sendStateByConversationId',
      mapValues(this.get('sendStateByConversationId') || {}, sendState =>
        sendStateReducer(sendState, {
          type: SendActionType.Failed,
          updatedAt: now,
        })
      )
    );

    this.notifyStorySendFailed();
  }

  public notifyStorySendFailed(): void {
    if (!isStory(this.attributes)) {
      return;
    }

    notificationService.add({
      conversationId: this.get('conversationId'),
      storyId: this.id,
      messageId: this.id,
      senderTitle:
        this.getConversation()?.getTitle() ?? window.i18n('Stories__mine'),
      message: this.hasSuccessfulDelivery()
        ? window.i18n('icu:Stories__failed-send--partial')
        : window.i18n('icu:Stories__failed-send--full'),
      isExpiringMessage: false,
    });
  }

  removeOutgoingErrors(incomingIdentifier: string): CustomError {
    const incomingConversationId =
      window.ConversationController.getConversationId(incomingIdentifier);
    const errors = partition(
      this.get('errors'),
      e =>
        window.ConversationController.getConversationId(
          // eslint-disable-next-line @typescript-eslint/no-non-null-assertion
          e.identifier || e.number!
        ) === incomingConversationId &&
        (e.name === 'MessageError' ||
          e.name === 'OutgoingMessageError' ||
          e.name === 'SendMessageNetworkError' ||
          e.name === 'SendMessageChallengeError' ||
          e.name === 'SignedPreKeyRotationError' ||
          e.name === 'OutgoingIdentityKeyError')
    );
    this.set({ errors: errors[1] });
    return errors[0][0];
  }

  async send(
    promise: Promise<CallbackResultType | void | null>,
    saveErrors?: (errors: Array<Error>) => void
  ): Promise<void> {
    const updateLeftPane =
      this.getConversation()?.debouncedUpdateLastMessage || noop;

    updateLeftPane();

    let result:
      | { success: true; value: CallbackResultType }
      | {
          success: false;
          value: CustomError | SendMessageProtoError;
        };
    try {
      const value = await (promise as Promise<CallbackResultType>);
      result = { success: true, value };
    } catch (err) {
      result = { success: false, value: err };
    }

    updateLeftPane();

    const attributesToUpdate: Partial<MessageAttributesType> = {};

    // This is used by sendSyncMessage, then set to null
    if ('dataMessage' in result.value && result.value.dataMessage) {
      attributesToUpdate.dataMessage = result.value.dataMessage;
    }

    if (!this.doNotSave) {
      await window.Signal.Data.saveMessage(this.attributes, {
        ourUuid: window.textsecure.storage.user.getCheckedUuid().toString(),
      });
    }

    const sendStateByConversationId = {
      ...(this.get('sendStateByConversationId') || {}),
    };

    const sendIsNotFinal =
      'sendIsNotFinal' in result.value && result.value.sendIsNotFinal;
    const sendIsFinal = !sendIsNotFinal;

    // Capture successful sends
    const successfulIdentifiers: Array<string> =
      sendIsFinal &&
      'successfulIdentifiers' in result.value &&
      Array.isArray(result.value.successfulIdentifiers)
        ? result.value.successfulIdentifiers
        : [];
    const sentToAtLeastOneRecipient =
      result.success || Boolean(successfulIdentifiers.length);

    successfulIdentifiers.forEach(identifier => {
      const conversation = window.ConversationController.get(identifier);
      if (!conversation) {
        return;
      }

      // If we successfully sent to a user, we can remove our unregistered flag.
      if (conversation.isEverUnregistered()) {
        conversation.setRegistered();
      }

      const previousSendState = getOwn(
        sendStateByConversationId,
        conversation.id
      );
      if (previousSendState) {
        sendStateByConversationId[conversation.id] = sendStateReducer(
          previousSendState,
          {
            type: SendActionType.Sent,
            updatedAt: Date.now(),
          }
        );
      }
    });

    // Integrate sends via sealed sender
    const previousUnidentifiedDeliveries =
      this.get('unidentifiedDeliveries') || [];
    const newUnidentifiedDeliveries =
      sendIsFinal &&
      'unidentifiedDeliveries' in result.value &&
      Array.isArray(result.value.unidentifiedDeliveries)
        ? result.value.unidentifiedDeliveries
        : [];

    const promises: Array<Promise<unknown>> = [];

    // Process errors
    let errors: Array<CustomError>;
    if (result.value instanceof SendMessageProtoError && result.value.errors) {
      ({ errors } = result.value);
    } else if (isCustomError(result.value)) {
      errors = [result.value];
    } else if (Array.isArray(result.value.errors)) {
      ({ errors } = result.value);
    } else {
      errors = [];
    }

    // In groups, we don't treat unregistered users as a user-visible
    //   error. The message will look successful, but the details
    //   screen will show that we didn't send to these unregistered users.
    const errorsToSave: Array<CustomError> = [];

    let hadSignedPreKeyRotationError = false;
    errors.forEach(error => {
      const conversation =
        window.ConversationController.get(error.identifier) ||
        window.ConversationController.get(error.number);

      if (conversation && !saveErrors && sendIsFinal) {
        const previousSendState = getOwn(
          sendStateByConversationId,
          conversation.id
        );
        if (previousSendState) {
          sendStateByConversationId[conversation.id] = sendStateReducer(
            previousSendState,
            {
              type: SendActionType.Failed,
              updatedAt: Date.now(),
            }
          );
          this.notifyStorySendFailed();
        }
      }

      let shouldSaveError = true;
      switch (error.name) {
        case 'SignedPreKeyRotationError':
          hadSignedPreKeyRotationError = true;
          break;
        case 'OutgoingIdentityKeyError': {
          if (conversation) {
            promises.push(conversation.getProfiles());
          }
          break;
        }
        case 'UnregisteredUserError':
          if (conversation && isGroup(conversation.attributes)) {
            shouldSaveError = false;
          }
          // If we just found out that we couldn't send to a user because they are no
          //   longer registered, we will update our unregistered flag. In groups we
          //   will not event try to send to them for 6 hours. And we will never try
          //   to fetch them on startup again.
          //
          // The way to discover registration once more is:
          //   1) any attempt to send to them in 1:1 conversation
          //   2) the six-hour time period has passed and we send in a group again
          conversation?.setUnregistered();
          break;
        default:
          break;
      }

      if (shouldSaveError) {
        errorsToSave.push(error);
      }
    });

    if (hadSignedPreKeyRotationError) {
      promises.push(
        window.getAccountManager().rotateSignedPreKey(UUIDKind.ACI)
      );
    }

    attributesToUpdate.sendStateByConversationId = sendStateByConversationId;
    // Only update the expirationStartTimestamp if we don't already have one set
    if (!this.get('expirationStartTimestamp')) {
      attributesToUpdate.expirationStartTimestamp = sentToAtLeastOneRecipient
        ? Date.now()
        : undefined;
    }
    attributesToUpdate.unidentifiedDeliveries = union(
      previousUnidentifiedDeliveries,
      newUnidentifiedDeliveries
    );
    // We may overwrite this in the `saveErrors` call below.
    attributesToUpdate.errors = [];

    this.set(attributesToUpdate);
    if (saveErrors) {
      saveErrors(errorsToSave);
    } else {
      // We skip save because we'll save in the next step.
      void this.saveErrors(errorsToSave, { skipSave: true });
    }

    if (!this.doNotSave) {
      await window.Signal.Data.saveMessage(this.attributes, {
        ourUuid: window.textsecure.storage.user.getCheckedUuid().toString(),
      });
    }

    updateLeftPane();

    if (sentToAtLeastOneRecipient && !this.doNotSendSyncMessage) {
      promises.push(this.sendSyncMessage());
    }

    await Promise.all(promises);

    const isTotalSuccess: boolean =
      result.success && !this.get('errors')?.length;
    if (isTotalSuccess) {
      delete this.cachedOutgoingPreviewData;
      delete this.cachedOutgoingQuoteData;
      delete this.cachedOutgoingStickerData;
    }

    updateLeftPane();
  }

  async sendSyncMessageOnly(
    dataMessage: Uint8Array,
    saveErrors?: (errors: Array<Error>) => void
  ): Promise<CallbackResultType | void> {
    // eslint-disable-next-line @typescript-eslint/no-non-null-assertion
    const conv = this.getConversation()!;
    this.set({ dataMessage });

    const updateLeftPane = conv?.debouncedUpdateLastMessage;

    try {
      this.set({
        // This is the same as a normal send()
        expirationStartTimestamp: Date.now(),
        errors: [],
      });
      const result = await this.sendSyncMessage();
      this.set({
        // We have to do this afterward, since we didn't have a previous send!
        unidentifiedDeliveries:
          result && result.unidentifiedDeliveries
            ? result.unidentifiedDeliveries
            : undefined,
      });
      return result;
    } catch (error) {
      const resultErrors = error?.errors;
      const errors = Array.isArray(resultErrors)
        ? resultErrors
        : [new Error('Unknown error')];
      if (saveErrors) {
        saveErrors(errors);
      } else {
        // We don't save because we're about to save below.
        void this.saveErrors(errors, { skipSave: true });
      }
      throw error;
    } finally {
      await window.Signal.Data.saveMessage(this.attributes, {
        ourUuid: window.textsecure.storage.user.getCheckedUuid().toString(),
      });

      if (updateLeftPane) {
        updateLeftPane();
      }
    }
  }

  async sendSyncMessage(): Promise<CallbackResultType | void> {
    const ourConversation =
      window.ConversationController.getOurConversationOrThrow();
    const sendOptions = await getSendOptions(ourConversation.attributes, {
      syncMessage: true,
    });

    if (window.ConversationController.areWePrimaryDevice()) {
      log.warn(
        'sendSyncMessage: We are primary device; not sending sync message'
      );
      this.set({ dataMessage: undefined });
      return;
    }

    const { messaging } = window.textsecure;
    if (!messaging) {
      throw new Error('sendSyncMessage: messaging not available!');
    }

    this.syncPromise = this.syncPromise || Promise.resolve();
    const next = async () => {
      const dataMessage = this.get('dataMessage');
      if (!dataMessage) {
        return;
      }
      const isUpdate = Boolean(this.get('synced'));
      // eslint-disable-next-line @typescript-eslint/no-non-null-assertion
      const conv = this.getConversation()!;

      const sendEntries = Object.entries(
        this.get('sendStateByConversationId') || {}
      );
      const sentEntries = filter(sendEntries, ([_conversationId, { status }]) =>
        isSent(status)
      );
      const allConversationIdsSentTo = map(
        sentEntries,
        ([conversationId]) => conversationId
      );
      const conversationIdsSentTo = filter(
        allConversationIdsSentTo,
        conversationId => conversationId !== ourConversation.id
      );

      const unidentifiedDeliveries = this.get('unidentifiedDeliveries') || [];
      const maybeConversationsWithSealedSender = map(
        unidentifiedDeliveries,
        identifier => window.ConversationController.get(identifier)
      );
      const conversationsWithSealedSender = filter(
        maybeConversationsWithSealedSender,
        isNotNil
      );
      const conversationIdsWithSealedSender = new Set(
        map(conversationsWithSealedSender, c => c.id)
      );

      return handleMessageSend(
        messaging.sendSyncMessage({
          encodedDataMessage: dataMessage,
          timestamp: this.get('sent_at'),
          destination: conv.get('e164'),
          destinationUuid: conv.get('uuid'),
          expirationStartTimestamp:
            this.get('expirationStartTimestamp') || null,
          conversationIdsSentTo,
          conversationIdsWithSealedSender,
          isUpdate,
          options: sendOptions,
          urgent: false,
        }),
        // Note: in some situations, for doNotSave messages, the message has no
        //   id, so we provide an empty array here.
        { messageIds: this.id ? [this.id] : [], sendType: 'sentSync' }
      ).then(async result => {
        let newSendStateByConversationId: undefined | SendStateByConversationId;
        const sendStateByConversationId =
          this.get('sendStateByConversationId') || {};
        const ourOldSendState = getOwn(
          sendStateByConversationId,
          ourConversation.id
        );
        if (ourOldSendState) {
          const ourNewSendState = sendStateReducer(ourOldSendState, {
            type: SendActionType.Sent,
            updatedAt: Date.now(),
          });
          if (ourNewSendState !== ourOldSendState) {
            newSendStateByConversationId = {
              ...sendStateByConversationId,
              [ourConversation.id]: ourNewSendState,
            };
          }
        }

        this.set({
          synced: true,
          dataMessage: null,
          ...(newSendStateByConversationId
            ? { sendStateByConversationId: newSendStateByConversationId }
            : {}),
        });

        // Return early, skip the save
        if (this.doNotSave) {
          return result;
        }

        await window.Signal.Data.saveMessage(this.attributes, {
          ourUuid: window.textsecure.storage.user.getCheckedUuid().toString(),
        });
        return result;
      });
    };

    this.syncPromise = this.syncPromise.then(next, next);

    return this.syncPromise;
  }

  hasRequiredAttachmentDownloads(): boolean {
    const attachments: ReadonlyArray<AttachmentType> =
      this.get('attachments') || [];

    const hasLongMessageAttachments = attachments.some(attachment => {
      return MIME.isLongMessage(attachment.contentType);
    });

    if (hasLongMessageAttachments) {
      return true;
    }

    const sticker = this.get('sticker');
    if (sticker) {
      return !sticker.data || !sticker.data.path;
    }

    return false;
  }

  hasAttachmentDownloads(): boolean {
    return hasAttachmentDownloads(this.attributes);
  }

  async queueAttachmentDownloads(): Promise<boolean> {
    const value = await queueAttachmentDownloads(this.attributes);
    if (!value) {
      return false;
    }

    this.set(value);
    return true;
  }

  markAttachmentAsCorrupted(attachment: AttachmentType): void {
    if (!attachment.path) {
      throw new Error(
        "Attachment can't be marked as corrupted because it wasn't loaded"
      );
    }

    // We intentionally don't check in quotes/stickers/contacts/... here,
    // because this function should be called only for something that can
    // be displayed as a generic attachment.
    const attachments: ReadonlyArray<AttachmentType> =
      this.get('attachments') || [];

    let changed = false;
    const newAttachments = attachments.map(existing => {
      if (existing.path !== attachment.path) {
        return existing;
      }
      changed = true;

      return {
        ...existing,
        isCorrupted: true,
      };
    });

    if (!changed) {
      throw new Error(
        "Attachment can't be marked as corrupted because it wasn't found"
      );
    }

    log.info('markAttachmentAsCorrupted: marking an attachment as corrupted');

    this.set({
      attachments: newAttachments,
    });
  }

  async copyFromQuotedMessage(
    quote: ProcessedQuote | undefined,
    conversationId: string
  ): Promise<QuotedMessageType | undefined> {
    if (!quote) {
      return undefined;
    }

    const { id } = quote;
    strictAssert(id, 'Quote must have an id');

    const result: QuotedMessageType = {
      ...quote,

      id,

      attachments: quote.attachments.slice(),
      bodyRanges: quote.bodyRanges
        .map(({ start, length, mentionUuid }) => {
          strictAssert(
            start != null,
            'Received quote with a bodyRange.start == null'
          );
          strictAssert(
            length != null,
            'Received quote with a bodyRange.length == null'
          );
          if (!isValidUuid(mentionUuid)) {
            log.warn(
              `copyFromQuotedMessage: invalid mentionUuid ${mentionUuid}`
            );
            return undefined;
          }

          return {
            start,
            length,
            mentionUuid,
          };
        })
        .filter(isNotNil),

      // Just placeholder values for the fields
      fromGroupName: undefined,
      referencedMessageNotFound: false,
      isGiftBadge: quote.type === Proto.DataMessage.Quote.Type.GIFT_BADGE,
      isViewOnce: false,
      messageId: '',
    };

    const inMemoryMessages = window.MessageController.filterBySentAt(id);
    const matchingMessage = findMatchingQuote(
      inMemoryMessages,
      result,
      conversationId
    );

    let queryMessage: undefined | MessageModel;

    if (matchingMessage) {
      queryMessage = matchingMessage;
    } else {
      log.info('copyFromQuotedMessage: db lookup needed', id);
<<<<<<< HEAD
      const messages = await window.Signal.Data.getMessagesBySentAt(id);
      const found = findMatchingQuote2(messages, result, conversationId);
=======
      const messages =
        await window.Signal.Data.getMessagesIncludingEditedBySentAt(id);
      const found = messages.find(item =>
        isQuoteAMatch(item, conversationId, result)
      );
>>>>>>> d4e7177b

      if (!found) {
        result.referencedMessageNotFound = true;
        return result;
      }
      queryMessage = window.MessageController.register(found.id, found);
    }

    if (queryMessage && queryMessage.get('conversationId') !== conversationId) {
      const conversation = window.ConversationController.get(
        queryMessage.get('conversationId')
      );
      result.fromGroupName = conversation?.format()?.name;
    }

    if (queryMessage) {
      await this.copyQuoteContentFromOriginal(queryMessage, result);
    }

    return result;
  }

  async copyQuoteContentFromOriginal(
    originalMessage: MessageModel,
    quote: QuotedMessageType
  ): Promise<void> {
    const { attachments } = quote;
    const firstAttachment = attachments ? attachments[0] : undefined;

    if (messageHasPaymentEvent(originalMessage.attributes)) {
      // eslint-disable-next-line no-param-reassign
      quote.payment = originalMessage.get('payment');
    }

    if (isTapToView(originalMessage.attributes)) {
      // eslint-disable-next-line no-param-reassign
      quote.text = undefined;
      // eslint-disable-next-line no-param-reassign
      quote.attachments = [
        {
          contentType: MIME.IMAGE_JPEG,
        },
      ];
      // eslint-disable-next-line no-param-reassign
      quote.isViewOnce = true;

      return;
    }

    const isMessageAGiftBadge = isGiftBadge(originalMessage.attributes);
    if (isMessageAGiftBadge !== quote.isGiftBadge) {
      log.warn(
        `copyQuoteContentFromOriginal: Quote.isGiftBadge: ${quote.isGiftBadge}, isGiftBadge(message): ${isMessageAGiftBadge}`
      );
      // eslint-disable-next-line no-param-reassign
      quote.isGiftBadge = isMessageAGiftBadge;
    }
    if (isMessageAGiftBadge) {
      // eslint-disable-next-line no-param-reassign
      quote.text = undefined;
      // eslint-disable-next-line no-param-reassign
      quote.attachments = [];

      return;
    }

    // eslint-disable-next-line no-param-reassign
    quote.isViewOnce = false;

    // eslint-disable-next-line no-param-reassign
    quote.text = getQuoteBodyText(originalMessage.attributes, quote.id);
    if (firstAttachment) {
      firstAttachment.thumbnail = null;
    }

    if (
      !firstAttachment ||
      !firstAttachment.contentType ||
      (!GoogleChrome.isImageTypeSupported(
        stringToMIMEType(firstAttachment.contentType)
      ) &&
        !GoogleChrome.isVideoTypeSupported(
          stringToMIMEType(firstAttachment.contentType)
        ))
    ) {
      return;
    }

    try {
      const schemaVersion = originalMessage.get('schemaVersion');
      if (
        schemaVersion &&
        schemaVersion < TypedMessage.VERSION_NEEDED_FOR_DISPLAY
      ) {
        const upgradedMessage = await upgradeMessageSchema(
          originalMessage.attributes
        );
        originalMessage.set(upgradedMessage);
        await window.Signal.Data.saveMessage(upgradedMessage, {
          ourUuid: window.textsecure.storage.user.getCheckedUuid().toString(),
        });
      }
    } catch (error) {
      log.error(
        'Problem upgrading message quoted message from database',
        Errors.toLogFormat(error)
      );
      return;
    }

    const queryAttachments = originalMessage.get('attachments') || [];
    if (queryAttachments.length > 0) {
      const queryFirst = queryAttachments[0];
      const { thumbnail } = queryFirst;

      if (thumbnail && thumbnail.path) {
        firstAttachment.thumbnail = {
          ...thumbnail,
          copied: true,
        };
      }
    }

    const queryPreview = originalMessage.get('preview') || [];
    if (queryPreview.length > 0) {
      const queryFirst = queryPreview[0];
      const { image } = queryFirst;

      if (image && image.path) {
        firstAttachment.thumbnail = {
          ...image,
          copied: true,
        };
      }
    }

    const sticker = originalMessage.get('sticker');
    if (sticker && sticker.data && sticker.data.path) {
      firstAttachment.thumbnail = {
        ...sticker.data,
        copied: true,
      };
    }
  }

  async handleDataMessage(
    initialMessage: ProcessedDataMessage,
    confirm: () => void,
    options: { data?: SentEventData } = {}
  ): Promise<void> {
    const { data } = options;

    // This function is called from the background script in a few scenarios:
    //   1. on an incoming message
    //   2. on a sent message sync'd from another device
    //   3. in rare cases, an incoming message can be retried, though it will
    //      still go through one of the previous two codepaths
    // eslint-disable-next-line @typescript-eslint/no-this-alias
    const message = this;
    const source = message.get('source');
    const sourceUuid = message.get('sourceUuid');
    const type = message.get('type');
    const conversationId = message.get('conversationId');
    const GROUP_TYPES = Proto.GroupContext.Type;

    const fromContact = getContact(this.attributes);
    if (fromContact) {
      fromContact.setRegistered();
    }

    // eslint-disable-next-line @typescript-eslint/no-non-null-assertion
    const conversation = window.ConversationController.get(conversationId)!;
    const idLog = `handleDataMessage/${conversation.idForLogging()} ${message.idForLogging()}`;
    await conversation.queueJob(idLog, async () => {
      log.info(`${idLog}: starting processing in queue`);

      // First, check for duplicates. If we find one, stop processing here.
      const inMemoryMessage = window.MessageController.findBySender(
        this.getSenderIdentifier()
      )?.attributes;
      if (inMemoryMessage) {
        log.info(`${idLog}: cache hit`, this.getSenderIdentifier());
      } else {
        log.info(
          `${idLog}: duplicate check db lookup needed`,
          this.getSenderIdentifier()
        );
      }
      const existingMessage =
        inMemoryMessage || (await getMessageBySender(this.attributes));
      const isUpdate = Boolean(data && data.isRecipientUpdate);

      const isDuplicateMessage =
        existingMessage &&
        (type === 'incoming' ||
          (type === 'story' &&
            existingMessage.storyDistributionListId ===
              this.attributes.storyDistributionListId));

      if (isDuplicateMessage) {
        log.warn(`${idLog}: Received duplicate message`, this.idForLogging());
        confirm();
        return;
      }
      if (type === 'outgoing') {
        if (isUpdate && existingMessage) {
          log.info(
            `${idLog}: Updating message ${message.idForLogging()} with received transcript`
          );

          const toUpdate = window.MessageController.register(
            existingMessage.id,
            existingMessage
          );

          const unidentifiedDeliveriesSet = new Set<string>(
            toUpdate.get('unidentifiedDeliveries') ?? []
          );
          const sendStateByConversationId = {
            ...(toUpdate.get('sendStateByConversationId') || {}),
          };

          const unidentifiedStatus: Array<ProcessedUnidentifiedDeliveryStatus> =
            data && Array.isArray(data.unidentifiedStatus)
              ? data.unidentifiedStatus
              : [];

          unidentifiedStatus.forEach(
            ({ destinationUuid, destination, unidentified }) => {
              const identifier = destinationUuid || destination;
              if (!identifier) {
                return;
              }

              const { conversation: destinationConversation } =
                window.ConversationController.maybeMergeContacts({
                  aci: destinationUuid,
                  e164: destination || undefined,
                  reason: `handleDataMessage(${initialMessage.timestamp})`,
                });
              if (!destinationConversation) {
                return;
              }

              const updatedAt: number =
                data && isNormalNumber(data.timestamp)
                  ? data.timestamp
                  : Date.now();

              const previousSendState = getOwn(
                sendStateByConversationId,
                destinationConversation.id
              );
              sendStateByConversationId[destinationConversation.id] =
                previousSendState
                  ? sendStateReducer(previousSendState, {
                      type: SendActionType.Sent,
                      updatedAt,
                    })
                  : {
                      status: SendStatus.Sent,
                      updatedAt,
                    };

              if (unidentified) {
                unidentifiedDeliveriesSet.add(identifier);
              }
            }
          );

          toUpdate.set({
            sendStateByConversationId,
            unidentifiedDeliveries: [...unidentifiedDeliveriesSet],
          });
          await window.Signal.Data.saveMessage(toUpdate.attributes, {
            ourUuid: window.textsecure.storage.user.getCheckedUuid().toString(),
          });

          confirm();
          return;
        }
        if (isUpdate) {
          log.warn(
            `${idLog}: Received update transcript, but no existing entry for message ${message.idForLogging()}. Dropping.`
          );

          confirm();
          return;
        }
        if (existingMessage) {
          log.warn(
            `${idLog}: Received duplicate transcript for message ${message.idForLogging()}, but it was not an update transcript. Dropping.`
          );

          confirm();
          return;
        }
      }

      // GroupV2

      if (initialMessage.groupV2) {
        if (isGroupV1(conversation.attributes)) {
          // If we received a GroupV2 message in a GroupV1 group, we migrate!

          const { revision, groupChange } = initialMessage.groupV2;
          await window.Signal.Groups.respondToGroupV2Migration({
            conversation,
            groupChange: groupChange
              ? {
                  base64: groupChange,
                  isTrusted: false,
                }
              : undefined,
            newRevision: revision,
            receivedAt: message.get('received_at'),
            sentAt: message.get('sent_at'),
          });
        } else if (
          initialMessage.groupV2.masterKey &&
          initialMessage.groupV2.secretParams &&
          initialMessage.groupV2.publicParams
        ) {
          // Repair core GroupV2 data if needed
          await conversation.maybeRepairGroupV2({
            masterKey: initialMessage.groupV2.masterKey,
            secretParams: initialMessage.groupV2.secretParams,
            publicParams: initialMessage.groupV2.publicParams,
          });

          const existingRevision = conversation.get('revision');
          const isFirstUpdate = !isNumber(existingRevision);

          // Standard GroupV2 modification codepath
          const isV2GroupUpdate =
            initialMessage.groupV2 &&
            isNumber(initialMessage.groupV2.revision) &&
            (isFirstUpdate ||
              initialMessage.groupV2.revision > existingRevision);

          if (isV2GroupUpdate && initialMessage.groupV2) {
            const { revision, groupChange } = initialMessage.groupV2;
            try {
              await window.Signal.Groups.maybeUpdateGroup({
                conversation,
                groupChange: groupChange
                  ? {
                      base64: groupChange,
                      isTrusted: false,
                    }
                  : undefined,
                newRevision: revision,
                receivedAt: message.get('received_at'),
                sentAt: message.get('sent_at'),
              });
            } catch (error) {
              const errorText = Errors.toLogFormat(error);
              log.error(
                `${idLog}: Failed to process group update as part of message ${message.idForLogging()}: ${errorText}`
              );
              throw error;
            }
          }
        }
      }

      const ourACI = window.textsecure.storage.user.getCheckedUuid(
        UUIDKind.ACI
      );
      // eslint-disable-next-line @typescript-eslint/no-non-null-assertion
      const sender = window.ConversationController.lookupOrCreate({
        e164: source,
        uuid: sourceUuid,
        reason: 'handleDataMessage',
      })!;
      const hasGroupV2Prop = Boolean(initialMessage.groupV2);
      const isV1GroupUpdate =
        initialMessage.group &&
        initialMessage.group.type !== Proto.GroupContext.Type.DELIVER;

      // Drop if from blocked user. Only GroupV2 messages should need to be dropped here.
      const isBlocked =
        (source && window.storage.blocked.isBlocked(source)) ||
        (sourceUuid && window.storage.blocked.isUuidBlocked(sourceUuid));
      if (isBlocked) {
        log.info(
          `${idLog}: Dropping message from blocked sender. hasGroupV2Prop: ${hasGroupV2Prop}`
        );

        confirm();
        return;
      }

      const areWeMember =
        !conversation.get('left') && conversation.hasMember(ourACI);

      // Drop an incoming GroupV2 message if we or the sender are not part of the group
      //   after applying the message's associated group changes.
      if (
        type === 'incoming' &&
        !isDirectConversation(conversation.attributes) &&
        hasGroupV2Prop &&
        (!areWeMember ||
          (sourceUuid && !conversation.hasMember(new UUID(sourceUuid))))
      ) {
        log.warn(
          `${idLog}: Received message destined for group, which we or the sender are not a part of. Dropping.`
        );
        confirm();
        return;
      }

      // We drop incoming messages for v1 groups we already know about, which we're not
      //   a part of, except for group updates. Because group v1 updates haven't been
      //   applied by this point.
      // Note: if we have no information about a group at all, we will accept those
      //   messages. We detect that via a missing 'members' field.
      if (
        type === 'incoming' &&
        !isDirectConversation(conversation.attributes) &&
        !hasGroupV2Prop &&
        !isV1GroupUpdate &&
        conversation.get('members') &&
        !areWeMember
      ) {
        log.warn(
          `Received message destined for group ${conversation.idForLogging()}, which we're not a part of. Dropping.`
        );
        confirm();
        return;
      }

      // Because GroupV1 messages can now be multiplexed into GroupV2 conversations, we
      //   drop GroupV1 updates in GroupV2 groups.
      if (isV1GroupUpdate && isGroupV2(conversation.attributes)) {
        log.warn(
          `Received GroupV1 update in GroupV2 conversation ${conversation.idForLogging()}. Dropping.`
        );
        confirm();
        return;
      }

      // Drop incoming messages to announcement only groups where sender is not admin
      if (
        conversation.get('announcementsOnly') &&
        !conversation.isAdmin(UUID.checkedLookup(sender?.id))
      ) {
        confirm();
        return;
      }

      const messageId = message.get('id') || UUID.generate().toString();

      // Send delivery receipts, but only for non-story sealed sender messages
      //   and not for messages from unaccepted conversations
      if (
        type === 'incoming' &&
        this.get('unidentifiedDeliveryReceived') &&
        !hasErrors(this.attributes) &&
        conversation.getAccepted()
      ) {
        // Note: We both queue and batch because we want to wait until we are done
        //   processing incoming messages to start sending outgoing delivery receipts.
        //   The queue can be paused easily.
        drop(
          window.Whisper.deliveryReceiptQueue.add(() => {
            window.Whisper.deliveryReceiptBatcher.add({
              messageId,
              conversationId,
              senderE164: source,
              senderUuid: sourceUuid,
              timestamp: this.get('sent_at'),
              isDirectConversation: isDirectConversation(
                conversation.attributes
              ),
            });
          })
        );
      }

      const [quote, storyQuote] = await Promise.all([
        this.copyFromQuotedMessage(initialMessage.quote, conversation.id),
        findStoryMessage(conversation.id, initialMessage.storyContext),
      ]);

      if (initialMessage.storyContext && !storyQuote) {
        if (!isDirectConversation(conversation.attributes)) {
          log.warn(
            `${idLog}: Received storyContext message in group but no matching story. Dropping.`
          );

          confirm();
          return;
        }
        log.warn(
          `${idLog}: Received 1:1 storyContext message but no matching story. We'll try processing this message again later.`
        );

        return;
      }

      if (storyQuote) {
        const sendStateByConversationId =
          storyQuote.get('sendStateByConversationId') || {};
        const sendState = sendStateByConversationId[sender.id];

        const storyQuoteIsFromSelf =
          storyQuote.get('sourceUuid') ===
          window.storage.user.getCheckedUuid().toString();

        if (storyQuoteIsFromSelf && !sendState) {
          log.warn(
            `${idLog}: Received storyContext message but sender was not in sendStateByConversationId. Dropping.`
          );

          confirm();
          return;
        }

        if (
          storyQuoteIsFromSelf &&
          sendState.isAllowedToReplyToStory === false &&
          isDirectConversation(conversation.attributes)
        ) {
          log.warn(
            `${idLog}: Received 1:1 storyContext message but sender is not allowed to reply. Dropping.`
          );

          confirm();
          return;
        }

        const storyDistributionListId = storyQuote.get(
          'storyDistributionListId'
        );

        if (storyDistributionListId) {
          const storyDistribution =
            await dataInterface.getStoryDistributionWithMembers(
              storyDistributionListId
            );

          if (!storyDistribution) {
            log.warn(
              `${idLog}: Received storyContext message for story with no associated distribution list. Dropping.`
            );

            confirm();
            return;
          }

          if (!storyDistribution.allowsReplies) {
            log.warn(
              `${idLog}: Received storyContext message but distribution list does not allow replies. Dropping.`
            );

            confirm();
            return;
          }
        }
      }

      const withQuoteReference = {
        ...message.attributes,
        ...initialMessage,
        quote,
        storyId: storyQuote?.id,
      };

      // There are type conflicts between ModelAttributesType and protos passed in here
      // eslint-disable-next-line @typescript-eslint/no-explicit-any
      const dataMessage = await upgradeMessageSchema(withQuoteReference as any);

      const isGroupStoryReply =
        isGroup(conversation.attributes) && dataMessage.storyId;

      try {
        const now = new Date().getTime();

        const urls = LinkPreview.findLinks(dataMessage.body || '');
        const incomingPreview = dataMessage.preview || [];
        const preview = incomingPreview.filter((item: LinkPreviewType) => {
          if (!item.image && !item.title) {
            return false;
          }
          // Story link previews don't have to correspond to links in the
          // message body.
          if (isStory(message.attributes)) {
            return true;
          }
          return (
            urls.includes(item.url) && LinkPreview.shouldPreviewHref(item.url)
          );
        });
        if (preview.length < incomingPreview.length) {
          log.info(
            `${message.idForLogging()}: Eliminated ${
              preview.length - incomingPreview.length
            } previews with invalid urls'`
          );
        }

        message.set({
          id: messageId,
          attachments: dataMessage.attachments,
          body: dataMessage.body,
          bodyRanges: dataMessage.bodyRanges,
          contact: dataMessage.contact,
          conversationId: conversation.id,
          decrypted_at: now,
          errors: [],
          flags: dataMessage.flags,
          giftBadge: initialMessage.giftBadge,
          hasAttachments: dataMessage.hasAttachments,
          hasFileAttachments: dataMessage.hasFileAttachments,
          hasVisualMediaAttachments: dataMessage.hasVisualMediaAttachments,
          isViewOnce: Boolean(dataMessage.isViewOnce),
          preview,
          requiredProtocolVersion:
            dataMessage.requiredProtocolVersion ||
            this.INITIAL_PROTOCOL_VERSION,
          supportedVersionAtReceive: this.CURRENT_PROTOCOL_VERSION,
          payment: dataMessage.payment,
          quote: dataMessage.quote,
          schemaVersion: dataMessage.schemaVersion,
          sticker: dataMessage.sticker,
          storyId: dataMessage.storyId,
        });

        if (storyQuote) {
          await this.hydrateStoryContext(storyQuote.attributes);
        }

        const isSupported = !isUnsupportedMessage(message.attributes);
        if (!isSupported) {
          await message.eraseContents();
        }

        if (isSupported) {
          let attributes = {
            ...conversation.attributes,
          };

          // GroupV1
          if (!hasGroupV2Prop && initialMessage.group) {
            const pendingGroupUpdate: GroupV1Update = {};

            const memberConversations: Array<ConversationModel> =
              await Promise.all(
                initialMessage.group.membersE164.map((e164: string) =>
                  window.ConversationController.getOrCreateAndWait(
                    e164,
                    'private'
                  )
                )
              );
            const members = memberConversations.map(c => c.get('id'));
            attributes = {
              ...attributes,
              type: 'group',
              groupId: initialMessage.group.id,
            };
            if (initialMessage.group.type === GROUP_TYPES.UPDATE) {
              attributes = {
                ...attributes,
                name: initialMessage.group.name,
                members: union(members, conversation.get('members')),
              };

              if (initialMessage.group.name !== conversation.get('name')) {
                pendingGroupUpdate.name = initialMessage.group.name;
              }

              const avatarAttachment = initialMessage.group.avatar;

              let downloadedAvatar;
              let hash;
              if (avatarAttachment) {
                try {
                  downloadedAvatar = await downloadAttachment(avatarAttachment);

                  if (downloadedAvatar) {
                    const loadedAttachment =
                      await window.Signal.Migrations.loadAttachmentData(
                        downloadedAvatar
                      );

                    hash = computeHash(loadedAttachment.data);
                  }
                } catch (err) {
                  log.info(`${idLog}: group avatar download failed`);
                }
              }

              const existingAvatar = conversation.get('avatar');

              if (
                // Avatar added
                (!existingAvatar && avatarAttachment) ||
                // Avatar changed
                (existingAvatar && existingAvatar.hash !== hash) ||
                // Avatar removed
                (existingAvatar && !avatarAttachment)
              ) {
                // Removes existing avatar from disk
                if (existingAvatar && existingAvatar.path) {
                  await window.Signal.Migrations.deleteAttachmentData(
                    existingAvatar.path
                  );
                }

                let avatar = null;
                if (downloadedAvatar && avatarAttachment != null) {
                  const onDiskAttachment =
                    await Attachment.migrateDataToFileSystem(downloadedAvatar, {
                      writeNewAttachmentData:
                        window.Signal.Migrations.writeNewAttachmentData,
                      logger: log,
                    });
                  avatar = {
                    ...onDiskAttachment,
                    hash,
                  };
                }

                if (!avatar) {
                  attributes.avatar = avatar;
                } else {
                  const { url, path } = avatar;
                  strictAssert(url, 'Avatar needs url');
                  strictAssert(path, 'Avatar needs path');
                  attributes.avatar = {
                    url,
                    path,
                    ...avatar,
                  };
                }

                pendingGroupUpdate.avatarUpdated = true;
              } else {
                log.info(
                  `${idLog}: Group avatar hash matched; not replacing group avatar`
                );
              }

              const differentMembers = difference(
                members,
                // eslint-disable-next-line @typescript-eslint/no-non-null-assertion
                conversation.get('members')!
              );
              if (differentMembers.length > 0) {
                // Because GroupV1 groups are based on e164 only
                const maybeE164s = map(differentMembers, id =>
                  window.ConversationController.get(id)?.get('e164')
                );
                const e164s = filter(maybeE164s, isNotNil);
                pendingGroupUpdate.joined = [...e164s];
              }
              if (conversation.get('left')) {
                log.warn('re-added to a left group');
                attributes.left = false;
                conversation.set({ addedBy: getContactId(message.attributes) });
              }
            } else if (initialMessage.group.type === GROUP_TYPES.QUIT) {
              const inGroup = Boolean(
                sender &&
                  (conversation.get('members') || []).includes(sender.id)
              );
              if (!inGroup) {
                const senderString = sender ? sender.idForLogging() : null;
                log.info(
                  `${idLog}: Got 'left' message from someone not in group: ${senderString}. Dropping.`
                );
                return;
              }

              if (isMe(sender.attributes)) {
                attributes.left = true;
                pendingGroupUpdate.left = 'You';
              } else {
                pendingGroupUpdate.left = sender.get('id');
              }
              attributes.members = without(
                conversation.get('members'),
                sender.get('id')
              );
            }

            if (!isEmpty(pendingGroupUpdate)) {
              message.set('group_update', pendingGroupUpdate);
            }
          }

          // Drop empty messages after. This needs to happen after the initial
          // message.set call and after GroupV1 processing to make sure all possible
          // properties are set before we determine that a message is empty.
          if (message.isEmpty()) {
            log.info(`${idLog}: Dropping empty message`);
            confirm();
            return;
          }

          if (isStory(message.attributes)) {
            attributes.hasPostedStory = true;
          } else {
            attributes.active_at = now;
          }

          conversation.set(attributes);

          // Sync group story reply expiration timers with the parent story's
          // expiration timer
          if (isGroupStoryReply && storyQuote) {
            message.set({
              expireTimer: storyQuote.get('expireTimer'),
              expirationStartTimestamp: storyQuote.get(
                'expirationStartTimestamp'
              ),
            });
          }

          if (
            dataMessage.expireTimer &&
            !isExpirationTimerUpdate(dataMessage)
          ) {
            message.set({ expireTimer: dataMessage.expireTimer });
            if (isStory(message.attributes)) {
              log.info(`${idLog}: Starting story expiration`);
              message.set({
                expirationStartTimestamp: dataMessage.timestamp,
              });
            }
          }

          if (!hasGroupV2Prop && !isStory(message.attributes)) {
            if (isExpirationTimerUpdate(message.attributes)) {
              message.set({
                expirationTimerUpdate: {
                  source,
                  sourceUuid,
                  expireTimer: initialMessage.expireTimer,
                },
              });

              if (conversation.get('expireTimer') !== dataMessage.expireTimer) {
                log.info('Incoming expirationTimerUpdate changed timer', {
                  id: conversation.idForLogging(),
                  expireTimer: dataMessage.expireTimer || 'disabled',
                  source: idLog,
                });
                conversation.set({
                  expireTimer: dataMessage.expireTimer,
                });
              }
            }

            // Note: For incoming expire timer updates (not normal messages that come
            //   along with an expireTimer), the conversation will be updated by this
            //   point and these calls will return early.
            if (dataMessage.expireTimer) {
              void conversation.updateExpirationTimer(dataMessage.expireTimer, {
                source: sourceUuid || source,
                receivedAt: message.get('received_at'),
                receivedAtMS: message.get('received_at_ms'),
                sentAt: message.get('sent_at'),
                fromGroupUpdate: isGroupUpdate(message.attributes),
                reason: idLog,
              });
            } else if (
              // We won't turn off timers for these kinds of messages:
              !isGroupUpdate(message.attributes) &&
              !isEndSession(message.attributes)
            ) {
              void conversation.updateExpirationTimer(undefined, {
                source: sourceUuid || source,
                receivedAt: message.get('received_at'),
                receivedAtMS: message.get('received_at_ms'),
                sentAt: message.get('sent_at'),
                reason: idLog,
              });
            }
          }

          if (initialMessage.profileKey) {
            const { profileKey } = initialMessage;
            if (
              source === window.textsecure.storage.user.getNumber() ||
              sourceUuid ===
                window.textsecure.storage.user.getUuid()?.toString()
            ) {
              conversation.set({ profileSharing: true });
            } else if (isDirectConversation(conversation.attributes)) {
              void conversation.setProfileKey(profileKey);
            } else {
              const local = window.ConversationController.lookupOrCreate({
                e164: source,
                uuid: sourceUuid,
                reason: 'handleDataMessage:setProfileKey',
              });
              void local?.setProfileKey(profileKey);
            }
          }

          if (isTapToView(message.attributes) && type === 'outgoing') {
            await message.eraseContents();
          }

          if (
            type === 'incoming' &&
            isTapToView(message.attributes) &&
            !message.isValidTapToView()
          ) {
            log.warn(
              `${idLog}: Received tap to view message with invalid data. Erasing contents.`
            );
            message.set({
              isTapToViewInvalid: true,
            });
            await message.eraseContents();
          }
        }

        const conversationTimestamp = conversation.get('timestamp');
        if (
          !isStory(message.attributes) &&
          !isGroupStoryReply &&
          (!conversationTimestamp ||
            message.get('sent_at') > conversationTimestamp) &&
          messageHasPaymentEvent(message.attributes)
        ) {
          conversation.set({
            lastMessage: message.getNotificationText(),
            lastMessageAuthor: message.getAuthorText(),
            timestamp: message.get('sent_at'),
          });
        }

        window.MessageController.register(message.id, message);
        conversation.incrementMessageCount();

        // If we sent a message in a given conversation, unarchive it!
        if (type === 'outgoing') {
          conversation.setArchived(false);
        }

        window.Signal.Data.updateConversation(conversation.attributes);

        const reduxState = window.reduxStore.getState();

        const giftBadge = message.get('giftBadge');
        if (giftBadge) {
          const { level } = giftBadge;
          const { updatesUrl } = window.SignalContext.config;
          strictAssert(
            typeof updatesUrl === 'string',
            'getProfile: expected updatesUrl to be a defined string'
          );
          const userLanguages = getUserLanguages(
            window.getPreferredSystemLocales(),
            window.getResolvedMessagesLocale()
          );
          const { messaging } = window.textsecure;
          if (!messaging) {
            throw new Error(`${idLog}: messaging is not available`);
          }
          const response = await messaging.server.getBoostBadgesFromServer(
            userLanguages
          );
          const boostBadgesByLevel = parseBoostBadgeListFromServer(
            response,
            updatesUrl
          );
          const badge = boostBadgesByLevel[level];
          if (!badge) {
            log.error(
              `${idLog}: gift badge with level ${level} not found on server`
            );
          } else {
            await window.reduxActions.badges.updateOrCreate([badge]);
            giftBadge.id = badge.id;
          }
        }

        // Only queue attachments for downloads if this is a story or
        // outgoing message or we've accepted the conversation
        const attachments = this.get('attachments') || [];

        let queueStoryForDownload = false;
        if (isStory(message.attributes)) {
          const isShowingStories = shouldShowStoriesView(reduxState);

          queueStoryForDownload =
            isShowingStories ||
            (await shouldDownloadStory(conversation.attributes));
        }

        const shouldHoldOffDownload =
          (isStory(message.attributes) && !queueStoryForDownload) ||
          (!isStory(message.attributes) &&
            (isImage(attachments) || isVideo(attachments)) &&
            isInCall(reduxState));

        if (
          this.hasAttachmentDownloads() &&
          (conversation.getAccepted() || isOutgoing(message.attributes)) &&
          !shouldHoldOffDownload
        ) {
          if (shouldUseAttachmentDownloadQueue()) {
            addToAttachmentDownloadQueue(idLog, message);
          } else {
            await message.queueAttachmentDownloads();
          }
        }

        const isFirstRun = true;
        await this.modifyTargetMessage(conversation, isFirstRun);

        log.info(`${idLog}: Batching save`);
        void this.saveAndNotify(conversation, confirm);
      } catch (error) {
        const errorForLog = Errors.toLogFormat(error);
        log.error(`${idLog}: error:`, errorForLog);
        throw error;
      }
    });
  }

  async saveAndNotify(
    conversation: ConversationModel,
    confirm: () => void
  ): Promise<void> {
    await window.Signal.Util.saveNewMessageBatcher.add(this.attributes);

    log.info('Message saved', this.get('sent_at'));

    conversation.trigger('newmessage', this);

    const isFirstRun = false;
    await this.modifyTargetMessage(conversation, isFirstRun);

    if (await shouldReplyNotifyUser(this, conversation)) {
      await conversation.notify(this);
    }

    // Increment the sent message count if this is an outgoing message
    if (this.get('type') === 'outgoing') {
      conversation.incrementSentMessageCount();
    }

    window.Whisper.events.trigger('incrementProgress');
    confirm();

    if (!isStory(this.attributes)) {
      drop(
        conversation.queueJob('updateUnread', () => conversation.updateUnread())
      );
    }
  }

  // This function is called twice - once from handleDataMessage, and then again from
  //    saveAndNotify, a function called at the end of handleDataMessage as a cleanup for
  //    any missed out-of-order events.
  async modifyTargetMessage(
    conversation: ConversationModel,
    isFirstRun: boolean
  ): Promise<void> {
    // eslint-disable-next-line @typescript-eslint/no-this-alias
    const message = this;
    const type = message.get('type');
    let changed = false;
    const ourUuid = window.textsecure.storage.user.getCheckedUuid().toString();
    const sourceUuid = getSourceUuid(message.attributes);

    if (type === 'outgoing' || (type === 'story' && ourUuid === sourceUuid)) {
      const receipts = MessageReceipts.getSingleton().forMessage(message);
      const sendActions = receipts.map(receipt => {
        let sendActionType: SendActionType;
        const receiptType = receipt.get('type');
        switch (receiptType) {
          case MessageReceiptType.Delivery:
            sendActionType = SendActionType.GotDeliveryReceipt;
            break;
          case MessageReceiptType.Read:
            sendActionType = SendActionType.GotReadReceipt;
            break;
          case MessageReceiptType.View:
            sendActionType = SendActionType.GotViewedReceipt;
            break;
          default:
            throw missingCaseError(receiptType);
        }

        return {
          destinationConversationId: receipt.get('sourceConversationId'),
          action: {
            type: sendActionType,
            updatedAt: receipt.get('receiptTimestamp'),
          },
        };
      });

      const oldSendStateByConversationId =
        this.get('sendStateByConversationId') || {};

      const newSendStateByConversationId = reduce(
        sendActions,
        (
          result: SendStateByConversationId,
          { destinationConversationId, action }
        ) => {
          const oldSendState = getOwn(result, destinationConversationId);
          if (!oldSendState) {
            log.warn(
              `Got a receipt for a conversation (${destinationConversationId}), but we have no record of sending to them`
            );
            return result;
          }

          const newSendState = sendStateReducer(oldSendState, action);
          return {
            ...result,
            [destinationConversationId]: newSendState,
          };
        },
        oldSendStateByConversationId
      );

      if (
        !isEqual(oldSendStateByConversationId, newSendStateByConversationId)
      ) {
        message.set('sendStateByConversationId', newSendStateByConversationId);
        changed = true;
      }

      const conversationId = message.get('conversationId');

      for (const receipt of receipts) {
        const sourceConversationId = receipt.get('sourceConversationId');
        const myType = receipt.get('type');
        if (myType === MessageReceiptType.Read) {
          const recipient =
            window.ConversationController.get(sourceConversationId);
          if (recipient) {
            if (
              // eslint-disable-next-line no-await-in-loop
              await recipient.updateLastSeenMessage(
                message,
                conversationId,
                false
              )
            ) {
              changed = true;
            }
          } else {
            log.error(
              `failed to find conversation with id ${sourceConversationId}`
            );
          }
        }
      }

      if (!isFirstRun) {
        for (const sourceConversationId of Object.keys(
          newSendStateByConversationId
        )) {
          if (
            newSendStateByConversationId[sourceConversationId].status !==
            SendStatus.Read
          ) {
            continue;
          }
          const recipient =
            window.ConversationController.get(sourceConversationId);
          if (recipient) {
            const receivedAt = message.get('received_at');
            const lastSeenMap = recipient.get('lastMessagesSeen') || {};
            const lastSeenMsg = lastSeenMap[conversationId];
            if (lastSeenMsg && lastSeenMsg.receivedAt === receivedAt) {
              const prevSeenHereList = message.get('lastSeenHere') || [];
              message.set('lastSeenHere', [...prevSeenHereList, recipient.id]);
              changed = true;

              const newMap = { ...lastSeenMap };
              newMap[conversationId] = { receivedAt, id: message.id };
              recipient.set('lastMessagesSeen', newMap);
              window.Signal.Data.updateConversation(recipient.attributes);
            }
          } else {
            log.error(
              `failed to find conversation with id ${sourceConversationId}`
            );
          }
        }
      }
    }

    if (type === 'incoming') {
      // In a followup (see DESKTOP-2100), we want to make `ReadSyncs#forMessage` return
      //   an array, not an object. This array wrapping makes that future a bit easier.
      const readSync = ReadSyncs.getSingleton().forMessage(message);
      const readSyncs = readSync ? [readSync] : [];

      const viewSyncs = ViewSyncs.getSingleton().forMessage(message);

      const isGroupStoryReply =
        isGroup(conversation.attributes) && message.get('storyId');

      if (readSyncs.length !== 0 || viewSyncs.length !== 0) {
        const markReadAt = Math.min(
          Date.now(),
          ...readSyncs.map(sync => sync.get('readAt')),
          ...viewSyncs.map(sync => sync.get('viewedAt'))
        );

        if (message.get('expireTimer')) {
          const existingExpirationStartTimestamp = message.get(
            'expirationStartTimestamp'
          );
          message.set(
            'expirationStartTimestamp',
            Math.min(existingExpirationStartTimestamp ?? Date.now(), markReadAt)
          );
          changed = true;
        }

        let newReadStatus: ReadStatus.Read | ReadStatus.Viewed;
        if (viewSyncs.length) {
          newReadStatus = ReadStatus.Viewed;
        } else {
          strictAssert(
            readSyncs.length !== 0,
            'Should have either view or read syncs'
          );
          newReadStatus = ReadStatus.Read;
        }

        message.set({
          readStatus: newReadStatus,
          seenStatus: SeenStatus.Seen,
        });
        changed = true;

        this.pendingMarkRead = Math.min(
          this.pendingMarkRead ?? Date.now(),
          markReadAt
        );
      } else if (
        isFirstRun &&
        !isGroupStoryReply &&
        canConversationBeUnarchived(conversation.attributes)
      ) {
        conversation.setArchived(false);
      }

      if (!isFirstRun && this.pendingMarkRead) {
        const markReadAt = this.pendingMarkRead;
        this.pendingMarkRead = undefined;

        // This is primarily to allow the conversation to mark all older
        // messages as read, as is done when we receive a read sync for
        // a message we already know about.
        //
        // We run this when `isFirstRun` is false so that it triggers when the
        // message and the other ones accompanying it in the batch are fully in
        // the database.
        void message.getConversation()?.onReadMessage(message, markReadAt);
      }

      // Check for out-of-order view once open syncs
      if (isTapToView(message.attributes)) {
        const viewOnceOpenSync =
          ViewOnceOpenSyncs.getSingleton().forMessage(message);
        if (viewOnceOpenSync) {
          await message.markViewOnceMessageViewed({ fromSync: true });
          changed = true;
        }
      }
    }

    if (isStory(message.attributes)) {
      const viewSyncs = ViewSyncs.getSingleton().forMessage(message);

      if (viewSyncs.length !== 0) {
        message.set({
          readStatus: ReadStatus.Viewed,
          seenStatus: SeenStatus.Seen,
        });
        changed = true;

        const markReadAt = Math.min(
          Date.now(),
          ...viewSyncs.map(sync => sync.get('viewedAt'))
        );
        this.pendingMarkRead = Math.min(
          this.pendingMarkRead ?? Date.now(),
          markReadAt
        );
      }

      if (!message.get('expirationStartTimestamp')) {
        log.info(
          `modifyTargetMessage/${this.idForLogging()}: setting story expiration`,
          {
            expirationStartTimestamp: message.get('timestamp'),
            expireTimer: message.get('expireTimer'),
          }
        );
        message.set('expirationStartTimestamp', message.get('timestamp'));
        changed = true;
      }
    }

    // Does this message have any pending, previously-received associated reactions?
    const reactions = Reactions.getSingleton().forMessage(message);
    await Promise.all(
      reactions.map(async reaction => {
        if (isStory(this.attributes)) {
          // We don't set changed = true here, because we don't modify the original story
          const generatedMessage = reaction.get('storyReactionMessage');
          strictAssert(
            generatedMessage,
            'Story reactions must provide storyReactionMessage'
          );
          await generatedMessage.handleReaction(reaction, {
            storyMessage: this.attributes,
          });
        } else {
          changed = true;
          await message.handleReaction(reaction, { shouldPersist: false });
        }
      })
    );

    // Does this message have any pending, previously-received associated
    // delete for everyone messages?
    const deletes = Deletes.getSingleton().forMessage(message);
    await Promise.all(
      deletes.map(async del => {
        await window.Signal.Util.deleteForEveryone(message, del, false);
        changed = true;
      })
    );

    // We want to make sure the message is saved first before applying any edits
    if (!isFirstRun) {
      const edits = Edits.forMessage(message);
      await Promise.all(
        edits.map(editAttributes =>
          handleEditMessage(message.attributes, editAttributes)
        )
      );
    }

    if (changed && !isFirstRun) {
      log.info(
        `modifyTargetMessage/${this.idForLogging()}: Changes in second run; saving.`
      );
      await window.Signal.Data.saveMessage(this.attributes, {
        ourUuid: window.textsecure.storage.user.getCheckedUuid().toString(),
      });
    }
  }

  async handleReaction(
    reaction: ReactionModel,
    {
      storyMessage,
      shouldPersist = true,
    }: {
      storyMessage?: MessageAttributesType;
      shouldPersist?: boolean;
    } = {}
  ): Promise<void> {
    const { attributes } = this;

    if (this.get('deletedForEveryone')) {
      return;
    }

    // We allow you to react to messages with outgoing errors only if it has sent
    //   successfully to at least one person.
    if (
      hasErrors(attributes) &&
      (isIncoming(attributes) ||
        getMessagePropStatus(
          attributes,
          window.ConversationController.getOurConversationIdOrThrow()
        ) !== 'partial-sent')
    ) {
      return;
    }

    const conversation = this.getConversation();
    if (!conversation) {
      return;
    }

    const isFromThisDevice =
      reaction.get('source') === ReactionSource.FromThisDevice;
    const isFromSync = reaction.get('source') === ReactionSource.FromSync;
    const isFromSomeoneElse =
      reaction.get('source') === ReactionSource.FromSomeoneElse;
    strictAssert(
      isFromThisDevice || isFromSync || isFromSomeoneElse,
      'Reaction can only be from this device, from sync, or from someone else'
    );

    const newReaction: MessageReactionType = {
      emoji: reaction.get('remove') ? undefined : reaction.get('emoji'),
      fromId: reaction.get('fromId'),
      targetAuthorUuid: reaction.get('targetAuthorUuid'),
      targetTimestamp: reaction.get('targetTimestamp'),
      timestamp: reaction.get('timestamp'),
      isSentByConversationId: isFromThisDevice
        ? zipObject(conversation.getMemberConversationIds(), repeat(false))
        : undefined,
    };

    // Reactions to stories are saved as separate messages, and so require a totally
    //   different codepath.
    if (storyMessage) {
      if (isFromThisDevice) {
        log.info(
          'handleReaction: sending story reaction to ' +
            `${getMessageIdForLogging(storyMessage)} from this device`
        );
      } else {
        if (isFromSomeoneElse) {
          log.info(
            'handleReaction: receiving story reaction to ' +
              `${getMessageIdForLogging(storyMessage)} from someone else`
          );
        } else if (isFromSync) {
          log.info(
            'handleReaction: receiving story reaction to ' +
              `${getMessageIdForLogging(storyMessage)} from another device`
          );
        }

        const generatedMessage = reaction.get('storyReactionMessage');
        strictAssert(
          generatedMessage,
          'Story reactions must provide storyReactionMessage'
        );
        const targetConversation = window.ConversationController.get(
          generatedMessage.get('conversationId')
        );
        strictAssert(
          targetConversation,
          'handleReaction: targetConversation not found'
        );

        generatedMessage.set({
          expireTimer: isDirectConversation(targetConversation.attributes)
            ? targetConversation.get('expireTimer')
            : undefined,
          storyId: storyMessage.id,
          storyReaction: {
            emoji: reaction.get('emoji'),
            targetAuthorUuid: reaction.get('targetAuthorUuid'),
            targetTimestamp: reaction.get('targetTimestamp'),
          },
        });

        // Note: generatedMessage comes with an id, so we have to force this save
        await Promise.all([
          window.Signal.Data.saveMessage(generatedMessage.attributes, {
            ourUuid: window.textsecure.storage.user.getCheckedUuid().toString(),
            forceSave: true,
          }),
          generatedMessage.hydrateStoryContext(storyMessage),
        ]);

        log.info('Reactions.onReaction adding reaction to story', {
          reactionMessageId: getMessageIdForLogging(
            generatedMessage.attributes
          ),
          storyId: getMessageIdForLogging(storyMessage),
          targetTimestamp: reaction.get('targetTimestamp'),
          timestamp: reaction.get('timestamp'),
        });

        const messageToAdd = window.MessageController.register(
          generatedMessage.id,
          generatedMessage
        );
        if (isDirectConversation(targetConversation.attributes)) {
          await targetConversation.addSingleMessage(messageToAdd);
          if (!targetConversation.get('active_at')) {
            targetConversation.set({
              active_at: messageToAdd.get('timestamp'),
            });
            window.Signal.Data.updateConversation(
              targetConversation.attributes
            );
          }
        }

        if (isFromSomeoneElse) {
          log.info(
            'handleReaction: notifying for story reaction to ' +
              `${getMessageIdForLogging(storyMessage)} from someone else`
          );
          if (await shouldReplyNotifyUser(messageToAdd, targetConversation)) {
            drop(targetConversation.notify(messageToAdd));
          }
        }
      }
    } else {
      // Reactions to all messages other than stories will update the target message
      const previousLength = (this.get('reactions') || []).length;

      if (isFromThisDevice) {
        log.info(
          `handleReaction: sending reaction to ${this.idForLogging()} ` +
            'from this device'
        );

        const reactions = reactionUtil.addOutgoingReaction(
          this.get('reactions') || [],
          newReaction
        );
        this.set({ reactions });
      } else {
        const oldReactions = this.get('reactions') || [];
        let reactions: Array<MessageReactionType>;
        const oldReaction = oldReactions.find(re =>
          isNewReactionReplacingPrevious(re, newReaction)
        );
        if (oldReaction) {
          this.clearNotifications(oldReaction);
        }

        if (reaction.get('remove')) {
          log.info(
            'handleReaction: removing reaction for message',
            this.idForLogging()
          );

          if (isFromSync) {
            reactions = oldReactions.filter(
              re =>
                !isNewReactionReplacingPrevious(re, newReaction) ||
                re.timestamp > reaction.get('timestamp')
            );
          } else {
            reactions = oldReactions.filter(
              re => !isNewReactionReplacingPrevious(re, newReaction)
            );
          }
          this.set({ reactions });

          await window.Signal.Data.removeReactionFromConversation({
            emoji: reaction.get('emoji'),
            fromId: reaction.get('fromId'),
            targetAuthorUuid: reaction.get('targetAuthorUuid'),
            targetTimestamp: reaction.get('targetTimestamp'),
          });
        } else {
          log.info(
            'handleReaction: adding reaction for message',
            this.idForLogging()
          );

          let reactionToAdd: MessageReactionType;
          if (isFromSync) {
            const ourReactions = [
              newReaction,
              ...oldReactions.filter(
                re => re.fromId === reaction.get('fromId')
              ),
            ];
            reactionToAdd = maxBy(ourReactions, 'timestamp') || newReaction;
          } else {
            reactionToAdd = newReaction;
          }

          reactions = oldReactions.filter(
            re => !isNewReactionReplacingPrevious(re, reaction.attributes)
          );
          reactions.push(reactionToAdd);
          this.set({ reactions });

          if (isOutgoing(this.attributes) && isFromSomeoneElse) {
            void conversation.notify(this, reaction);
          }

          await window.Signal.Data.addReaction({
            conversationId: this.get('conversationId'),
            emoji: reaction.get('emoji'),
            fromId: reaction.get('fromId'),
            messageId: this.id,
            messageReceivedAt: this.get('received_at'),
            targetAuthorUuid: reaction.get('targetAuthorUuid'),
            targetTimestamp: reaction.get('targetTimestamp'),
          });
        }
      }

      const currentLength = (this.get('reactions') || []).length;
      log.info(
        'handleReaction:',
        `Done processing reaction for message ${this.idForLogging()}.`,
        `Went from ${previousLength} to ${currentLength} reactions.`
      );
    }

    if (isFromThisDevice) {
      let jobData: ConversationQueueJobData;
      if (storyMessage) {
        strictAssert(
          newReaction.emoji !== undefined,
          'New story reaction must have an emoji'
        );

        const generatedMessage = reaction.get('storyReactionMessage');
        strictAssert(
          generatedMessage,
          'Story reactions must provide storyReactionmessage'
        );
        await Promise.all([
          await window.Signal.Data.saveMessage(generatedMessage.attributes, {
            ourUuid: window.textsecure.storage.user.getCheckedUuid().toString(),
            forceSave: true,
          }),
          generatedMessage.hydrateStoryContext(this.attributes),
        ]);

        void conversation.addSingleMessage(
          window.MessageController.register(
            generatedMessage.id,
            generatedMessage
          )
        );

        jobData = {
          type: conversationQueueJobEnum.enum.NormalMessage,
          conversationId: conversation.id,
          messageId: generatedMessage.id,
          revision: conversation.get('revision'),
        };
      } else {
        jobData = {
          type: conversationQueueJobEnum.enum.Reaction,
          conversationId: conversation.id,
          messageId: this.id,
          revision: conversation.get('revision'),
        };
      }
      if (shouldPersist) {
        await conversationJobQueue.add(jobData, async jobToInsert => {
          log.info(
            `enqueueReactionForSend: saving message ${this.idForLogging()} and job ${
              jobToInsert.id
            }`
          );
          await window.Signal.Data.saveMessage(this.attributes, {
            jobToInsert,
            ourUuid: window.textsecure.storage.user.getCheckedUuid().toString(),
          });
        });
      } else {
        await conversationJobQueue.add(jobData);
      }
    } else if (shouldPersist && !isStory(this.attributes)) {
      await window.Signal.Data.saveMessage(this.attributes, {
        ourUuid: window.textsecure.storage.user.getCheckedUuid().toString(),
      });
    }
  }

  async handleDeleteForEveryone(
    del: DeleteModel,
    shouldPersist = true
  ): Promise<void> {
    if (this.deletingForEveryone || this.get('deletedForEveryone')) {
      return;
    }

    log.info('Handling DOE.', {
      messageId: this.id,
      fromId: del.get('fromId'),
      targetSentTimestamp: del.get('targetSentTimestamp'),
      messageServerTimestamp: this.get('serverTimestamp'),
      deleteServerTimestamp: del.get('serverTimestamp'),
    });

    try {
      this.deletingForEveryone = true;

      // Remove any notifications for this message
      notificationService.removeBy({ messageId: this.get('id') });

      // Erase the contents of this message
      await this.eraseContents(
        { deletedForEveryone: true, reactions: [] },
        shouldPersist
      );

      // Update the conversation's last message in case this was the last message
      void this.getConversation()?.updateLastMessage();
    } finally {
      this.deletingForEveryone = undefined;
    }
  }

  clearNotifications(reaction: Partial<ReactionType> = {}): void {
    notificationService.removeBy({
      ...reaction,
      messageId: this.id,
    });
  }
}

window.Whisper.Message = MessageModel;

window.Whisper.Message.getLongMessageAttachment = ({
  body,
  attachments,
  now,
}) => {
  if (!body || body.length <= 2048) {
    return {
      body,
      attachments,
    };
  }

  const data = Bytes.fromString(body);
  const attachment = {
    contentType: MIME.LONG_MESSAGE,
    fileName: `long-message-${now}.txt`,
    data,
    size: data.byteLength,
  };

  return {
    body: body.slice(0, 2048),
    attachments: [attachment, ...attachments],
  };
};

window.Whisper.MessageCollection = window.Backbone.Collection.extend({
  model: window.Whisper.Message,
  comparator(left: Readonly<MessageModel>, right: Readonly<MessageModel>) {
    if (left.get('received_at') === right.get('received_at')) {
      return (left.get('sent_at') || 0) - (right.get('sent_at') || 0);
    }

    return (left.get('received_at') || 0) - (right.get('received_at') || 0);
  },
});<|MERGE_RESOLUTION|>--- conflicted
+++ resolved
@@ -1989,16 +1989,9 @@
       queryMessage = matchingMessage;
     } else {
       log.info('copyFromQuotedMessage: db lookup needed', id);
-<<<<<<< HEAD
-      const messages = await window.Signal.Data.getMessagesBySentAt(id);
-      const found = findMatchingQuote2(messages, result, conversationId);
-=======
       const messages =
         await window.Signal.Data.getMessagesIncludingEditedBySentAt(id);
-      const found = messages.find(item =>
-        isQuoteAMatch(item, conversationId, result)
-      );
->>>>>>> d4e7177b
+      const found = findMatchingQuote2(messages, result, conversationId);
 
       if (!found) {
         result.referencedMessageNotFound = true;
