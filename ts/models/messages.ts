--- conflicted
+++ resolved
@@ -20,19 +20,8 @@
   MessageReactionType,
   QuotedMessageType,
 } from '../model-types.d';
-<<<<<<< HEAD
 import { filter, map, reduce, repeat, zipObject } from '../util/iterables';
-=======
-import {
-  filter,
-  find,
-  map,
-  reduce,
-  repeat,
-  zipObject,
-} from '../util/iterables';
 import * as GoogleChrome from '../util/GoogleChrome';
->>>>>>> 92cfe838
 import type { DeleteModel } from '../messageModifiers/Deletes';
 import type { SentEventData } from '../textsecure/messageReceiverEvents';
 import { isNotNil } from '../util/isNotNil';
@@ -147,13 +136,13 @@
 import { cleanupMessage, deleteMessageData } from '../util/cleanup';
 import {
   findMatchingQuote,
-  findMatchingQuote2,
   getContact,
   getSource,
   getSourceUuid,
   isCustomError,
   messageHasPaymentEvent,
   getPaymentEventNotificationText,
+  isQuoteAMatch,
 } from '../messages/helpers';
 import type { ReplacementValuesType } from '../types/I18N';
 import { viewOnceOpenJobQueue } from '../jobs/viewOnceOpenJobQueue';
@@ -1070,23 +1059,16 @@
       const inMemoryMessages = window.MessageController.filterBySentAt(
         Number(sentAt)
       );
-<<<<<<< HEAD
-      const matchingMessage = findMatchingQuote(
+      let matchingMessage = findMatchingQuote(
         inMemoryMessages,
         quote,
         this.get('conversationId')
-=======
-      let matchingMessage = find(inMemoryMessages, message =>
-        isQuoteAMatch(message.attributes, this.get('conversationId'), quote)
->>>>>>> 92cfe838
       );
       if (!matchingMessage) {
         const messages = await window.Signal.Data.getMessagesBySentAt(
           Number(sentAt)
         );
-        const found = messages.find(item =>
-          isQuoteAMatch(item, this.get('conversationId'), quote)
-        );
+        const found = messages.find(item => isQuoteAMatch(item, quote));
         if (found) {
           matchingMessage = window.MessageController.register(found.id, found);
         }
@@ -2007,16 +1989,8 @@
       queryMessage = matchingMessage;
     } else {
       log.info('copyFromQuotedMessage: db lookup needed', id);
-<<<<<<< HEAD
-      const messages =
-        await window.Signal.Data.getMessagesIncludingEditedBySentAt(id);
-      const found = findMatchingQuote2(messages, result, conversationId);
-=======
       const messages = await window.Signal.Data.getMessagesBySentAt(id);
-      const found = messages.find(item =>
-        isQuoteAMatch(item, conversationId, result)
-      );
->>>>>>> 92cfe838
+      const found = messages.find(item => isQuoteAMatch(item, result));
 
       if (!found) {
         result.referencedMessageNotFound = true;
