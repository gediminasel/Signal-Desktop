--- conflicted
+++ resolved
@@ -53,15 +53,8 @@
     queryMessage = matchingMessage;
   } else {
     log.info('copyFromQuotedMessage: db lookup needed', id);
-<<<<<<< HEAD
-    const messages = await window.Signal.Data.getMessagesBySentAt(id);
+    const messages = await DataReader.getMessagesBySentAt(id);
     const found = messages.find(item => isQuoteAMatch(item, result));
-=======
-    const messages = await DataReader.getMessagesBySentAt(id);
-    const found = messages.find(item =>
-      isQuoteAMatch(item, conversationId, result)
-    );
->>>>>>> faea93e5
 
     if (!found) {
       result.referencedMessageNotFound = true;
