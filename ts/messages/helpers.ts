// Copyright 2021 Signal Messenger, LLC
// SPDX-License-Identifier: AGPL-3.0-only

import type { ReadonlyDeep } from 'type-fest';

import * as log from '../logging/log';
import type { ConversationModel } from '../models/conversations';
import type {
  CustomError,
  ReadonlyMessageAttributesType,
  QuotedAttachmentType,
  QuotedMessageType,
} from '../model-types.d';
import type { ServiceIdString } from '../types/ServiceId';
import { PaymentEventKind } from '../types/Payment';
import type { AnyPaymentEvent } from '../types/Payment';
import type { LocalizerType } from '../types/Util';
import { missingCaseError } from '../util/missingCaseError';
import { find } from '../util/iterables';
import type { MessageModel } from '../models/messages';

export function isIncoming(
  message: Pick<ReadonlyMessageAttributesType, 'type'>
): boolean {
  return message.type === 'incoming';
}

export function isOutgoing(
  message: Pick<ReadonlyMessageAttributesType, 'type'>
): boolean {
  return message.type === 'outgoing';
}

export function isStory(
  message: Pick<ReadonlyMessageAttributesType, 'type'>
): boolean {
  return message.type === 'story';
}

export type MessageAttributesWithPaymentEvent = ReadonlyMessageAttributesType &
  ReadonlyDeep<{
    payment: AnyPaymentEvent;
  }>;

export function messageHasPaymentEvent(
  message: ReadonlyMessageAttributesType
): message is MessageAttributesWithPaymentEvent {
  return message.payment != null;
}

export function getPaymentEventNotificationText(
  payment: ReadonlyDeep<AnyPaymentEvent>,
  senderTitle: string,
  conversationTitle: string | null,
  senderIsMe: boolean,
  i18n: LocalizerType
): string {
  if (payment.kind === PaymentEventKind.Notification) {
    return i18n('icu:payment-event-notification-label');
  }
  return getPaymentEventDescription(
    payment,
    senderTitle,
    conversationTitle,
    senderIsMe,
    i18n
  );
}

export function getPaymentEventDescription(
  payment: ReadonlyDeep<AnyPaymentEvent>,
  senderTitle: string,
  conversationTitle: string | null,
  senderIsMe: boolean,
  i18n: LocalizerType
): string {
  const { kind } = payment;
  if (kind === PaymentEventKind.Notification) {
    if (senderIsMe) {
      if (conversationTitle != null) {
        return i18n('icu:payment-event-notification-message-you-label', {
          receiver: conversationTitle,
        });
      }
      return i18n(
        'icu:payment-event-notification-message-you-label-without-receiver'
      );
    }
    return i18n('icu:payment-event-notification-message-label', {
      sender: senderTitle,
    });
  }
  if (kind === PaymentEventKind.ActivationRequest) {
    if (senderIsMe) {
      if (conversationTitle != null) {
        return i18n('icu:payment-event-activation-request-you-label', {
          receiver: conversationTitle,
        });
      }
      return i18n(
        'icu:payment-event-activation-request-you-label-without-receiver'
      );
    }
    return i18n('icu:payment-event-activation-request-label', {
      sender: senderTitle,
    });
  }
  if (kind === PaymentEventKind.Activation) {
    if (senderIsMe) {
      return i18n('icu:payment-event-activated-you-label');
    }
    return i18n('icu:payment-event-activated-label', {
      sender: senderTitle,
    });
  }
  throw missingCaseError(kind);
}

export function isQuoteAMatch(
  message: ReadonlyMessageAttributesType | null | undefined,
  quote: ReadonlyDeep<Pick<QuotedMessageType, 'id' | 'authorAci' | 'author'>>
): message is ReadonlyMessageAttributesType {
  if (!message) {
    return false;
  }

  const { authorAci, id } = quote;

  const isSameTimestamp =
    message.sent_at === id ||
    message.editHistory?.some(({ timestamp }) => timestamp === id) ||
    false;

  return isSameTimestamp && getAuthorId(message) === authorConversation?.id;
}

export function findMatchingQuote(
  messages: Iterable<MessageModel>,
  quote: QuotedMessageType,
  conversationId: string
): MessageModel | undefined {
  if (!messages) {
    return undefined;
  }

  return (
<<<<<<< HEAD
    find(
      messages,
      item =>
        isQuoteAMatch(item.attributes, quote) &&
        item.attributes.conversationId === conversationId
    ) ||
    find(
      messages,
      item =>
        isQuoteAMatch(item.attributes, quote) &&
        quote.text !== undefined &&
        item.attributes.body?.localeCompare(quote.text) === 0
    )
=======
    isSameTimestamp &&
    message.conversationId === conversationId &&
    getSourceServiceId(message) === authorAci
>>>>>>> 2640c34b
  );
}

export const shouldTryToCopyFromQuotedMessage = ({
  referencedMessageNotFound,
  quoteAttachment,
}: {
  referencedMessageNotFound: boolean;
  quoteAttachment: ReadonlyDeep<QuotedAttachmentType> | undefined;
}): boolean => {
  // If we've tried and can't find the message, try again.
  if (referencedMessageNotFound === true) {
    return true;
  }

  // Otherwise, try again in case we have not yet copied over the thumbnail from the
  // original attachment (maybe it had not been downloaded when we first checked)
  if (!quoteAttachment?.thumbnail) {
    return false;
  }

  if (quoteAttachment.thumbnail.copied === true) {
    return false;
  }

  return true;
};

export function getAuthorId(
  message: Pick<
    ReadonlyMessageAttributesType,
    'type' | 'source' | 'sourceServiceId'
  >
): string | undefined {
  const source = getSource(message);
  const sourceServiceId = getSourceServiceId(message);

  if (!source && !sourceServiceId) {
    return window.ConversationController.getOurConversationId();
  }

  const conversation = window.ConversationController.lookupOrCreate({
    e164: source,
    serviceId: sourceServiceId,
    reason: 'helpers.getAuthorId',
  });
  return conversation?.id;
}

export function getAuthor(
  message: ReadonlyMessageAttributesType
): ConversationModel | undefined {
  const id = getAuthorId(message);
  return window.ConversationController.get(id);
}

export function getSource(
  message: Pick<ReadonlyMessageAttributesType, 'type' | 'source'>
): string | undefined {
  if (isIncoming(message) || isStory(message)) {
    return message.source;
  }
  if (!isOutgoing(message)) {
    log.warn('Message.getSource: Called for non-incoming/non-outgoing message');
  }

  return window.textsecure.storage.user.getNumber();
}

export function getSourceDevice(
  message: Pick<ReadonlyMessageAttributesType, 'type' | 'sourceDevice'>
): string | number | undefined {
  const { sourceDevice } = message;

  if (isIncoming(message) || isStory(message)) {
    return sourceDevice;
  }
  if (!isOutgoing(message)) {
    log.warn(
      'Message.getSourceDevice: Called for non-incoming/non-outgoing message'
    );
  }

  return sourceDevice || window.textsecure.storage.user.getDeviceId();
}

export function getSourceServiceId(
  message: Pick<ReadonlyMessageAttributesType, 'type' | 'sourceServiceId'>
): ServiceIdString | undefined {
  if (isIncoming(message) || isStory(message)) {
    return message.sourceServiceId;
  }
  if (!isOutgoing(message)) {
    log.warn(
      'Message.getSourceServiceId: Called for non-incoming/non-outgoing message'
    );
  }

  return window.textsecure.storage.user.getAci();
}

export const isCustomError = (e: unknown): e is CustomError =>
  e instanceof Error;<|MERGE_RESOLUTION|>--- conflicted
+++ resolved
@@ -16,8 +16,6 @@
 import type { AnyPaymentEvent } from '../types/Payment';
 import type { LocalizerType } from '../types/Util';
 import { missingCaseError } from '../util/missingCaseError';
-import { find } from '../util/iterables';
-import type { MessageModel } from '../models/messages';
 
 export function isIncoming(
   message: Pick<ReadonlyMessageAttributesType, 'type'>
@@ -131,39 +129,7 @@
     message.editHistory?.some(({ timestamp }) => timestamp === id) ||
     false;
 
-  return isSameTimestamp && getAuthorId(message) === authorConversation?.id;
-}
-
-export function findMatchingQuote(
-  messages: Iterable<MessageModel>,
-  quote: QuotedMessageType,
-  conversationId: string
-): MessageModel | undefined {
-  if (!messages) {
-    return undefined;
-  }
-
-  return (
-<<<<<<< HEAD
-    find(
-      messages,
-      item =>
-        isQuoteAMatch(item.attributes, quote) &&
-        item.attributes.conversationId === conversationId
-    ) ||
-    find(
-      messages,
-      item =>
-        isQuoteAMatch(item.attributes, quote) &&
-        quote.text !== undefined &&
-        item.attributes.body?.localeCompare(quote.text) === 0
-    )
-=======
-    isSameTimestamp &&
-    message.conversationId === conversationId &&
-    getSourceServiceId(message) === authorAci
->>>>>>> 2640c34b
-  );
+  return isSameTimestamp && getSourceServiceId(message) === authorAci;
 }
 
 export const shouldTryToCopyFromQuotedMessage = ({
