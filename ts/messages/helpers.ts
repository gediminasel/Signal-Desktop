// Copyright 2021 Signal Messenger, LLC
// SPDX-License-Identifier: AGPL-3.0-only

import * as log from '../logging/log';
import type { ConversationModel } from '../models/conversations';
import type {
  CustomError,
  MessageAttributesType,
  QuotedMessageType,
} from '../model-types.d';
import type { ServiceIdString } from '../types/ServiceId';
import { PaymentEventKind } from '../types/Payment';
import type { AnyPaymentEvent } from '../types/Payment';
import type { LocalizerType } from '../types/Util';
import { missingCaseError } from '../util/missingCaseError';
import { find } from '../util/iterables';
import type { MessageModel } from '../models/messages';

export function isIncoming(
  message: Pick<MessageAttributesType, 'type'>
): boolean {
  return message.type === 'incoming';
}

export function isOutgoing(
  message: Pick<MessageAttributesType, 'type'>
): boolean {
  return message.type === 'outgoing';
}

export function isStory(message: Pick<MessageAttributesType, 'type'>): boolean {
  return message.type === 'story';
}

export type MessageAttributesWithPaymentEvent = MessageAttributesType & {
  payment: AnyPaymentEvent;
};

export function messageHasPaymentEvent(
  message: MessageAttributesType
): message is MessageAttributesWithPaymentEvent {
  return message.payment != null;
}

export function getPaymentEventNotificationText(
  payment: AnyPaymentEvent,
  senderTitle: string,
  conversationTitle: string | null,
  senderIsMe: boolean,
  i18n: LocalizerType
): string {
  if (payment.kind === PaymentEventKind.Notification) {
    return i18n('icu:payment-event-notification-label');
  }
  return getPaymentEventDescription(
    payment,
    senderTitle,
    conversationTitle,
    senderIsMe,
    i18n
  );
}

export function getPaymentEventDescription(
  payment: AnyPaymentEvent,
  senderTitle: string,
  conversationTitle: string | null,
  senderIsMe: boolean,
  i18n: LocalizerType
): string {
  const { kind } = payment;
  if (kind === PaymentEventKind.Notification) {
    if (senderIsMe) {
      if (conversationTitle != null) {
        return i18n('icu:payment-event-notification-message-you-label', {
          receiver: conversationTitle,
        });
      }
      return i18n(
        'icu:payment-event-notification-message-you-label-without-receiver'
      );
    }
    return i18n('icu:payment-event-notification-message-label', {
      sender: senderTitle,
    });
  }
  if (kind === PaymentEventKind.ActivationRequest) {
    if (senderIsMe) {
      if (conversationTitle != null) {
        return i18n('icu:payment-event-activation-request-you-label', {
          receiver: conversationTitle,
        });
      }
      return i18n(
        'icu:payment-event-activation-request-you-label-without-receiver'
      );
    }
    return i18n('icu:payment-event-activation-request-label', {
      sender: senderTitle,
    });
  }
  if (kind === PaymentEventKind.Activation) {
    if (senderIsMe) {
      return i18n('icu:payment-event-activated-you-label');
    }
    return i18n('icu:payment-event-activated-label', {
      sender: senderTitle,
    });
  }
  throw missingCaseError(kind);
}

export function isQuoteAMatch(
  message: MessageAttributesType | null | undefined,
  quote: Pick<QuotedMessageType, 'id' | 'authorAci' | 'author'>
): message is MessageAttributesType {
  if (!message) {
    return false;
  }

  const { authorAci, id } = quote;
  const authorConversation = window.ConversationController.lookupOrCreate({
    e164: 'author' in quote ? quote.author : undefined,
    serviceId: authorAci,
    reason: 'helpers.isQuoteAMatch',
  });

  const isSameTimestamp =
    message.sent_at === id ||
    message.editHistory?.some(({ timestamp }) => timestamp === id) ||
    false;

  return isSameTimestamp && getContactId(message) === authorConversation?.id;
}

export function findMatchingQuote(
  messages: Iterable<MessageModel>,
  quote: QuotedMessageType,
  conversationId: string
): MessageModel | undefined {
  if (!messages) {
    return undefined;
  }

  return (
<<<<<<< HEAD
    find(
      messages,
      item =>
        isQuoteAMatch(item.attributes, quote) &&
        item.attributes.conversationId === conversationId
    ) ||
    find(
      messages,
      item =>
        isQuoteAMatch(item.attributes, quote) &&
        quote.text !== undefined &&
        item.attributes.body?.localeCompare(quote.text) === 0
    )
=======
    isSameTimestamp &&
    message.conversationId === conversationId &&
    getAuthorId(message) === authorConversation?.id
>>>>>>> 9e7a6ea8
  );
}

export function getAuthorId(
  message: Pick<MessageAttributesType, 'type' | 'source' | 'sourceServiceId'>
): string | undefined {
  const source = getSource(message);
  const sourceServiceId = getSourceServiceId(message);

  if (!source && !sourceServiceId) {
    return window.ConversationController.getOurConversationId();
  }

  const conversation = window.ConversationController.lookupOrCreate({
    e164: source,
    serviceId: sourceServiceId,
    reason: 'helpers.getAuthorId',
  });
  return conversation?.id;
}

export function getAuthor(
  message: MessageAttributesType
): ConversationModel | undefined {
  const id = getAuthorId(message);
  return window.ConversationController.get(id);
}

export function getSource(
  message: Pick<MessageAttributesType, 'type' | 'source'>
): string | undefined {
  if (isIncoming(message) || isStory(message)) {
    return message.source;
  }
  if (!isOutgoing(message)) {
    log.warn('Message.getSource: Called for non-incoming/non-outgoing message');
  }

  return window.textsecure.storage.user.getNumber();
}

export function getSourceDevice(
  message: Pick<MessageAttributesType, 'type' | 'sourceDevice'>
): string | number | undefined {
  const { sourceDevice } = message;

  if (isIncoming(message) || isStory(message)) {
    return sourceDevice;
  }
  if (!isOutgoing(message)) {
    log.warn(
      'Message.getSourceDevice: Called for non-incoming/non-outgoing message'
    );
  }

  return sourceDevice || window.textsecure.storage.user.getDeviceId();
}

export function getSourceServiceId(
  message: Pick<MessageAttributesType, 'type' | 'sourceServiceId'>
): ServiceIdString | undefined {
  if (isIncoming(message) || isStory(message)) {
    return message.sourceServiceId;
  }
  if (!isOutgoing(message)) {
    log.warn(
      'Message.getSourceServiceId: Called for non-incoming/non-outgoing message'
    );
  }

  return window.textsecure.storage.user.getAci();
}

export const isCustomError = (e: unknown): e is CustomError =>
  e instanceof Error;<|MERGE_RESOLUTION|>--- conflicted
+++ resolved
@@ -130,7 +130,7 @@
     message.editHistory?.some(({ timestamp }) => timestamp === id) ||
     false;
 
-  return isSameTimestamp && getContactId(message) === authorConversation?.id;
+  return isSameTimestamp && getAuthorId(message) === authorConversation?.id;
 }
 
 export function findMatchingQuote(
@@ -143,7 +143,6 @@
   }
 
   return (
-<<<<<<< HEAD
     find(
       messages,
       item =>
@@ -157,11 +156,6 @@
         quote.text !== undefined &&
         item.attributes.body?.localeCompare(quote.text) === 0
     )
-=======
-    isSameTimestamp &&
-    message.conversationId === conversationId &&
-    getAuthorId(message) === authorConversation?.id
->>>>>>> 9e7a6ea8
   );
 }
 
