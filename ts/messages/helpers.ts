--- conflicted
+++ resolved
@@ -116,12 +116,7 @@
 
 export function isQuoteAMatch(
   message: ReadonlyMessageAttributesType | null | undefined,
-<<<<<<< HEAD
   quote: ReadonlyDeep<Pick<QuotedMessageType, 'id' | 'authorAci' | 'author'>>
-=======
-  conversationId: string,
-  quote: ReadonlyDeep<Pick<QuotedMessageType, 'id' | 'authorAci'>>
->>>>>>> 5d899d74
 ): message is ReadonlyMessageAttributesType {
   if (!message) {
     return false;
