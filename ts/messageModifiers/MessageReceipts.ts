// Copyright 2016-2021 Signal Messenger, LLC
// SPDX-License-Identifier: AGPL-3.0-only

/* eslint-disable max-classes-per-file */

import { isEqual } from 'lodash';
import { Collection, Model } from 'backbone';

import type { ConversationModel } from '../models/conversations';
import type { MessageModel } from '../models/messages';
import type { MessageAttributesType } from '../model-types.d';
import { isOutgoing, isStory } from '../state/selectors/message';
import { isDirectConversation } from '../util/whatTypeOfConversation';
import { getOwn } from '../util/getOwn';
import { missingCaseError } from '../util/missingCaseError';
import { createWaitBatcher } from '../util/waitBatcher';
import type { UUIDStringType } from '../types/UUID';
import {
  SendActionType,
  SendStatus,
  sendStateReducer,
} from '../messages/MessageSendState';
import type { DeleteSentProtoRecipientOptionsType } from '../sql/Interface';
import dataInterface from '../sql/Client';
import * as log from '../logging/log';

const { deleteSentProtoRecipient } = dataInterface;

export enum MessageReceiptType {
  Delivery = 'Delivery',
  Read = 'Read',
  View = 'View',
}

export type MessageReceiptAttributesType = {
  messageSentAt: number;
  receiptTimestamp: number;
  sourceUuid: UUIDStringType;
  sourceConversationId: string;
  sourceDevice: number;
  type: MessageReceiptType;
};

class MessageReceiptModel extends Model<MessageReceiptAttributesType> {}

let singleton: MessageReceipts | undefined;

const deleteSentProtoBatcher = createWaitBatcher({
  name: 'deleteSentProtoBatcher',
  wait: 250,
  maxSize: 30,
  async processBatch(items: Array<DeleteSentProtoRecipientOptionsType>) {
    log.info(
      `MessageReceipts: Batching ${items.length} sent proto recipients deletes`
    );
    await deleteSentProtoRecipient(items);
  },
});

async function getTargetMessage(
  sourceId: string,
  sourceUuid: UUIDStringType,
  messages: ReadonlyArray<MessageAttributesType>
): Promise<MessageModel | null> {
  if (messages.length === 0) {
    return null;
  }
  const message = messages.find(
    item =>
      (isOutgoing(item) || isStory(item)) && sourceId === item.conversationId
  );
  if (message) {
    return window.MessageController.register(message.id, message);
  }

  const groups = await window.Signal.Data.getAllGroupsInvolvingUuid(sourceUuid);

  const ids = groups.map(item => item.id);
  ids.push(sourceId);

  const target = messages.find(
    item =>
      (isOutgoing(item) || isStory(item)) && ids.includes(item.conversationId)
  );
  if (!target) {
    return null;
  }

  return window.MessageController.register(target.id, target);
}

const wasDeliveredWithSealedSender = (
  conversationId: string,
  message: MessageModel
): boolean =>
  (message.get('unidentifiedDeliveries') || []).some(
    identifier =>
      window.ConversationController.getConversationId(identifier) ===
      conversationId
  );

export class MessageReceipts extends Collection<MessageReceiptModel> {
  static getSingleton(): MessageReceipts {
    if (!singleton) {
      singleton = new MessageReceipts();
    }

    return singleton;
  }

  forMessage(
    conversation: ConversationModel,
    message: MessageModel
  ): Array<MessageReceiptModel> {
    if (!isOutgoing(message.attributes)) {
      return [];
    }
    let ids: Array<string>;
    if (isDirectConversation(conversation.attributes)) {
      ids = [conversation.id];
    } else {
      ids = conversation.getMemberIds();
    }
    const receipts = this.filter(
      receipt =>
        receipt.get('messageSentAt') === message.get('sent_at') &&
        ids.includes(receipt.get('sourceConversationId'))
    );
    if (receipts.length) {
      log.info('Found early receipts for message');
      this.remove(receipts);
    }
    return receipts;
  }

  private async updateMessageSendState(
    receipt: MessageReceiptModel,
    message: MessageModel
  ): Promise<void> {
    const messageSentAt = receipt.get('messageSentAt');
    const receiptTimestamp = receipt.get('receiptTimestamp');
    const sourceConversationId = receipt.get('sourceConversationId');
    const type = receipt.get('type');

    const oldSendStateByConversationId =
      message.get('sendStateByConversationId') || {};
    const oldSendState = getOwn(
      oldSendStateByConversationId,
      sourceConversationId
    ) ?? { status: SendStatus.Sent, updatedAt: undefined };

    let sendActionType: SendActionType;
    switch (type) {
      case MessageReceiptType.Delivery:
        sendActionType = SendActionType.GotDeliveryReceipt;
        break;
      case MessageReceiptType.Read:
        sendActionType = SendActionType.GotReadReceipt;
        break;
      case MessageReceiptType.View:
        sendActionType = SendActionType.GotViewedReceipt;
        break;
      default:
        throw missingCaseError(type);
    }

    const newSendState = sendStateReducer(oldSendState, {
      type: sendActionType,
      updatedAt: receiptTimestamp,
    });

    // The send state may not change. For example, this can happen if we get a read
    //   receipt before a delivery receipt.
    if (!isEqual(oldSendState, newSendState)) {
      message.set('sendStateByConversationId', {
        ...oldSendStateByConversationId,
        [sourceConversationId]: newSendState,
      });

      window.Signal.Util.queueUpdateMessage(message.attributes);

      // notify frontend listeners
      const conversation = window.ConversationController.get(
        message.get('conversationId')
      );
      const updateLeftPane = conversation
        ? conversation.debouncedUpdateLastMessage
        : undefined;
      if (updateLeftPane) {
        updateLeftPane();
      }
    }

    if (
      (type === MessageReceiptType.Delivery &&
        wasDeliveredWithSealedSender(sourceConversationId, message)) ||
      type === MessageReceiptType.Read
    ) {
      const recipient = window.ConversationController.get(sourceConversationId);
      const recipientUuid = recipient?.get('uuid');
      const deviceId = receipt.get('sourceDevice');

      if (recipientUuid && deviceId) {
        await deleteSentProtoBatcher.add({
          timestamp: messageSentAt,
          recipientUuid,
          deviceId,
        });
      } else {
        log.warn(
          `MessageReceipts.onReceipt: Missing uuid or deviceId for deliveredTo ${sourceConversationId}`
        );
      }
    }
  }

  async onReceipt(receipt: MessageReceiptModel): Promise<void> {
    const messageSentAt = receipt.get('messageSentAt');
    const sourceConversationId = receipt.get('sourceConversationId');
    const sourceUuid = receipt.get('sourceUuid');
    const type = receipt.get('type');

    try {
      const messages = await window.Signal.Data.getMessagesBySentAt(
        messageSentAt
      );

      const message = await getTargetMessage(
        sourceConversationId,
        sourceUuid,
        messages
      );
<<<<<<< HEAD
      if (!message) {
        log.info(
          'No message for receipt',
          type,
          sourceConversationId,
          messageSentAt
        );
        return;
      }

      const conversationId = message.get('conversationId');

      const oldSendStateByConversationId =
        message.get('sendStateByConversationId') || {};
      const oldSendState = getOwn(
        oldSendStateByConversationId,
        sourceConversationId
      ) ?? { status: SendStatus.Sent, updatedAt: undefined };

      let sendActionType: SendActionType;
      switch (type) {
        case MessageReceiptType.Delivery:
          sendActionType = SendActionType.GotDeliveryReceipt;
          break;
        case MessageReceiptType.Read:
          sendActionType = SendActionType.GotReadReceipt;
          break;
        case MessageReceiptType.View:
          sendActionType = SendActionType.GotViewedReceipt;
          break;
        default:
          throw missingCaseError(type);
      }

      const newSendState = sendStateReducer(oldSendState, {
        type: sendActionType,
        updatedAt: receiptTimestamp,
      });

      // The send state may not change. For example, this can happen if we get a read
      //   receipt before a delivery receipt.
      if (!isEqual(oldSendState, newSendState)) {
        message.set('sendStateByConversationId', {
          ...oldSendStateByConversationId,
          [sourceConversationId]: newSendState,
        });

        window.Signal.Util.queueUpdateMessage(message.attributes);

        // notify frontend listeners
        const conversation = window.ConversationController.get(
          conversationId
=======

      if (message) {
        await this.updateMessageSendState(receipt, message);
      } else {
        // We didn't find any messages but maybe it's a story sent message
        const targetMessages = messages.filter(
          item =>
            item.storyDistributionListId &&
            item.sendStateByConversationId &&
            !item.deletedForEveryone &&
            Boolean(item.sendStateByConversationId[sourceConversationId])
>>>>>>> 2105ee13
        );

<<<<<<< HEAD
      if (
        (type === MessageReceiptType.Delivery &&
          wasDeliveredWithSealedSender(sourceConversationId, message)) ||
        type === MessageReceiptType.Read
      ) {
        const recipient =
          window.ConversationController.get(sourceConversationId);
        const recipientUuid = recipient?.get('uuid');
        const deviceId = receipt.get('sourceDevice');

        if(type === MessageReceiptType.Read) {
          if(recipient) {
            await recipient.updateLastSeenMessage(message, conversationId);
          } else {
            log.warn(
              `MessageReceipts.onReceipt: Missing recipient or ${conversationId} for read receipt`
            );
          }
        }

        if (recipientUuid && deviceId) {
          await deleteSentProtoBatcher.add({
            timestamp: messageSentAt,
            recipientUuid,
            deviceId,
          });
        } else {
          log.warn(
            `MessageReceipts.onReceipt: Missing uuid or deviceId for deliveredTo ${sourceConversationId}`
=======
        // Nope, no target message was found
        if (!targetMessages.length) {
          log.info(
            'No message for receipt',
            type,
            sourceConversationId,
            messageSentAt
>>>>>>> 2105ee13
          );
          return;
        }

        await Promise.all(
          targetMessages.map(msg => {
            const model = window.MessageController.register(msg.id, msg);
            return this.updateMessageSendState(receipt, model);
          })
        );
      }

      this.remove(receipt);
    } catch (error) {
      log.error(
        'MessageReceipts.onReceipt error:',
        error && error.stack ? error.stack : error
      );
    }
  }
}<|MERGE_RESOLUTION|>--- conflicted
+++ resolved
@@ -142,6 +142,8 @@
     const sourceConversationId = receipt.get('sourceConversationId');
     const type = receipt.get('type');
 
+    const conversationId = message.get('conversationId');
+
     const oldSendStateByConversationId =
       message.get('sendStateByConversationId') || {};
     const oldSendState = getOwn(
@@ -181,7 +183,7 @@
 
       // notify frontend listeners
       const conversation = window.ConversationController.get(
-        message.get('conversationId')
+        conversationId
       );
       const updateLeftPane = conversation
         ? conversation.debouncedUpdateLastMessage
@@ -199,6 +201,17 @@
       const recipient = window.ConversationController.get(sourceConversationId);
       const recipientUuid = recipient?.get('uuid');
       const deviceId = receipt.get('sourceDevice');
+      
+
+      if(type === MessageReceiptType.Read) {
+        if(recipient) {
+          await recipient.updateLastSeenMessage(message, conversationId);
+        } else {
+          log.warn(
+            `MessageReceipts.onReceipt: Missing recipient or ${conversationId} for read receipt`
+          );
+        }
+      }
 
       if (recipientUuid && deviceId) {
         await deleteSentProtoBatcher.add({
@@ -230,60 +243,6 @@
         sourceUuid,
         messages
       );
-<<<<<<< HEAD
-      if (!message) {
-        log.info(
-          'No message for receipt',
-          type,
-          sourceConversationId,
-          messageSentAt
-        );
-        return;
-      }
-
-      const conversationId = message.get('conversationId');
-
-      const oldSendStateByConversationId =
-        message.get('sendStateByConversationId') || {};
-      const oldSendState = getOwn(
-        oldSendStateByConversationId,
-        sourceConversationId
-      ) ?? { status: SendStatus.Sent, updatedAt: undefined };
-
-      let sendActionType: SendActionType;
-      switch (type) {
-        case MessageReceiptType.Delivery:
-          sendActionType = SendActionType.GotDeliveryReceipt;
-          break;
-        case MessageReceiptType.Read:
-          sendActionType = SendActionType.GotReadReceipt;
-          break;
-        case MessageReceiptType.View:
-          sendActionType = SendActionType.GotViewedReceipt;
-          break;
-        default:
-          throw missingCaseError(type);
-      }
-
-      const newSendState = sendStateReducer(oldSendState, {
-        type: sendActionType,
-        updatedAt: receiptTimestamp,
-      });
-
-      // The send state may not change. For example, this can happen if we get a read
-      //   receipt before a delivery receipt.
-      if (!isEqual(oldSendState, newSendState)) {
-        message.set('sendStateByConversationId', {
-          ...oldSendStateByConversationId,
-          [sourceConversationId]: newSendState,
-        });
-
-        window.Signal.Util.queueUpdateMessage(message.attributes);
-
-        // notify frontend listeners
-        const conversation = window.ConversationController.get(
-          conversationId
-=======
 
       if (message) {
         await this.updateMessageSendState(receipt, message);
@@ -295,40 +254,8 @@
             item.sendStateByConversationId &&
             !item.deletedForEveryone &&
             Boolean(item.sendStateByConversationId[sourceConversationId])
->>>>>>> 2105ee13
         );
 
-<<<<<<< HEAD
-      if (
-        (type === MessageReceiptType.Delivery &&
-          wasDeliveredWithSealedSender(sourceConversationId, message)) ||
-        type === MessageReceiptType.Read
-      ) {
-        const recipient =
-          window.ConversationController.get(sourceConversationId);
-        const recipientUuid = recipient?.get('uuid');
-        const deviceId = receipt.get('sourceDevice');
-
-        if(type === MessageReceiptType.Read) {
-          if(recipient) {
-            await recipient.updateLastSeenMessage(message, conversationId);
-          } else {
-            log.warn(
-              `MessageReceipts.onReceipt: Missing recipient or ${conversationId} for read receipt`
-            );
-          }
-        }
-
-        if (recipientUuid && deviceId) {
-          await deleteSentProtoBatcher.add({
-            timestamp: messageSentAt,
-            recipientUuid,
-            deviceId,
-          });
-        } else {
-          log.warn(
-            `MessageReceipts.onReceipt: Missing uuid or deviceId for deliveredTo ${sourceConversationId}`
-=======
         // Nope, no target message was found
         if (!targetMessages.length) {
           log.info(
@@ -336,7 +263,6 @@
             type,
             sourceConversationId,
             messageSentAt
->>>>>>> 2105ee13
           );
           return;
         }
