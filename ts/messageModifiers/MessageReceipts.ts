--- conflicted
+++ resolved
@@ -200,33 +200,24 @@
 
   const { validReceipts } = await updateMessageWithReceipts(message, receipts);
 
-<<<<<<< HEAD
+  const ourAci = window.textsecure.storage.user.getCheckedAci();
+  await DataWriter.saveMessage(message.attributes, { ourAci, postSaveUpdates });
+
   const conversation = window.ConversationController.get(
-    message.conversationId
+    message.get('conversationId')
   );
 
   if (conversation) {
     const newLastSeenMessageByUser = getNewLastSeenByUser(
       conversation.get('lastSeenMessageByUser'),
-      updatedMessage.sendStateByConversationId,
-      message
+      message.get('sendStateByConversationId'),
+      message.attributes
     );
     conversation.set('lastSeenMessageByUser', {
       ...conversation.get('lastSeenMessageByUser'),
       ...newLastSeenMessageByUser,
     });
   }
-
-  // Save it to cache & to DB
-  await window.MessageCache.setAttributes({
-    messageId,
-    messageAttributes: updatedMessage,
-    skipSaveToDatabase: false,
-  });
-=======
-  const ourAci = window.textsecure.storage.user.getCheckedAci();
-  await DataWriter.saveMessage(message.attributes, { ourAci, postSaveUpdates });
->>>>>>> ca1d1735
 
   // Confirm/remove receipts, and delete sent protos
   for (const receipt of validReceipts) {
@@ -236,12 +227,6 @@
   }
 
   // notify frontend listeners
-<<<<<<< HEAD
-=======
-  const conversation = window.ConversationController.get(
-    message.get('conversationId')
-  );
->>>>>>> ca1d1735
   conversation?.debouncedUpdateLastMessage?.();
 }
 
