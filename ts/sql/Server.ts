// Copyright 2020 Signal Messenger, LLC
// SPDX-License-Identifier: AGPL-3.0-only

/* eslint-disable camelcase */

import { mkdirSync } from 'fs';
import { join } from 'path';
import rimraf from 'rimraf';
import { randomBytes } from 'crypto';
import type { Database, Statement } from '@signalapp/better-sqlite3';
import SQL from '@signalapp/better-sqlite3';
import pProps from 'p-props';

import type { Dictionary } from 'lodash';
import {
  forEach,
  fromPairs,
  groupBy,
  isBoolean,
  isNil,
  isNumber,
  isString,
  last,
  map,
  mapValues,
  omit,
  pick,
} from 'lodash';

import * as Errors from '../types/errors';
import { ReadStatus } from '../messages/MessageReadStatus';
import type { GroupV2MemberType } from '../model-types.d';
import type { ReactionType } from '../types/Reactions';
import { STORAGE_UI_KEYS } from '../types/StorageUIKeys';
import { UUID } from '../types/UUID';
import type { UUIDStringType } from '../types/UUID';
import type { StoredJob } from '../jobs/types';
import { assertDev, assertSync, strictAssert } from '../util/assert';
import { combineNames } from '../util/combineNames';
import { consoleLogger } from '../util/consoleLogger';
import { dropNull } from '../util/dropNull';
import { isNormalNumber } from '../util/isNormalNumber';
import { isNotNil } from '../util/isNotNil';
import { missingCaseError } from '../util/missingCaseError';
import { parseIntOrThrow } from '../util/parseIntOrThrow';
import * as durations from '../util/durations';
import { formatCountForLogging } from '../logging/formatCountForLogging';
import type { ConversationColorType, CustomColorType } from '../types/Colors';
import { RemoveAllConfiguration } from '../types/RemoveAllConfiguration';
import type { BadgeType, BadgeImageType } from '../badges/types';
import { parseBadgeCategory } from '../badges/BadgeCategory';
import { parseBadgeImageTheme } from '../badges/BadgeImageTheme';
import type { LoggerType } from '../types/Logging';
import * as log from '../logging/log';
import type {
  EmptyQuery,
  ArrayQuery,
  Query,
  JSONRows,
  QueryFragment,
} from './util';
import {
  sqlJoin,
  sqlFragment,
  sql,
  jsonToObject,
  objectToJSON,
  batchMultiVarQuery,
  getCountFromTable,
  removeById,
  removeAllFromTable,
  getAllFromTable,
  getById,
  bulkAdd,
  createOrUpdate,
  setUserVersion,
  getUserVersion,
  getSchemaVersion,
} from './util';
import { updateSchema } from './migrations';

import type {
  AdjacentMessagesByConversationOptionsType,
  StoredAllItemsType,
  AttachmentDownloadJobType,
  ConversationMetricsType,
  ConversationType,
  DeleteSentProtoRecipientOptionsType,
  DeleteSentProtoRecipientResultType,
  EditedMessageType,
  EmojiType,
  FTSOptimizationStateType,
  GetAllStoriesResultType,
  GetConversationRangeCenteredOnMessageResultType,
  GetKnownMessageAttachmentsResultType,
  GetUnreadByConversationAndMarkReadResultType,
  IdentityKeyIdType,
  StoredIdentityKeyType,
  InstalledStickerPackType,
  ItemKeyType,
  StoredItemType,
  ConversationMessageStatsType,
  MessageAttachmentsCursorType,
  MessageMetricsType,
  MessageType,
  MessageTypeUnhydrated,
  PreKeyIdType,
  ReactionResultType,
  StoredPreKeyType,
  ServerSearchResultMessageType,
  SenderKeyIdType,
  SenderKeyType,
  SentMessageDBType,
  SentMessagesType,
  SentProtoType,
  SentProtoWithMessageIdsType,
  SentRecipientsDBType,
  SentRecipientsType,
  ServerInterface,
  SessionIdType,
  SessionType,
  SignedPreKeyIdType,
  StoredSignedPreKeyType,
  StickerPackInfoType,
  StickerPackStatusType,
  StickerPackType,
  StickerType,
  StoryDistributionMemberType,
  StoryDistributionType,
  StoryDistributionWithMembersType,
  StoryReadType,
  UninstalledStickerPackType,
  UnprocessedType,
  UnprocessedUpdateType,
  GetNearbyMessageFromDeletedSetOptionsType,
} from './Interface';
import { SeenStatus } from '../MessageSeenStatus';

type ConversationRow = Readonly<{
  json: string;
  profileLastFetchedAt: null | number;
}>;
type ConversationRows = Array<ConversationRow>;
type StickerRow = Readonly<{
  id: number;
  packId: string;
  emoji: string | null;
  height: number;
  isCoverOnly: number;
  lastUsed: number;
  path: string;
  width: number;
}>;

// Because we can't force this module to conform to an interface, we narrow our exports
//   to this one default export, which does conform to the interface.
// Note: In Javascript, you need to access the .default property when requiring it
// https://github.com/microsoft/TypeScript/issues/420
const dataInterface: ServerInterface = {
  close,
  removeDB,
  removeIndexedDBFiles,

  createOrUpdateIdentityKey,
  getIdentityKeyById,
  bulkAddIdentityKeys,
  removeIdentityKeyById,
  removeAllIdentityKeys,
  getAllIdentityKeys,

  createOrUpdatePreKey,
  getPreKeyById,
  bulkAddPreKeys,
  removePreKeyById,
  removePreKeysByUuid,
  removeAllPreKeys,
  getAllPreKeys,

  createOrUpdateSignedPreKey,
  getSignedPreKeyById,
  bulkAddSignedPreKeys,
  removeSignedPreKeyById,
  removeSignedPreKeysByUuid,
  removeAllSignedPreKeys,
  getAllSignedPreKeys,

  createOrUpdateItem,
  getItemById,
  removeItemById,
  removeAllItems,
  getAllItems,

  createOrUpdateSenderKey,
  getSenderKeyById,
  removeAllSenderKeys,
  getAllSenderKeys,
  removeSenderKeyById,

  insertSentProto,
  deleteSentProtosOlderThan,
  deleteSentProtoByMessageId,
  insertProtoRecipients,
  deleteSentProtoRecipient,
  getSentProtoByRecipient,
  removeAllSentProtos,
  getAllSentProtos,
  _getAllSentProtoRecipients,
  _getAllSentProtoMessageIds,

  createOrUpdateSession,
  createOrUpdateSessions,
  commitDecryptResult,
  bulkAddSessions,
  removeSessionById,
  removeSessionsByConversation,
  removeSessionsByUUID,
  removeAllSessions,
  getAllSessions,

  eraseStorageServiceStateFromConversations,
  getConversationCount,
  saveConversation,
  saveConversations,
  getConversationById,
  updateConversation,
  updateConversations,
  removeConversation,
  _removeAllConversations,
  updateAllConversationColors,
  removeAllProfileKeyCredentials,

  getAllConversations,
  getAllConversationIds,
  getAllGroupsInvolvingUuid,

  searchMessages,
  searchMessagesInConversation,

  getMessageCount,
  getStoryCount,
  saveMessage,
  saveMessages,
  removeMessage,
  removeMessages,
  getUnreadByConversationAndMarkRead,
  getUnreadReactionsAndMarkRead,
  markReactionAsRead,
  addReaction,
  removeReactionFromConversation,
  _getAllReactions,
  _removeAllReactions,
  getMessageBySender,
  getMessageById,
  getMessagesById,
  _getAllMessages,
  _getAllEditedMessages,
  _removeAllMessages,
  getAllMessageIds,
  getMessagesBySentAt,
<<<<<<< HEAD
  getMessageAfterDate,
=======
  getMessagesIncludingEditedBySentAt,
  getUnreadEditedMessagesAndMarkRead,
>>>>>>> d4e7177b
  getExpiredMessages,
  getMessagesUnexpectedlyMissingExpirationStartTimestamp,
  getSoonestMessageExpiry,
  getNextTapToViewMessageTimestampToAgeOut,
  getTapToViewMessagesNeedingErase,
  getOlderMessagesByConversation,
  getAllStories,
  getNewerMessagesByConversation,
  getTotalUnreadForConversation,
  getMessageMetricsForConversation,
  getConversationRangeCenteredOnMessage,
  getConversationMessageStats,
  getLastConversationMessage,
  getCallHistoryMessageByCallId,
  hasGroupCallHistoryMessage,
  migrateConversationMessages,
  getMessagesBetween,
  getNearbyMessageFromDeletedSet,
  saveEditedMessage,

  getUnprocessedCount,
  getUnprocessedByIdsAndIncrementAttempts,
  getAllUnprocessedIds,
  updateUnprocessedWithData,
  updateUnprocessedsWithData,
  getUnprocessedById,
  removeUnprocessed,
  removeAllUnprocessed,

  getAttachmentDownloadJobById,
  getNextAttachmentDownloadJobs,
  saveAttachmentDownloadJob,
  resetAttachmentDownloadPending,
  setAttachmentDownloadJobPending,
  removeAttachmentDownloadJob,
  removeAllAttachmentDownloadJobs,

  createOrUpdateStickerPack,
  updateStickerPackStatus,
  updateStickerPackInfo,
  createOrUpdateSticker,
  updateStickerLastUsed,
  addStickerPackReference,
  deleteStickerPackReference,
  getStickerCount,
  deleteStickerPack,
  getAllStickerPacks,
  addUninstalledStickerPack,
  removeUninstalledStickerPack,
  getInstalledStickerPacks,
  getUninstalledStickerPacks,
  installStickerPack,
  uninstallStickerPack,
  getStickerPackInfo,
  getAllStickers,
  getRecentStickers,
  clearAllErrorStickerPackAttempts,

  updateEmojiUsage,
  getRecentEmojis,

  getAllBadges,
  updateOrCreateBadges,
  badgeImageFileDownloaded,

  _getAllStoryDistributions,
  _getAllStoryDistributionMembers,
  _deleteAllStoryDistributions,
  createNewStoryDistribution,
  getAllStoryDistributionsWithMembers,
  getStoryDistributionWithMembers,
  modifyStoryDistribution,
  modifyStoryDistributionMembers,
  modifyStoryDistributionWithMembers,
  deleteStoryDistribution,

  _getAllStoryReads,
  _deleteAllStoryReads,
  addNewStoryRead,
  getLastStoryReadsForAuthor,
  countStoryReadsByConversation,

  removeAll,
  removeAllConfiguration,

  getMessagesNeedingUpgrade,
  getMessagesWithVisualMediaAttachments,
  getMessagesWithFileAttachments,
  getMessageServerGuidsForSpam,

  getJobsInQueue,
  insertJob,
  deleteJob,

  wasGroupCallRingPreviouslyCanceled,
  processGroupCallRingCancellation,
  cleanExpiredGroupCallRingCancellations,

  getMaxMessageCounter,

  getStatisticsForLogging,

  optimizeFTS,

  // Server-only

  initialize,
  initializeRenderer,

  getKnownMessageAttachments,
  finishGetKnownMessageAttachments,
  getKnownConversationAttachments,
  removeKnownStickers,
  removeKnownDraftAttachments,
  getAllBadgeImageFileLocalPaths,
};
export default dataInterface;

type DatabaseQueryCache = Map<string, Statement<Array<unknown>>>;

const statementCache = new WeakMap<Database, DatabaseQueryCache>();

function prepare<T extends Array<unknown> | Record<string, unknown>>(
  db: Database,
  query: string,
  { pluck = false }: { pluck?: boolean } = {}
): Statement<T> {
  let dbCache = statementCache.get(db);
  if (!dbCache) {
    dbCache = new Map();
    statementCache.set(db, dbCache);
  }

  const cacheKey = `${pluck}:${query}`;
  let result = dbCache.get(cacheKey) as Statement<T>;
  if (!result) {
    result = db.prepare<T>(query);
    if (pluck === true) {
      result.pluck();
    }
    dbCache.set(cacheKey, result);
  }

  return result;
}

function rowToConversation(row: ConversationRow): ConversationType {
  const parsedJson = JSON.parse(row.json);

  let profileLastFetchedAt: undefined | number;
  if (isNormalNumber(row.profileLastFetchedAt)) {
    profileLastFetchedAt = row.profileLastFetchedAt;
  } else {
    assertDev(
      isNil(row.profileLastFetchedAt),
      'profileLastFetchedAt contained invalid data; defaulting to undefined'
    );
    profileLastFetchedAt = undefined;
  }

  return {
    ...parsedJson,
    profileLastFetchedAt,
  };
}
function rowToSticker(row: StickerRow): StickerType {
  return {
    ...row,
    isCoverOnly: Boolean(row.isCoverOnly),
    emoji: dropNull(row.emoji),
  };
}

function isRenderer() {
  if (typeof process === 'undefined' || !process) {
    return true;
  }

  return process.type === 'renderer';
}

function keyDatabase(db: Database, key: string): void {
  // https://www.zetetic.net/sqlcipher/sqlcipher-api/#key
  db.pragma(`key = "x'${key}'"`);
}

function switchToWAL(db: Database): void {
  // https://sqlite.org/wal.html
  db.pragma('journal_mode = WAL');
  db.pragma('synchronous = FULL');
}

function migrateSchemaVersion(db: Database): void {
  const userVersion = getUserVersion(db);
  if (userVersion > 0) {
    return;
  }

  const schemaVersion = getSchemaVersion(db);
  const newUserVersion = schemaVersion > 18 ? 16 : schemaVersion;
  logger.info(
    'migrateSchemaVersion: Migrating from schema_version ' +
      `${schemaVersion} to user_version ${newUserVersion}`
  );

  setUserVersion(db, newUserVersion);
}

function openAndMigrateDatabase(filePath: string, key: string) {
  let db: Database | undefined;

  // First, we try to open the database without any cipher changes
  try {
    db = new SQL(filePath);
    keyDatabase(db, key);
    switchToWAL(db);
    migrateSchemaVersion(db);

    return db;
  } catch (error) {
    if (db) {
      db.close();
    }
    logger.info('migrateDatabase: Migration without cipher change failed');
  }

  // If that fails, we try to open the database with 3.x compatibility to extract the
  //   user_version (previously stored in schema_version, blown away by cipher_migrate).
  db = new SQL(filePath);
  keyDatabase(db, key);

  // https://www.zetetic.net/blog/2018/11/30/sqlcipher-400-release/#compatability-sqlcipher-4-0-0
  db.pragma('cipher_compatibility = 3');
  migrateSchemaVersion(db);
  db.close();

  // After migrating user_version -> schema_version, we reopen database, because we can't
  //   migrate to the latest ciphers after we've modified the defaults.
  db = new SQL(filePath);
  keyDatabase(db, key);

  db.pragma('cipher_migrate');
  switchToWAL(db);

  return db;
}

const INVALID_KEY = /[^0-9A-Fa-f]/;
function openAndSetUpSQLCipher(filePath: string, { key }: { key: string }) {
  const match = INVALID_KEY.exec(key);
  if (match) {
    throw new Error(`setupSQLCipher: key '${key}' is not valid`);
  }

  const db = openAndMigrateDatabase(filePath, key);

  // Because foreign key support is not enabled by default!
  db.pragma('foreign_keys = ON');

  return db;
}

let globalInstance: Database | undefined;
let logger = consoleLogger;
let globalInstanceRenderer: Database | undefined;
let databaseFilePath: string | undefined;
let indexedDBPath: string | undefined;

SQL.setLogHandler((code, value) => {
  logger.warn(`Database log code=${code}: ${value}`);
});

async function initialize({
  configDir,
  key,
  logger: suppliedLogger,
}: {
  configDir: string;
  key: string;
  logger: LoggerType;
}): Promise<void> {
  if (globalInstance) {
    throw new Error('Cannot initialize more than once!');
  }

  if (!isString(configDir)) {
    throw new Error('initialize: configDir is required!');
  }
  if (!isString(key)) {
    throw new Error('initialize: key is required!');
  }

  logger = suppliedLogger;

  indexedDBPath = join(configDir, 'IndexedDB');

  const dbDir = join(configDir, 'sql');
  mkdirSync(dbDir, { recursive: true });

  databaseFilePath = join(dbDir, 'db.sqlite');

  let db: Database | undefined;

  try {
    db = openAndSetUpSQLCipher(databaseFilePath, { key });

    // For profiling use:
    // db.pragma('cipher_profile=\'sqlcipher.log\'');

    updateSchema(db, logger);

    // At this point we can allow general access to the database
    globalInstance = db;

    // test database
    getMessageCountSync();
  } catch (error) {
    logger.error('Database startup error:', error.stack);
    if (db) {
      db.close();
    }
    throw error;
  }
}

async function initializeRenderer({
  configDir,
  key,
}: {
  configDir: string;
  key: string;
}): Promise<void> {
  if (!isRenderer()) {
    throw new Error('Cannot call from main process.');
  }
  if (globalInstanceRenderer) {
    throw new Error('Cannot initialize more than once!');
  }
  if (!isString(configDir)) {
    throw new Error('initialize: configDir is required!');
  }
  if (!isString(key)) {
    throw new Error('initialize: key is required!');
  }

  if (!indexedDBPath) {
    indexedDBPath = join(configDir, 'IndexedDB');
  }

  const dbDir = join(configDir, 'sql');

  if (!databaseFilePath) {
    databaseFilePath = join(dbDir, 'db.sqlite');
  }

  let promisified: Database | undefined;

  try {
    promisified = openAndSetUpSQLCipher(databaseFilePath, { key });

    // At this point we can allow general access to the database
    globalInstanceRenderer = promisified;

    // test database
    getMessageCountSync();
  } catch (error) {
    log.error('Database startup error:', error.stack);
    throw error;
  }
}

async function close(): Promise<void> {
  for (const dbRef of [globalInstanceRenderer, globalInstance]) {
    // SQLLite documentation suggests that we run `PRAGMA optimize` right
    // before closing the database connection.
    dbRef?.pragma('optimize');

    dbRef?.close();
  }

  globalInstance = undefined;
  globalInstanceRenderer = undefined;
}

async function removeDB(): Promise<void> {
  if (globalInstance) {
    try {
      globalInstance.close();
    } catch (error) {
      logger.error('removeDB: Failed to close database:', error.stack);
    }
    globalInstance = undefined;
  }
  if (!databaseFilePath) {
    throw new Error(
      'removeDB: Cannot erase database without a databaseFilePath!'
    );
  }

  logger.warn('removeDB: Removing all database files');
  rimraf.sync(databaseFilePath);
  rimraf.sync(`${databaseFilePath}-shm`);
  rimraf.sync(`${databaseFilePath}-wal`);
}

async function removeIndexedDBFiles(): Promise<void> {
  if (!indexedDBPath) {
    throw new Error(
      'removeIndexedDBFiles: Need to initialize and set indexedDBPath first!'
    );
  }

  const pattern = join(indexedDBPath, '*.leveldb');
  rimraf.sync(pattern);
  indexedDBPath = undefined;
}

function getInstance(): Database {
  if (isRenderer()) {
    if (!globalInstanceRenderer) {
      throw new Error('getInstance: globalInstanceRenderer not set!');
    }
    return globalInstanceRenderer;
  }

  if (!globalInstance) {
    throw new Error('getInstance: globalInstance not set!');
  }

  return globalInstance;
}

const IDENTITY_KEYS_TABLE = 'identityKeys';
async function createOrUpdateIdentityKey(
  data: StoredIdentityKeyType
): Promise<void> {
  return createOrUpdate(getInstance(), IDENTITY_KEYS_TABLE, data);
}
async function getIdentityKeyById(
  id: IdentityKeyIdType
): Promise<StoredIdentityKeyType | undefined> {
  return getById(getInstance(), IDENTITY_KEYS_TABLE, id);
}
async function bulkAddIdentityKeys(
  array: Array<StoredIdentityKeyType>
): Promise<void> {
  return bulkAdd(getInstance(), IDENTITY_KEYS_TABLE, array);
}
async function removeIdentityKeyById(id: IdentityKeyIdType): Promise<void> {
  return removeById(getInstance(), IDENTITY_KEYS_TABLE, id);
}
async function removeAllIdentityKeys(): Promise<void> {
  return removeAllFromTable(getInstance(), IDENTITY_KEYS_TABLE);
}
async function getAllIdentityKeys(): Promise<Array<StoredIdentityKeyType>> {
  return getAllFromTable(getInstance(), IDENTITY_KEYS_TABLE);
}

const PRE_KEYS_TABLE = 'preKeys';
async function createOrUpdatePreKey(data: StoredPreKeyType): Promise<void> {
  return createOrUpdate(getInstance(), PRE_KEYS_TABLE, data);
}
async function getPreKeyById(
  id: PreKeyIdType
): Promise<StoredPreKeyType | undefined> {
  return getById(getInstance(), PRE_KEYS_TABLE, id);
}
async function bulkAddPreKeys(array: Array<StoredPreKeyType>): Promise<void> {
  return bulkAdd(getInstance(), PRE_KEYS_TABLE, array);
}
async function removePreKeyById(id: PreKeyIdType): Promise<void> {
  return removeById(getInstance(), PRE_KEYS_TABLE, id);
}
async function removePreKeysByUuid(uuid: UUIDStringType): Promise<void> {
  const db = getInstance();
  db.prepare<Query>('DELETE FROM preKeys WHERE ourUuid IS $uuid;').run({
    uuid,
  });
}
async function removeAllPreKeys(): Promise<void> {
  return removeAllFromTable(getInstance(), PRE_KEYS_TABLE);
}
async function getAllPreKeys(): Promise<Array<StoredPreKeyType>> {
  return getAllFromTable(getInstance(), PRE_KEYS_TABLE);
}

const SIGNED_PRE_KEYS_TABLE = 'signedPreKeys';
async function createOrUpdateSignedPreKey(
  data: StoredSignedPreKeyType
): Promise<void> {
  return createOrUpdate(getInstance(), SIGNED_PRE_KEYS_TABLE, data);
}
async function getSignedPreKeyById(
  id: SignedPreKeyIdType
): Promise<StoredSignedPreKeyType | undefined> {
  return getById(getInstance(), SIGNED_PRE_KEYS_TABLE, id);
}
async function bulkAddSignedPreKeys(
  array: Array<StoredSignedPreKeyType>
): Promise<void> {
  return bulkAdd(getInstance(), SIGNED_PRE_KEYS_TABLE, array);
}
async function removeSignedPreKeyById(id: SignedPreKeyIdType): Promise<void> {
  return removeById(getInstance(), SIGNED_PRE_KEYS_TABLE, id);
}
async function removeSignedPreKeysByUuid(uuid: UUIDStringType): Promise<void> {
  const db = getInstance();
  db.prepare<Query>('DELETE FROM signedPreKeys WHERE ourUuid IS $uuid;').run({
    uuid,
  });
}
async function removeAllSignedPreKeys(): Promise<void> {
  return removeAllFromTable(getInstance(), SIGNED_PRE_KEYS_TABLE);
}
async function getAllSignedPreKeys(): Promise<Array<StoredSignedPreKeyType>> {
  const db = getInstance();
  const rows: JSONRows = db
    .prepare<EmptyQuery>(
      `
      SELECT json
      FROM signedPreKeys
      ORDER BY id ASC;
      `
    )
    .all();

  return rows.map(row => jsonToObject(row.json));
}

const ITEMS_TABLE = 'items';
async function createOrUpdateItem<K extends ItemKeyType>(
  data: StoredItemType<K>
): Promise<void> {
  return createOrUpdate(getInstance(), ITEMS_TABLE, data);
}
async function getItemById<K extends ItemKeyType>(
  id: K
): Promise<StoredItemType<K> | undefined> {
  return getById(getInstance(), ITEMS_TABLE, id);
}
async function getAllItems(): Promise<StoredAllItemsType> {
  const db = getInstance();
  const rows: JSONRows = db
    .prepare<EmptyQuery>('SELECT json FROM items ORDER BY id ASC;')
    .all();

  type RawItemType = { id: ItemKeyType; value: unknown };

  const items = rows.map(row => jsonToObject<RawItemType>(row.json));

  const result: Record<ItemKeyType, unknown> = Object.create(null);

  for (const { id, value } of items) {
    result[id] = value;
  }

  return result as unknown as StoredAllItemsType;
}
async function removeItemById(id: ItemKeyType): Promise<void> {
  return removeById(getInstance(), ITEMS_TABLE, id);
}
async function removeAllItems(): Promise<void> {
  return removeAllFromTable(getInstance(), ITEMS_TABLE);
}

async function createOrUpdateSenderKey(key: SenderKeyType): Promise<void> {
  createOrUpdateSenderKeySync(key);
}

function createOrUpdateSenderKeySync(key: SenderKeyType): void {
  const db = getInstance();

  prepare(
    db,
    `
    INSERT OR REPLACE INTO senderKeys (
      id,
      senderId,
      distributionId,
      data,
      lastUpdatedDate
    ) values (
      $id,
      $senderId,
      $distributionId,
      $data,
      $lastUpdatedDate
    )
    `
  ).run(key);
}
async function getSenderKeyById(
  id: SenderKeyIdType
): Promise<SenderKeyType | undefined> {
  const db = getInstance();
  const row = prepare(db, 'SELECT * FROM senderKeys WHERE id = $id').get({
    id,
  });

  return row;
}
async function removeAllSenderKeys(): Promise<void> {
  const db = getInstance();
  prepare<EmptyQuery>(db, 'DELETE FROM senderKeys').run();
}
async function getAllSenderKeys(): Promise<Array<SenderKeyType>> {
  const db = getInstance();
  const rows = prepare<EmptyQuery>(db, 'SELECT * FROM senderKeys').all();

  return rows;
}
async function removeSenderKeyById(id: SenderKeyIdType): Promise<void> {
  const db = getInstance();
  prepare(db, 'DELETE FROM senderKeys WHERE id = $id').run({ id });
}

async function insertSentProto(
  proto: SentProtoType,
  options: {
    recipients: SentRecipientsType;
    messageIds: SentMessagesType;
  }
): Promise<number> {
  const db = getInstance();
  const { recipients, messageIds } = options;

  // Note: we use `pluck` in this function to fetch only the first column of returned row.

  return db.transaction(() => {
    // 1. Insert the payload, fetching its primary key id
    const info = prepare(
      db,
      `
      INSERT INTO sendLogPayloads (
        contentHint,
        proto,
        timestamp,
        urgent,
        hasPniSignatureMessage
      ) VALUES (
        $contentHint,
        $proto,
        $timestamp,
        $urgent,
        $hasPniSignatureMessage
      );
      `
    ).run({
      ...proto,
      urgent: proto.urgent ? 1 : 0,
      hasPniSignatureMessage: proto.hasPniSignatureMessage ? 1 : 0,
    });
    const id = parseIntOrThrow(
      info.lastInsertRowid,
      'insertSentProto/lastInsertRowid'
    );

    // 2. Insert a record for each recipient device.
    const recipientStatement = prepare(
      db,
      `
      INSERT INTO sendLogRecipients (
        payloadId,
        recipientUuid,
        deviceId
      ) VALUES (
        $id,
        $recipientUuid,
        $deviceId
      );
      `
    );

    const recipientUuids = Object.keys(recipients);
    for (const recipientUuid of recipientUuids) {
      const deviceIds = recipients[recipientUuid];

      for (const deviceId of deviceIds) {
        recipientStatement.run({
          id,
          recipientUuid,
          deviceId,
        });
      }
    }

    // 2. Insert a record for each message referenced by this payload.
    const messageStatement = prepare(
      db,
      `
      INSERT INTO sendLogMessageIds (
        payloadId,
        messageId
      ) VALUES (
        $id,
        $messageId
      );
      `
    );

    for (const messageId of new Set(messageIds)) {
      messageStatement.run({
        id,
        messageId,
      });
    }

    return id;
  })();
}

async function deleteSentProtosOlderThan(timestamp: number): Promise<void> {
  const db = getInstance();

  prepare(
    db,
    `
    DELETE FROM sendLogPayloads
    WHERE
      timestamp IS NULL OR
      timestamp < $timestamp;
    `
  ).run({
    timestamp,
  });
}

async function deleteSentProtoByMessageId(messageId: string): Promise<void> {
  const db = getInstance();

  prepare(
    db,
    `
    DELETE FROM sendLogPayloads WHERE id IN (
      SELECT payloadId FROM sendLogMessageIds
      WHERE messageId = $messageId
    );
    `
  ).run({
    messageId,
  });
}

async function insertProtoRecipients({
  id,
  recipientUuid,
  deviceIds,
}: {
  id: number;
  recipientUuid: string;
  deviceIds: Array<number>;
}): Promise<void> {
  const db = getInstance();

  db.transaction(() => {
    const statement = prepare(
      db,
      `
      INSERT INTO sendLogRecipients (
        payloadId,
        recipientUuid,
        deviceId
      ) VALUES (
        $id,
        $recipientUuid,
        $deviceId
      );
      `
    );

    for (const deviceId of deviceIds) {
      statement.run({
        id,
        recipientUuid,
        deviceId,
      });
    }
  })();
}

async function deleteSentProtoRecipient(
  options:
    | DeleteSentProtoRecipientOptionsType
    | ReadonlyArray<DeleteSentProtoRecipientOptionsType>
): Promise<DeleteSentProtoRecipientResultType> {
  const db = getInstance();

  const items = Array.isArray(options) ? options : [options];

  // Note: we use `pluck` in this function to fetch only the first column of
  // returned row.

  return db.transaction(() => {
    const successfulPhoneNumberShares = new Array<string>();

    for (const item of items) {
      const { timestamp, recipientUuid, deviceId } = item;

      // 1. Figure out what payload we're talking about.
      const rows = prepare(
        db,
        `
        SELECT sendLogPayloads.id, sendLogPayloads.hasPniSignatureMessage
        FROM sendLogPayloads
        INNER JOIN sendLogRecipients
          ON sendLogRecipients.payloadId = sendLogPayloads.id
        WHERE
          sendLogPayloads.timestamp = $timestamp AND
          sendLogRecipients.recipientUuid = $recipientUuid AND
          sendLogRecipients.deviceId = $deviceId;
       `
      ).all({ timestamp, recipientUuid, deviceId });
      if (!rows.length) {
        continue;
      }
      if (rows.length > 1) {
        logger.warn(
          'deleteSentProtoRecipient: More than one payload matches ' +
            `recipient and timestamp ${timestamp}. Using the first.`
        );
      }

      const { id, hasPniSignatureMessage } = rows[0];

      // 2. Delete the recipient/device combination in question.
      prepare(
        db,
        `
        DELETE FROM sendLogRecipients
        WHERE
          payloadId = $id AND
          recipientUuid = $recipientUuid AND
          deviceId = $deviceId;
        `
      ).run({ id, recipientUuid, deviceId });

      // 3. See how many more recipient devices there were for this payload.
      const remainingDevices = prepare(
        db,
        `
        SELECT count(1) FROM sendLogRecipients
        WHERE payloadId = $id AND recipientUuid = $recipientUuid;
        `,
        { pluck: true }
      ).get({ id, recipientUuid });

      // 4. If there are no remaining devices for this recipient and we included
      //    the pni signature in the proto - return the recipient to the caller.
      if (remainingDevices === 0 && hasPniSignatureMessage) {
        logger.info(
          'deleteSentProtoRecipient: ' +
            `Successfully shared phone number with ${recipientUuid} ` +
            `through message ${timestamp}`
        );
        successfulPhoneNumberShares.push(recipientUuid);
      }

      strictAssert(
        isNumber(remainingDevices),
        'deleteSentProtoRecipient: select count() returned non-number!'
      );

      // 5. See how many more recipients there were for this payload.
      const remainingTotal = prepare(
        db,
        'SELECT count(1) FROM sendLogRecipients WHERE payloadId = $id;',
        { pluck: true }
      ).get({ id });

      strictAssert(
        isNumber(remainingTotal),
        'deleteSentProtoRecipient: select count() returned non-number!'
      );

      if (remainingTotal > 0) {
        continue;
      }

      // 6. Delete the entire payload if there are no more recipients left.
      logger.info(
        'deleteSentProtoRecipient: ' +
          `Deleting proto payload for timestamp ${timestamp}`
      );

      prepare(db, 'DELETE FROM sendLogPayloads WHERE id = $id;').run({
        id,
      });
    }

    return { successfulPhoneNumberShares };
  })();
}

async function getSentProtoByRecipient({
  now,
  recipientUuid,
  timestamp,
}: {
  now: number;
  recipientUuid: string;
  timestamp: number;
}): Promise<SentProtoWithMessageIdsType | undefined> {
  const db = getInstance();

  const HOUR = 1000 * 60 * 60;
  const oneDayAgo = now - HOUR * 24;

  await deleteSentProtosOlderThan(oneDayAgo);

  const row = prepare(
    db,
    `
    SELECT
      sendLogPayloads.*,
      GROUP_CONCAT(DISTINCT sendLogMessageIds.messageId) AS messageIds
    FROM sendLogPayloads
    INNER JOIN sendLogRecipients ON sendLogRecipients.payloadId = sendLogPayloads.id
    LEFT JOIN sendLogMessageIds ON sendLogMessageIds.payloadId = sendLogPayloads.id
    WHERE
      sendLogPayloads.timestamp = $timestamp AND
      sendLogRecipients.recipientUuid = $recipientUuid
    GROUP BY sendLogPayloads.id;
    `
  ).get({
    timestamp,
    recipientUuid,
  });

  if (!row) {
    return undefined;
  }

  const { messageIds } = row;
  return {
    ...row,
    urgent: isNumber(row.urgent) ? Boolean(row.urgent) : true,
    hasPniSignatureMessage: isNumber(row.hasPniSignatureMessage)
      ? Boolean(row.hasPniSignatureMessage)
      : true,
    messageIds: messageIds ? messageIds.split(',') : [],
  };
}
async function removeAllSentProtos(): Promise<void> {
  const db = getInstance();
  prepare<EmptyQuery>(db, 'DELETE FROM sendLogPayloads;').run();
}
async function getAllSentProtos(): Promise<Array<SentProtoType>> {
  const db = getInstance();
  const rows = prepare<EmptyQuery>(db, 'SELECT * FROM sendLogPayloads;').all();

  return rows.map(row => ({
    ...row,
    urgent: isNumber(row.urgent) ? Boolean(row.urgent) : true,
    hasPniSignatureMessage: isNumber(row.hasPniSignatureMessage)
      ? Boolean(row.hasPniSignatureMessage)
      : true,
  }));
}
async function _getAllSentProtoRecipients(): Promise<
  Array<SentRecipientsDBType>
> {
  const db = getInstance();
  const rows = prepare<EmptyQuery>(
    db,
    'SELECT * FROM sendLogRecipients;'
  ).all();

  return rows;
}
async function _getAllSentProtoMessageIds(): Promise<Array<SentMessageDBType>> {
  const db = getInstance();
  const rows = prepare<EmptyQuery>(
    db,
    'SELECT * FROM sendLogMessageIds;'
  ).all();

  return rows;
}

const SESSIONS_TABLE = 'sessions';
function createOrUpdateSessionSync(data: SessionType): void {
  const db = getInstance();
  const { id, conversationId, ourUuid, uuid } = data;
  if (!id) {
    throw new Error(
      'createOrUpdateSession: Provided data did not have a truthy id'
    );
  }
  if (!conversationId) {
    throw new Error(
      'createOrUpdateSession: Provided data did not have a truthy conversationId'
    );
  }

  prepare(
    db,
    `
    INSERT OR REPLACE INTO sessions (
      id,
      conversationId,
      ourUuid,
      uuid,
      json
    ) values (
      $id,
      $conversationId,
      $ourUuid,
      $uuid,
      $json
    )
    `
  ).run({
    id,
    conversationId,
    ourUuid,
    uuid,
    json: objectToJSON(data),
  });
}
async function createOrUpdateSession(data: SessionType): Promise<void> {
  return createOrUpdateSessionSync(data);
}

async function createOrUpdateSessions(
  array: Array<SessionType>
): Promise<void> {
  const db = getInstance();

  db.transaction(() => {
    for (const item of array) {
      assertSync(createOrUpdateSessionSync(item));
    }
  })();
}

async function commitDecryptResult({
  senderKeys,
  sessions,
  unprocessed,
}: {
  senderKeys: Array<SenderKeyType>;
  sessions: Array<SessionType>;
  unprocessed: Array<UnprocessedType>;
}): Promise<void> {
  const db = getInstance();

  db.transaction(() => {
    for (const item of senderKeys) {
      assertSync(createOrUpdateSenderKeySync(item));
    }

    for (const item of sessions) {
      assertSync(createOrUpdateSessionSync(item));
    }

    for (const item of unprocessed) {
      assertSync(saveUnprocessedSync(item));
    }
  })();
}

async function bulkAddSessions(array: Array<SessionType>): Promise<void> {
  return bulkAdd(getInstance(), SESSIONS_TABLE, array);
}
async function removeSessionById(id: SessionIdType): Promise<void> {
  return removeById(getInstance(), SESSIONS_TABLE, id);
}
async function removeSessionsByConversation(
  conversationId: string
): Promise<void> {
  const db = getInstance();
  db.prepare<Query>(
    `
    DELETE FROM sessions
    WHERE conversationId = $conversationId;
    `
  ).run({
    conversationId,
  });
}
async function removeSessionsByUUID(uuid: UUIDStringType): Promise<void> {
  const db = getInstance();
  db.prepare<Query>(
    `
    DELETE FROM sessions
    WHERE uuid = $uuid;
    `
  ).run({
    uuid,
  });
}
async function removeAllSessions(): Promise<void> {
  return removeAllFromTable(getInstance(), SESSIONS_TABLE);
}
async function getAllSessions(): Promise<Array<SessionType>> {
  return getAllFromTable(getInstance(), SESSIONS_TABLE);
}
// Conversations

async function getConversationCount(): Promise<number> {
  return getCountFromTable(getInstance(), 'conversations');
}

function getConversationMembersList({ members, membersV2 }: ConversationType) {
  if (membersV2) {
    return membersV2.map((item: GroupV2MemberType) => item.uuid).join(' ');
  }
  if (members) {
    return members.join(' ');
  }
  return null;
}

function saveConversationSync(
  data: ConversationType,
  db = getInstance()
): void {
  const {
    active_at,
    e164,
    groupId,
    id,
    name,
    profileFamilyName,
    profileName,
    profileLastFetchedAt,
    type,
    uuid,
  } = data;

  const membersList = getConversationMembersList(data);

  db.prepare<Query>(
    `
    INSERT INTO conversations (
      id,
      json,

      e164,
      uuid,
      groupId,

      active_at,
      type,
      members,
      name,
      profileName,
      profileFamilyName,
      profileFullName,
      profileLastFetchedAt
    ) values (
      $id,
      $json,

      $e164,
      $uuid,
      $groupId,

      $active_at,
      $type,
      $members,
      $name,
      $profileName,
      $profileFamilyName,
      $profileFullName,
      $profileLastFetchedAt
    );
    `
  ).run({
    id,
    json: objectToJSON(
      omit(data, ['profileLastFetchedAt', 'unblurredAvatarPath'])
    ),

    e164: e164 || null,
    uuid: uuid || null,
    groupId: groupId || null,

    active_at: active_at || null,
    type,
    members: membersList,
    name: name || null,
    profileName: profileName || null,
    profileFamilyName: profileFamilyName || null,
    profileFullName: combineNames(profileName, profileFamilyName) || null,
    profileLastFetchedAt: profileLastFetchedAt || null,
  });
}

async function saveConversation(
  data: ConversationType,
  db = getInstance()
): Promise<void> {
  return saveConversationSync(data, db);
}

async function saveConversations(
  arrayOfConversations: Array<ConversationType>
): Promise<void> {
  const db = getInstance();

  db.transaction(() => {
    for (const conversation of arrayOfConversations) {
      assertSync(saveConversationSync(conversation));
    }
  })();
}

function updateConversationSync(
  data: ConversationType,
  db = getInstance()
): void {
  const {
    id,
    active_at,
    type,
    name,
    profileName,
    profileFamilyName,
    profileLastFetchedAt,
    e164,
    uuid,
  } = data;

  const membersList = getConversationMembersList(data);

  db.prepare(
    `
    UPDATE conversations SET
      json = $json,

      e164 = $e164,
      uuid = $uuid,

      active_at = $active_at,
      type = $type,
      members = $members,
      name = $name,
      profileName = $profileName,
      profileFamilyName = $profileFamilyName,
      profileFullName = $profileFullName,
      profileLastFetchedAt = $profileLastFetchedAt
    WHERE id = $id;
    `
  ).run({
    id,
    json: objectToJSON(
      omit(data, ['profileLastFetchedAt', 'unblurredAvatarPath'])
    ),

    e164: e164 || null,
    uuid: uuid || null,

    active_at: active_at || null,
    type,
    members: membersList,
    name: name || null,
    profileName: profileName || null,
    profileFamilyName: profileFamilyName || null,
    profileFullName: combineNames(profileName, profileFamilyName) || null,
    profileLastFetchedAt: profileLastFetchedAt || null,
  });
}

async function updateConversation(data: ConversationType): Promise<void> {
  return updateConversationSync(data);
}

async function updateConversations(
  array: Array<ConversationType>
): Promise<void> {
  const db = getInstance();

  db.transaction(() => {
    for (const item of array) {
      assertSync(updateConversationSync(item));
    }
  })();
}

function removeConversationsSync(ids: ReadonlyArray<string>): void {
  const db = getInstance();

  // Our node interface doesn't seem to allow you to replace one single ? with an array
  db.prepare<ArrayQuery>(
    `
    DELETE FROM conversations
    WHERE id IN ( ${ids.map(() => '?').join(', ')} );
    `
  ).run(ids);
}

async function removeConversation(id: Array<string> | string): Promise<void> {
  const db = getInstance();

  if (!Array.isArray(id)) {
    db.prepare<Query>('DELETE FROM conversations WHERE id = $id;').run({
      id,
    });

    return;
  }

  if (!id.length) {
    throw new Error('removeConversation: No ids to delete!');
  }

  batchMultiVarQuery(db, id, removeConversationsSync);
}

async function _removeAllConversations(): Promise<void> {
  const db = getInstance();
  db.prepare<EmptyQuery>('DELETE from conversations;').run();
}

async function getConversationById(
  id: string
): Promise<ConversationType | undefined> {
  const db = getInstance();
  const row: { json: string } = db
    .prepare<Query>('SELECT json FROM conversations WHERE id = $id;')
    .get({ id });

  if (!row) {
    return undefined;
  }

  return jsonToObject(row.json);
}

async function eraseStorageServiceStateFromConversations(): Promise<void> {
  const db = getInstance();

  db.prepare<EmptyQuery>(
    `
    UPDATE conversations
    SET
      json = json_remove(json, '$.storageID', '$.needsStorageServiceSync', '$.unknownFields', '$.storageProfileKey');
    `
  ).run();
}

function getAllConversationsSync(db = getInstance()): Array<ConversationType> {
  const rows: ConversationRows = db
    .prepare<EmptyQuery>(
      `
      SELECT json, profileLastFetchedAt
      FROM conversations
      ORDER BY id ASC;
      `
    )
    .all();

  return rows.map(row => rowToConversation(row));
}

async function getAllConversations(): Promise<Array<ConversationType>> {
  return getAllConversationsSync();
}

async function getAllConversationIds(): Promise<Array<string>> {
  const db = getInstance();
  const rows: Array<{ id: string }> = db
    .prepare<EmptyQuery>(
      `
      SELECT id FROM conversations ORDER BY id ASC;
      `
    )
    .all();

  return rows.map(row => row.id);
}

async function getAllGroupsInvolvingUuid(
  uuid: UUIDStringType
): Promise<Array<ConversationType>> {
  const db = getInstance();
  const rows: ConversationRows = db
    .prepare<Query>(
      `
      SELECT json, profileLastFetchedAt
      FROM conversations WHERE
        type = 'group' AND
        members LIKE $uuid
      ORDER BY id ASC;
      `
    )
    .all({
      uuid: `%${uuid}%`,
    });

  return rows.map(row => rowToConversation(row));
}

async function searchMessages(
  query: string,
  params: { limit?: number; conversationId?: string } = {}
): Promise<Array<ServerSearchResultMessageType>> {
  const { limit = 500, conversationId } = params;

  const db = getInstance();

  // sqlite queries with a join on a virtual table (like FTS5) are de-optimized
  // and can't use indices for ordering results. Instead an in-memory index of
  // the join rows is sorted on the fly, and this becomes substantially
  // slower when there are large columns in it (like `messages.json`).
  //
  // Thus here we take an indirect approach and store `rowid`s in a temporary
  // table for all messages that match the FTS query. Then we create another
  // table to sort and limit the results, and finally join on it when fetch
  // the snippets and json. The benefit of this is that the `ORDER BY` and
  // `LIMIT` happen without virtual table and are thus covered by
  // `messages_searchOrder` index.
  return db.transaction(() => {
    db.exec(
      `
      CREATE TEMP TABLE tmp_results(rowid INTEGER PRIMARY KEY ASC);
      CREATE TEMP TABLE tmp_filtered_results(rowid INTEGER PRIMARY KEY ASC);
      `
    );

    db.prepare<Query>(
      `
        INSERT INTO tmp_results (rowid)
        SELECT
          rowid
        FROM
          messages_fts
        WHERE
          messages_fts.body MATCH $query;
      `
    ).run({ query });

    if (conversationId === undefined) {
      db.prepare<Query>(
        `
          INSERT INTO tmp_filtered_results (rowid)
          SELECT
            tmp_results.rowid
          FROM
            tmp_results
          INNER JOIN
            messages ON messages.rowid = tmp_results.rowid
          ORDER BY messages.received_at DESC, messages.sent_at DESC
          LIMIT $limit;
        `
      ).run({ limit });
    } else {
      db.prepare<Query>(
        `
          INSERT INTO tmp_filtered_results (rowid)
          SELECT
            tmp_results.rowid
          FROM
            tmp_results
          INNER JOIN
            messages ON messages.rowid = tmp_results.rowid
          WHERE
            messages.conversationId = $conversationId
          ORDER BY messages.received_at DESC, messages.sent_at DESC
          LIMIT $limit;
        `
      ).run({ conversationId, limit });
    }

    // The `MATCH` is necessary in order to for `snippet()` helper function to
    // give us the right results. We can't call `snippet()` in the query above
    // because it would bloat the temporary table with text data and we want
    // to keep its size minimal for `ORDER BY` + `LIMIT` to be fast.
    const result = db
      .prepare<Query>(
        `
        SELECT
          messages.json,
          snippet(messages_fts, -1, '<<left>>', '<<right>>', '...', 10)
            AS snippet
        FROM tmp_filtered_results
        INNER JOIN messages_fts
          ON messages_fts.rowid = tmp_filtered_results.rowid
        INNER JOIN messages
          ON messages.rowid = tmp_filtered_results.rowid
        WHERE
          messages_fts.body MATCH $query
        ORDER BY messages.received_at DESC, messages.sent_at DESC;
        `
      )
      .all({ query });

    db.exec(
      `
      DROP TABLE tmp_results;
      DROP TABLE tmp_filtered_results;
      `
    );

    return result;
  })();
}

async function searchMessagesInConversation(
  query: string,
  conversationId: string,
  { limit = 100 }: { limit?: number } = {}
): Promise<Array<ServerSearchResultMessageType>> {
  return searchMessages(query, { conversationId, limit });
}

function getMessageCountSync(
  conversationId?: string,
  db = getInstance()
): number {
  if (conversationId === undefined) {
    return getCountFromTable(db, 'messages');
  }

  const count = db
    .prepare<Query>(
      `
        SELECT count(1)
        FROM messages
        WHERE conversationId = $conversationId;
        `
    )
    .pluck()
    .get({ conversationId });

  return count;
}

async function getStoryCount(conversationId: string): Promise<number> {
  const db = getInstance();
  return db
    .prepare<Query>(
      `
        SELECT count(1)
        FROM messages
        WHERE conversationId = $conversationId AND isStory = 1;
        `
    )
    .pluck()
    .get({ conversationId });
}

async function getMessageCount(conversationId?: string): Promise<number> {
  return getMessageCountSync(conversationId);
}

// Note: we really only use this in 1:1 conversations, where story replies are always
//   shown, so this has no need to be story-aware.
function hasUserInitiatedMessages(conversationId: string): boolean {
  const db = getInstance();

  const exists: number = db
    .prepare<Query>(
      `
      SELECT EXISTS(
        SELECT 1 FROM messages
        INDEXED BY message_user_initiated
        WHERE
          conversationId IS $conversationId AND
          isUserInitiatedMessage IS 1
      );
      `
    )
    .pluck()
    .get({ conversationId });

  return exists !== 0;
}

function saveMessageSync(
  data: MessageType,
  options: {
    alreadyInTransaction?: boolean;
    db?: Database;
    forceSave?: boolean;
    jobToInsert?: StoredJob;
    ourUuid: UUIDStringType;
  }
): string {
  const {
    alreadyInTransaction,
    db = getInstance(),
    forceSave,
    jobToInsert,
    ourUuid,
  } = options;

  if (!alreadyInTransaction) {
    return db.transaction(() => {
      return assertSync(
        saveMessageSync(data, {
          ...options,
          alreadyInTransaction: true,
        })
      );
    })();
  }

  const {
    body,
    conversationId,
    groupV2Change,
    hasAttachments,
    hasFileAttachments,
    hasVisualMediaAttachments,
    id,
    isErased,
    isViewOnce,
    received_at,
    schemaVersion,
    sent_at,
    serverGuid,
    source,
    sourceUuid,
    sourceDevice,
    storyId,
    type,
    readStatus,
    expireTimer,
    expirationStartTimestamp,
    attachments,
  } = data;
  let { seenStatus } = data;

  if (attachments) {
    strictAssert(
      attachments.every(attachment => !attachment.data),
      'Attempting to save a hydrated message'
    );
  }

  if (readStatus === ReadStatus.Unread && seenStatus !== SeenStatus.Unseen) {
    log.warn(
      `saveMessage: Message ${id}/${type} is unread but had seenStatus=${seenStatus}. Forcing to UnseenStatus.Unseen.`
    );

    // eslint-disable-next-line no-param-reassign
    data = {
      ...data,
      seenStatus: SeenStatus.Unseen,
    };
    seenStatus = SeenStatus.Unseen;
  }

  const payload = {
    id,
    json: objectToJSON(data),

    body: body || null,
    conversationId,
    expirationStartTimestamp: expirationStartTimestamp || null,
    expireTimer: expireTimer || null,
    hasAttachments: hasAttachments ? 1 : 0,
    hasFileAttachments: hasFileAttachments ? 1 : 0,
    hasVisualMediaAttachments: hasVisualMediaAttachments ? 1 : 0,
    isChangeCreatedByUs: groupV2Change?.from === ourUuid ? 1 : 0,
    isErased: isErased ? 1 : 0,
    isViewOnce: isViewOnce ? 1 : 0,
    received_at: received_at || null,
    schemaVersion: schemaVersion || 0,
    serverGuid: serverGuid || null,
    sent_at: sent_at || null,
    source: source || null,
    sourceUuid: sourceUuid || null,
    sourceDevice: sourceDevice || null,
    storyId: storyId || null,
    type: type || null,
    readStatus: readStatus ?? null,
    seenStatus: seenStatus ?? SeenStatus.NotApplicable,
  };

  if (id && !forceSave) {
    prepare(
      db,
      `
      UPDATE messages SET
        id = $id,
        json = $json,

        body = $body,
        conversationId = $conversationId,
        expirationStartTimestamp = $expirationStartTimestamp,
        expireTimer = $expireTimer,
        hasAttachments = $hasAttachments,
        hasFileAttachments = $hasFileAttachments,
        hasVisualMediaAttachments = $hasVisualMediaAttachments,
        isChangeCreatedByUs = $isChangeCreatedByUs,
        isErased = $isErased,
        isViewOnce = $isViewOnce,
        received_at = $received_at,
        schemaVersion = $schemaVersion,
        serverGuid = $serverGuid,
        sent_at = $sent_at,
        source = $source,
        sourceUuid = $sourceUuid,
        sourceDevice = $sourceDevice,
        storyId = $storyId,
        type = $type,
        readStatus = $readStatus,
        seenStatus = $seenStatus
      WHERE id = $id;
      `
    ).run(payload);

    if (jobToInsert) {
      insertJobSync(db, jobToInsert);
    }

    return id;
  }

  const toCreate = {
    ...data,
    id: id || UUID.generate().toString(),
  };

  prepare(
    db,
    `
    INSERT INTO messages (
      id,
      json,

      body,
      conversationId,
      expirationStartTimestamp,
      expireTimer,
      hasAttachments,
      hasFileAttachments,
      hasVisualMediaAttachments,
      isChangeCreatedByUs,
      isErased,
      isViewOnce,
      received_at,
      schemaVersion,
      serverGuid,
      sent_at,
      source,
      sourceUuid,
      sourceDevice,
      storyId,
      type,
      readStatus,
      seenStatus
    ) values (
      $id,
      $json,

      $body,
      $conversationId,
      $expirationStartTimestamp,
      $expireTimer,
      $hasAttachments,
      $hasFileAttachments,
      $hasVisualMediaAttachments,
      $isChangeCreatedByUs,
      $isErased,
      $isViewOnce,
      $received_at,
      $schemaVersion,
      $serverGuid,
      $sent_at,
      $source,
      $sourceUuid,
      $sourceDevice,
      $storyId,
      $type,
      $readStatus,
      $seenStatus
    );
    `
  ).run({
    ...payload,
    id: toCreate.id,
    json: objectToJSON(toCreate),
  });

  if (jobToInsert) {
    insertJobSync(db, jobToInsert);
  }

  return toCreate.id;
}

async function saveMessage(
  data: MessageType,
  options: {
    jobToInsert?: StoredJob;
    forceSave?: boolean;
    alreadyInTransaction?: boolean;
    ourUuid: UUIDStringType;
  }
): Promise<string> {
  return saveMessageSync(data, options);
}

async function saveMessages(
  arrayOfMessages: ReadonlyArray<MessageType>,
  options: { forceSave?: boolean; ourUuid: UUIDStringType }
): Promise<void> {
  const db = getInstance();

  db.transaction(() => {
    for (const message of arrayOfMessages) {
      assertSync(
        saveMessageSync(message, { ...options, alreadyInTransaction: true })
      );
    }
  })();
}

async function removeMessage(id: string): Promise<void> {
  const db = getInstance();

  db.prepare<Query>('DELETE FROM messages WHERE id = $id;').run({ id });
}

function removeMessagesSync(ids: ReadonlyArray<string>): void {
  const db = getInstance();

  db.prepare<ArrayQuery>(
    `
    DELETE FROM messages
    WHERE id IN ( ${ids.map(() => '?').join(', ')} );
    `
  ).run(ids);
}

async function removeMessages(ids: ReadonlyArray<string>): Promise<void> {
  batchMultiVarQuery(getInstance(), ids, removeMessagesSync);
}

async function getMessageById(id: string): Promise<MessageType | undefined> {
  const db = getInstance();
  return getMessageByIdSync(db, id);
}

export function getMessageByIdSync(
  db: Database,
  id: string
): MessageType | undefined {
  const row = db
    .prepare<Query>('SELECT json FROM messages WHERE id = $id;')
    .get({
      id,
    });

  if (!row) {
    return undefined;
  }

  return jsonToObject(row.json);
}

async function getMessagesById(
  messageIds: ReadonlyArray<string>
): Promise<Array<MessageType>> {
  const db = getInstance();

  return batchMultiVarQuery(
    db,
    messageIds,
    (batch: ReadonlyArray<string>): Array<MessageType> => {
      const query = db.prepare<ArrayQuery>(
        `SELECT json FROM messages WHERE id IN (${Array(batch.length)
          .fill('?')
          .join(',')});`
      );
      const rows: JSONRows = query.all(batch);
      return rows.map(row => jsonToObject(row.json));
    }
  );
}

async function _getAllMessages(): Promise<Array<MessageType>> {
  const db = getInstance();
  const rows: JSONRows = db
    .prepare<EmptyQuery>('SELECT json FROM messages ORDER BY id ASC;')
    .all();

  return rows.map(row => jsonToObject(row.json));
}
async function _removeAllMessages(): Promise<void> {
  const db = getInstance();
  db.exec(`
    DELETE FROM messages;
    INSERT INTO messages_fts(messages_fts) VALUES('optimize');
  `);
}

async function getAllMessageIds(): Promise<Array<string>> {
  const db = getInstance();
  const rows: Array<{ id: string }> = db
    .prepare<EmptyQuery>('SELECT id FROM messages ORDER BY id ASC;')
    .all();

  return rows.map(row => row.id);
}

async function getMessageBySender({
  source,
  sourceUuid,
  sourceDevice,
  sent_at,
}: {
  source?: string;
  sourceUuid?: UUIDStringType;
  sourceDevice?: number;
  sent_at: number;
}): Promise<MessageType | undefined> {
  const db = getInstance();
  const rows: JSONRows = prepare(
    db,
    `
    SELECT json FROM messages WHERE
      (source = $source OR sourceUuid = $sourceUuid) AND
      sourceDevice = $sourceDevice AND
      sent_at = $sent_at
    LIMIT 2;
    `
  ).all({
    source: source || null,
    sourceUuid: sourceUuid || null,
    sourceDevice: sourceDevice || null,
    sent_at,
  });

  if (rows.length > 1) {
    log.warn('getMessageBySender: More than one message found for', {
      sent_at,
      source,
      sourceUuid,
      sourceDevice,
    });
  }

  if (rows.length < 1) {
    return undefined;
  }

  return jsonToObject(rows[0].json);
}

export function _storyIdPredicate(
  storyId: string | undefined,
  includeStoryReplies: boolean
): QueryFragment {
  // This is unintuitive, but 'including story replies' means that we need replies to
  //   lots of different stories. So, we remove the storyId check with a clause that will
  //   always be true. We don't just return TRUE because we want to use our passed-in
  //   $storyId parameter.
  if (includeStoryReplies && storyId === undefined) {
    return sqlFragment`${storyId} IS NULL`;
  }

  // In contrast to: replies to a specific story
  return sqlFragment`storyId IS ${storyId}`;
}

async function getUnreadByConversationAndMarkRead({
  conversationId,
  includeStoryReplies,
  newestUnreadAt,
  storyId,
  readAt,
  now = Date.now(),
}: {
  conversationId: string;
  includeStoryReplies: boolean;
  newestUnreadAt: number;
  storyId?: string;
  readAt?: number;
  now?: number;
}): Promise<GetUnreadByConversationAndMarkReadResultType> {
  const db = getInstance();
  return db.transaction(() => {
    const expirationStartTimestamp = Math.min(now, readAt ?? Infinity);

    const expirationJsonPatch = JSON.stringify({ expirationStartTimestamp });

    const [updateExpirationQuery, updateExpirationParams] = sql`
      UPDATE messages
      INDEXED BY expiring_message_by_conversation_and_received_at
      SET
        expirationStartTimestamp = ${expirationStartTimestamp},
        json = json_patch(json, ${expirationJsonPatch})
      WHERE
        conversationId = ${conversationId} AND
        (${_storyIdPredicate(storyId, includeStoryReplies)}) AND
        isStory IS 0 AND
        type IS 'incoming' AND
        (
          expirationStartTimestamp IS NULL OR
          expirationStartTimestamp > ${expirationStartTimestamp}
        ) AND
        expireTimer > 0 AND
        received_at <= ${newestUnreadAt};
    `;

    db.prepare(updateExpirationQuery).run(updateExpirationParams);

    const [selectQuery, selectParams] = sql`
      SELECT id, json FROM messages
        WHERE
          conversationId = ${conversationId} AND
          seenStatus = ${SeenStatus.Unseen} AND
          isStory = 0 AND
          (${_storyIdPredicate(storyId, includeStoryReplies)}) AND
          received_at <= ${newestUnreadAt}
        ORDER BY received_at DESC, sent_at DESC;
    `;

    const rows = db.prepare(selectQuery).all(selectParams);

    const statusJsonPatch = JSON.stringify({
      readStatus: ReadStatus.Read,
      seenStatus: SeenStatus.Seen,
    });

    const [updateStatusQuery, updateStatusParams] = sql`
      UPDATE messages
        SET
          readStatus = ${ReadStatus.Read},
          seenStatus = ${SeenStatus.Seen},
          json = json_patch(json, ${statusJsonPatch})
        WHERE
          conversationId = ${conversationId} AND
          seenStatus = ${SeenStatus.Unseen} AND
          isStory = 0 AND
          (${_storyIdPredicate(storyId, includeStoryReplies)}) AND
          received_at <= ${newestUnreadAt};
    `;

    db.prepare(updateStatusQuery).run(updateStatusParams);

    return rows.map(row => {
      const json = jsonToObject<MessageType>(row.json);
      return {
        originalReadStatus: json.readStatus,
        readStatus: ReadStatus.Read,
        seenStatus: SeenStatus.Seen,
        ...pick(json, [
          'expirationStartTimestamp',
          'id',
          'sent_at',
          'source',
          'sourceUuid',
          'type',
        ]),
      };
    });
  })();
}

async function getUnreadReactionsAndMarkRead({
  conversationId,
  newestUnreadAt,
  storyId,
}: {
  conversationId: string;
  newestUnreadAt: number;
  storyId?: string;
}): Promise<Array<ReactionResultType>> {
  const db = getInstance();

  return db.transaction(() => {
    const unreadMessages: Array<ReactionResultType> = db
      .prepare<Query>(
        `
        SELECT reactions.rowid, targetAuthorUuid, targetTimestamp, messageId
        FROM reactions
        INDEXED BY reactions_unread
        JOIN messages on messages.id IS reactions.messageId
        WHERE
          reactions.conversationId IS $conversationId AND
          reactions.unread > 0 AND
          messages.received_at <= $newestUnreadAt AND
          messages.storyId IS $storyId
        ORDER BY messageReceivedAt DESC;
      `
      )
      .all({
        conversationId,
        newestUnreadAt,
        storyId: storyId || null,
      });

    const idsToUpdate = unreadMessages.map(item => item.rowid);
    batchMultiVarQuery(db, idsToUpdate, (ids: ReadonlyArray<number>): void => {
      db.prepare<ArrayQuery>(
        `
        UPDATE reactions
        SET unread = 0
        WHERE rowid IN ( ${ids.map(() => '?').join(', ')} );
        `
      ).run(ids);
    });

    return unreadMessages;
  })();
}

async function markReactionAsRead(
  targetAuthorUuid: string,
  targetTimestamp: number
): Promise<ReactionType | undefined> {
  const db = getInstance();
  return db.transaction(() => {
    const readReaction = db
      .prepare(
        `
          SELECT *
          FROM reactions
          WHERE
            targetAuthorUuid = $targetAuthorUuid AND
            targetTimestamp = $targetTimestamp AND
            unread = 1
          ORDER BY rowId DESC
          LIMIT 1;
        `
      )
      .get({
        targetAuthorUuid,
        targetTimestamp,
      });

    db.prepare(
      `
        UPDATE reactions SET
        unread = 0 WHERE
        targetAuthorUuid = $targetAuthorUuid AND
        targetTimestamp = $targetTimestamp;
      `
    ).run({
      targetAuthorUuid,
      targetTimestamp,
    });

    return readReaction;
  })();
}

async function addReaction({
  conversationId,
  emoji,
  fromId,
  messageId,
  messageReceivedAt,
  targetAuthorUuid,
  targetTimestamp,
}: ReactionType): Promise<void> {
  const db = getInstance();
  await db
    .prepare(
      `INSERT INTO reactions (
      conversationId,
      emoji,
      fromId,
      messageId,
      messageReceivedAt,
      targetAuthorUuid,
      targetTimestamp,
      unread
    ) VALUES (
      $conversationId,
      $emoji,
      $fromId,
      $messageId,
      $messageReceivedAt,
      $targetAuthorUuid,
      $targetTimestamp,
      $unread
    );`
    )
    .run({
      conversationId,
      emoji,
      fromId,
      messageId,
      messageReceivedAt,
      targetAuthorUuid,
      targetTimestamp,
      unread: 1,
    });
}

async function removeReactionFromConversation({
  emoji,
  fromId,
  targetAuthorUuid,
  targetTimestamp,
}: {
  emoji: string;
  fromId: string;
  targetAuthorUuid: string;
  targetTimestamp: number;
}): Promise<void> {
  const db = getInstance();
  await db
    .prepare(
      `DELETE FROM reactions WHERE
      emoji = $emoji AND
      fromId = $fromId AND
      targetAuthorUuid = $targetAuthorUuid AND
      targetTimestamp = $targetTimestamp;`
    )
    .run({
      emoji,
      fromId,
      targetAuthorUuid,
      targetTimestamp,
    });
}

async function _getAllReactions(): Promise<Array<ReactionType>> {
  const db = getInstance();
  return db.prepare<EmptyQuery>('SELECT * from reactions;').all();
}
async function _removeAllReactions(): Promise<void> {
  const db = getInstance();
  db.prepare<EmptyQuery>('DELETE from reactions;').run();
}

enum AdjacentDirection {
  Older = 'Older',
  Newer = 'Newer',
}

function getAdjacentMessagesByConversationSync(
  direction: AdjacentDirection,
  {
    conversationId,
    includeStoryReplies,
    limit = 100,
    messageId,
    receivedAt = direction === AdjacentDirection.Older ? Number.MAX_VALUE : 0,
    sentAt = direction === AdjacentDirection.Older ? Number.MAX_VALUE : 0,
    requireVisualMediaAttachments,
    storyId,
  }: AdjacentMessagesByConversationOptionsType
): Array<MessageTypeUnhydrated> {
  const db = getInstance();

  const timeFilter =
    direction === AdjacentDirection.Older
      ? sqlFragment`
        (received_at = ${receivedAt} AND sent_at < ${sentAt}) OR
        received_at < ${receivedAt}
      `
      : sqlFragment`
        (received_at = ${receivedAt} AND sent_at > ${sentAt}) OR
        received_at > ${receivedAt}
      `;

  const timeOrder =
    direction === AdjacentDirection.Older
      ? sqlFragment`DESC`
      : sqlFragment`ASC`;

  const requireDifferentMessage =
    direction === AdjacentDirection.Older || requireVisualMediaAttachments;

  let template = sqlFragment`
    SELECT json FROM messages WHERE
      conversationId = ${conversationId} AND
      ${
        requireDifferentMessage
          ? sqlFragment`(${messageId} IS NULL OR id IS NOT ${messageId}) AND`
          : sqlFragment``
      }
      ${
        requireVisualMediaAttachments
          ? sqlFragment`hasVisualMediaAttachments IS 1 AND`
          : sqlFragment``
      }
      isStory IS 0 AND
      (${_storyIdPredicate(storyId, includeStoryReplies)}) AND
      (
        ${timeFilter}
      )
    ORDER BY received_at ${timeOrder}, sent_at ${timeOrder}
  `;

  // See `filterValidAttachments` in ts/state/ducks/lightbox.ts
  if (requireVisualMediaAttachments) {
    template = sqlFragment`
      SELECT json
      FROM (${template}) as messages
      WHERE
        (
          SELECT COUNT(*)
          FROM json_each(messages.json ->> 'attachments') AS attachment
          WHERE
            attachment.value ->> 'thumbnail' IS NOT NULL AND
            attachment.value ->> 'pending' IS NOT 1 AND
            attachment.value ->> 'error' IS NULL
        ) > 0
      LIMIT ${limit};
    `;
  } else {
    template = sqlFragment`${template} LIMIT ${limit}`;
  }

  const [query, params] = sql`${template}`;

  const results = db.prepare(query).all(params);

  if (direction === AdjacentDirection.Older) {
    results.reverse();
  }

  return results;
}

async function getOlderMessagesByConversation(
  options: AdjacentMessagesByConversationOptionsType
): Promise<Array<MessageTypeUnhydrated>> {
  return getAdjacentMessagesByConversationSync(
    AdjacentDirection.Older,
    options
  );
}

async function getAllStories({
  conversationId,
  sourceUuid,
}: {
  conversationId?: string;
  sourceUuid?: UUIDStringType;
}): Promise<GetAllStoriesResultType> {
  const db = getInstance();
  const rows: ReadonlyArray<{
    json: string;
    hasReplies: number;
    hasRepliesFromSelf: number;
  }> = db
    .prepare<Query>(
      `
      SELECT
        json,
        (SELECT EXISTS(
          SELECT 1
          FROM messages as replies
          WHERE replies.storyId IS messages.id
        )) as hasReplies,
        (SELECT EXISTS(
          SELECT 1
          FROM messages AS selfReplies
          WHERE
            selfReplies.storyId IS messages.id AND
            selfReplies.type IS 'outgoing'
        )) as hasRepliesFromSelf
      FROM messages
      WHERE
        type IS 'story' AND
        ($conversationId IS NULL OR conversationId IS $conversationId) AND
        ($sourceUuid IS NULL OR sourceUuid IS $sourceUuid)
      ORDER BY received_at ASC, sent_at ASC;
      `
    )
    .all({
      conversationId: conversationId || null,
      sourceUuid: sourceUuid || null,
    });

  return rows.map(row => ({
    ...jsonToObject(row.json),
    hasReplies: row.hasReplies !== 0,
    hasRepliesFromSelf: row.hasRepliesFromSelf !== 0,
  }));
}

async function getNewerMessagesByConversation(
  options: AdjacentMessagesByConversationOptionsType
): Promise<Array<MessageTypeUnhydrated>> {
  return getAdjacentMessagesByConversationSync(
    AdjacentDirection.Newer,
    options
  );
}
function getOldestMessageForConversation(
  conversationId: string,
  {
    storyId,
    includeStoryReplies,
  }: {
    storyId?: string;
    includeStoryReplies: boolean;
  }
): MessageMetricsType | undefined {
  const db = getInstance();
  const [query, params] = sql`
    SELECT received_at, sent_at, id FROM messages WHERE
        conversationId = ${conversationId} AND
        isStory IS 0 AND
        (${_storyIdPredicate(storyId, includeStoryReplies)})
      ORDER BY received_at ASC, sent_at ASC
      LIMIT 1;
  `;

  const row = db.prepare(query).get(params);

  if (!row) {
    return undefined;
  }

  return row;
}
function getNewestMessageForConversation(
  conversationId: string,
  {
    storyId,
    includeStoryReplies,
  }: {
    storyId?: string;
    includeStoryReplies: boolean;
  }
): MessageMetricsType | undefined {
  const db = getInstance();
  const [query, params] = sql`
    SELECT received_at, sent_at, id FROM messages WHERE
        conversationId = ${conversationId} AND
        isStory IS 0 AND
        (${_storyIdPredicate(storyId, includeStoryReplies)})
      ORDER BY received_at DESC, sent_at DESC
      LIMIT 1;
  `;
  const row = db.prepare(query).get(params);

  if (!row) {
    return undefined;
  }

  return row;
}

export type GetMessagesBetweenOptions = Readonly<{
  after: { received_at: number; sent_at: number };
  before: { received_at: number; sent_at: number };
  includeStoryReplies: boolean;
}>;

async function getMessagesBetween(
  conversationId: string,
  options: GetMessagesBetweenOptions
): Promise<Array<string>> {
  const db = getInstance();

  // In the future we could accept this as an option, but for now we just
  // use it for the story predicate.
  const storyId = undefined;

  const { after, before, includeStoryReplies } = options;

  const [query, params] = sql`
    SELECT id
    FROM messages
    WHERE
      conversationId = ${conversationId} AND
      (${_storyIdPredicate(storyId, includeStoryReplies)}) AND
      isStory IS 0 AND
      (
        received_at > ${after.received_at}
        OR (received_at = ${after.received_at} AND sent_at > ${after.sent_at})
      ) AND (
        received_at < ${before.received_at}
        OR (received_at = ${before.received_at} AND sent_at < ${before.sent_at})
      )
    ORDER BY received_at ASC, sent_at ASC;
  `;

  const rows = db.prepare(query).all(params);

  return rows.map(row => row.id);
}

/**
 * Given a set of deleted message IDs, find a message in the conversation that
 * is close to the set. Searching from the last selected message as a starting
 * point.
 */
async function getNearbyMessageFromDeletedSet({
  conversationId,
  lastSelectedMessage,
  deletedMessageIds,
  storyId,
  includeStoryReplies,
}: GetNearbyMessageFromDeletedSetOptionsType): Promise<string | null> {
  const db = getInstance();

  function runQuery(after: boolean) {
    const dir = after ? sqlFragment`ASC` : sqlFragment`DESC`;
    const compare = after ? sqlFragment`>` : sqlFragment`<`;
    const { received_at, sent_at } = lastSelectedMessage;

    const [query, params] = sql`
      SELECT id FROM messages WHERE
        conversationId = ${conversationId} AND
        (${_storyIdPredicate(storyId, includeStoryReplies)}) AND
        isStory IS 0 AND
        id NOT IN (${sqlJoin(deletedMessageIds, ', ')}) AND
        type IN ('incoming', 'outgoing')
        AND (
          (received_at = ${received_at} AND sent_at ${compare} ${sent_at}) OR
          received_at ${compare} ${received_at}
        )
      ORDER BY received_at ${dir}, sent_at ${dir}
      LIMIT 1
    `;

    return db.prepare(query).pluck().get(params);
  }

  const after = runQuery(true);
  if (after != null) {
    return after;
  }

  const before = runQuery(false);
  if (before != null) {
    return before;
  }

  return null;
}

function getLastConversationActivity({
  conversationId,
  includeStoryReplies,
  ourUuid,
}: {
  conversationId: string;
  includeStoryReplies: boolean;
  ourUuid: UUIDStringType;
}): MessageType | undefined {
  const db = getInstance();
  const row = prepare(
    db,
    `
      SELECT json FROM messages
      INDEXED BY messages_activity
      WHERE
        conversationId IS $conversationId AND
        shouldAffectActivity IS 1 AND
        isTimerChangeFromSync IS 0 AND
        ${includeStoryReplies ? '' : 'storyId IS NULL AND'}
        isGroupLeaveEventFromOther IS 0
      ORDER BY received_at DESC, sent_at DESC
      LIMIT 1;
      `
  ).get({
    conversationId,
    ourUuid,
  });

  if (!row) {
    return undefined;
  }

  return jsonToObject(row.json);
}
function getLastConversationPreview({
  conversationId,
  includeStoryReplies,
}: {
  conversationId: string;
  includeStoryReplies: boolean;
}): MessageType | undefined {
  type Row = Readonly<{
    json: string;
  }>;

  const db = getInstance();

  const index = includeStoryReplies
    ? 'messages_preview'
    : 'messages_preview_without_story';

  const row: Row | undefined = prepare(
    db,
    `
      SELECT json FROM (
        SELECT json, expiresAt FROM messages
        INDEXED BY ${index}
        WHERE
          conversationId IS $conversationId AND
          shouldAffectPreview IS 1 AND
          isGroupLeaveEventFromOther IS 0
          ${includeStoryReplies ? '' : 'AND storyId IS NULL'}
        ORDER BY received_at DESC, sent_at DESC
      )
      WHERE likely(expiresAt > $now)
      LIMIT 1
    `
  ).get({
    conversationId,
    now: Date.now(),
  });

  return row ? jsonToObject(row.json) : undefined;
}

async function getConversationMessageStats({
  conversationId,
  includeStoryReplies,
  ourUuid,
}: {
  conversationId: string;
  includeStoryReplies: boolean;
  ourUuid: UUIDStringType;
}): Promise<ConversationMessageStatsType> {
  const db = getInstance();

  return db.transaction(() => {
    return {
      activity: getLastConversationActivity({
        conversationId,
        includeStoryReplies,
        ourUuid,
      }),
      preview: getLastConversationPreview({
        conversationId,
        includeStoryReplies,
      }),
      hasUserInitiatedMessages: hasUserInitiatedMessages(conversationId),
    };
  })();
}

async function getLastConversationMessage({
  conversationId,
}: {
  conversationId: string;
}): Promise<MessageType | undefined> {
  const db = getInstance();
  const row = db
    .prepare<Query>(
      `
      SELECT json FROM messages WHERE
        conversationId = $conversationId
      ORDER BY received_at DESC, sent_at DESC
      LIMIT 1;
      `
    )
    .get({
      conversationId,
    });

  if (!row) {
    return undefined;
  }

  return jsonToObject(row.json);
}

function getOldestUnseenMessageForConversation(
  conversationId: string,
  {
    storyId,
    includeStoryReplies,
  }: {
    storyId?: string;
    includeStoryReplies: boolean;
  }
): MessageMetricsType | undefined {
  const db = getInstance();

  const [query, params] = sql`
    SELECT received_at, sent_at, id FROM messages WHERE
      conversationId = ${conversationId} AND
      seenStatus = ${SeenStatus.Unseen} AND
      isStory IS 0 AND
      (${_storyIdPredicate(storyId, includeStoryReplies)})
    ORDER BY received_at ASC, sent_at ASC
    LIMIT 1;
  `;

  const row = db.prepare(query).get(params);

  if (!row) {
    return undefined;
  }

  return row;
}

async function getTotalUnreadForConversation(
  conversationId: string,
  options: {
    storyId: string | undefined;
    includeStoryReplies: boolean;
  }
): Promise<number> {
  return getTotalUnreadForConversationSync(conversationId, options);
}
function getTotalUnreadForConversationSync(
  conversationId: string,
  {
    storyId,
    includeStoryReplies,
  }: {
    storyId: string | undefined;
    includeStoryReplies: boolean;
  }
): number {
  const db = getInstance();
  const [query, params] = sql`
    SELECT count(1)
    FROM messages
    WHERE
      conversationId = ${conversationId} AND
      readStatus = ${ReadStatus.Unread} AND
      isStory IS 0 AND
      (${_storyIdPredicate(storyId, includeStoryReplies)})
  `;
  const row = db.prepare(query).pluck().get(params);

  return row;
}
function getTotalUnseenForConversationSync(
  conversationId: string,
  {
    storyId,
    includeStoryReplies,
  }: {
    storyId?: string;
    includeStoryReplies: boolean;
  }
): number {
  const db = getInstance();
  const [query, params] = sql`
    SELECT count(1)
      FROM messages
      WHERE
        conversationId = ${conversationId} AND
        seenStatus = ${SeenStatus.Unseen} AND
        isStory IS 0 AND
        (${_storyIdPredicate(storyId, includeStoryReplies)})
  `;
  const row = db.prepare(query).pluck().get(params);

  return row;
}

async function getMessageMetricsForConversation(options: {
  conversationId: string;
  storyId?: string;
  includeStoryReplies: boolean;
}): Promise<ConversationMetricsType> {
  return getMessageMetricsForConversationSync(options);
}
function getMessageMetricsForConversationSync(options: {
  conversationId: string;
  storyId?: string;
  includeStoryReplies: boolean;
}): ConversationMetricsType {
  const { conversationId } = options;
  const oldest = getOldestMessageForConversation(conversationId, options);
  const newest = getNewestMessageForConversation(conversationId, options);
  const oldestUnseen = getOldestUnseenMessageForConversation(
    conversationId,
    options
  );
  const totalUnseen = getTotalUnseenForConversationSync(
    conversationId,
    options
  );

  return {
    oldest: oldest ? pick(oldest, ['received_at', 'sent_at', 'id']) : undefined,
    newest: newest ? pick(newest, ['received_at', 'sent_at', 'id']) : undefined,
    oldestUnseen: oldestUnseen
      ? pick(oldestUnseen, ['received_at', 'sent_at', 'id'])
      : undefined,
    totalUnseen,
  };
}

async function getConversationRangeCenteredOnMessage(
  options: AdjacentMessagesByConversationOptionsType
): Promise<
  GetConversationRangeCenteredOnMessageResultType<MessageTypeUnhydrated>
> {
  const db = getInstance();

  return db.transaction(() => {
    return {
      older: getAdjacentMessagesByConversationSync(
        AdjacentDirection.Older,
        options
      ),
      newer: getAdjacentMessagesByConversationSync(
        AdjacentDirection.Newer,
        options
      ),
      metrics: getMessageMetricsForConversationSync(options),
    };
  })();
}

async function getCallHistoryMessageByCallId(
  conversationId: string,
  callId: string
): Promise<string | void> {
  const db = getInstance();

  const id: string | void = db
    .prepare<Query>(
      `
      SELECT id
      FROM messages
      WHERE conversationId = $conversationId
        AND type = 'call-history'
        AND callMode = 'Direct'
        AND callId = $callId
    `
    )
    .pluck()
    .get({
      conversationId,
      callId,
    });

  return id;
}

async function hasGroupCallHistoryMessage(
  conversationId: string,
  eraId: string
): Promise<boolean> {
  const db = getInstance();

  const exists: number = db
    .prepare<Query>(
      `
      SELECT EXISTS(
        SELECT 1 FROM messages
        WHERE conversationId = $conversationId
        AND type = 'call-history'
        AND json_extract(json, '$.callHistoryDetails.callMode') = 'Group'
        AND json_extract(json, '$.callHistoryDetails.eraId') = $eraId
      );
      `
    )
    .pluck()
    .get({
      conversationId,
      eraId,
    });

  return exists !== 0;
}

async function migrateConversationMessages(
  obsoleteId: string,
  currentId: string
): Promise<void> {
  const db = getInstance();

  db.prepare<Query>(
    `
    UPDATE messages SET
      conversationId = $currentId,
      json = json_set(json, '$.conversationId', $currentId)
    WHERE conversationId = $obsoleteId;
    `
  ).run({
    obsoleteId,
    currentId,
  });
}

async function getMessagesBySentAt(
  sentAt: number
): Promise<Array<MessageType>> {
  const db = getInstance();
  const rows: JSONRows = db
    .prepare<Query>(
      `
      SELECT json FROM messages
      WHERE sent_at = $sent_at
      ORDER BY received_at DESC, sent_at DESC;
      `
    )
    .all({
      sent_at: sentAt,
    });

  return rows.map(row => jsonToObject(row.json));
}

async function getMessageAfterDate(
  sentAt: number,
  conversationId: string
): Promise<MessageType | null> {
  const db = getInstance();
  const rows: JSONRows = db
    .prepare<Query>(
      `
      SELECT json FROM messages
      WHERE sent_at > $sentAt AND conversationId = $conversationId
      ORDER BY received_at, sent_at
      LIMIT 1;
      `
    )
    .all({
      sentAt,
      conversationId,
    });
  const data = rows.map(row => jsonToObject(row.json));
  if (data.length < 1) {
    return null;
  }
  return data[0] as MessageType;
}

async function getExpiredMessages(): Promise<Array<MessageType>> {
  const db = getInstance();
  const now = Date.now();

  const rows: JSONRows = db
    .prepare<Query>(
      `
      SELECT json FROM messages WHERE
        expiresAt <= $now
      ORDER BY expiresAt ASC;
      `
    )
    .all({ now });

  return rows.map(row => jsonToObject(row.json));
}

async function getMessagesUnexpectedlyMissingExpirationStartTimestamp(): Promise<
  Array<MessageType>
> {
  const db = getInstance();
  const rows: JSONRows = db
    .prepare<EmptyQuery>(
      `
      SELECT json FROM messages
      INDEXED BY messages_unexpectedly_missing_expiration_start_timestamp
      WHERE
        expireTimer > 0 AND
        expirationStartTimestamp IS NULL AND
        (
          type IS 'outgoing' OR
          (type IS 'incoming' AND (
            readStatus = ${ReadStatus.Read} OR
            readStatus = ${ReadStatus.Viewed} OR
            readStatus IS NULL
          ))
        );
      `
    )
    .all();

  return rows.map(row => jsonToObject(row.json));
}

async function getSoonestMessageExpiry(): Promise<undefined | number> {
  const db = getInstance();

  // Note: we use `pluck` to only get the first column.
  const result: null | number = db
    .prepare<EmptyQuery>(
      `
      SELECT MIN(expiresAt)
      FROM messages;
      `
    )
    .pluck(true)
    .get();

  if (result != null && result >= Number.MAX_SAFE_INTEGER) {
    return undefined;
  }

  return result || undefined;
}

async function getNextTapToViewMessageTimestampToAgeOut(): Promise<
  undefined | number
> {
  const db = getInstance();
  const row = db
    .prepare<EmptyQuery>(
      `
      SELECT json FROM messages
      WHERE
        isViewOnce = 1
        AND (isErased IS NULL OR isErased != 1)
      ORDER BY received_at ASC, sent_at ASC
      LIMIT 1;
      `
    )
    .get();

  if (!row) {
    return undefined;
  }

  const data = jsonToObject<MessageType>(row.json);
  const result = data.received_at_ms || data.received_at;
  return isNormalNumber(result) ? result : undefined;
}

async function getTapToViewMessagesNeedingErase(): Promise<Array<MessageType>> {
  const db = getInstance();
  const THIRTY_DAYS_AGO = Date.now() - 30 * 24 * 60 * 60 * 1000;

  const rows: JSONRows = db
    .prepare<Query>(
      `
      SELECT json
      FROM messages
      WHERE
        isViewOnce = 1
        AND (isErased IS NULL OR isErased != 1)
        AND received_at <= $THIRTY_DAYS_AGO
      ORDER BY received_at ASC, sent_at ASC;
      `
    )
    .all({
      THIRTY_DAYS_AGO,
    });

  return rows.map(row => jsonToObject(row.json));
}

const MAX_UNPROCESSED_ATTEMPTS = 3;

function saveUnprocessedSync(data: UnprocessedType): string {
  const db = getInstance();
  const {
    id,
    timestamp,
    receivedAtCounter,
    version,
    attempts,
    envelope,
    source,
    sourceUuid,
    sourceDevice,
    serverGuid,
    serverTimestamp,
    decrypted,
    urgent,
    story,
  } = data;
  if (!id) {
    throw new Error('saveUnprocessedSync: id was falsey');
  }

  prepare(
    db,
    `
    INSERT OR REPLACE INTO unprocessed (
      id,
      timestamp,
      receivedAtCounter,
      version,
      attempts,
      envelope,
      source,
      sourceUuid,
      sourceDevice,
      serverGuid,
      serverTimestamp,
      decrypted,
      urgent,
      story
    ) values (
      $id,
      $timestamp,
      $receivedAtCounter,
      $version,
      $attempts,
      $envelope,
      $source,
      $sourceUuid,
      $sourceDevice,
      $serverGuid,
      $serverTimestamp,
      $decrypted,
      $urgent,
      $story
    );
    `
  ).run({
    id,
    timestamp,
    receivedAtCounter: receivedAtCounter ?? null,
    version,
    attempts,
    envelope: envelope || null,
    source: source || null,
    sourceUuid: sourceUuid || null,
    sourceDevice: sourceDevice || null,
    serverGuid: serverGuid || null,
    serverTimestamp: serverTimestamp || null,
    decrypted: decrypted || null,
    urgent: urgent || !isBoolean(urgent) ? 1 : 0,
    story: story ? 1 : 0,
  });

  return id;
}

function updateUnprocessedWithDataSync(
  id: string,
  data: UnprocessedUpdateType
): void {
  const db = getInstance();
  const {
    source,
    sourceUuid,
    sourceDevice,
    serverGuid,
    serverTimestamp,
    decrypted,
  } = data;

  prepare(
    db,
    `
    UPDATE unprocessed SET
      source = $source,
      sourceUuid = $sourceUuid,
      sourceDevice = $sourceDevice,
      serverGuid = $serverGuid,
      serverTimestamp = $serverTimestamp,
      decrypted = $decrypted
    WHERE id = $id;
    `
  ).run({
    id,
    source: source || null,
    sourceUuid: sourceUuid || null,
    sourceDevice: sourceDevice || null,
    serverGuid: serverGuid || null,
    serverTimestamp: serverTimestamp || null,
    decrypted: decrypted || null,
  });
}

async function updateUnprocessedWithData(
  id: string,
  data: UnprocessedUpdateType
): Promise<void> {
  return updateUnprocessedWithDataSync(id, data);
}

async function updateUnprocessedsWithData(
  arrayOfUnprocessed: Array<{ id: string; data: UnprocessedUpdateType }>
): Promise<void> {
  const db = getInstance();

  db.transaction(() => {
    for (const { id, data } of arrayOfUnprocessed) {
      assertSync(updateUnprocessedWithDataSync(id, data));
    }
  })();
}

async function getUnprocessedById(
  id: string
): Promise<UnprocessedType | undefined> {
  const db = getInstance();
  const row = db
    .prepare<Query>('SELECT * FROM unprocessed WHERE id = $id;')
    .get({
      id,
    });

  return {
    ...row,
    urgent: isNumber(row.urgent) ? Boolean(row.urgent) : true,
    story: Boolean(row.story),
  };
}

async function getUnprocessedCount(): Promise<number> {
  return getCountFromTable(getInstance(), 'unprocessed');
}

async function getAllUnprocessedIds(): Promise<Array<string>> {
  log.info('getAllUnprocessedIds');
  const db = getInstance();

  return db.transaction(() => {
    // cleanup first
    const { changes: deletedStaleCount } = db
      .prepare<Query>('DELETE FROM unprocessed WHERE timestamp < $monthAgo')
      .run({
        monthAgo: Date.now() - durations.MONTH,
      });

    if (deletedStaleCount !== 0) {
      logger.warn(
        'getAllUnprocessedAndIncrementAttempts: ' +
          `deleting ${deletedStaleCount} old unprocessed envelopes`
      );
    }

    const { changes: deletedInvalidCount } = db
      .prepare<Query>(
        `
          DELETE FROM unprocessed
          WHERE attempts >= $MAX_UNPROCESSED_ATTEMPTS
        `
      )
      .run({ MAX_UNPROCESSED_ATTEMPTS });

    if (deletedInvalidCount !== 0) {
      logger.warn(
        'getAllUnprocessedAndIncrementAttempts: ' +
          `deleting ${deletedInvalidCount} invalid unprocessed envelopes`
      );
    }

    return db
      .prepare<EmptyQuery>(
        `
          SELECT id
          FROM unprocessed
          ORDER BY receivedAtCounter ASC
        `
      )
      .pluck()
      .all();
  })();
}

async function getUnprocessedByIdsAndIncrementAttempts(
  ids: ReadonlyArray<string>
): Promise<Array<UnprocessedType>> {
  log.info('getUnprocessedByIdsAndIncrementAttempts', { totalIds: ids.length });

  const db = getInstance();

  batchMultiVarQuery(db, ids, batch => {
    return db
      .prepare<ArrayQuery>(
        `
          UPDATE unprocessed
          SET attempts = attempts + 1
          WHERE id IN (${batch.map(() => '?').join(', ')})
        `
      )
      .run(batch);
  });

  return batchMultiVarQuery(db, ids, batch => {
    return db
      .prepare<ArrayQuery>(
        `
          SELECT *
          FROM unprocessed
          WHERE id IN (${batch.map(() => '?').join(', ')})
          ORDER BY receivedAtCounter ASC;
        `
      )
      .all(batch)
      .map(row => ({
        ...row,
        urgent: isNumber(row.urgent) ? Boolean(row.urgent) : true,
        story: Boolean(row.story),
      }));
  });
}

function removeUnprocessedsSync(ids: ReadonlyArray<string>): void {
  log.info('removeUnprocessedsSync', { totalIds: ids.length });
  const db = getInstance();

  db.prepare<ArrayQuery>(
    `
    DELETE FROM unprocessed
    WHERE id IN ( ${ids.map(() => '?').join(', ')} );
    `
  ).run(ids);
}

function removeUnprocessedSync(id: string | Array<string>): void {
  log.info('removeUnprocessedSync', { id });
  const db = getInstance();

  if (!Array.isArray(id)) {
    prepare(db, 'DELETE FROM unprocessed WHERE id = $id;').run({ id });

    return;
  }

  // This can happen normally due to flushing of `cacheRemoveBatcher` in
  // MessageReceiver.
  if (!id.length) {
    return;
  }

  assertSync(batchMultiVarQuery(db, id, removeUnprocessedsSync));
}

async function removeUnprocessed(id: string | Array<string>): Promise<void> {
  removeUnprocessedSync(id);
}

async function removeAllUnprocessed(): Promise<void> {
  const db = getInstance();
  db.prepare<EmptyQuery>('DELETE FROM unprocessed;').run();
}

// Attachment Downloads

const ATTACHMENT_DOWNLOADS_TABLE = 'attachment_downloads';
async function getAttachmentDownloadJobById(
  id: string
): Promise<AttachmentDownloadJobType | undefined> {
  return getById(getInstance(), ATTACHMENT_DOWNLOADS_TABLE, id);
}
async function getNextAttachmentDownloadJobs(
  limit?: number,
  options: { timestamp?: number } = {}
): Promise<Array<AttachmentDownloadJobType>> {
  const db = getInstance();
  const timestamp =
    options && options.timestamp ? options.timestamp : Date.now();

  const rows: Array<{ json: string; id: string }> = db
    .prepare<Query>(
      `
      SELECT id, json
      FROM attachment_downloads
      WHERE pending = 0 AND timestamp <= $timestamp
      ORDER BY timestamp DESC
      LIMIT $limit;
      `
    )
    .all({
      limit: limit || 3,
      timestamp,
    });

  const INNER_ERROR = 'jsonToObject error';
  try {
    return rows.map(row => {
      try {
        return jsonToObject(row.json);
      } catch (error) {
        logger.error(
          `getNextAttachmentDownloadJobs: Error with job '${row.id}', deleting. ` +
            `JSON: '${row.json}' ` +
            `Error: ${Errors.toLogFormat(error)}`
        );
        removeAttachmentDownloadJobSync(row.id);
        throw new Error(INNER_ERROR);
      }
    });
  } catch (error) {
    if ('message' in error && error.message === INNER_ERROR) {
      return getNextAttachmentDownloadJobs(limit, { timestamp });
    }
    throw error;
  }
}
async function saveAttachmentDownloadJob(
  job: AttachmentDownloadJobType
): Promise<void> {
  const db = getInstance();
  const { id, pending, timestamp } = job;
  if (!id) {
    throw new Error(
      'saveAttachmentDownloadJob: Provided job did not have a truthy id'
    );
  }

  db.prepare<Query>(
    `
    INSERT OR REPLACE INTO attachment_downloads (
      id,
      pending,
      timestamp,
      json
    ) values (
      $id,
      $pending,
      $timestamp,
      $json
    )
    `
  ).run({
    id,
    pending,
    timestamp,
    json: objectToJSON(job),
  });
}
async function setAttachmentDownloadJobPending(
  id: string,
  pending: boolean
): Promise<void> {
  const db = getInstance();
  db.prepare<Query>(
    `
    UPDATE attachment_downloads
    SET pending = $pending
    WHERE id = $id;
    `
  ).run({
    id,
    pending: pending ? 1 : 0,
  });
}
async function resetAttachmentDownloadPending(): Promise<void> {
  const db = getInstance();
  db.prepare<EmptyQuery>(
    `
    UPDATE attachment_downloads
    SET pending = 0
    WHERE pending != 0;
    `
  ).run();
}
function removeAttachmentDownloadJobSync(id: string): void {
  return removeById(getInstance(), ATTACHMENT_DOWNLOADS_TABLE, id);
}
async function removeAttachmentDownloadJob(id: string): Promise<void> {
  return removeAttachmentDownloadJobSync(id);
}
async function removeAllAttachmentDownloadJobs(): Promise<void> {
  return removeAllFromTable(getInstance(), ATTACHMENT_DOWNLOADS_TABLE);
}

// Stickers

async function createOrUpdateStickerPack(pack: StickerPackType): Promise<void> {
  const db = getInstance();
  const {
    attemptedStatus,
    author,
    coverStickerId,
    createdAt,
    downloadAttempts,
    id,
    installedAt,
    key,
    lastUsed,
    status,
    stickerCount,
    title,
    storageID,
    storageVersion,
    storageUnknownFields,
    storageNeedsSync,
  } = pack;
  if (!id) {
    throw new Error(
      'createOrUpdateStickerPack: Provided data did not have a truthy id'
    );
  }

  let { position } = pack;

  // Assign default position
  if (!isNumber(position)) {
    position = db
      .prepare<EmptyQuery>(
        `
        SELECT IFNULL(MAX(position) + 1, 0)
        FROM sticker_packs
        `
      )
      .pluck()
      .get();
  }

  const row = db
    .prepare<Query>(
      `
      SELECT id
      FROM sticker_packs
      WHERE id = $id;
      `
    )
    .get({ id });
  const payload = {
    attemptedStatus: attemptedStatus ?? null,
    author,
    coverStickerId,
    createdAt: createdAt || Date.now(),
    downloadAttempts: downloadAttempts || 1,
    id,
    installedAt: installedAt ?? null,
    key,
    lastUsed: lastUsed || null,
    status,
    stickerCount,
    title,
    position: position ?? 0,
    storageID: storageID ?? null,
    storageVersion: storageVersion ?? null,
    storageUnknownFields: storageUnknownFields ?? null,
    storageNeedsSync: storageNeedsSync ? 1 : 0,
  };

  if (row) {
    db.prepare<Query>(
      `
      UPDATE sticker_packs SET
        attemptedStatus = $attemptedStatus,
        author = $author,
        coverStickerId = $coverStickerId,
        createdAt = $createdAt,
        downloadAttempts = $downloadAttempts,
        installedAt = $installedAt,
        key = $key,
        lastUsed = $lastUsed,
        status = $status,
        stickerCount = $stickerCount,
        title = $title,
        position = $position,
        storageID = $storageID,
        storageVersion = $storageVersion,
        storageUnknownFields = $storageUnknownFields,
        storageNeedsSync = $storageNeedsSync
      WHERE id = $id;
      `
    ).run(payload);

    return;
  }

  db.prepare<Query>(
    `
    INSERT INTO sticker_packs (
      attemptedStatus,
      author,
      coverStickerId,
      createdAt,
      downloadAttempts,
      id,
      installedAt,
      key,
      lastUsed,
      status,
      stickerCount,
      title,
      position,
      storageID,
      storageVersion,
      storageUnknownFields,
      storageNeedsSync
    ) values (
      $attemptedStatus,
      $author,
      $coverStickerId,
      $createdAt,
      $downloadAttempts,
      $id,
      $installedAt,
      $key,
      $lastUsed,
      $status,
      $stickerCount,
      $title,
      $position,
      $storageID,
      $storageVersion,
      $storageUnknownFields,
      $storageNeedsSync
    )
    `
  ).run(payload);
}
function updateStickerPackStatusSync(
  id: string,
  status: StickerPackStatusType,
  options?: { timestamp: number }
): void {
  const db = getInstance();
  const timestamp = options ? options.timestamp || Date.now() : Date.now();
  const installedAt = status === 'installed' ? timestamp : null;

  db.prepare<Query>(
    `
    UPDATE sticker_packs
    SET status = $status, installedAt = $installedAt
    WHERE id = $id;
    `
  ).run({
    id,
    status,
    installedAt,
  });
}
async function updateStickerPackStatus(
  id: string,
  status: StickerPackStatusType,
  options?: { timestamp: number }
): Promise<void> {
  return updateStickerPackStatusSync(id, status, options);
}
async function updateStickerPackInfo({
  id,
  storageID,
  storageVersion,
  storageUnknownFields,
  storageNeedsSync,
  uninstalledAt,
}: StickerPackInfoType): Promise<void> {
  const db = getInstance();

  if (uninstalledAt) {
    db.prepare<Query>(
      `
      UPDATE uninstalled_sticker_packs
      SET
        storageID = $storageID,
        storageVersion = $storageVersion,
        storageUnknownFields = $storageUnknownFields,
        storageNeedsSync = $storageNeedsSync
      WHERE id = $id;
      `
    ).run({
      id,
      storageID: storageID ?? null,
      storageVersion: storageVersion ?? null,
      storageUnknownFields: storageUnknownFields ?? null,
      storageNeedsSync: storageNeedsSync ? 1 : 0,
    });
  } else {
    db.prepare<Query>(
      `
      UPDATE sticker_packs
      SET
        storageID = $storageID,
        storageVersion = $storageVersion,
        storageUnknownFields = $storageUnknownFields,
        storageNeedsSync = $storageNeedsSync
      WHERE id = $id;
      `
    ).run({
      id,
      storageID: storageID ?? null,
      storageVersion: storageVersion ?? null,
      storageUnknownFields: storageUnknownFields ?? null,
      storageNeedsSync: storageNeedsSync ? 1 : 0,
    });
  }
}
async function clearAllErrorStickerPackAttempts(): Promise<void> {
  const db = getInstance();

  db.prepare<EmptyQuery>(
    `
    UPDATE sticker_packs
    SET downloadAttempts = 0
    WHERE status = 'error';
    `
  ).run();
}
async function createOrUpdateSticker(sticker: StickerType): Promise<void> {
  const db = getInstance();
  const { emoji, height, id, isCoverOnly, lastUsed, packId, path, width } =
    sticker;

  if (!isNumber(id)) {
    throw new Error(
      'createOrUpdateSticker: Provided data did not have a numeric id'
    );
  }
  if (!packId) {
    throw new Error(
      'createOrUpdateSticker: Provided data did not have a truthy id'
    );
  }

  db.prepare<Query>(
    `
    INSERT OR REPLACE INTO stickers (
      emoji,
      height,
      id,
      isCoverOnly,
      lastUsed,
      packId,
      path,
      width
    ) values (
      $emoji,
      $height,
      $id,
      $isCoverOnly,
      $lastUsed,
      $packId,
      $path,
      $width
    )
    `
  ).run({
    emoji: emoji ?? null,
    height,
    id,
    isCoverOnly: isCoverOnly ? 1 : 0,
    lastUsed: lastUsed || null,
    packId,
    path,
    width,
  });
}
async function updateStickerLastUsed(
  packId: string,
  stickerId: number,
  lastUsed: number
): Promise<void> {
  const db = getInstance();
  db.prepare<Query>(
    `
    UPDATE stickers
    SET lastUsed = $lastUsed
    WHERE id = $id AND packId = $packId;
    `
  ).run({
    id: stickerId,
    packId,
    lastUsed,
  });
  db.prepare<Query>(
    `
    UPDATE sticker_packs
    SET lastUsed = $lastUsed
    WHERE id = $id;
    `
  ).run({
    id: packId,
    lastUsed,
  });
}
async function addStickerPackReference(
  messageId: string,
  packId: string
): Promise<void> {
  const db = getInstance();

  if (!messageId) {
    throw new Error(
      'addStickerPackReference: Provided data did not have a truthy messageId'
    );
  }
  if (!packId) {
    throw new Error(
      'addStickerPackReference: Provided data did not have a truthy packId'
    );
  }

  db.prepare<Query>(
    `
    INSERT OR REPLACE INTO sticker_references (
      messageId,
      packId
    ) values (
      $messageId,
      $packId
    )
    `
  ).run({
    messageId,
    packId,
  });
}
async function deleteStickerPackReference(
  messageId: string,
  packId: string
): Promise<ReadonlyArray<string> | undefined> {
  const db = getInstance();

  if (!messageId) {
    throw new Error(
      'addStickerPackReference: Provided data did not have a truthy messageId'
    );
  }
  if (!packId) {
    throw new Error(
      'addStickerPackReference: Provided data did not have a truthy packId'
    );
  }

  return db
    .transaction(() => {
      // We use an immediate transaction here to immediately acquire an exclusive lock,
      //   which would normally only happen when we did our first write.

      // We need this to ensure that our five queries are all atomic, with no
      // other changes happening while we do it:
      // 1. Delete our target messageId/packId references
      // 2. Check the number of references still pointing at packId
      // 3. If that number is zero, get pack from sticker_packs database
      // 4. If it's not installed, then grab all of its sticker paths
      // 5. If it's not installed, then sticker pack (which cascades to all
      //    stickers and references)
      db.prepare<Query>(
        `
        DELETE FROM sticker_references
        WHERE messageId = $messageId AND packId = $packId;
        `
      ).run({
        messageId,
        packId,
      });

      const count = db
        .prepare<Query>(
          `
          SELECT count(1) FROM sticker_references
          WHERE packId = $packId;
          `
        )
        .pluck()
        .get({ packId });
      if (count > 0) {
        return undefined;
      }

      const packRow: { status: StickerPackStatusType } = db
        .prepare<Query>(
          `
          SELECT status FROM sticker_packs
          WHERE id = $packId;
          `
        )
        .get({ packId });
      if (!packRow) {
        logger.warn('deleteStickerPackReference: did not find referenced pack');
        return undefined;
      }
      const { status } = packRow;

      if (status === 'installed') {
        return undefined;
      }

      const stickerPathRows: Array<{ path: string }> = db
        .prepare<Query>(
          `
          SELECT path FROM stickers
          WHERE packId = $packId;
          `
        )
        .all({
          packId,
        });
      db.prepare<Query>(
        `
        DELETE FROM sticker_packs
        WHERE id = $packId;
        `
      ).run({
        packId,
      });

      return (stickerPathRows || []).map(row => row.path);
    })
    .immediate();
}

async function deleteStickerPack(packId: string): Promise<Array<string>> {
  const db = getInstance();

  if (!packId) {
    throw new Error(
      'deleteStickerPack: Provided data did not have a truthy packId'
    );
  }

  return db
    .transaction(() => {
      // We use an immediate transaction here to immediately acquire an exclusive lock,
      //   which would normally only happen when we did our first write.

      // We need this to ensure that our two queries are atomic, with no other changes
      //   happening while we do it:
      // 1. Grab all of target pack's sticker paths
      // 2. Delete sticker pack (which cascades to all stickers and references)

      const stickerPathRows: Array<{ path: string }> = db
        .prepare<Query>(
          `
          SELECT path FROM stickers
          WHERE packId = $packId;
          `
        )
        .all({
          packId,
        });
      db.prepare<Query>(
        `
        DELETE FROM sticker_packs
        WHERE id = $packId;
        `
      ).run({ packId });

      return (stickerPathRows || []).map(row => row.path);
    })
    .immediate();
}

async function getStickerCount(): Promise<number> {
  return getCountFromTable(getInstance(), 'stickers');
}
async function getAllStickerPacks(): Promise<Array<StickerPackType>> {
  const db = getInstance();

  const rows = db
    .prepare<EmptyQuery>(
      `
      SELECT * FROM sticker_packs
      ORDER BY position ASC, id ASC
      `
    )
    .all();

  return rows || [];
}
function addUninstalledStickerPackSync(pack: UninstalledStickerPackType): void {
  const db = getInstance();

  db.prepare<Query>(
    `
        INSERT OR REPLACE INTO uninstalled_sticker_packs
        (
          id, uninstalledAt, storageID, storageVersion, storageUnknownFields,
          storageNeedsSync
        )
        VALUES
        (
          $id, $uninstalledAt, $storageID, $storageVersion, $unknownFields,
          $storageNeedsSync
        )
      `
  ).run({
    id: pack.id,
    uninstalledAt: pack.uninstalledAt,
    storageID: pack.storageID ?? null,
    storageVersion: pack.storageVersion ?? null,
    unknownFields: pack.storageUnknownFields ?? null,
    storageNeedsSync: pack.storageNeedsSync ? 1 : 0,
  });
}
async function addUninstalledStickerPack(
  pack: UninstalledStickerPackType
): Promise<void> {
  return addUninstalledStickerPackSync(pack);
}
function removeUninstalledStickerPackSync(packId: string): void {
  const db = getInstance();

  db.prepare<Query>(
    'DELETE FROM uninstalled_sticker_packs WHERE id IS $id'
  ).run({ id: packId });
}
async function removeUninstalledStickerPack(packId: string): Promise<void> {
  return removeUninstalledStickerPackSync(packId);
}
async function getUninstalledStickerPacks(): Promise<
  Array<UninstalledStickerPackType>
> {
  const db = getInstance();

  const rows = db
    .prepare<EmptyQuery>(
      'SELECT * FROM uninstalled_sticker_packs ORDER BY id ASC'
    )
    .all();

  return rows || [];
}
async function getInstalledStickerPacks(): Promise<Array<StickerPackType>> {
  const db = getInstance();

  // If sticker pack has a storageID - it is being downloaded and about to be
  // installed so we better sync it back to storage service if asked.
  const rows = db
    .prepare<EmptyQuery>(
      `
      SELECT *
      FROM sticker_packs
      WHERE
        status IS 'installed' OR
        storageID IS NOT NULL
      ORDER BY id ASC
      `
    )
    .all();

  return rows || [];
}
async function getStickerPackInfo(
  packId: string
): Promise<StickerPackInfoType | undefined> {
  const db = getInstance();

  return db.transaction(() => {
    const uninstalled = db
      .prepare<Query>(
        `
        SELECT * FROM uninstalled_sticker_packs
        WHERE id IS $packId
        `
      )
      .get({ packId });
    if (uninstalled) {
      return uninstalled as UninstalledStickerPackType;
    }

    const installed = db
      .prepare<Query>(
        `
        SELECT
          id, key, position, storageID, storageVersion, storageUnknownFields
        FROM sticker_packs
        WHERE id IS $packId
        `
      )
      .get({ packId });
    if (installed) {
      return installed as InstalledStickerPackType;
    }

    return undefined;
  })();
}
async function installStickerPack(
  packId: string,
  timestamp: number
): Promise<void> {
  const db = getInstance();
  return db.transaction(() => {
    const status = 'installed';
    updateStickerPackStatusSync(packId, status, { timestamp });

    removeUninstalledStickerPackSync(packId);
  })();
}
async function uninstallStickerPack(
  packId: string,
  timestamp: number
): Promise<void> {
  const db = getInstance();
  return db.transaction(() => {
    const status = 'downloaded';
    updateStickerPackStatusSync(packId, status);

    db.prepare<Query>(
      `
      UPDATE sticker_packs SET
        storageID = NULL,
        storageVersion = NULL,
        storageUnknownFields = NULL,
        storageNeedsSync = 0
      WHERE id = $packId;
      `
    ).run({ packId });

    addUninstalledStickerPackSync({
      id: packId,
      uninstalledAt: timestamp,
      storageNeedsSync: true,
    });
  })();
}
async function getAllStickers(): Promise<Array<StickerType>> {
  const db = getInstance();

  const rows = db
    .prepare<EmptyQuery>(
      `
      SELECT * FROM stickers
      ORDER BY packId ASC, id ASC
      `
    )
    .all();

  return (rows || []).map(row => rowToSticker(row));
}
async function getRecentStickers({ limit }: { limit?: number } = {}): Promise<
  Array<StickerType>
> {
  const db = getInstance();

  // Note: we avoid 'IS NOT NULL' here because it does seem to bypass our index
  const rows = db
    .prepare<Query>(
      `
      SELECT stickers.* FROM stickers
      JOIN sticker_packs on stickers.packId = sticker_packs.id
      WHERE stickers.lastUsed > 0 AND sticker_packs.status = 'installed'
      ORDER BY stickers.lastUsed DESC
      LIMIT $limit
      `
    )
    .all({
      limit: limit || 24,
    });

  return (rows || []).map(row => rowToSticker(row));
}

// Emojis
async function updateEmojiUsage(
  shortName: string,
  timeUsed: number = Date.now()
): Promise<void> {
  const db = getInstance();

  db.transaction(() => {
    const rows = db
      .prepare<Query>(
        `
        SELECT * FROM emojis
        WHERE shortName = $shortName;
        `
      )
      .get({
        shortName,
      });

    if (rows) {
      db.prepare<Query>(
        `
        UPDATE emojis
        SET lastUsage = $timeUsed
        WHERE shortName = $shortName;
        `
      ).run({ shortName, timeUsed });
    } else {
      db.prepare<Query>(
        `
        INSERT INTO emojis(shortName, lastUsage)
        VALUES ($shortName, $timeUsed);
        `
      ).run({ shortName, timeUsed });
    }
  })();
}

async function getRecentEmojis(limit = 32): Promise<Array<EmojiType>> {
  const db = getInstance();
  const rows = db
    .prepare<Query>(
      `
      SELECT *
      FROM emojis
      ORDER BY lastUsage DESC
      LIMIT $limit;
      `
    )
    .all({ limit });

  return rows || [];
}

async function getAllBadges(): Promise<Array<BadgeType>> {
  const db = getInstance();

  const [badgeRows, badgeImageFileRows] = db.transaction(() => [
    db.prepare<EmptyQuery>('SELECT * FROM badges').all(),
    db.prepare<EmptyQuery>('SELECT * FROM badgeImageFiles').all(),
  ])();

  const badgeImagesByBadge = new Map<
    string,
    Array<undefined | BadgeImageType>
  >();
  for (const badgeImageFileRow of badgeImageFileRows) {
    const { badgeId, order, localPath, url, theme } = badgeImageFileRow;
    const badgeImages = badgeImagesByBadge.get(badgeId) || [];
    badgeImages[order] = {
      ...(badgeImages[order] || {}),
      [parseBadgeImageTheme(theme)]: {
        localPath: dropNull(localPath),
        url,
      },
    };
    badgeImagesByBadge.set(badgeId, badgeImages);
  }

  return badgeRows.map(badgeRow => ({
    id: badgeRow.id,
    category: parseBadgeCategory(badgeRow.category),
    name: badgeRow.name,
    descriptionTemplate: badgeRow.descriptionTemplate,
    images: (badgeImagesByBadge.get(badgeRow.id) || []).filter(isNotNil),
  }));
}

// This should match the logic in the badges Redux reducer.
async function updateOrCreateBadges(
  badges: ReadonlyArray<BadgeType>
): Promise<void> {
  const db = getInstance();

  const insertBadge = prepare<Query>(
    db,
    `
    INSERT OR REPLACE INTO badges (
      id,
      category,
      name,
      descriptionTemplate
    ) VALUES (
      $id,
      $category,
      $name,
      $descriptionTemplate
    );
    `
  );
  const getImageFilesForBadge = prepare<Query>(
    db,
    'SELECT url, localPath FROM badgeImageFiles WHERE badgeId = $badgeId'
  );
  const insertBadgeImageFile = prepare<Query>(
    db,
    `
    INSERT INTO badgeImageFiles (
      badgeId,
      'order',
      url,
      localPath,
      theme
    ) VALUES (
      $badgeId,
      $order,
      $url,
      $localPath,
      $theme
    );
    `
  );

  db.transaction(() => {
    badges.forEach(badge => {
      const { id: badgeId } = badge;

      const oldLocalPaths = new Map<string, string>();
      for (const { url, localPath } of getImageFilesForBadge.all({ badgeId })) {
        if (localPath) {
          oldLocalPaths.set(url, localPath);
        }
      }

      insertBadge.run({
        id: badgeId,
        category: badge.category,
        name: badge.name,
        descriptionTemplate: badge.descriptionTemplate,
      });

      for (const [order, image] of badge.images.entries()) {
        for (const [theme, imageFile] of Object.entries(image)) {
          insertBadgeImageFile.run({
            badgeId,
            localPath:
              imageFile.localPath || oldLocalPaths.get(imageFile.url) || null,
            order,
            theme,
            url: imageFile.url,
          });
        }
      }
    });
  })();
}

async function badgeImageFileDownloaded(
  url: string,
  localPath: string
): Promise<void> {
  const db = getInstance();
  prepare<Query>(
    db,
    'UPDATE badgeImageFiles SET localPath = $localPath WHERE url = $url'
  ).run({ url, localPath });
}

async function getAllBadgeImageFileLocalPaths(): Promise<Set<string>> {
  const db = getInstance();
  const localPaths = db
    .prepare<EmptyQuery>(
      'SELECT localPath FROM badgeImageFiles WHERE localPath IS NOT NULL'
    )
    .pluck()
    .all();
  return new Set(localPaths);
}

type StoryDistributionForDatabase = Readonly<
  {
    allowsReplies: 0 | 1;
    deletedAtTimestamp: number | null;
    isBlockList: 0 | 1;
    senderKeyInfoJson: string | null;
    storageID: string | null;
    storageVersion: number | null;
    storageNeedsSync: 0 | 1;
  } & Omit<
    StoryDistributionType,
    | 'allowsReplies'
    | 'deletedAtTimestamp'
    | 'isBlockList'
    | 'senderKeyInfo'
    | 'storageID'
    | 'storageVersion'
    | 'storageNeedsSync'
  >
>;

function hydrateStoryDistribution(
  fromDatabase: StoryDistributionForDatabase
): StoryDistributionType {
  return {
    ...omit(fromDatabase, 'senderKeyInfoJson'),
    allowsReplies: Boolean(fromDatabase.allowsReplies),
    deletedAtTimestamp: fromDatabase.deletedAtTimestamp || undefined,
    isBlockList: Boolean(fromDatabase.isBlockList),
    senderKeyInfo: fromDatabase.senderKeyInfoJson
      ? JSON.parse(fromDatabase.senderKeyInfoJson)
      : undefined,
    storageID: fromDatabase.storageID || undefined,
    storageVersion: fromDatabase.storageVersion || undefined,
    storageNeedsSync: Boolean(fromDatabase.storageNeedsSync),
    storageUnknownFields: fromDatabase.storageUnknownFields || undefined,
  };
}
function freezeStoryDistribution(
  story: StoryDistributionType
): StoryDistributionForDatabase {
  return {
    ...omit(story, 'senderKeyInfo'),
    allowsReplies: story.allowsReplies ? 1 : 0,
    deletedAtTimestamp: story.deletedAtTimestamp || null,
    isBlockList: story.isBlockList ? 1 : 0,
    senderKeyInfoJson: story.senderKeyInfo
      ? JSON.stringify(story.senderKeyInfo)
      : null,
    storageID: story.storageID || null,
    storageVersion: story.storageVersion || null,
    storageNeedsSync: story.storageNeedsSync ? 1 : 0,
    storageUnknownFields: story.storageUnknownFields || null,
  };
}

async function _getAllStoryDistributions(): Promise<
  Array<StoryDistributionType>
> {
  const db = getInstance();
  const storyDistributions = db
    .prepare<EmptyQuery>('SELECT * FROM storyDistributions;')
    .all();

  return storyDistributions.map(hydrateStoryDistribution);
}
async function _getAllStoryDistributionMembers(): Promise<
  Array<StoryDistributionMemberType>
> {
  const db = getInstance();
  return db
    .prepare<EmptyQuery>('SELECT * FROM storyDistributionMembers;')
    .all();
}
async function _deleteAllStoryDistributions(): Promise<void> {
  const db = getInstance();
  db.prepare<EmptyQuery>('DELETE FROM storyDistributions;').run();
}
async function createNewStoryDistribution(
  distribution: StoryDistributionWithMembersType
): Promise<void> {
  strictAssert(
    distribution.name,
    'Distribution list does not have a valid name'
  );

  const db = getInstance();

  db.transaction(() => {
    const payload = freezeStoryDistribution(distribution);

    prepare(
      db,
      `
      INSERT INTO storyDistributions(
        id,
        name,
        deletedAtTimestamp,
        allowsReplies,
        isBlockList,
        senderKeyInfoJson,
        storageID,
        storageVersion,
        storageUnknownFields,
        storageNeedsSync
      ) VALUES (
        $id,
        $name,
        $deletedAtTimestamp,
        $allowsReplies,
        $isBlockList,
        $senderKeyInfoJson,
        $storageID,
        $storageVersion,
        $storageUnknownFields,
        $storageNeedsSync
      );
      `
    ).run(payload);

    const { id: listId, members } = distribution;

    const memberInsertStatement = prepare(
      db,
      `
      INSERT OR REPLACE INTO storyDistributionMembers (
        listId,
        uuid
      ) VALUES (
        $listId,
        $uuid
      );
      `
    );

    for (const uuid of members) {
      memberInsertStatement.run({
        listId,
        uuid,
      });
    }
  })();
}
async function getAllStoryDistributionsWithMembers(): Promise<
  Array<StoryDistributionWithMembersType>
> {
  const allDistributions = await _getAllStoryDistributions();
  const allMembers = await _getAllStoryDistributionMembers();

  const byListId = groupBy(allMembers, member => member.listId);

  return allDistributions.map(list => ({
    ...list,
    members: (byListId[list.id] || []).map(member => member.uuid),
  }));
}
async function getStoryDistributionWithMembers(
  id: string
): Promise<StoryDistributionWithMembersType | undefined> {
  const db = getInstance();
  const storyDistribution: StoryDistributionForDatabase | undefined = prepare(
    db,
    'SELECT * FROM storyDistributions WHERE id = $id;'
  ).get({
    id,
  });

  if (!storyDistribution) {
    return undefined;
  }

  const members = prepare(
    db,
    'SELECT * FROM storyDistributionMembers WHERE listId = $id;'
  ).all({
    id,
  });

  return {
    ...hydrateStoryDistribution(storyDistribution),
    members: members.map(({ uuid }) => uuid),
  };
}
function modifyStoryDistributionSync(
  db: Database,
  payload: StoryDistributionForDatabase
): void {
  if (payload.deletedAtTimestamp) {
    strictAssert(
      !payload.name,
      'Attempt to delete distribution list but still has a name'
    );
  } else {
    strictAssert(
      payload.name,
      'Cannot clear distribution list name without deletedAtTimestamp set'
    );
  }

  prepare(
    db,
    `
    UPDATE storyDistributions
    SET
      name = $name,
      deletedAtTimestamp = $deletedAtTimestamp,
      allowsReplies = $allowsReplies,
      isBlockList = $isBlockList,
      senderKeyInfoJson = $senderKeyInfoJson,
      storageID = $storageID,
      storageVersion = $storageVersion,
      storageUnknownFields = $storageUnknownFields,
      storageNeedsSync = $storageNeedsSync
    WHERE id = $id
    `
  ).run(payload);
}
function modifyStoryDistributionMembersSync(
  db: Database,
  listId: string,
  {
    toAdd,
    toRemove,
  }: { toAdd: Array<UUIDStringType>; toRemove: Array<UUIDStringType> }
) {
  const memberInsertStatement = prepare(
    db,
    `
    INSERT OR REPLACE INTO storyDistributionMembers (
      listId,
      uuid
    ) VALUES (
      $listId,
      $uuid
    );
    `
  );

  for (const uuid of toAdd) {
    memberInsertStatement.run({
      listId,
      uuid,
    });
  }

  batchMultiVarQuery(db, toRemove, (uuids: ReadonlyArray<UUIDStringType>) => {
    db.prepare<ArrayQuery>(
      `
      DELETE FROM storyDistributionMembers
      WHERE listId = ? AND uuid IN ( ${uuids.map(() => '?').join(', ')} );
      `
    ).run([listId, ...uuids]);
  });
}
async function modifyStoryDistributionWithMembers(
  distribution: StoryDistributionType,
  {
    toAdd,
    toRemove,
  }: { toAdd: Array<UUIDStringType>; toRemove: Array<UUIDStringType> }
): Promise<void> {
  const payload = freezeStoryDistribution(distribution);
  const db = getInstance();

  if (toAdd.length || toRemove.length) {
    db.transaction(() => {
      modifyStoryDistributionSync(db, payload);
      modifyStoryDistributionMembersSync(db, payload.id, { toAdd, toRemove });
    })();
  } else {
    modifyStoryDistributionSync(db, payload);
  }
}
async function modifyStoryDistribution(
  distribution: StoryDistributionType
): Promise<void> {
  const payload = freezeStoryDistribution(distribution);
  const db = getInstance();
  modifyStoryDistributionSync(db, payload);
}
async function modifyStoryDistributionMembers(
  listId: string,
  {
    toAdd,
    toRemove,
  }: { toAdd: Array<UUIDStringType>; toRemove: Array<UUIDStringType> }
): Promise<void> {
  const db = getInstance();

  db.transaction(() => {
    modifyStoryDistributionMembersSync(db, listId, { toAdd, toRemove });
  })();
}
async function deleteStoryDistribution(id: UUIDStringType): Promise<void> {
  const db = getInstance();
  db.prepare<Query>('DELETE FROM storyDistributions WHERE id = $id;').run({
    id,
  });
}

async function _getAllStoryReads(): Promise<Array<StoryReadType>> {
  const db = getInstance();
  return db.prepare<EmptyQuery>('SELECT * FROM storyReads;').all();
}
async function _deleteAllStoryReads(): Promise<void> {
  const db = getInstance();
  db.prepare<EmptyQuery>('DELETE FROM storyReads;').run();
}
async function addNewStoryRead(read: StoryReadType): Promise<void> {
  const db = getInstance();

  prepare(
    db,
    `
    INSERT OR REPLACE INTO storyReads(
      authorId,
      conversationId,
      storyId,
      storyReadDate
    ) VALUES (
      $authorId,
      $conversationId,
      $storyId,
      $storyReadDate
    );
    `
  ).run(read);
}
async function getLastStoryReadsForAuthor({
  authorId,
  conversationId,
  limit: initialLimit,
}: {
  authorId: UUIDStringType;
  conversationId?: UUIDStringType;
  limit?: number;
}): Promise<Array<StoryReadType>> {
  const limit = initialLimit || 5;

  const db = getInstance();
  return db
    .prepare<Query>(
      `
      SELECT * FROM storyReads
      WHERE
        authorId = $authorId AND
        ($conversationId IS NULL OR conversationId = $conversationId)
      ORDER BY storyReadDate DESC
      LIMIT $limit;
      `
    )
    .all({
      authorId,
      conversationId: conversationId || null,
      limit,
    });
}

async function countStoryReadsByConversation(
  conversationId: string
): Promise<number> {
  const db = getInstance();
  return db
    .prepare<Query>(
      `
      SELECT count(1) FROM storyReads
      WHERE conversationId = $conversationId;
      `
    )
    .pluck()
    .get({ conversationId });
}

// All data in database
async function removeAll(): Promise<void> {
  const db = getInstance();

  db.transaction(() => {
    db.exec(`
      DELETE FROM attachment_downloads;
      DELETE FROM badgeImageFiles;
      DELETE FROM badges;
      DELETE FROM conversations;
      DELETE FROM emojis;
      DELETE FROM groupCallRingCancellations;
      DELETE FROM identityKeys;
      DELETE FROM items;
      DELETE FROM jobs;
      DELETE FROM messages_fts;
      DELETE FROM messages;
      DELETE FROM preKeys;
      DELETE FROM reactions;
      DELETE FROM senderKeys;
      DELETE FROM sendLogMessageIds;
      DELETE FROM sendLogPayloads;
      DELETE FROM sendLogRecipients;
      DELETE FROM sessions;
      DELETE FROM signedPreKeys;
      DELETE FROM sticker_packs;
      DELETE FROM sticker_references;
      DELETE FROM stickers;
      DELETE FROM storyDistributionMembers;
      DELETE FROM storyDistributions;
      DELETE FROM storyReads;
      DELETE FROM unprocessed;
      DELETE FROM uninstalled_sticker_packs;

      INSERT INTO messages_fts(messages_fts) VALUES('optimize');
    `);
  })();
}

// Anything that isn't user-visible data
async function removeAllConfiguration(
  mode = RemoveAllConfiguration.Full
): Promise<void> {
  const db = getInstance();

  db.transaction(() => {
    db.exec(
      `
      DELETE FROM identityKeys;
      DELETE FROM jobs;
      DELETE FROM preKeys;
      DELETE FROM senderKeys;
      DELETE FROM sendLogMessageIds;
      DELETE FROM sendLogPayloads;
      DELETE FROM sendLogRecipients;
      DELETE FROM sessions;
      DELETE FROM signedPreKeys;
      DELETE FROM unprocessed;
      `
    );

    if (mode === RemoveAllConfiguration.Full) {
      db.exec(
        `
        DELETE FROM items;
        `
      );
    } else if (mode === RemoveAllConfiguration.Soft) {
      const itemIds: ReadonlyArray<string> = db
        .prepare<EmptyQuery>('SELECT id FROM items')
        .pluck(true)
        .all();

      const allowedSet = new Set<string>(STORAGE_UI_KEYS);
      for (const id of itemIds) {
        if (!allowedSet.has(id)) {
          removeById(db, 'items', id);
        }
      }
    } else {
      throw missingCaseError(mode);
    }

    db.exec(
      "UPDATE conversations SET json = json_remove(json, '$.senderKeyInfo');"
    );
  })();
}

const MAX_MESSAGE_MIGRATION_ATTEMPTS = 5;

async function getMessagesNeedingUpgrade(
  limit: number,
  { maxVersion }: { maxVersion: number }
): Promise<Array<MessageType>> {
  const db = getInstance();

  const rows: JSONRows = db
    .prepare<Query>(
      `
      SELECT json
      FROM messages
      WHERE
        (schemaVersion IS NULL OR schemaVersion < $maxVersion) AND
        IFNULL(
          json_extract(json, '$.schemaMigrationAttempts'),
          0
        ) < $maxAttempts
      LIMIT $limit;
      `
    )
    .all({
      maxVersion,
      maxAttempts: MAX_MESSAGE_MIGRATION_ATTEMPTS,
      limit,
    });

  return rows.map(row => jsonToObject(row.json));
}

async function getMessagesWithVisualMediaAttachments(
  conversationId: string,
  { limit, offset }: { limit: number; offset?: number }
): Promise<Array<MessageType>> {
  const db = getInstance();
  const rows: JSONRows = db
    .prepare<Query>(
      `
      SELECT json FROM messages
      INDEXED BY messages_hasVisualMediaAttachments
      WHERE
        isStory IS 0 AND
        storyId IS NULL AND
        conversationId = $conversationId AND
        -- Note that this check has to use 'IS' to utilize
        -- 'messages_hasVisualMediaAttachments' INDEX
        hasVisualMediaAttachments IS 1
      ORDER BY received_at DESC, sent_at DESC
      LIMIT $limit OFFSET $offset;
      `
    )
    .all({
      conversationId,
      limit,
      offset: offset || 0,
    });

  return rows.map(row => jsonToObject(row.json));
}

async function getMessagesWithFileAttachments(
  conversationId: string,
  { limit, offset }: { limit: number; offset?: number }
): Promise<Array<MessageType>> {
  const db = getInstance();
  const rows = db
    .prepare<Query>(
      `
      SELECT json FROM messages WHERE
        isStory IS 0 AND
        storyId IS NULL AND
        conversationId = $conversationId AND
        hasFileAttachments = 1
      ORDER BY received_at DESC, sent_at DESC
      LIMIT $limit OFFSET $offset;
      `
    )
    .all({
      conversationId,
      limit,
      offset: offset || 0,
    });

  return map(rows, row => jsonToObject(row.json));
}

async function getMessageServerGuidsForSpam(
  conversationId: string
): Promise<Array<string>> {
  const db = getInstance();

  // The server's maximum is 3, which is why you see `LIMIT 3` in this query. Note that we
  //   use `pluck` here to only get the first column!
  return db
    .prepare<Query>(
      `
      SELECT serverGuid
      FROM messages
      WHERE conversationId = $conversationId
      AND type = 'incoming'
      AND serverGuid IS NOT NULL
      ORDER BY received_at DESC, sent_at DESC
      LIMIT 3;
      `
    )
    .pluck(true)
    .all({ conversationId });
}

function getExternalFilesForMessage(message: MessageType): Array<string> {
  const { attachments, contact, quote, preview, sticker } = message;
  const files: Array<string> = [];

  forEach(attachments, attachment => {
    const { path: file, thumbnail, screenshot } = attachment;
    if (file) {
      files.push(file);
    }

    if (thumbnail && thumbnail.path) {
      files.push(thumbnail.path);
    }

    if (screenshot && screenshot.path) {
      files.push(screenshot.path);
    }
  });

  if (quote && quote.attachments && quote.attachments.length) {
    forEach(quote.attachments, attachment => {
      const { thumbnail } = attachment;

      if (thumbnail && thumbnail.path) {
        files.push(thumbnail.path);
      }
    });
  }

  if (contact && contact.length) {
    forEach(contact, item => {
      const { avatar } = item;

      if (avatar && avatar.avatar && avatar.avatar.path) {
        files.push(avatar.avatar.path);
      }
    });
  }

  if (preview && preview.length) {
    forEach(preview, item => {
      const { image } = item;

      if (image && image.path) {
        files.push(image.path);
      }
    });
  }

  if (sticker && sticker.data && sticker.data.path) {
    files.push(sticker.data.path);

    if (sticker.data.thumbnail && sticker.data.thumbnail.path) {
      files.push(sticker.data.thumbnail.path);
    }
  }

  return files;
}

function getExternalFilesForConversation(
  conversation: Pick<ConversationType, 'avatar' | 'profileAvatar'>
): Array<string> {
  const { avatar, profileAvatar } = conversation;
  const files: Array<string> = [];

  if (avatar && avatar.path) {
    files.push(avatar.path);
  }

  if (profileAvatar && profileAvatar.path) {
    files.push(profileAvatar.path);
  }

  return files;
}

function getExternalDraftFilesForConversation(
  conversation: Pick<ConversationType, 'draftAttachments'>
): Array<string> {
  const draftAttachments = conversation.draftAttachments || [];
  const files: Array<string> = [];

  forEach(draftAttachments, attachment => {
    if (attachment.pending) {
      return;
    }

    const { path: file, screenshotPath } = attachment;
    if (file) {
      files.push(file);
    }

    if (screenshotPath) {
      files.push(screenshotPath);
    }
  });

  return files;
}

async function getKnownMessageAttachments(
  cursor?: MessageAttachmentsCursorType
): Promise<GetKnownMessageAttachmentsResultType> {
  const db = getInstance();
  const result = new Set<string>();
  const chunkSize = 1000;

  return db.transaction(() => {
    let count = cursor?.count ?? 0;

    strictAssert(
      !cursor?.done,
      'getKnownMessageAttachments: iteration cannot be restarted'
    );

    let runId: string;
    if (cursor === undefined) {
      runId = randomBytes(8).toString('hex');

      const total = getMessageCountSync();
      logger.info(
        `getKnownMessageAttachments(${runId}): ` +
          `Starting iteration through ${total} messages`
      );

      db.exec(
        `
        CREATE TEMP TABLE tmp_${runId}_updated_messages
          (rowid INTEGER PRIMARY KEY ASC);

        INSERT INTO tmp_${runId}_updated_messages (rowid)
        SELECT rowid FROM messages;

        CREATE TEMP TRIGGER tmp_${runId}_message_updates
        UPDATE OF json ON messages
        BEGIN
          INSERT OR IGNORE INTO tmp_${runId}_updated_messages (rowid)
          VALUES (NEW.rowid);
        END;

        CREATE TEMP TRIGGER tmp_${runId}_message_inserts
        AFTER INSERT ON messages
        BEGIN
          INSERT OR IGNORE INTO tmp_${runId}_updated_messages (rowid)
          VALUES (NEW.rowid);
        END;
        `
      );
    } else {
      ({ runId } = cursor);
    }

    const rowids: Array<number> = db
      .prepare<Query>(
        `
      DELETE FROM tmp_${runId}_updated_messages
      RETURNING rowid
      LIMIT $chunkSize;
      `
      )
      .pluck()
      .all({ chunkSize });

    const messages = batchMultiVarQuery(
      db,
      rowids,
      (batch: ReadonlyArray<number>): Array<MessageType> => {
        const query = db.prepare<ArrayQuery>(
          `SELECT json FROM messages WHERE rowid IN (${Array(batch.length)
            .fill('?')
            .join(',')});`
        );
        const rows: JSONRows = query.all(batch);
        return rows.map(row => jsonToObject(row.json));
      }
    );

    for (const message of messages) {
      const externalFiles = getExternalFilesForMessage(message);
      forEach(externalFiles, file => result.add(file));
      count += 1;
    }

    const done = rowids.length < chunkSize;
    return {
      attachments: Array.from(result),
      cursor: { runId, count, done },
    };
  })();
}

async function finishGetKnownMessageAttachments({
  runId,
  count,
  done,
}: MessageAttachmentsCursorType): Promise<void> {
  const db = getInstance();

  const logId = `finishGetKnownMessageAttachments(${runId})`;
  if (!done) {
    logger.warn(`${logId}: iteration not finished`);
  }

  logger.info(`${logId}: reached the end after processing ${count} messages`);
  db.exec(`
    DROP TABLE tmp_${runId}_updated_messages;
    DROP TRIGGER tmp_${runId}_message_updates;
    DROP TRIGGER tmp_${runId}_message_inserts;
  `);
}

async function getKnownConversationAttachments(): Promise<Array<string>> {
  const db = getInstance();
  const result = new Set<string>();
  const chunkSize = 500;

  let complete = false;
  let id = '';

  const conversationTotal = await getConversationCount();
  logger.info(
    'getKnownConversationAttachments: About to iterate through ' +
      `${conversationTotal}`
  );

  const fetchConversations = db.prepare<Query>(
    `
      SELECT json FROM conversations
      WHERE id > $id
      ORDER BY id ASC
      LIMIT $chunkSize;
    `
  );

  while (!complete) {
    const rows = fetchConversations.all({
      id,
      chunkSize,
    });

    const conversations: Array<ConversationType> = map(rows, row =>
      jsonToObject(row.json)
    );
    conversations.forEach(conversation => {
      const externalFiles = getExternalFilesForConversation(conversation);
      externalFiles.forEach(file => result.add(file));
    });

    const lastMessage: ConversationType | undefined = last(conversations);
    if (lastMessage) {
      ({ id } = lastMessage);
    }
    complete = conversations.length < chunkSize;
  }

  logger.info('getKnownConversationAttachments: Done processing');

  return Array.from(result);
}

async function removeKnownStickers(
  allStickers: ReadonlyArray<string>
): Promise<Array<string>> {
  const db = getInstance();
  const lookup: Dictionary<boolean> = fromPairs(
    map(allStickers, file => [file, true])
  );
  const chunkSize = 50;

  const total = await getStickerCount();
  logger.info(
    `removeKnownStickers: About to iterate through ${total} stickers`
  );

  let count = 0;
  let complete = false;
  let rowid = 0;

  while (!complete) {
    const rows: Array<{ rowid: number; path: string }> = db
      .prepare<Query>(
        `
        SELECT rowid, path FROM stickers
        WHERE rowid > $rowid
        ORDER BY rowid ASC
        LIMIT $chunkSize;
        `
      )
      .all({
        rowid,
        chunkSize,
      });

    const files: Array<string> = rows.map(row => row.path);
    files.forEach(file => {
      delete lookup[file];
    });

    const lastSticker = last(rows);
    if (lastSticker) {
      ({ rowid } = lastSticker);
    }
    complete = rows.length < chunkSize;
    count += rows.length;
  }

  logger.info(`removeKnownStickers: Done processing ${count} stickers`);

  return Object.keys(lookup);
}

async function removeKnownDraftAttachments(
  allStickers: ReadonlyArray<string>
): Promise<Array<string>> {
  const db = getInstance();
  const lookup: Dictionary<boolean> = fromPairs(
    map(allStickers, file => [file, true])
  );
  const chunkSize = 50;

  const total = await getConversationCount();
  logger.info(
    `removeKnownDraftAttachments: About to iterate through ${total} conversations`
  );

  let complete = false;
  let count = 0;
  // Though conversations.id is a string, this ensures that, when coerced, this
  //   value is still a string but it's smaller than every other string.
  let id: number | string = 0;

  while (!complete) {
    const rows: JSONRows = db
      .prepare<Query>(
        `
        SELECT json FROM conversations
        WHERE id > $id
        ORDER BY id ASC
        LIMIT $chunkSize;
        `
      )
      .all({
        id,
        chunkSize,
      });

    const conversations: Array<ConversationType> = rows.map(row =>
      jsonToObject(row.json)
    );
    conversations.forEach(conversation => {
      const externalFiles = getExternalDraftFilesForConversation(conversation);
      externalFiles.forEach(file => {
        delete lookup[file];
      });
    });

    const lastMessage: ConversationType | undefined = last(conversations);
    if (lastMessage) {
      ({ id } = lastMessage);
    }
    complete = conversations.length < chunkSize;
    count += conversations.length;
  }

  logger.info(
    `removeKnownDraftAttachments: Done processing ${count} conversations`
  );

  return Object.keys(lookup);
}

const OPTIMIZE_FTS_PAGE_COUNT = 64;

// This query is incremental. It gets the `state` from the return value of
// previous `optimizeFTS` call. When `state.done` is `true` - optimization is
// complete.
async function optimizeFTS(
  state?: FTSOptimizationStateType
): Promise<FTSOptimizationStateType | undefined> {
  // See https://www.sqlite.org/fts5.html#the_merge_command
  let pageCount = OPTIMIZE_FTS_PAGE_COUNT;
  if (state === undefined) {
    pageCount = -pageCount;
  }
  const db = getInstance();
  const getChanges = prepare(db, 'SELECT total_changes() as changes;', {
    pluck: true,
  });

  const changeDifference = db.transaction(() => {
    const before: number = getChanges.get({});

    prepare(
      db,
      `
        INSERT INTO messages_fts(messages_fts, rank) VALUES ('merge', $pageCount);
      `
    ).run({ pageCount });

    const after: number = getChanges.get({});

    return after - before;
  })();

  const nextSteps = (state?.steps ?? 0) + 1;

  // From documentation:
  // "If the difference is less than 2, then the 'merge' command was a no-op"
  const done = changeDifference < 2;

  return { steps: nextSteps, done };
}

async function getJobsInQueue(queueType: string): Promise<Array<StoredJob>> {
  const db = getInstance();
  return getJobsInQueueSync(db, queueType);
}

export function getJobsInQueueSync(
  db: Database,
  queueType: string
): Array<StoredJob> {
  return db
    .prepare<Query>(
      `
      SELECT id, timestamp, data
      FROM jobs
      WHERE queueType = $queueType
      ORDER BY timestamp;
      `
    )
    .all({ queueType })
    .map(row => ({
      id: row.id,
      queueType,
      timestamp: row.timestamp,
      data: isNotNil(row.data) ? JSON.parse(row.data) : undefined,
    }));
}

export function insertJobSync(db: Database, job: Readonly<StoredJob>): void {
  db.prepare<Query>(
    `
      INSERT INTO jobs
      (id, queueType, timestamp, data)
      VALUES
      ($id, $queueType, $timestamp, $data);
    `
  ).run({
    id: job.id,
    queueType: job.queueType,
    timestamp: job.timestamp,
    data: isNotNil(job.data) ? JSON.stringify(job.data) : null,
  });
}

async function insertJob(job: Readonly<StoredJob>): Promise<void> {
  const db = getInstance();
  return insertJobSync(db, job);
}

async function deleteJob(id: string): Promise<void> {
  const db = getInstance();

  db.prepare<Query>('DELETE FROM jobs WHERE id = $id').run({ id });
}

async function wasGroupCallRingPreviouslyCanceled(
  ringId: bigint
): Promise<boolean> {
  const db = getInstance();

  return db
    .prepare<Query>(
      `
      SELECT EXISTS (
        SELECT 1 FROM groupCallRingCancellations
        WHERE ringId = $ringId
        AND createdAt >= $ringsOlderThanThisAreIgnored
      );
      `
    )
    .pluck()
    .get({
      ringId,
      ringsOlderThanThisAreIgnored: Date.now() - MAX_GROUP_CALL_RING_AGE,
    });
}

async function processGroupCallRingCancellation(ringId: bigint): Promise<void> {
  const db = getInstance();

  db.prepare<Query>(
    `
    INSERT INTO groupCallRingCancellations (ringId, createdAt)
    VALUES ($ringId, $createdAt)
    ON CONFLICT (ringId) DO NOTHING;
    `
  ).run({ ringId, createdAt: Date.now() });
}

// This age, in milliseconds, should be longer than any group call ring duration. Beyond
//   that, it doesn't really matter what the value is.
const MAX_GROUP_CALL_RING_AGE = 30 * durations.MINUTE;

async function cleanExpiredGroupCallRingCancellations(): Promise<void> {
  const db = getInstance();

  db.prepare<Query>(
    `
    DELETE FROM groupCallRingCancellations
    WHERE createdAt < $expiredRingTime;
    `
  ).run({
    expiredRingTime: Date.now() - MAX_GROUP_CALL_RING_AGE,
  });
}

async function getMaxMessageCounter(): Promise<number | undefined> {
  const db = getInstance();

  return db
    .prepare<EmptyQuery>(
      `
    SELECT MAX(counter)
    FROM
      (
        SELECT MAX(received_at) AS counter FROM messages
        UNION
        SELECT MAX(timestamp) AS counter FROM unprocessed
      )
    `
    )
    .pluck()
    .get();
}

async function getStatisticsForLogging(): Promise<Record<string, string>> {
  const db = getInstance();
  const counts = await pProps({
    messageCount: getMessageCount(),
    conversationCount: getConversationCount(),
    sessionCount: getCountFromTable(db, 'sessions'),
    senderKeyCount: getCountFromTable(db, 'senderKeys'),
  });
  return mapValues(counts, formatCountForLogging);
}

async function updateAllConversationColors(
  conversationColor?: ConversationColorType,
  customColorData?: {
    id: string;
    value: CustomColorType;
  }
): Promise<void> {
  const db = getInstance();

  db.prepare<Query>(
    `
    UPDATE conversations
    SET json = JSON_PATCH(json, $patch);
    `
  ).run({
    patch: JSON.stringify({
      conversationColor: conversationColor || null,
      customColor: customColorData?.value || null,
      customColorId: customColorData?.id || null,
    }),
  });
}

async function removeAllProfileKeyCredentials(): Promise<void> {
  const db = getInstance();

  db.exec(
    `
    UPDATE conversations
    SET
      json = json_remove(json, '$.profileKeyCredential')
    `
  );
}

async function saveEditedMessage(
  mainMessage: MessageType,
  ourUuid: UUIDStringType,
  { fromId, messageId, readStatus, sentAt }: EditedMessageType
): Promise<void> {
  const db = getInstance();

  db.transaction(() => {
    assertSync(
      saveMessageSync(mainMessage, {
        ourUuid,
        alreadyInTransaction: true,
      })
    );

    const [query, params] = sql`
      INSERT INTO edited_messages (
        fromId,
        messageId,
        sentAt,
        readStatus
      ) VALUES (
        ${fromId},
        ${messageId},
        ${sentAt},
        ${readStatus}
      );
    `;

    db.prepare(query).run(params);
  })();
}

async function getMessagesIncludingEditedBySentAt(
  sentAt: number
): Promise<Array<MessageType>> {
  const db = getInstance();

  const [query, params] = sql`
    SELECT messages.json, received_at, sent_at FROM edited_messages
    INNER JOIN messages ON
      messages.id = edited_messages.messageId
    WHERE edited_messages.sentAt = ${sentAt}
    UNION
    SELECT json, received_at, sent_at FROM messages
    WHERE sent_at = ${sentAt}
    ORDER BY messages.received_at DESC, messages.sent_at DESC;
  `;

  const rows = db.prepare(query).all(params);

  return rows.map(row => jsonToObject(row.json));
}

async function _getAllEditedMessages(): Promise<
  Array<{ messageId: string; sentAt: number }>
> {
  const db = getInstance();

  return db
    .prepare<Query>(
      `
      SELECT * FROM edited_messages;
      `
    )
    .all({});
}

async function getUnreadEditedMessagesAndMarkRead({
  fromId,
  newestUnreadAt,
}: {
  fromId: string;
  newestUnreadAt: number;
}): Promise<GetUnreadByConversationAndMarkReadResultType> {
  const db = getInstance();

  return db.transaction(() => {
    const [selectQuery, selectParams] = sql`
      SELECT
        messages.id,
        messages.json,
        edited_messages.sentAt,
        edited_messages.readStatus
      FROM edited_messages
      JOIN messages
        ON messages.id = edited_messages.messageId
      WHERE
        edited_messages.readStatus = ${ReadStatus.Unread} AND
        edited_messages.fromId = ${fromId} AND
        received_at <= ${newestUnreadAt}
      ORDER BY messages.received_at DESC, messages.sent_at DESC;
    `;

    const rows = db.prepare(selectQuery).all(selectParams);

    if (rows.length) {
      const newestSentAt = rows[0].sentAt;

      const [updateStatusQuery, updateStatusParams] = sql`
        UPDATE edited_messages
          SET
            readStatus = ${ReadStatus.Read}
          WHERE
            readStatus = ${ReadStatus.Unread} AND
            fromId = ${fromId} AND
            sentAt <= ${newestSentAt};
      `;

      db.prepare(updateStatusQuery).run(updateStatusParams);
    }

    return rows.map(row => {
      const json = jsonToObject<MessageType>(row.json);
      return {
        originalReadStatus: row.readStatus,
        readStatus: ReadStatus.Read,
        seenStatus: SeenStatus.Seen,
        ...pick(json, [
          'expirationStartTimestamp',
          'id',
          'sent_at',
          'source',
          'sourceUuid',
          'type',
        ]),
        // Use the edited message timestamp
        sent_at: row.sentAt,
      };
    });
  })();
}<|MERGE_RESOLUTION|>--- conflicted
+++ resolved
@@ -257,12 +257,9 @@
   _removeAllMessages,
   getAllMessageIds,
   getMessagesBySentAt,
-<<<<<<< HEAD
-  getMessageAfterDate,
-=======
   getMessagesIncludingEditedBySentAt,
   getUnreadEditedMessagesAndMarkRead,
->>>>>>> d4e7177b
+  getMessageAfterDate,
   getExpiredMessages,
   getMessagesUnexpectedlyMissingExpirationStartTimestamp,
   getSoonestMessageExpiry,
