// Copyright 2020 Signal Messenger, LLC
// SPDX-License-Identifier: AGPL-3.0-only

/* eslint-disable camelcase */

import { mkdirSync } from 'fs';
import { join } from 'path';
import rimraf from 'rimraf';
import { randomBytes } from 'crypto';
import type { Database, Statement } from '@signalapp/better-sqlite3';
import SQL from '@signalapp/better-sqlite3';
import { v4 as generateUuid } from 'uuid';
import { z } from 'zod';
import type { ReadonlyDeep } from 'type-fest';

import type { Dictionary } from 'lodash';
import {
  forEach,
  fromPairs,
  groupBy,
  isBoolean,
  isNil,
  isNumber,
  isString,
  last,
  map,
  mapValues,
  noop,
  omit,
  partition,
  pick,
} from 'lodash';

import * as Errors from '../types/errors';
import { ReadStatus } from '../messages/MessageReadStatus';
import type { GroupV2MemberType } from '../model-types.d';
import type { ReactionType } from '../types/Reactions';
import { ReactionReadStatus } from '../types/Reactions';
import { STORAGE_UI_KEYS } from '../types/StorageUIKeys';
import type { StoryDistributionIdString } from '../types/StoryDistributionId';
import type { ServiceIdString, AciString } from '../types/ServiceId';
import { isServiceIdString } from '../types/ServiceId';
import type { StoredJob } from '../jobs/types';
import { assertDev, strictAssert } from '../util/assert';
import { combineNames } from '../util/combineNames';
import { consoleLogger } from '../util/consoleLogger';
import { dropNull } from '../util/dropNull';
import { isNormalNumber } from '../util/isNormalNumber';
import { isNotNil } from '../util/isNotNil';
import { parseIntOrThrow } from '../util/parseIntOrThrow';
import * as durations from '../util/durations';
import { formatCountForLogging } from '../logging/formatCountForLogging';
import type { ConversationColorType, CustomColorType } from '../types/Colors';
import type { BadgeType, BadgeImageType } from '../badges/types';
import { parseBadgeCategory } from '../badges/BadgeCategory';
import { parseBadgeImageTheme } from '../badges/BadgeImageTheme';
import type { LoggerType } from '../types/Logging';
import * as log from '../logging/log';
import type {
  EmptyQuery,
  ArrayQuery,
  Query,
  JSONRows,
  QueryFragment,
} from './util';
import {
  sqlConstant,
  sqlJoin,
  sqlFragment,
  sql,
  jsonToObject,
  objectToJSON,
  batchMultiVarQuery,
  getCountFromTable,
  removeById,
  removeAllFromTable,
  getAllFromTable,
  getById,
  bulkAdd,
  createOrUpdate,
  setUserVersion,
  getUserVersion,
  getSchemaVersion,
} from './util';
import { updateSchema } from './migrations';

import type {
  ReadableDB,
  WritableDB,
  AdjacentMessagesByConversationOptionsType,
  StoredAllItemsType,
  ConversationMetricsType,
  ConversationType,
  DeleteSentProtoRecipientOptionsType,
  DeleteSentProtoRecipientResultType,
  EditedMessageType,
  EmojiType,
  GetAllStoriesResultType,
  GetConversationRangeCenteredOnMessageResultType,
  GetKnownMessageAttachmentsResultType,
  GetRecentStoryRepliesOptionsType,
  GetUnreadByConversationAndMarkReadResultType,
  IdentityKeyIdType,
  StoredIdentityKeyType,
  InstalledStickerPackType,
  ItemKeyType,
  StoredItemType,
  ConversationMessageStatsType,
  MessageAttachmentsCursorType,
  MessageCursorType,
  MessageMetricsType,
  MessageType,
  MessageTypeUnhydrated,
  PageMessagesCursorType,
  PageMessagesResultType,
  PreKeyIdType,
  ReactionResultType,
  StoredPreKeyType,
  ServerSearchResultMessageType,
  SenderKeyIdType,
  SenderKeyType,
  SentMessageDBType,
  SentMessagesType,
  SentProtoType,
  SentProtoWithMessageIdsType,
  SentRecipientsDBType,
  SentRecipientsType,
  ServerReadableInterface,
  ServerWritableInterface,
  SessionIdType,
  SessionType,
  SignedPreKeyIdType,
  StoredSignedPreKeyType,
  StickerPackInfoType,
  StickerPackStatusType,
  StickerPackType,
  StickerType,
  StoryDistributionMemberType,
  StoryDistributionType,
  StoryDistributionWithMembersType,
  StoryReadType,
  UninstalledStickerPackType,
  UnprocessedType,
  UnprocessedUpdateType,
  GetNearbyMessageFromDeletedSetOptionsType,
  StoredKyberPreKeyType,
  BackupCdnMediaObjectType,
} from './Interface';
import { SeenStatus } from '../MessageSeenStatus';
import {
  SNIPPET_LEFT_PLACEHOLDER,
  SNIPPET_RIGHT_PLACEHOLDER,
  SNIPPET_TRUNCATION_PLACEHOLDER,
} from '../util/search';
import type {
  CallHistoryDetails,
  CallHistoryFilter,
  CallHistoryGroup,
  CallHistoryPagination,
  CallLogEventTarget,
} from '../types/CallDisposition';
import {
  DirectCallStatus,
  callHistoryGroupSchema,
  CallHistoryFilterStatus,
  callHistoryDetailsSchema,
  CallDirection,
  GroupCallStatus,
  CallType,
  CallStatusValue,
  CallMode,
} from '../types/CallDisposition';
import {
  callLinkExists,
  getAllCallLinks,
  getCallLinkByRoomId,
  insertCallLink,
  updateCallLinkAdminKeyByRoomId,
  updateCallLinkState,
  beginDeleteAllCallLinks,
  getAllMarkedDeletedCallLinks,
  finalizeDeleteCallLink,
  beginDeleteCallLink,
  deleteCallLinkFromSync,
} from './server/callLinks';
import {
  replaceAllEndorsementsForGroup,
  deleteAllEndorsementsForGroup,
  getGroupSendCombinedEndorsementExpiration,
} from './server/groupEndorsements';
import {
  attachmentDownloadJobSchema,
  type AttachmentDownloadJobType,
} from '../types/AttachmentDownload';
import { MAX_SYNC_TASK_ATTEMPTS } from '../util/syncTasks.types';
import type { SyncTaskType } from '../util/syncTasks';
import { isMoreRecentThan } from '../util/timestamp';
import {
  type AttachmentBackupJobType,
  attachmentBackupJobSchema,
} from '../types/AttachmentBackup';
import { redactGenericText } from '../util/privacy';

type ConversationRow = Readonly<{
  json: string;
  profileLastFetchedAt: null | number;
}>;
type ConversationRows = Array<ConversationRow>;
type StickerRow = Readonly<{
  id: number;
  packId: string;
  emoji: string | null;
  height: number;
  isCoverOnly: number;
  lastUsed: number;
  path: string;
  width: number;
  version: 1 | 2;
  localKey: string | null;
  size: number | null;
}>;

// Because we can't force this module to conform to an interface, we narrow our exports
//   to this one default export, which does conform to the interface.
// Note: In Javascript, you need to access the .default property when requiring it
// https://github.com/microsoft/TypeScript/issues/420
export const DataReader: ServerReadableInterface = {
  close: closeReadable,

  getIdentityKeyById,
  getAllIdentityKeys,

  getKyberPreKeyById,
  getAllKyberPreKeys,

  getPreKeyById,
  getAllPreKeys,

  getSignedPreKeyById,
  getAllSignedPreKeys,

  getItemById,
  getAllItems,

  getSenderKeyById,
  getAllSenderKeys,

  getAllSentProtos,
  _getAllSentProtoRecipients,
  _getAllSentProtoMessageIds,

  getAllSessions,

  getConversationCount,
  getConversationById,

  getAllConversations,
  getAllConversationIds,
  getAllGroupsInvolvingServiceId,

  getGroupSendCombinedEndorsementExpiration,

  searchMessages,

  getMessageCount,
  getStoryCount,
  getRecentStoryReplies,
  countStoryReadsByConversation,
  getReactionByTimestamp,
  _getAllReactions,
  getMessageBySender,
  getMessageById,
  getMessagesById,
  _getAllMessages,
  _getAllEditedMessages,
  getAllMessageIds,
  getMessagesBySentAt,
  getExpiredMessages,
  getMessagesUnexpectedlyMissingExpirationStartTimestamp,
  getSoonestMessageExpiry,
  getNextTapToViewMessageTimestampToAgeOut,
  getTapToViewMessagesNeedingErase,
  getOlderMessagesByConversation,
  getAllStories,
  getNewerMessagesByConversation,
  getOldestUnreadMentionOfMeForConversation,
  getTotalUnreadForConversation,
  getTotalUnreadMentionsOfMeForConversation,
  getMessageMetricsForConversation,
  getConversationRangeCenteredOnMessage,
  getConversationMessageStats,
  getLastConversationMessage,
  getAllCallHistory,
  getCallHistoryUnreadCount,
  getCallHistoryMessageByCallId,
  getCallHistory,
  getCallHistoryGroupsCount,
  getCallHistoryGroups,
  hasGroupCallHistoryMessage,

  callLinkExists,
  getAllCallLinks,
  getCallLinkByRoomId,
  getAllMarkedDeletedCallLinks,
  getMessagesBetween,
  getNearbyMessageFromDeletedSet,
  getMostRecentAddressableMessages,
  getMostRecentAddressableNondisappearingMessages,
  getUnprocessedCount,
  getUnprocessedById,
  getAttachmentDownloadJob,

  getStickerCount,
  getAllStickerPacks,
  getInstalledStickerPacks,
  getUninstalledStickerPacks,
  getStickerPackInfo,
  getAllStickers,
  getRecentStickers,
  getRecentEmojis,

  getAllBadges,
  getAllBadgeImageFileLocalPaths,
  getAllStoryDistributionsWithMembers,
  getStoryDistributionWithMembers,
  _getAllStoryDistributions,
  _getAllStoryDistributionMembers,
  _getAllStoryReads,
  getLastStoryReadsForAuthor,
  getMessagesNeedingUpgrade,
  getMessagesWithVisualMediaAttachments,
  getMessagesWithFileAttachments,
  getMessageServerGuidsForSpam,

  getJobsInQueue,
  wasGroupCallRingPreviouslyCanceled,
  getMaxMessageCounter,

  getStatisticsForLogging,

  getBackupCdnObjectMetadata,

  // Server-only
  getKnownMessageAttachments,
  finishGetKnownMessageAttachments,
  pageMessages,
  finishPageMessages,
  getKnownConversationAttachments,
};

export const DataWriter: ServerWritableInterface = {
  close: closeWritable,
  removeDB,
  removeIndexedDBFiles,

  createOrUpdateIdentityKey,
  bulkAddIdentityKeys,
  removeIdentityKeyById,
  removeAllIdentityKeys,

  createOrUpdateKyberPreKey,
  bulkAddKyberPreKeys,
  removeKyberPreKeyById,
  removeKyberPreKeysByServiceId,
  removeAllKyberPreKeys,

  createOrUpdatePreKey,
  bulkAddPreKeys,
  removePreKeyById,
  removePreKeysByServiceId,
  removeAllPreKeys,

  createOrUpdateSignedPreKey,
  bulkAddSignedPreKeys,
  removeSignedPreKeyById,
  removeSignedPreKeysByServiceId,
  removeAllSignedPreKeys,

  createOrUpdateItem,
  removeItemById,
  removeAllItems,

  createOrUpdateSenderKey,
  removeAllSenderKeys,
  removeSenderKeyById,

  insertSentProto,
  deleteSentProtosOlderThan,
  deleteSentProtoByMessageId,
  insertProtoRecipients,
  deleteSentProtoRecipient,
  removeAllSentProtos,
  getSentProtoByRecipient,

  createOrUpdateSession,
  createOrUpdateSessions,
  commitDecryptResult,
  bulkAddSessions,
  removeSessionById,
  removeSessionsByConversation,
  removeSessionsByServiceId,
  removeAllSessions,

  saveConversation,
  saveConversations,
  updateConversation,
  updateConversations,
  removeConversation,
  _removeAllConversations,
  updateAllConversationColors,
  removeAllProfileKeyCredentials,
  getUnreadByConversationAndMarkRead,
  getUnreadReactionsAndMarkRead,

  replaceAllEndorsementsForGroup,
  deleteAllEndorsementsForGroup,

  saveMessage,
  saveMessages,
  removeMessage,
  removeMessages,
  markReactionAsRead,
  addReaction,
  removeReactionFromConversation,
  _removeAllReactions,
  _removeAllMessages,
  getUnreadEditedMessagesAndMarkRead,
<<<<<<< HEAD
  getMessageAfterDate,
  getExpiredMessages,
  getMessagesUnexpectedlyMissingExpirationStartTimestamp,
  getSoonestMessageExpiry,
  getNextTapToViewMessageTimestampToAgeOut,
  getTapToViewMessagesNeedingErase,
  getOlderMessagesByConversation,
  getAllStories,
  getNewerMessagesByConversation,
  getOldestUnreadMentionOfMeForConversation,
  getTotalUnreadForConversation,
  getTotalUnreadMentionsOfMeForConversation,
  getMessageMetricsForConversation,
  getConversationRangeCenteredOnMessage,
  getConversationMessageStats,
  getLastConversationMessage,
  getAllCallHistory,
=======
>>>>>>> faea93e5
  clearCallHistory,
  markCallHistoryDeleted,
  cleanupCallHistoryMessages,
  markCallHistoryRead,
  markAllCallHistoryRead,
  markAllCallHistoryReadInConversation,
  saveCallHistory,
  markCallHistoryMissed,
  insertCallLink,
  updateCallLinkAdminKeyByRoomId,
  updateCallLinkState,
  beginDeleteAllCallLinks,
  beginDeleteCallLink,
  finalizeDeleteCallLink,
  deleteCallLinkFromSync,
  migrateConversationMessages,
  saveEditedMessage,
  saveEditedMessages,

  removeSyncTaskById,
  saveSyncTasks,
  getAllSyncTasks,

  getUnprocessedByIdsAndIncrementAttempts,
  getAllUnprocessedIds,
  updateUnprocessedWithData,
  updateUnprocessedsWithData,
  removeUnprocessed,
  removeAllUnprocessed,

  getNextAttachmentDownloadJobs,
  saveAttachmentDownloadJob,
  resetAttachmentDownloadActive,
  removeAttachmentDownloadJob,

  getNextAttachmentBackupJobs,
  saveAttachmentBackupJob,
  markAllAttachmentBackupJobsInactive,
  removeAttachmentBackupJob,
  clearAllAttachmentBackupJobs,

  clearAllBackupCdnObjectMetadata,
  saveBackupCdnObjectMetadata,

  createOrUpdateStickerPack,
  updateStickerPackStatus,
  updateStickerPackInfo,
  createOrUpdateSticker,
  createOrUpdateStickers,
  updateStickerLastUsed,
  addStickerPackReference,
  deleteStickerPackReference,
  deleteStickerPack,
  addUninstalledStickerPack,
  removeUninstalledStickerPack,
  installStickerPack,
  uninstallStickerPack,
  clearAllErrorStickerPackAttempts,

  updateEmojiUsage,
  updateOrCreateBadges,
  badgeImageFileDownloaded,

  getRecentStaleRingsAndMarkOlderMissed,

  _deleteAllStoryDistributions,
  createNewStoryDistribution,
  modifyStoryDistribution,
  modifyStoryDistributionMembers,
  modifyStoryDistributionWithMembers,
  deleteStoryDistribution,

  _deleteAllStoryReads,
  addNewStoryRead,

  removeAll,
  removeAllConfiguration,
  eraseStorageServiceState,

  insertJob,
  deleteJob,

  processGroupCallRingCancellation,
  cleanExpiredGroupCallRingCancellations,

  // Server-only

  removeKnownStickers,
  removeKnownDraftAttachments,
  runCorruptionChecks,
};

type DatabaseQueryCache = Map<string, Statement<Array<unknown>>>;

const statementCache = new WeakMap<Database, DatabaseQueryCache>();

export function prepare<T extends Array<unknown> | Record<string, unknown>>(
  db: ReadableDB,
  query: string,
  { pluck = false }: { pluck?: boolean } = {}
): Statement<T> {
  let dbCache = statementCache.get(db);
  if (!dbCache) {
    dbCache = new Map();
    statementCache.set(db, dbCache);
  }

  const cacheKey = `${pluck}:${query}`;
  let result = dbCache.get(cacheKey) as Statement<T>;
  if (!result) {
    result = db.prepare<T>(query);
    if (pluck === true) {
      result.pluck();
    }
    dbCache.set(cacheKey, result);
  }

  return result;
}

function rowToConversation(row: ConversationRow): ConversationType {
  const parsedJson = JSON.parse(row.json);

  let profileLastFetchedAt: undefined | number;
  if (isNormalNumber(row.profileLastFetchedAt)) {
    profileLastFetchedAt = row.profileLastFetchedAt;
  } else {
    assertDev(
      isNil(row.profileLastFetchedAt),
      'profileLastFetchedAt contained invalid data; defaulting to undefined'
    );
    profileLastFetchedAt = undefined;
  }

  return {
    ...parsedJson,
    profileLastFetchedAt,
  };
}
function rowToSticker(row: StickerRow): StickerType {
  return {
    ...row,
    isCoverOnly: Boolean(row.isCoverOnly),
    emoji: dropNull(row.emoji),
    version: row.version || 1,
    localKey: dropNull(row.localKey),
    size: dropNull(row.size),
  };
}

function keyDatabase(db: WritableDB, key: string): void {
  // https://www.zetetic.net/sqlcipher/sqlcipher-api/#key
  db.pragma(`key = "x'${key}'"`);
}

function switchToWAL(db: WritableDB): void {
  // https://sqlite.org/wal.html
  db.pragma('journal_mode = WAL');
  db.pragma('synchronous = FULL');
}

function migrateSchemaVersion(db: WritableDB): void {
  const userVersion = getUserVersion(db);
  if (userVersion > 0) {
    return;
  }

  const schemaVersion = getSchemaVersion(db);
  const newUserVersion = schemaVersion > 18 ? 16 : schemaVersion;
  logger.info(
    'migrateSchemaVersion: Migrating from schema_version ' +
      `${schemaVersion} to user_version ${newUserVersion}`
  );

  setUserVersion(db, newUserVersion);
}

function openAndMigrateDatabase(
  filePath: string,
  key: string,
  readonly: boolean
): WritableDB {
  let db: WritableDB | undefined;

  // First, we try to open the database without any cipher changes
  try {
    db = new SQL(filePath, {
      readonly,
    }) as WritableDB;
    keyDatabase(db, key);
    switchToWAL(db);
    migrateSchemaVersion(db);

    return db;
  } catch (error) {
    if (db) {
      db.close();
    }
    logger.info('migrateDatabase: Migration without cipher change failed');
  }

  // If that fails, we try to open the database with 3.x compatibility to extract the
  //   user_version (previously stored in schema_version, blown away by cipher_migrate).
  db = new SQL(filePath) as WritableDB;
  keyDatabase(db, key);

  // https://www.zetetic.net/blog/2018/11/30/sqlcipher-400-release/#compatability-sqlcipher-4-0-0
  db.pragma('cipher_compatibility = 3');
  migrateSchemaVersion(db);
  db.close();

  // After migrating user_version -> schema_version, we reopen database, because we can't
  //   migrate to the latest ciphers after we've modified the defaults.
  db = new SQL(filePath) as WritableDB;
  keyDatabase(db, key);

  db.pragma('cipher_migrate');
  switchToWAL(db);

  return db;
}

const INVALID_KEY = /[^0-9A-Fa-f]/;
function openAndSetUpSQLCipher(
  filePath: string,
  { key, readonly }: { key: string; readonly: boolean }
) {
  const match = INVALID_KEY.exec(key);
  if (match) {
    throw new Error(`setupSQLCipher: key '${key}' is not valid`);
  }

  const db = openAndMigrateDatabase(filePath, key, readonly);

  // Because foreign key support is not enabled by default!
  db.pragma('foreign_keys = ON');

  return db;
}

let logger = consoleLogger;
let databaseFilePath: string | undefined;
let indexedDBPath: string | undefined;

SQL.setLogHandler((code, value) => {
  logger.warn(`Database log code=${code}: ${value}`);
});

export function initialize({
  configDir,
  key,
  isPrimary,
  logger: suppliedLogger,
}: {
  appVersion: string;
  configDir: string;
  key: string;
  isPrimary: boolean;
  logger: LoggerType;
}): WritableDB {
  if (!isString(configDir)) {
    throw new Error('initialize: configDir is required!');
  }
  if (!isString(key)) {
    throw new Error('initialize: key is required!');
  }

  logger = suppliedLogger;

  indexedDBPath = join(configDir, 'IndexedDB');

  const dbDir = join(configDir, 'sql');
  mkdirSync(dbDir, { recursive: true });

  databaseFilePath = join(dbDir, 'db.sqlite');

  let db: WritableDB | undefined;

  try {
    db = openAndSetUpSQLCipher(databaseFilePath, {
      key,
      readonly: false,
    });

    // For profiling use:
    // db.pragma('cipher_profile=\'sqlcipher.log\'');

    // Only the first worker gets to upgrade the schema. The rest just folow.
    if (isPrimary) {
      updateSchema(db, logger);
    }

    // test database
    getMessageCount(db);

    return db;
  } catch (error) {
    logger.error('Database startup error:', error.stack);
    db?.close();
    throw error;
  }
}

export function setupTests(db: WritableDB): void {
  const silentLogger = {
    ...consoleLogger,
    info: noop,
  };
  logger = silentLogger;

  updateSchema(db, logger);
}

function closeReadable(db: ReadableDB): void {
  db.close();
}

function closeWritable(db: WritableDB): void {
  // SQLLite documentation suggests that we run `PRAGMA optimize` right
  // before closing the database connection.
  db.pragma('optimize');

  db.close();
}

function removeDB(db: WritableDB): void {
  try {
    db.close();
  } catch (error) {
    logger.error('removeDB: Failed to close database:', error.stack);
  }

  if (!databaseFilePath) {
    throw new Error(
      'removeDB: Cannot erase database without a databaseFilePath!'
    );
  }

  logger.warn('removeDB: Removing all database files');
  rimraf.sync(databaseFilePath);
  rimraf.sync(`${databaseFilePath}-shm`);
  rimraf.sync(`${databaseFilePath}-wal`);
}

function removeIndexedDBFiles(_db: WritableDB): void {
  if (!indexedDBPath) {
    throw new Error(
      'removeIndexedDBFiles: Need to initialize and set indexedDBPath first!'
    );
  }

  const pattern = join(indexedDBPath, '*.leveldb');
  rimraf.sync(pattern);
  indexedDBPath = undefined;
}

// This is okay to use for queries that:
//
// - Don't modify persistent tables, but create and do work in temporary
//   tables
// - Integrity checks
//
function toUnsafeWritableDB(
  db: ReadableDB,
  _reason: 'only temp table use' | 'integrity check'
): WritableDB {
  return db as unknown as WritableDB;
}

const IDENTITY_KEYS_TABLE = 'identityKeys';
function createOrUpdateIdentityKey(
  db: WritableDB,
  data: StoredIdentityKeyType
): void {
  return createOrUpdate(db, IDENTITY_KEYS_TABLE, data);
}
function getIdentityKeyById(
  db: ReadableDB,
  id: IdentityKeyIdType
): StoredIdentityKeyType | undefined {
  return getById(db, IDENTITY_KEYS_TABLE, id);
}
function bulkAddIdentityKeys(
  db: WritableDB,
  array: Array<StoredIdentityKeyType>
): void {
  return bulkAdd(db, IDENTITY_KEYS_TABLE, array);
}
function removeIdentityKeyById(db: WritableDB, id: IdentityKeyIdType): number {
  return removeById(db, IDENTITY_KEYS_TABLE, id);
}
function removeAllIdentityKeys(db: WritableDB): number {
  return removeAllFromTable(db, IDENTITY_KEYS_TABLE);
}
function getAllIdentityKeys(db: ReadableDB): Array<StoredIdentityKeyType> {
  return getAllFromTable(db, IDENTITY_KEYS_TABLE);
}

const KYBER_PRE_KEYS_TABLE = 'kyberPreKeys';
function createOrUpdateKyberPreKey(
  db: WritableDB,
  data: StoredKyberPreKeyType
): void {
  return createOrUpdate(db, KYBER_PRE_KEYS_TABLE, data);
}
function getKyberPreKeyById(
  db: ReadableDB,
  id: PreKeyIdType
): StoredKyberPreKeyType | undefined {
  return getById(db, KYBER_PRE_KEYS_TABLE, id);
}
function bulkAddKyberPreKeys(
  db: WritableDB,
  array: Array<StoredKyberPreKeyType>
): void {
  return bulkAdd(db, KYBER_PRE_KEYS_TABLE, array);
}
function removeKyberPreKeyById(
  db: WritableDB,
  id: PreKeyIdType | Array<PreKeyIdType>
): number {
  return removeById(db, KYBER_PRE_KEYS_TABLE, id);
}
function removeKyberPreKeysByServiceId(
  db: WritableDB,
  serviceId: ServiceIdString
): void {
  db.prepare<Query>(
    'DELETE FROM kyberPreKeys WHERE ourServiceId IS $serviceId;'
  ).run({
    serviceId,
  });
}
function removeAllKyberPreKeys(db: WritableDB): number {
  return removeAllFromTable(db, KYBER_PRE_KEYS_TABLE);
}
function getAllKyberPreKeys(db: ReadableDB): Array<StoredKyberPreKeyType> {
  return getAllFromTable(db, KYBER_PRE_KEYS_TABLE);
}

const PRE_KEYS_TABLE = 'preKeys';
function createOrUpdatePreKey(db: WritableDB, data: StoredPreKeyType): void {
  return createOrUpdate(db, PRE_KEYS_TABLE, data);
}
function getPreKeyById(
  db: ReadableDB,
  id: PreKeyIdType
): StoredPreKeyType | undefined {
  return getById(db, PRE_KEYS_TABLE, id);
}
function bulkAddPreKeys(db: WritableDB, array: Array<StoredPreKeyType>): void {
  return bulkAdd(db, PRE_KEYS_TABLE, array);
}
function removePreKeyById(
  db: WritableDB,
  id: PreKeyIdType | Array<PreKeyIdType>
): number {
  return removeById(db, PRE_KEYS_TABLE, id);
}
function removePreKeysByServiceId(
  db: WritableDB,
  serviceId: ServiceIdString
): void {
  db.prepare<Query>(
    'DELETE FROM preKeys WHERE ourServiceId IS $serviceId;'
  ).run({
    serviceId,
  });
}
function removeAllPreKeys(db: WritableDB): number {
  return removeAllFromTable(db, PRE_KEYS_TABLE);
}
function getAllPreKeys(db: ReadableDB): Array<StoredPreKeyType> {
  return getAllFromTable(db, PRE_KEYS_TABLE);
}

const SIGNED_PRE_KEYS_TABLE = 'signedPreKeys';
function createOrUpdateSignedPreKey(
  db: WritableDB,
  data: StoredSignedPreKeyType
): void {
  return createOrUpdate(db, SIGNED_PRE_KEYS_TABLE, data);
}
function getSignedPreKeyById(
  db: ReadableDB,
  id: SignedPreKeyIdType
): StoredSignedPreKeyType | undefined {
  return getById(db, SIGNED_PRE_KEYS_TABLE, id);
}
function bulkAddSignedPreKeys(
  db: WritableDB,
  array: Array<StoredSignedPreKeyType>
): void {
  return bulkAdd(db, SIGNED_PRE_KEYS_TABLE, array);
}
function removeSignedPreKeyById(
  db: WritableDB,
  id: SignedPreKeyIdType | Array<SignedPreKeyIdType>
): number {
  return removeById(db, SIGNED_PRE_KEYS_TABLE, id);
}
function removeSignedPreKeysByServiceId(
  db: WritableDB,
  serviceId: ServiceIdString
): void {
  db.prepare<Query>(
    'DELETE FROM signedPreKeys WHERE ourServiceId IS $serviceId;'
  ).run({
    serviceId,
  });
}
function removeAllSignedPreKeys(db: WritableDB): number {
  return removeAllFromTable(db, SIGNED_PRE_KEYS_TABLE);
}
function getAllSignedPreKeys(db: ReadableDB): Array<StoredSignedPreKeyType> {
  const rows: JSONRows = db
    .prepare<EmptyQuery>(
      `
      SELECT json
      FROM signedPreKeys
      ORDER BY id ASC;
      `
    )
    .all();

  return rows.map(row => jsonToObject(row.json));
}

const ITEMS_TABLE = 'items';
function createOrUpdateItem<K extends ItemKeyType>(
  db: WritableDB,
  data: StoredItemType<K>
): void {
  return createOrUpdate(db, ITEMS_TABLE, data);
}
function getItemById<K extends ItemKeyType>(
  db: ReadableDB,
  id: K
): StoredItemType<K> | undefined {
  return getById(db, ITEMS_TABLE, id);
}
function getAllItems(db: ReadableDB): StoredAllItemsType {
  const rows: JSONRows = db
    .prepare<EmptyQuery>('SELECT json FROM items ORDER BY id ASC;')
    .all();

  type RawItemType = { id: ItemKeyType; value: unknown };

  const items = rows.map(row => jsonToObject<RawItemType>(row.json));

  const result: Record<ItemKeyType, unknown> = Object.create(null);

  for (const { id, value } of items) {
    result[id] = value;
  }

  return result as unknown as StoredAllItemsType;
}
function removeItemById(
  db: WritableDB,
  id: ItemKeyType | Array<ItemKeyType>
): number {
  return removeById(db, ITEMS_TABLE, id);
}
function removeAllItems(db: WritableDB): number {
  return removeAllFromTable(db, ITEMS_TABLE);
}

function createOrUpdateSenderKey(db: WritableDB, key: SenderKeyType): void {
  prepare(
    db,
    `
    INSERT OR REPLACE INTO senderKeys (
      id,
      senderId,
      distributionId,
      data,
      lastUpdatedDate
    ) values (
      $id,
      $senderId,
      $distributionId,
      $data,
      $lastUpdatedDate
    )
    `
  ).run(key);
}
function getSenderKeyById(
  db: ReadableDB,
  id: SenderKeyIdType
): SenderKeyType | undefined {
  const row = prepare(db, 'SELECT * FROM senderKeys WHERE id = $id').get({
    id,
  });

  return row;
}
function removeAllSenderKeys(db: WritableDB): void {
  prepare<EmptyQuery>(db, 'DELETE FROM senderKeys').run();
}
function getAllSenderKeys(db: ReadableDB): Array<SenderKeyType> {
  const rows = prepare<EmptyQuery>(db, 'SELECT * FROM senderKeys').all();

  return rows;
}
function removeSenderKeyById(db: WritableDB, id: SenderKeyIdType): void {
  prepare(db, 'DELETE FROM senderKeys WHERE id = $id').run({ id });
}

function insertSentProto(
  db: WritableDB,
  proto: SentProtoType,
  options: {
    recipients: SentRecipientsType;
    messageIds: SentMessagesType;
  }
): number {
  const { recipients, messageIds } = options;

  // Note: we use `pluck` in this function to fetch only the first column of returned row.

  return db.transaction(() => {
    // 1. Insert the payload, fetching its primary key id
    const info = prepare(
      db,
      `
      INSERT INTO sendLogPayloads (
        contentHint,
        proto,
        timestamp,
        urgent,
        hasPniSignatureMessage
      ) VALUES (
        $contentHint,
        $proto,
        $timestamp,
        $urgent,
        $hasPniSignatureMessage
      );
      `
    ).run({
      ...proto,
      urgent: proto.urgent ? 1 : 0,
      hasPniSignatureMessage: proto.hasPniSignatureMessage ? 1 : 0,
    });
    const id = parseIntOrThrow(
      info.lastInsertRowid,
      'insertSentProto/lastInsertRowid'
    );

    // 2. Insert a record for each recipient device.
    const recipientStatement = prepare(
      db,
      `
      INSERT INTO sendLogRecipients (
        payloadId,
        recipientServiceId,
        deviceId
      ) VALUES (
        $id,
        $recipientServiceId,
        $deviceId
      );
      `
    );

    const recipientServiceIds = Object.keys(recipients);
    for (const recipientServiceId of recipientServiceIds) {
      strictAssert(
        isServiceIdString(recipientServiceId),
        'Recipient must be a service id'
      );
      const deviceIds = recipients[recipientServiceId];

      for (const deviceId of deviceIds) {
        recipientStatement.run({
          id,
          recipientServiceId,
          deviceId,
        });
      }
    }

    // 2. Insert a record for each message referenced by this payload.
    const messageStatement = prepare(
      db,
      `
      INSERT INTO sendLogMessageIds (
        payloadId,
        messageId
      ) VALUES (
        $id,
        $messageId
      );
      `
    );

    for (const messageId of new Set(messageIds)) {
      messageStatement.run({
        id,
        messageId,
      });
    }

    return id;
  })();
}

function deleteSentProtosOlderThan(db: WritableDB, timestamp: number): void {
  prepare(
    db,
    `
    DELETE FROM sendLogPayloads
    WHERE
      timestamp IS NULL OR
      timestamp < $timestamp;
    `
  ).run({
    timestamp,
  });
}

function deleteSentProtoByMessageId(db: WritableDB, messageId: string): void {
  prepare(
    db,
    `
    DELETE FROM sendLogPayloads WHERE id IN (
      SELECT payloadId FROM sendLogMessageIds
      WHERE messageId = $messageId
    );
    `
  ).run({
    messageId,
  });
}

function insertProtoRecipients(
  db: WritableDB,
  {
    id,
    recipientServiceId,
    deviceIds,
  }: {
    id: number;
    recipientServiceId: ServiceIdString;
    deviceIds: Array<number>;
  }
): void {
  db.transaction(() => {
    const statement = prepare(
      db,
      `
      INSERT INTO sendLogRecipients (
        payloadId,
        recipientServiceId,
        deviceId
      ) VALUES (
        $id,
        $recipientServiceId,
        $deviceId
      );
      `
    );

    for (const deviceId of deviceIds) {
      statement.run({
        id,
        recipientServiceId,
        deviceId,
      });
    }
  })();
}

function deleteSentProtoRecipient(
  db: WritableDB,
  options:
    | DeleteSentProtoRecipientOptionsType
    | ReadonlyArray<DeleteSentProtoRecipientOptionsType>
): DeleteSentProtoRecipientResultType {
  const items = Array.isArray(options) ? options : [options];

  // Note: we use `pluck` in this function to fetch only the first column of
  // returned row.

  return db.transaction(() => {
    const successfulPhoneNumberShares = new Array<ServiceIdString>();

    for (const item of items) {
      const { timestamp, recipientServiceId, deviceId } = item;

      // 1. Figure out what payload we're talking about.
      const rows = prepare(
        db,
        `
        SELECT sendLogPayloads.id, sendLogPayloads.hasPniSignatureMessage
        FROM sendLogPayloads
        INNER JOIN sendLogRecipients
          ON sendLogRecipients.payloadId = sendLogPayloads.id
        WHERE
          sendLogPayloads.timestamp = $timestamp AND
          sendLogRecipients.recipientServiceId = $recipientServiceId AND
          sendLogRecipients.deviceId = $deviceId;
       `
      ).all({ timestamp, recipientServiceId, deviceId });
      if (!rows.length) {
        continue;
      }
      if (rows.length > 1) {
        logger.warn(
          'deleteSentProtoRecipient: More than one payload matches ' +
            `recipient and timestamp ${timestamp}. Using the first.`
        );
      }

      const { id, hasPniSignatureMessage } = rows[0];

      // 2. Delete the recipient/device combination in question.
      prepare(
        db,
        `
        DELETE FROM sendLogRecipients
        WHERE
          payloadId = $id AND
          recipientServiceId = $recipientServiceId AND
          deviceId = $deviceId;
        `
      ).run({ id, recipientServiceId, deviceId });

      // 3. See how many more recipient devices there were for this payload.
      const remainingDevices = prepare(
        db,
        `
        SELECT count(1) FROM sendLogRecipients
        WHERE payloadId = $id AND recipientServiceId = $recipientServiceId;
        `,
        { pluck: true }
      ).get({ id, recipientServiceId });

      // 4. If there are no remaining devices for this recipient and we included
      //    the pni signature in the proto - return the recipient to the caller.
      if (remainingDevices === 0 && hasPniSignatureMessage) {
        logger.info(
          'deleteSentProtoRecipient: ' +
            `Successfully shared phone number with ${recipientServiceId} ` +
            `through message ${timestamp}`
        );
        successfulPhoneNumberShares.push(recipientServiceId);
      }

      strictAssert(
        isNumber(remainingDevices),
        'deleteSentProtoRecipient: select count() returned non-number!'
      );

      // 5. See how many more recipients there were for this payload.
      const remainingTotal = prepare(
        db,
        'SELECT count(1) FROM sendLogRecipients WHERE payloadId = $id;',
        { pluck: true }
      ).get({ id });

      strictAssert(
        isNumber(remainingTotal),
        'deleteSentProtoRecipient: select count() returned non-number!'
      );

      if (remainingTotal > 0) {
        continue;
      }

      // 6. Delete the entire payload if there are no more recipients left.
      logger.info(
        'deleteSentProtoRecipient: ' +
          `Deleting proto payload for timestamp ${timestamp}`
      );

      prepare(db, 'DELETE FROM sendLogPayloads WHERE id = $id;').run({
        id,
      });
    }

    return { successfulPhoneNumberShares };
  })();
}

function getSentProtoByRecipient(
  db: WritableDB,
  {
    now,
    recipientServiceId,
    timestamp,
  }: {
    now: number;
    recipientServiceId: ServiceIdString;
    timestamp: number;
  }
): SentProtoWithMessageIdsType | undefined {
  const HOUR = 1000 * 60 * 60;
  const oneDayAgo = now - HOUR * 24;

  deleteSentProtosOlderThan(db, oneDayAgo);

  const row = prepare(
    db,
    `
    SELECT
      sendLogPayloads.*,
      GROUP_CONCAT(DISTINCT sendLogMessageIds.messageId) AS messageIds
    FROM sendLogPayloads
    INNER JOIN sendLogRecipients ON sendLogRecipients.payloadId = sendLogPayloads.id
    LEFT JOIN sendLogMessageIds ON sendLogMessageIds.payloadId = sendLogPayloads.id
    WHERE
      sendLogPayloads.timestamp = $timestamp AND
      sendLogRecipients.recipientServiceId = $recipientServiceId
    GROUP BY sendLogPayloads.id;
    `
  ).get({
    timestamp,
    recipientServiceId,
  });

  if (!row) {
    return undefined;
  }

  const { messageIds } = row;
  return {
    ...row,
    urgent: isNumber(row.urgent) ? Boolean(row.urgent) : true,
    hasPniSignatureMessage: isNumber(row.hasPniSignatureMessage)
      ? Boolean(row.hasPniSignatureMessage)
      : true,
    messageIds: messageIds ? messageIds.split(',') : [],
  };
}
function removeAllSentProtos(db: WritableDB): void {
  prepare<EmptyQuery>(db, 'DELETE FROM sendLogPayloads;').run();
}
function getAllSentProtos(db: ReadableDB): Array<SentProtoType> {
  const rows = prepare<EmptyQuery>(db, 'SELECT * FROM sendLogPayloads;').all();

  return rows.map(row => ({
    ...row,
    urgent: isNumber(row.urgent) ? Boolean(row.urgent) : true,
    hasPniSignatureMessage: isNumber(row.hasPniSignatureMessage)
      ? Boolean(row.hasPniSignatureMessage)
      : true,
  }));
}
function _getAllSentProtoRecipients(
  db: ReadableDB
): Array<SentRecipientsDBType> {
  const rows = prepare<EmptyQuery>(
    db,
    'SELECT * FROM sendLogRecipients;'
  ).all();

  return rows;
}
function _getAllSentProtoMessageIds(db: ReadableDB): Array<SentMessageDBType> {
  const rows = prepare<EmptyQuery>(
    db,
    'SELECT * FROM sendLogMessageIds;'
  ).all();

  return rows;
}

const SESSIONS_TABLE = 'sessions';
function createOrUpdateSession(db: WritableDB, data: SessionType): void {
  const { id, conversationId, ourServiceId, serviceId } = data;
  if (!id) {
    throw new Error(
      'createOrUpdateSession: Provided data did not have a truthy id'
    );
  }
  if (!conversationId) {
    throw new Error(
      'createOrUpdateSession: Provided data did not have a truthy conversationId'
    );
  }

  prepare(
    db,
    `
    INSERT OR REPLACE INTO sessions (
      id,
      conversationId,
      ourServiceId,
      serviceId,
      json
    ) values (
      $id,
      $conversationId,
      $ourServiceId,
      $serviceId,
      $json
    )
    `
  ).run({
    id,
    conversationId,
    ourServiceId,
    serviceId,
    json: objectToJSON(data),
  });
}

function createOrUpdateSessions(
  db: WritableDB,
  array: Array<SessionType>
): void {
  db.transaction(() => {
    for (const item of array) {
      createOrUpdateSession(db, item);
    }
  })();
}

function commitDecryptResult(
  db: WritableDB,
  {
    senderKeys,
    sessions,
    unprocessed,
  }: {
    senderKeys: Array<SenderKeyType>;
    sessions: Array<SessionType>;
    unprocessed: Array<UnprocessedType>;
  }
): void {
  db.transaction(() => {
    for (const item of senderKeys) {
      createOrUpdateSenderKey(db, item);
    }

    for (const item of sessions) {
      createOrUpdateSession(db, item);
    }

    for (const item of unprocessed) {
      saveUnprocessed(db, item);
    }
  })();
}

function bulkAddSessions(db: WritableDB, array: Array<SessionType>): void {
  return bulkAdd(db, SESSIONS_TABLE, array);
}
function removeSessionById(db: WritableDB, id: SessionIdType): number {
  return removeById(db, SESSIONS_TABLE, id);
}
function removeSessionsByConversation(
  db: WritableDB,
  conversationId: string
): void {
  db.prepare<Query>(
    `
    DELETE FROM sessions
    WHERE conversationId = $conversationId;
    `
  ).run({
    conversationId,
  });
}
function removeSessionsByServiceId(
  db: WritableDB,
  serviceId: ServiceIdString
): void {
  db.prepare<Query>(
    `
    DELETE FROM sessions
    WHERE serviceId = $serviceId;
    `
  ).run({
    serviceId,
  });
}
function removeAllSessions(db: WritableDB): number {
  return removeAllFromTable(db, SESSIONS_TABLE);
}
function getAllSessions(db: ReadableDB): Array<SessionType> {
  return getAllFromTable(db, SESSIONS_TABLE);
}
// Conversations

function getConversationCount(db: ReadableDB): number {
  return getCountFromTable(db, 'conversations');
}

function getConversationMembersList({ members, membersV2 }: ConversationType) {
  if (membersV2) {
    return membersV2.map((item: GroupV2MemberType) => item.aci).join(' ');
  }
  if (members) {
    return members.join(' ');
  }
  return null;
}

function saveConversation(db: WritableDB, data: ConversationType): void {
  const {
    active_at,
    e164,
    groupId,
    id,
    name,
    profileFamilyName,
    profileName,
    profileLastFetchedAt,
    type,
    serviceId,
  } = data;

  const membersList = getConversationMembersList(data);

  db.prepare<Query>(
    `
    INSERT INTO conversations (
      id,
      json,

      e164,
      serviceId,
      groupId,

      active_at,
      type,
      members,
      name,
      profileName,
      profileFamilyName,
      profileFullName,
      profileLastFetchedAt
    ) values (
      $id,
      $json,

      $e164,
      $serviceId,
      $groupId,

      $active_at,
      $type,
      $members,
      $name,
      $profileName,
      $profileFamilyName,
      $profileFullName,
      $profileLastFetchedAt
    );
    `
  ).run({
    id,
    json: objectToJSON(
      omit(data, ['profileLastFetchedAt', 'unblurredAvatarUrl'])
    ),

    e164: e164 || null,
    serviceId: serviceId || null,
    groupId: groupId || null,

    active_at: active_at || null,
    type,
    members: membersList,
    name: name || null,
    profileName: profileName || null,
    profileFamilyName: profileFamilyName || null,
    profileFullName: combineNames(profileName, profileFamilyName) || null,
    profileLastFetchedAt: profileLastFetchedAt || null,
  });
}

function saveConversations(
  db: WritableDB,
  arrayOfConversations: Array<ConversationType>
): void {
  db.transaction(() => {
    for (const conversation of arrayOfConversations) {
      saveConversation(db, conversation);
    }
  })();
}

function updateConversation(db: WritableDB, data: ConversationType): void {
  const {
    id,
    active_at,
    type,
    name,
    profileName,
    profileFamilyName,
    profileLastFetchedAt,
    e164,
    serviceId,
  } = data;

  const membersList = getConversationMembersList(data);

  db.prepare(
    `
    UPDATE conversations SET
      json = $json,

      e164 = $e164,
      serviceId = $serviceId,

      active_at = $active_at,
      type = $type,
      members = $members,
      name = $name,
      profileName = $profileName,
      profileFamilyName = $profileFamilyName,
      profileFullName = $profileFullName,
      profileLastFetchedAt = $profileLastFetchedAt
    WHERE id = $id;
    `
  ).run({
    id,
    json: objectToJSON(
      omit(data, ['profileLastFetchedAt', 'unblurredAvatarUrl'])
    ),

    e164: e164 || null,
    serviceId: serviceId || null,

    active_at: active_at || null,
    type,
    members: membersList,
    name: name || null,
    profileName: profileName || null,
    profileFamilyName: profileFamilyName || null,
    profileFullName: combineNames(profileName, profileFamilyName) || null,
    profileLastFetchedAt: profileLastFetchedAt || null,
  });
}

function updateConversations(
  db: WritableDB,
  array: Array<ConversationType>
): void {
  db.transaction(() => {
    for (const item of array) {
      updateConversation(db, item);
    }
  })();
}

function removeConversations(db: WritableDB, ids: ReadonlyArray<string>): void {
  // Our node interface doesn't seem to allow you to replace one single ? with an array
  db.prepare<ArrayQuery>(
    `
    DELETE FROM conversations
    WHERE id IN ( ${ids.map(() => '?').join(', ')} );
    `
  ).run(ids);
}

function removeConversation(db: WritableDB, id: Array<string> | string): void {
  if (!Array.isArray(id)) {
    db.prepare<Query>('DELETE FROM conversations WHERE id = $id;').run({
      id,
    });

    return;
  }

  if (!id.length) {
    throw new Error('removeConversation: No ids to delete!');
  }

  batchMultiVarQuery(db, id, ids => removeConversations(db, ids));
}

function _removeAllConversations(db: WritableDB): void {
  db.prepare<EmptyQuery>('DELETE from conversations;').run();
}

function getConversationById(
  db: ReadableDB,
  id: string
): ConversationType | undefined {
  const row: { json: string } = db
    .prepare<Query>('SELECT json FROM conversations WHERE id = $id;')
    .get({ id });

  if (!row) {
    return undefined;
  }

  return jsonToObject(row.json);
}

function getAllConversations(db: ReadableDB): Array<ConversationType> {
  const rows: ConversationRows = db
    .prepare<EmptyQuery>(
      `
      SELECT json, profileLastFetchedAt
      FROM conversations
      ORDER BY id ASC;
      `
    )
    .all();

  return rows.map(row => rowToConversation(row));
}

function getAllConversationIds(db: ReadableDB): Array<string> {
  const rows: Array<{ id: string }> = db
    .prepare<EmptyQuery>(
      `
      SELECT id FROM conversations ORDER BY id ASC;
      `
    )
    .all();

  return rows.map(row => row.id);
}

function getAllGroupsInvolvingServiceId(
  db: ReadableDB,
  serviceId: ServiceIdString
): Array<ConversationType> {
  const rows: ConversationRows = db
    .prepare<Query>(
      `
      SELECT json, profileLastFetchedAt
      FROM conversations WHERE
        type = 'group' AND
        members LIKE $serviceId
      ORDER BY id ASC;
      `
    )
    .all({
      serviceId: `%${serviceId}%`,
    });

  return rows.map(row => rowToConversation(row));
}

function searchMessages(
  db: ReadableDB,
  {
    query,
    options,
    conversationId,
    contactServiceIdsMatchingQuery,
  }: {
    query: string;
    options?: { limit?: number };
    conversationId?: string;
    contactServiceIdsMatchingQuery?: Array<ServiceIdString>;
  }
): Array<ServerSearchResultMessageType> {
  const { limit = conversationId ? 100 : 500 } = options ?? {};

  const writable = toUnsafeWritableDB(db, 'only temp table use');

  const normalizedQuery = writable
    .signalTokenize(query)
    .map(token => `"${token.replace(/"/g, '""')}"*`)
    .join(' ');

  // FTS5 is not happy about empty "MATCH" so short-circuit early.
  if (!normalizedQuery) {
    return [];
  }

  // sqlite queries with a join on a virtual table (like FTS5) are de-optimized
  // and can't use indices for ordering results. Instead an in-memory index of
  // the join rows is sorted on the fly, and this becomes substantially
  // slower when there are large columns in it (like `messages.json`).
  //
  // Thus here we take an indirect approach and store `rowid`s in a temporary
  // table for all messages that match the FTS query. Then we create another
  // table to sort and limit the results, and finally join on it when fetch
  // the snippets and json. The benefit of this is that the `ORDER BY` and
  // `LIMIT` happen without virtual table and are thus covered by
  // `messages_searchOrder` index.
  return writable.transaction(() => {
    writable.exec(
      `
      CREATE TEMP TABLE tmp_results(rowid INTEGER PRIMARY KEY ASC);
      CREATE TEMP TABLE tmp_filtered_results(rowid INTEGER PRIMARY KEY ASC);
      `
    );

    writable
      .prepare<Query>(
        `
        INSERT INTO tmp_results (rowid)
        SELECT
          rowid
        FROM
          messages_fts
        WHERE
          messages_fts.body MATCH $query;
      `
      )
      .run({ query: normalizedQuery });

    if (conversationId === undefined) {
      writable
        .prepare<Query>(
          `
          INSERT INTO tmp_filtered_results (rowid)
          SELECT
            tmp_results.rowid
          FROM
            tmp_results
          INNER JOIN
            messages ON messages.rowid = tmp_results.rowid
          ORDER BY messages.received_at DESC, messages.sent_at DESC
          LIMIT $limit;
        `
        )
        .run({ limit });
    } else {
      writable
        .prepare<Query>(
          `
          INSERT INTO tmp_filtered_results (rowid)
          SELECT
            tmp_results.rowid
          FROM
            tmp_results
          INNER JOIN
            messages ON messages.rowid = tmp_results.rowid
          WHERE
            messages.conversationId = $conversationId
          ORDER BY messages.received_at DESC, messages.sent_at DESC
          LIMIT $limit;
        `
        )
        .run({ conversationId, limit });
    }

    // The `MATCH` is necessary in order to for `snippet()` helper function to
    // give us the right results. We can't call `snippet()` in the query above
    // because it would bloat the temporary table with text data and we want
    // to keep its size minimal for `ORDER BY` + `LIMIT` to be fast.
    const ftsFragment = sqlFragment`
      SELECT
        messages.rowid,
        messages.json,
        messages.sent_at,
        messages.received_at,
        snippet(messages_fts, -1, ${SNIPPET_LEFT_PLACEHOLDER}, ${SNIPPET_RIGHT_PLACEHOLDER}, ${SNIPPET_TRUNCATION_PLACEHOLDER}, 10) AS ftsSnippet
      FROM tmp_filtered_results
      INNER JOIN messages_fts
        ON messages_fts.rowid = tmp_filtered_results.rowid
      INNER JOIN messages
        ON messages.rowid = tmp_filtered_results.rowid
      WHERE
        messages_fts.body MATCH ${normalizedQuery}
      ORDER BY messages.received_at DESC, messages.sent_at DESC
      LIMIT ${limit}
    `;

    let result: Array<ServerSearchResultMessageType>;

    if (!contactServiceIdsMatchingQuery?.length) {
      const [sqlQuery, params] = sql`${ftsFragment};`;
      result = writable.prepare(sqlQuery).all(params);
    } else {
      // If contactServiceIdsMatchingQuery is not empty, we due an OUTER JOIN
      // between:
      // 1) the messages that mention at least one of
      //    contactServiceIdsMatchingQuery, and
      // 2) the messages that match all the search terms via FTS
      //
      // Note: this groups the results by rowid, so even if one message
      // mentions multiple matching UUIDs, we only return one to be
      // highlighted
      const [sqlQuery, params] = sql`
        SELECT
          messages.rowid as rowid,
          COALESCE(messages.json, ftsResults.json) as json,
          COALESCE(messages.sent_at, ftsResults.sent_at) as sent_at,
          COALESCE(messages.received_at, ftsResults.received_at) as received_at,
          ftsResults.ftsSnippet,
          mentionAci,
          start as mentionStart,
          length as mentionLength
        FROM mentions
        INNER JOIN messages
        ON
          messages.id = mentions.messageId
          AND mentions.mentionAci IN (
            ${sqlJoin(contactServiceIdsMatchingQuery)}
          )
          AND ${
            conversationId
              ? sqlFragment`messages.conversationId = ${conversationId}`
              : '1 IS 1'
          }
          AND messages.isViewOnce IS NOT 1
          AND messages.storyId IS NULL
        FULL OUTER JOIN (
          ${ftsFragment}
        ) as ftsResults
        USING (rowid)
        GROUP BY rowid
        ORDER BY received_at DESC, sent_at DESC
        LIMIT ${limit};
        `;
      result = writable.prepare(sqlQuery).all(params);
    }

    writable.exec(
      `
      DROP TABLE tmp_results;
      DROP TABLE tmp_filtered_results;
      `
    );
    return result;
  })();
}

function getStoryCount(db: ReadableDB, conversationId: string): number {
  return db
    .prepare<Query>(
      `
        SELECT count(1)
        FROM messages
        WHERE conversationId = $conversationId AND isStory = 1;
        `
    )
    .pluck()
    .get({ conversationId });
}

function getMessageCount(db: ReadableDB, conversationId?: string): number {
  if (conversationId === undefined) {
    return getCountFromTable(db, 'messages');
  }

  const count = db
    .prepare<Query>(
      `
        SELECT count(1)
        FROM messages
        WHERE conversationId = $conversationId;
        `
    )
    .pluck()
    .get({ conversationId });

  return count;
}

// Note: we really only use this in 1:1 conversations, where story replies are always
//   shown, so this has no need to be story-aware.
function hasUserInitiatedMessages(
  db: ReadableDB,
  conversationId: string
): boolean {
  const exists: number = db
    .prepare<Query>(
      `
      SELECT EXISTS(
        SELECT 1 FROM messages
        INDEXED BY message_user_initiated
        WHERE
          conversationId IS $conversationId AND
          isUserInitiatedMessage IS 1
      );
      `
    )
    .pluck()
    .get({ conversationId });

  return exists !== 0;
}

export function getMostRecentAddressableMessages(
  db: ReadableDB,
  conversationId: string,
  limit = 5
): Array<MessageType> {
  const [query, parameters] = sql`
    SELECT json FROM messages
    INDEXED BY messages_by_date_addressable
    WHERE
      conversationId IS ${conversationId} AND
      isAddressableMessage = 1
    ORDER BY received_at DESC, sent_at DESC
    LIMIT ${limit};
  `;

  const rows = db.prepare(query).all(parameters);

  return rows.map(row => jsonToObject(row.json));
}

export function getMostRecentAddressableNondisappearingMessages(
  db: ReadableDB,
  conversationId: string,
  limit = 5
): Array<MessageType> {
  const [query, parameters] = sql`
    SELECT json FROM messages
    INDEXED BY messages_by_date_addressable_nondisappearing
    WHERE
      expireTimer IS NULL AND
      conversationId IS ${conversationId} AND
      isAddressableMessage = 1
    ORDER BY received_at DESC, sent_at DESC
    LIMIT ${limit};
  `;

  const rows = db.prepare(query).all(parameters);

  return rows.map(row => jsonToObject(row.json));
}

export function removeSyncTaskById(db: WritableDB, id: string): void {
  const [query, parameters] = sql`
    DELETE FROM syncTasks
    WHERE id IS ${id}
  `;

  db.prepare(query).run(parameters);
}
export function saveSyncTasks(
  db: WritableDB,
  tasks: Array<SyncTaskType>
): void {
  return db.transaction(() => {
    tasks.forEach(task => saveSyncTask(db, task));
  })();
}
function saveSyncTask(db: WritableDB, task: SyncTaskType): void {
  const { id, attempts, createdAt, data, envelopeId, sentAt, type } = task;

  const [query, parameters] = sql`
    INSERT INTO syncTasks (
      id,
      attempts,
      createdAt,
      data,
      envelopeId,
      sentAt,
      type
    ) VALUES (
      ${id},
      ${attempts},
      ${createdAt},
      ${objectToJSON(data)},
      ${envelopeId},
      ${sentAt},
      ${type}
    )
  `;

  db.prepare(query).run(parameters);
}
export function getAllSyncTasks(db: WritableDB): Array<SyncTaskType> {
  return db.transaction(() => {
    const [selectAllQuery] = sql`
      SELECT * FROM syncTasks ORDER BY createdAt ASC, sentAt ASC, id ASC
    `;

    const rows = db.prepare(selectAllQuery).all();

    const tasks: Array<SyncTaskType> = rows.map(row => ({
      ...row,
      data: jsonToObject(row.data),
    }));

    const [query] = sql`
      UPDATE syncTasks
      SET attempts = attempts + 1
    `;
    db.prepare(query).run();

    const [toDelete, toReturn] = partition(tasks, task => {
      if (
        isNormalNumber(task.attempts) &&
        task.attempts < MAX_SYNC_TASK_ATTEMPTS
      ) {
        return false;
      }
      if (isMoreRecentThan(task.createdAt, durations.WEEK)) {
        return false;
      }

      return true;
    });

    if (toDelete.length > 0) {
      log.warn(`getAllSyncTasks: Removing ${toDelete.length} expired tasks`);
      toDelete.forEach(task => {
        removeSyncTaskById(db, task.id);
      });
    }

    return toReturn;
  })();
}

export function saveMessage(
  db: WritableDB,
  data: ReadonlyDeep<MessageType>,
  options: {
    alreadyInTransaction?: boolean;
    forceSave?: boolean;
    jobToInsert?: StoredJob;
    ourAci: AciString;
  }
): string {
  const { alreadyInTransaction, forceSave, jobToInsert, ourAci } = options;

  if (!alreadyInTransaction) {
    return db.transaction(() => {
      return saveMessage(db, data, {
        ...options,
        alreadyInTransaction: true,
      });
    })();
  }

  const {
    body,
    conversationId,
    groupV2Change,
    hasAttachments,
    hasFileAttachments,
    hasVisualMediaAttachments,
    id,
    isErased,
    isViewOnce,
    mentionsMe,
    received_at,
    schemaVersion,
    sent_at,
    serverGuid,
    source,
    sourceServiceId,
    sourceDevice,
    storyId,
    type,
    readStatus,
    expireTimer,
    expirationStartTimestamp,
    attachments,
  } = data;
  let { seenStatus } = data;

  if (attachments) {
    strictAssert(
      attachments.every(
        attachment =>
          !attachment.data &&
          !attachment.screenshotData &&
          !attachment.screenshot?.data &&
          !attachment.thumbnail?.data
      ),
      'Attempting to save a message with binary attachment data'
    );
  }

  if (readStatus === ReadStatus.Unread && seenStatus !== SeenStatus.Unseen) {
    log.warn(
      `saveMessage: Message ${id}/${type} is unread but had seenStatus=${seenStatus}. Forcing to UnseenStatus.Unseen.`
    );

    // eslint-disable-next-line no-param-reassign
    data = {
      ...data,
      seenStatus: SeenStatus.Unseen,
    };
    seenStatus = SeenStatus.Unseen;
  }

  const payload = {
    id,
    json: objectToJSON(data),

    body: body || null,
    conversationId,
    expirationStartTimestamp: expirationStartTimestamp || null,
    expireTimer: expireTimer || null,
    hasAttachments: hasAttachments ? 1 : 0,
    hasFileAttachments: hasFileAttachments ? 1 : 0,
    hasVisualMediaAttachments: hasVisualMediaAttachments ? 1 : 0,
    isChangeCreatedByUs: groupV2Change?.from === ourAci ? 1 : 0,
    isErased: isErased ? 1 : 0,
    isViewOnce: isViewOnce ? 1 : 0,
    mentionsMe: mentionsMe ? 1 : 0,
    received_at: received_at || null,
    schemaVersion: schemaVersion || 0,
    serverGuid: serverGuid || null,
    sent_at: sent_at || null,
    source: source || null,
    sourceServiceId: sourceServiceId || null,
    sourceDevice: sourceDevice || null,
    storyId: storyId || null,
    type: type || null,
    readStatus: readStatus ?? null,
    seenStatus: seenStatus ?? SeenStatus.NotApplicable,
  };

  if (id && !forceSave) {
    prepare(
      db,
      `
      UPDATE messages SET
        id = $id,
        json = $json,

        body = $body,
        conversationId = $conversationId,
        expirationStartTimestamp = $expirationStartTimestamp,
        expireTimer = $expireTimer,
        hasAttachments = $hasAttachments,
        hasFileAttachments = $hasFileAttachments,
        hasVisualMediaAttachments = $hasVisualMediaAttachments,
        isChangeCreatedByUs = $isChangeCreatedByUs,
        isErased = $isErased,
        isViewOnce = $isViewOnce,
        mentionsMe = $mentionsMe,
        received_at = $received_at,
        schemaVersion = $schemaVersion,
        serverGuid = $serverGuid,
        sent_at = $sent_at,
        source = $source,
        sourceServiceId = $sourceServiceId,
        sourceDevice = $sourceDevice,
        storyId = $storyId,
        type = $type,
        readStatus = $readStatus,
        seenStatus = $seenStatus
      WHERE id = $id;
      `
    ).run(payload);

    if (jobToInsert) {
      insertJob(db, jobToInsert);
    }

    return id;
  }

  const toCreate = {
    ...data,
    id: id || generateUuid(),
  };

  prepare(
    db,
    `
    INSERT INTO messages (
      id,
      json,

      body,
      conversationId,
      expirationStartTimestamp,
      expireTimer,
      hasAttachments,
      hasFileAttachments,
      hasVisualMediaAttachments,
      isChangeCreatedByUs,
      isErased,
      isViewOnce,
      mentionsMe,
      received_at,
      schemaVersion,
      serverGuid,
      sent_at,
      source,
      sourceServiceId,
      sourceDevice,
      storyId,
      type,
      readStatus,
      seenStatus
    ) values (
      $id,
      $json,

      $body,
      $conversationId,
      $expirationStartTimestamp,
      $expireTimer,
      $hasAttachments,
      $hasFileAttachments,
      $hasVisualMediaAttachments,
      $isChangeCreatedByUs,
      $isErased,
      $isViewOnce,
      $mentionsMe,
      $received_at,
      $schemaVersion,
      $serverGuid,
      $sent_at,
      $source,
      $sourceServiceId,
      $sourceDevice,
      $storyId,
      $type,
      $readStatus,
      $seenStatus
    );
    `
  ).run({
    ...payload,
    id: toCreate.id,
    json: objectToJSON(toCreate),
  });

  if (jobToInsert) {
    insertJob(db, jobToInsert);
  }

  return toCreate.id;
}

function saveMessages(
  db: WritableDB,
  arrayOfMessages: ReadonlyArray<ReadonlyDeep<MessageType>>,
  options: { forceSave?: boolean; ourAci: AciString }
): Array<string> {
  return db.transaction(() => {
    const result = new Array<string>();
    for (const message of arrayOfMessages) {
      result.push(
        saveMessage(db, message, {
          ...options,
          alreadyInTransaction: true,
        })
      );
    }
    return result;
  })();
}

function removeMessage(db: WritableDB, id: string): void {
  db.prepare<Query>('DELETE FROM messages WHERE id = $id;').run({ id });
}

function removeMessagesBatch(db: WritableDB, ids: ReadonlyArray<string>): void {
  db.prepare<ArrayQuery>(
    `
    DELETE FROM messages
    WHERE id IN ( ${ids.map(() => '?').join(', ')} );
    `
  ).run(ids);
}

function removeMessages(db: WritableDB, ids: ReadonlyArray<string>): void {
  batchMultiVarQuery(db, ids, batch => removeMessagesBatch(db, batch));
}

export function getMessageById(
  db: ReadableDB,
  id: string
): MessageType | undefined {
  const row = db
    .prepare<Query>('SELECT json FROM messages WHERE id = $id;')
    .get({
      id,
    });

  if (!row) {
    return undefined;
  }

  return jsonToObject(row.json);
}

function getMessagesById(
  db: ReadableDB,
  messageIds: ReadonlyArray<string>
): Array<MessageType> {
  return batchMultiVarQuery(
    db,
    messageIds,
    (batch: ReadonlyArray<string>): Array<MessageType> => {
      const query = db.prepare<ArrayQuery>(
        `SELECT json FROM messages WHERE id IN (${Array(batch.length)
          .fill('?')
          .join(',')});`
      );
      const rows: JSONRows = query.all(batch);
      return rows.map(row => jsonToObject(row.json));
    }
  );
}

function _getAllMessages(db: ReadableDB): Array<MessageType> {
  const rows: JSONRows = db
    .prepare<EmptyQuery>('SELECT json FROM messages ORDER BY id ASC;')
    .all();

  return rows.map(row => jsonToObject(row.json));
}
function _removeAllMessages(db: WritableDB): void {
  db.exec(`
    DELETE FROM messages;
    INSERT INTO messages_fts(messages_fts) VALUES('optimize');
  `);
}

function getAllMessageIds(db: ReadableDB): Array<string> {
  const rows: Array<{ id: string }> = db
    .prepare<EmptyQuery>('SELECT id FROM messages ORDER BY id ASC;')
    .all();

  return rows.map(row => row.id);
}

function getMessageBySender(
  db: ReadableDB,
  {
    source,
    sourceServiceId,
    sourceDevice,
    sent_at,
  }: {
    source?: string;
    sourceServiceId?: ServiceIdString;
    sourceDevice?: number;
    sent_at: number;
  }
): MessageType | undefined {
  const rows: JSONRows = prepare(
    db,
    `
    SELECT json FROM messages WHERE
      (source = $source OR sourceServiceId = $sourceServiceId) AND
      sourceDevice = $sourceDevice AND
      sent_at = $sent_at
    LIMIT 2;
    `
  ).all({
    source: source || null,
    sourceServiceId: sourceServiceId || null,
    sourceDevice: sourceDevice || null,
    sent_at,
  });

  if (rows.length > 1) {
    log.warn('getMessageBySender: More than one message found for', {
      sent_at,
      source,
      sourceServiceId,
      sourceDevice,
    });
  }

  if (rows.length < 1) {
    return undefined;
  }

  return jsonToObject(rows[0].json);
}

export function _storyIdPredicate(
  storyId: string | undefined,
  includeStoryReplies: boolean
): QueryFragment {
  // This is unintuitive, but 'including story replies' means that we need replies to
  //   lots of different stories. So, we remove the storyId check with a clause that will
  //   always be true. We don't just return TRUE because we want to use our passed-in
  //   $storyId parameter.
  if (includeStoryReplies && storyId === undefined) {
    return sqlFragment`${storyId} IS NULL`;
  }

  // In contrast to: replies to a specific story
  return sqlFragment`storyId IS ${storyId}`;
}

function getUnreadByConversationAndMarkRead(
  db: WritableDB,
  {
    conversationId,
    includeStoryReplies,
    newestUnreadAt,
    storyId,
    readAt,
    now = Date.now(),
  }: {
    conversationId: string;
    includeStoryReplies: boolean;
    newestUnreadAt: number;
    storyId?: string;
    readAt?: number;
    now?: number;
  }
): GetUnreadByConversationAndMarkReadResultType {
  return db.transaction(() => {
    const expirationStartTimestamp = Math.min(now, readAt ?? Infinity);

    const expirationJsonPatch = JSON.stringify({ expirationStartTimestamp });

    const [updateExpirationQuery, updateExpirationParams] = sql`
      UPDATE messages
      INDEXED BY expiring_message_by_conversation_and_received_at
      SET
        expirationStartTimestamp = ${expirationStartTimestamp},
        json = json_patch(json, ${expirationJsonPatch})
      WHERE
        conversationId = ${conversationId} AND
        (${_storyIdPredicate(storyId, includeStoryReplies)}) AND
        isStory IS 0 AND
        type IS 'incoming' AND
        (
          expirationStartTimestamp IS NULL OR
          expirationStartTimestamp > ${expirationStartTimestamp}
        ) AND
        expireTimer > 0 AND
        received_at <= ${newestUnreadAt};
    `;

    db.prepare(updateExpirationQuery).run(updateExpirationParams);

    const [selectQuery, selectParams] = sql`
      SELECT id, json FROM messages
        WHERE
          conversationId = ${conversationId} AND
          seenStatus = ${SeenStatus.Unseen} AND
          isStory = 0 AND
          (${_storyIdPredicate(storyId, includeStoryReplies)}) AND
          received_at <= ${newestUnreadAt}
        ORDER BY received_at DESC, sent_at DESC;
    `;

    const rows = db.prepare(selectQuery).all(selectParams);

    const statusJsonPatch = JSON.stringify({
      readStatus: ReadStatus.Read,
      seenStatus: SeenStatus.Seen,
    });

    const [updateStatusQuery, updateStatusParams] = sql`
      UPDATE messages
        SET
          readStatus = ${ReadStatus.Read},
          seenStatus = ${SeenStatus.Seen},
          json = json_patch(json, ${statusJsonPatch})
        WHERE
          conversationId = ${conversationId} AND
          seenStatus = ${SeenStatus.Unseen} AND
          isStory = 0 AND
          (${_storyIdPredicate(storyId, includeStoryReplies)}) AND
          received_at <= ${newestUnreadAt};
    `;

    db.prepare(updateStatusQuery).run(updateStatusParams);

    return rows.map(row => {
      const json = jsonToObject<MessageType>(row.json);
      return {
        originalReadStatus: json.readStatus,
        readStatus: ReadStatus.Read,
        seenStatus: SeenStatus.Seen,
        ...pick(json, [
          'expirationStartTimestamp',
          'id',
          'sent_at',
          'source',
          'sourceServiceId',
          'type',
        ]),
      };
    });
  })();
}

function getUnreadReactionsAndMarkRead(
  db: WritableDB,
  {
    conversationId,
    newestUnreadAt,
    storyId,
  }: {
    conversationId: string;
    newestUnreadAt: number;
    storyId?: string;
  }
): Array<ReactionResultType> {
  return db.transaction(() => {
    const unreadMessages: Array<ReactionResultType> = db
      .prepare<Query>(
        `
        SELECT reactions.rowid, targetAuthorAci, targetTimestamp, messageId
        FROM reactions
        INDEXED BY reactions_unread
        JOIN messages on messages.id IS reactions.messageId
        WHERE
          reactions.conversationId IS $conversationId AND
          reactions.unread > 0 AND
          messages.received_at <= $newestUnreadAt AND
          messages.storyId IS $storyId
        ORDER BY messageReceivedAt DESC;
      `
      )
      .all({
        conversationId,
        newestUnreadAt,
        storyId: storyId || null,
      });

    const idsToUpdate = unreadMessages.map(item => item.rowid);
    batchMultiVarQuery(db, idsToUpdate, (ids: ReadonlyArray<number>): void => {
      db.prepare<ArrayQuery>(
        `
        UPDATE reactions
        SET unread = 0
        WHERE rowid IN ( ${ids.map(() => '?').join(', ')} );
        `
      ).run(ids);
    });

    return unreadMessages;
  })();
}

function markReactionAsRead(
  db: WritableDB,
  targetAuthorServiceId: ServiceIdString,
  targetTimestamp: number
): ReactionType | undefined {
  return db.transaction(() => {
    const readReaction = db
      .prepare(
        `
          SELECT *
          FROM reactions
          WHERE
            targetAuthorAci = $targetAuthorAci AND
            targetTimestamp = $targetTimestamp AND
            unread = 1
          ORDER BY rowId DESC
          LIMIT 1;
        `
      )
      .get({
        targetAuthorAci: targetAuthorServiceId,
        targetTimestamp,
      });

    db.prepare(
      `
        UPDATE reactions SET
        unread = 0 WHERE
        targetAuthorAci = $targetAuthorAci AND
        targetTimestamp = $targetTimestamp;
      `
    ).run({
      targetAuthorAci: targetAuthorServiceId,
      targetTimestamp,
    });

    return readReaction;
  })();
}

function getReactionByTimestamp(
  db: ReadableDB,
  fromId: string,
  timestamp: number
): ReactionType | undefined {
  const [query, params] = sql`
    SELECT * FROM reactions
    WHERE fromId IS ${fromId} AND timestamp IS ${timestamp}
  `;

  return db.prepare(query).get(params);
}

function addReaction(
  db: WritableDB,
  {
    conversationId,
    emoji,
    fromId,
    messageId,
    messageReceivedAt,
    targetAuthorAci,
    targetTimestamp,
    timestamp,
  }: ReactionType,
  { readStatus }: { readStatus: ReactionReadStatus }
): void {
  db.prepare(
    `INSERT INTO reactions (
      conversationId,
      emoji,
      fromId,
      messageId,
      messageReceivedAt,
      targetAuthorAci,
      targetTimestamp,
      timestamp,
      unread
    ) VALUES (
      $conversationId,
      $emoji,
      $fromId,
      $messageId,
      $messageReceivedAt,
      $targetAuthorAci,
      $targetTimestamp,
      $timestamp,
      $unread
    );`
  ).run({
    conversationId,
    emoji,
    fromId,
    messageId,
    messageReceivedAt,
    targetAuthorAci,
    targetTimestamp,
    timestamp,
    unread: readStatus === ReactionReadStatus.Unread ? 1 : 0,
  });
}

function removeReactionFromConversation(
  db: WritableDB,
  {
    emoji,
    fromId,
    targetAuthorServiceId,
    targetTimestamp,
  }: {
    emoji: string;
    fromId: string;
    targetAuthorServiceId: ServiceIdString;
    targetTimestamp: number;
  }
): void {
  db.prepare(
    `DELETE FROM reactions WHERE
      emoji = $emoji AND
      fromId = $fromId AND
      targetAuthorAci = $targetAuthorAci AND
      targetTimestamp = $targetTimestamp;`
  ).run({
    emoji,
    fromId,
    targetAuthorAci: targetAuthorServiceId,
    targetTimestamp,
  });
}

function _getAllReactions(db: ReadableDB): Array<ReactionType> {
  return db.prepare<EmptyQuery>('SELECT * from reactions;').all();
}
function _removeAllReactions(db: WritableDB): void {
  db.prepare<EmptyQuery>('DELETE from reactions;').run();
}

enum AdjacentDirection {
  Older = 'Older',
  Newer = 'Newer',
}

// This function needs to pull story replies from all conversations, because when we send
//   a story to one or more distribution lists, each reply to it will be in the sender's
//   1:1 conversation with us.
function getRecentStoryReplies(
  db: ReadableDB,
  storyId: string,
  {
    limit = 100,
    messageId,
    receivedAt = Number.MAX_VALUE,
    sentAt = Number.MAX_VALUE,
  }: GetRecentStoryRepliesOptionsType = {}
): Array<MessageTypeUnhydrated> {
  const timeFilters = {
    first: sqlFragment`received_at = ${receivedAt} AND sent_at < ${sentAt}`,
    second: sqlFragment`received_at < ${receivedAt}`,
  };

  const createQuery = (timeFilter: QueryFragment): QueryFragment => sqlFragment`
    SELECT json FROM messages WHERE
      (${messageId} IS NULL OR id IS NOT ${messageId}) AND
      isStory IS 0 AND
      storyId IS ${storyId} AND
      (
        ${timeFilter}
      )
      ORDER BY received_at DESC, sent_at DESC
  `;

  const template = sqlFragment`
    SELECT first.json FROM (${createQuery(timeFilters.first)}) as first
    UNION ALL
    SELECT second.json FROM (${createQuery(timeFilters.second)}) as second
  `;

  const [query, params] = sql`${template} LIMIT ${limit}`;

  return db.prepare(query).all(params);
}

function getAdjacentMessagesByConversation(
  db: ReadableDB,
  direction: AdjacentDirection,
  {
    conversationId,
    includeStoryReplies,
    limit = 100,
    messageId,
    receivedAt = direction === AdjacentDirection.Older ? Number.MAX_VALUE : 0,
    sentAt = direction === AdjacentDirection.Older ? Number.MAX_VALUE : 0,
    requireVisualMediaAttachments,
    storyId,
  }: AdjacentMessagesByConversationOptionsType
): Array<MessageTypeUnhydrated> {
  let timeFilters: { first: QueryFragment; second: QueryFragment };
  let timeOrder: QueryFragment;

  if (direction === AdjacentDirection.Older) {
    timeFilters = {
      first: sqlFragment`received_at = ${receivedAt} AND sent_at < ${sentAt}`,
      second: sqlFragment`received_at < ${receivedAt}`,
    };
    timeOrder = sqlFragment`DESC`;
  } else {
    timeFilters = {
      first: sqlFragment`received_at = ${receivedAt} AND sent_at > ${sentAt}`,
      second: sqlFragment`received_at > ${receivedAt}`,
    };
    timeOrder = sqlFragment`ASC`;
  }

  const requireDifferentMessage =
    direction === AdjacentDirection.Older || requireVisualMediaAttachments;

  const createQuery = (timeFilter: QueryFragment): QueryFragment => sqlFragment`
    SELECT json FROM messages WHERE
      conversationId = ${conversationId} AND
      ${
        requireDifferentMessage
          ? sqlFragment`(${messageId} IS NULL OR id IS NOT ${messageId}) AND`
          : sqlFragment``
      }
      ${
        requireVisualMediaAttachments
          ? sqlFragment`hasVisualMediaAttachments IS 1 AND`
          : sqlFragment``
      }
      isStory IS 0 AND
      (${_storyIdPredicate(storyId, includeStoryReplies)}) AND
      (
        ${timeFilter}
      )
      ORDER BY received_at ${timeOrder}, sent_at ${timeOrder}
  `;

  let template = sqlFragment`
    SELECT first.json FROM (${createQuery(timeFilters.first)}) as first
    UNION ALL
    SELECT second.json FROM (${createQuery(timeFilters.second)}) as second
  `;

  // See `filterValidAttachments` in ts/state/ducks/lightbox.ts
  if (requireVisualMediaAttachments) {
    template = sqlFragment`
      SELECT json
      FROM (${template}) as messages
      WHERE
        (
          SELECT COUNT(*)
          FROM json_each(messages.json ->> 'attachments') AS attachment
          WHERE
            attachment.value ->> 'thumbnail' IS NOT NULL AND
            attachment.value ->> 'pending' IS NOT 1 AND
            attachment.value ->> 'error' IS NULL
        ) > 0
      LIMIT ${limit};
    `;
  } else {
    template = sqlFragment`${template} LIMIT ${limit}`;
  }

  const [query, params] = sql`${template}`;

  const results = db.prepare(query).all(params);

  if (direction === AdjacentDirection.Older) {
    results.reverse();
  }

  return results;
}

function getOlderMessagesByConversation(
  db: ReadableDB,
  options: AdjacentMessagesByConversationOptionsType
): Array<MessageTypeUnhydrated> {
  return getAdjacentMessagesByConversation(
    db,
    AdjacentDirection.Older,
    options
  );
}

function getAllStories(
  db: ReadableDB,
  {
    conversationId,
    sourceServiceId,
  }: {
    conversationId?: string;
    sourceServiceId?: ServiceIdString;
  }
): GetAllStoriesResultType {
  const [storiesQuery, storiesParams] = sql`
    SELECT json, id
    FROM messages
    WHERE
      isStory = 1 AND
      (${conversationId} IS NULL OR conversationId IS ${conversationId}) AND
      (${sourceServiceId} IS NULL OR sourceServiceId IS ${sourceServiceId})
    ORDER BY received_at ASC, sent_at ASC;
  `;
  const rows: ReadonlyArray<{
    id: string;
    json: string;
  }> = db.prepare(storiesQuery).all(storiesParams);

  const [repliesQuery, repliesParams] = sql`
    SELECT DISTINCT storyId
    FROM messages
    WHERE storyId IS NOT NULL
  `;
  const replies: ReadonlyArray<{
    storyId: string;
  }> = db.prepare(repliesQuery).all(repliesParams);

  const [repliesFromSelfQuery, repliesFromSelfParams] = sql`
    SELECT DISTINCT storyId
    FROM messages
    WHERE (
      storyId IS NOT NULL AND
      type IS 'outgoing'
    )
  `;
  const repliesFromSelf: ReadonlyArray<{
    storyId: string;
  }> = db.prepare(repliesFromSelfQuery).all(repliesFromSelfParams);

  const repliesLookup = new Set(replies.map(row => row.storyId));
  const repliesFromSelfLookup = new Set(
    repliesFromSelf.map(row => row.storyId)
  );

  return rows.map(row => ({
    ...jsonToObject(row.json),
    hasReplies: Boolean(repliesLookup.has(row.id)),
    hasRepliesFromSelf: Boolean(repliesFromSelfLookup.has(row.id)),
  }));
}

function getNewerMessagesByConversation(
  db: ReadableDB,
  options: AdjacentMessagesByConversationOptionsType
): Array<MessageTypeUnhydrated> {
  return getAdjacentMessagesByConversation(
    db,
    AdjacentDirection.Newer,
    options
  );
}
function getOldestMessageForConversation(
  db: ReadableDB,
  conversationId: string,
  {
    storyId,
    includeStoryReplies,
  }: {
    storyId?: string;
    includeStoryReplies: boolean;
  }
): MessageMetricsType | undefined {
  const [query, params] = sql`
    SELECT received_at, sent_at, id FROM messages WHERE
        conversationId = ${conversationId} AND
        isStory IS 0 AND
        (${_storyIdPredicate(storyId, includeStoryReplies)})
      ORDER BY received_at ASC, sent_at ASC
      LIMIT 1;
  `;

  const row = db.prepare(query).get(params);

  if (!row) {
    return undefined;
  }

  return row;
}
function getNewestMessageForConversation(
  db: ReadableDB,
  conversationId: string,
  {
    storyId,
    includeStoryReplies,
  }: {
    storyId?: string;
    includeStoryReplies: boolean;
  }
): MessageMetricsType | undefined {
  const [query, params] = sql`
    SELECT received_at, sent_at, id FROM messages WHERE
        conversationId = ${conversationId} AND
        isStory IS 0 AND
        (${_storyIdPredicate(storyId, includeStoryReplies)})
      ORDER BY received_at DESC, sent_at DESC
      LIMIT 1;
  `;
  const row = db.prepare(query).get(params);

  if (!row) {
    return undefined;
  }

  return row;
}

export type GetMessagesBetweenOptions = Readonly<{
  after: { received_at: number; sent_at: number };
  before: { received_at: number; sent_at: number };
  includeStoryReplies: boolean;
}>;

function getMessagesBetween(
  db: ReadableDB,
  conversationId: string,
  options: GetMessagesBetweenOptions
): Array<string> {
  // In the future we could accept this as an option, but for now we just
  // use it for the story predicate.
  const storyId = undefined;

  const { after, before, includeStoryReplies } = options;

  const [query, params] = sql`
    SELECT id
    FROM messages
    WHERE
      conversationId = ${conversationId} AND
      (${_storyIdPredicate(storyId, includeStoryReplies)}) AND
      isStory IS 0 AND
      (
        received_at > ${after.received_at}
        OR (received_at = ${after.received_at} AND sent_at > ${after.sent_at})
      ) AND (
        received_at < ${before.received_at}
        OR (received_at = ${before.received_at} AND sent_at < ${before.sent_at})
      )
    ORDER BY received_at ASC, sent_at ASC;
  `;

  const rows = db.prepare(query).all(params);

  return rows.map(row => row.id);
}

/**
 * Given a set of deleted message IDs, find a message in the conversation that
 * is close to the set. Searching from the last selected message as a starting
 * point.
 */
function getNearbyMessageFromDeletedSet(
  db: ReadableDB,
  {
    conversationId,
    lastSelectedMessage,
    deletedMessageIds,
    storyId,
    includeStoryReplies,
  }: GetNearbyMessageFromDeletedSetOptionsType
): string | null {
  function runQuery(after: boolean) {
    const dir = after ? sqlFragment`ASC` : sqlFragment`DESC`;
    const compare = after ? sqlFragment`>` : sqlFragment`<`;
    const { received_at, sent_at } = lastSelectedMessage;

    const [query, params] = sql`
      SELECT id FROM messages WHERE
        conversationId = ${conversationId} AND
        (${_storyIdPredicate(storyId, includeStoryReplies)}) AND
        isStory IS 0 AND
        id NOT IN (${sqlJoin(deletedMessageIds)}) AND
        type IN ('incoming', 'outgoing')
        AND (
          (received_at = ${received_at} AND sent_at ${compare} ${sent_at}) OR
          received_at ${compare} ${received_at}
        )
      ORDER BY received_at ${dir}, sent_at ${dir}
      LIMIT 1
    `;

    return db.prepare(query).pluck().get(params);
  }

  const after = runQuery(true);
  if (after != null) {
    return after;
  }

  const before = runQuery(false);
  if (before != null) {
    return before;
  }

  return null;
}

function getLastConversationActivity(
  db: ReadableDB,
  {
    conversationId,
    includeStoryReplies,
  }: {
    conversationId: string;
    includeStoryReplies: boolean;
  }
): MessageType | undefined {
  const row = prepare(
    db,
    `
      SELECT json FROM messages
      INDEXED BY messages_activity
      WHERE
        conversationId IS $conversationId AND
        shouldAffectActivity IS 1 AND
        isTimerChangeFromSync IS 0 AND
        ${includeStoryReplies ? '' : 'storyId IS NULL AND'}
        isGroupLeaveEventFromOther IS 0
      ORDER BY received_at DESC, sent_at DESC
      LIMIT 1;
      `
  ).get({
    conversationId,
  });

  if (!row) {
    return undefined;
  }

  return jsonToObject(row.json);
}
function getLastConversationPreview(
  db: ReadableDB,
  {
    conversationId,
    includeStoryReplies,
  }: {
    conversationId: string;
    includeStoryReplies: boolean;
  }
): MessageType | undefined {
  type Row = Readonly<{
    json: string;
  }>;

  const index = includeStoryReplies
    ? 'messages_preview'
    : 'messages_preview_without_story';

  const row: Row | undefined = prepare(
    db,
    `
      SELECT json FROM (
        SELECT json, expiresAt FROM messages
        INDEXED BY ${index}
        WHERE
          conversationId IS $conversationId AND
          shouldAffectPreview IS 1 AND
          isGroupLeaveEventFromOther IS 0
          ${includeStoryReplies ? '' : 'AND storyId IS NULL'}
        ORDER BY received_at DESC, sent_at DESC
      )
      WHERE likely(expiresAt > $now)
      LIMIT 1
    `
  ).get({
    conversationId,
    now: Date.now(),
  });

  return row ? jsonToObject(row.json) : undefined;
}

function getConversationMessageStats(
  db: ReadableDB,
  {
    conversationId,
    includeStoryReplies,
  }: {
    conversationId: string;
    includeStoryReplies: boolean;
  }
): ConversationMessageStatsType {
  return db.transaction(() => {
    return {
      activity: getLastConversationActivity(db, {
        conversationId,
        includeStoryReplies,
      }),
      preview: getLastConversationPreview(db, {
        conversationId,
        includeStoryReplies,
      }),
      hasUserInitiatedMessages: hasUserInitiatedMessages(db, conversationId),
    };
  })();
}

function getLastConversationMessage(
  db: ReadableDB,
  {
    conversationId,
  }: {
    conversationId: string;
  }
): MessageType | undefined {
  const row = db
    .prepare<Query>(
      `
      SELECT json FROM messages WHERE
        conversationId = $conversationId
      ORDER BY received_at DESC, sent_at DESC
      LIMIT 1;
      `
    )
    .get({
      conversationId,
    });

  if (!row) {
    return undefined;
  }

  return jsonToObject(row.json);
}

function getOldestUnseenMessageForConversation(
  db: ReadableDB,
  conversationId: string,
  {
    storyId,
    includeStoryReplies,
  }: {
    storyId?: string;
    includeStoryReplies: boolean;
  }
): MessageMetricsType | undefined {
  const [query, params] = sql`
    SELECT received_at, sent_at, id FROM messages WHERE
      conversationId = ${conversationId} AND
      seenStatus = ${SeenStatus.Unseen} AND
      isStory IS 0 AND
      (${_storyIdPredicate(storyId, includeStoryReplies)})
    ORDER BY received_at ASC, sent_at ASC
    LIMIT 1;
  `;

  const row = db.prepare(query).get(params);

  if (!row) {
    return undefined;
  }

  return row;
}

function getOldestUnreadMentionOfMeForConversation(
  db: ReadableDB,
  conversationId: string,
  options: {
    storyId?: string;
    includeStoryReplies: boolean;
  }
): MessageMetricsType | undefined {
  const [query, params] = sql`
      SELECT received_at, sent_at, id FROM messages WHERE
        conversationId = ${conversationId} AND
        readStatus = ${ReadStatus.Unread} AND
        mentionsMe IS 1 AND
        isStory IS 0 AND
        (${_storyIdPredicate(options.storyId, options.includeStoryReplies)})
      ORDER BY received_at ASC, sent_at ASC
      LIMIT 1;
      `;

  return db.prepare(query).get(params);
}

function getTotalUnreadForConversation(
  db: ReadableDB,
  conversationId: string,
  {
    storyId,
    includeStoryReplies,
  }: {
    storyId: string | undefined;
    includeStoryReplies: boolean;
  }
): number {
  const [query, params] = sql`
    SELECT count(1)
    FROM messages
    WHERE
      conversationId = ${conversationId} AND
      readStatus = ${ReadStatus.Unread} AND
      isStory IS 0 AND
      (${_storyIdPredicate(storyId, includeStoryReplies)})
  `;
  const row = db.prepare(query).pluck().get(params);

  return row;
}
function getTotalUnreadMentionsOfMeForConversation(
  db: ReadableDB,
  conversationId: string,
  {
    storyId,
    includeStoryReplies,
  }: {
    storyId?: string;
    includeStoryReplies: boolean;
  }
): number {
  const [query, params] = sql`
    SELECT count(1)
    FROM messages
    WHERE
      conversationId = ${conversationId} AND
      readStatus = ${ReadStatus.Unread} AND
      mentionsMe IS 1 AND
      isStory IS 0 AND
      (${_storyIdPredicate(storyId, includeStoryReplies)})
  `;
  const row = db.prepare(query).pluck().get(params);

  return row;
}
function getTotalUnseenForConversation(
  db: ReadableDB,
  conversationId: string,
  {
    storyId,
    includeStoryReplies,
  }: {
    storyId?: string;
    includeStoryReplies: boolean;
  }
): number {
  const [query, params] = sql`
    SELECT count(1)
      FROM messages
      WHERE
        conversationId = ${conversationId} AND
        seenStatus = ${SeenStatus.Unseen} AND
        isStory IS 0 AND
        (${_storyIdPredicate(storyId, includeStoryReplies)})
  `;
  const row = db.prepare(query).pluck().get(params);

  return row;
}

function getMessageMetricsForConversation(
  db: ReadableDB,
  options: {
    conversationId: string;
    storyId?: string;
    includeStoryReplies: boolean;
  }
): ConversationMetricsType {
  const { conversationId } = options;
  const oldest = getOldestMessageForConversation(db, conversationId, options);
  const newest = getNewestMessageForConversation(db, conversationId, options);
  const oldestUnseen = getOldestUnseenMessageForConversation(
    db,
    conversationId,
    options
  );
  const totalUnseen = getTotalUnseenForConversation(
    db,
    conversationId,
    options
  );

  return {
    oldest: oldest ? pick(oldest, ['received_at', 'sent_at', 'id']) : undefined,
    newest: newest ? pick(newest, ['received_at', 'sent_at', 'id']) : undefined,
    oldestUnseen: oldestUnseen
      ? pick(oldestUnseen, ['received_at', 'sent_at', 'id'])
      : undefined,
    totalUnseen,
  };
}

function getConversationRangeCenteredOnMessage(
  db: ReadableDB,
  options: AdjacentMessagesByConversationOptionsType
): GetConversationRangeCenteredOnMessageResultType<MessageTypeUnhydrated> {
  return db.transaction(() => {
    return {
      older: getAdjacentMessagesByConversation(
        db,
        AdjacentDirection.Older,
        options
      ),
      newer: getAdjacentMessagesByConversation(
        db,
        AdjacentDirection.Newer,
        options
      ),
      metrics: getMessageMetricsForConversation(db, options),
    };
  })();
}

function getAllCallHistory(db: ReadableDB): ReadonlyArray<CallHistoryDetails> {
  const [query] = sql`
    SELECT * FROM callsHistory;
  `;
  return db.prepare(query).all();
}

function clearCallHistory(
  db: WritableDB,
  target: CallLogEventTarget
): ReadonlyArray<string> {
  return db.transaction(() => {
    const timestamp = getMessageTimestampForCallLogEventTarget(db, target);

    const [selectCallsQuery, selectCallsParams] = sql`
      SELECT callsHistory.callId
      FROM callsHistory
      WHERE
        -- Prior calls
        (callsHistory.timestamp <= ${timestamp})
        -- Unused call links
        OR (
          callsHistory.mode IS ${CALL_MODE_ADHOC} AND
          callsHistory.status IS ${CALL_STATUS_PENDING}
        );
    `;

    const deletedCallIds: ReadonlyArray<string> = db
      .prepare(selectCallsQuery)
      .pluck()
      .all(selectCallsParams);

    let deletedMessageIds: ReadonlyArray<string> = [];

    batchMultiVarQuery(db, deletedCallIds, (ids): void => {
      const idsFragment = sqlJoin(ids);

      const [clearCallsHistoryQuery, clearCallsHistoryParams] = sql`
        UPDATE callsHistory
        SET
          status = ${DirectCallStatus.Deleted},
          timestamp = ${Date.now()}
        WHERE callsHistory.callId IN (${idsFragment});
      `;

      db.prepare(clearCallsHistoryQuery).run(clearCallsHistoryParams);

      const [deleteMessagesQuery, deleteMessagesParams] = sql`
        DELETE FROM messages
        WHERE messages.type IS 'call-history'
        AND messages.callId IN (${idsFragment})
        RETURNING id;
      `;

      const batchDeletedMessageIds = db
        .prepare(deleteMessagesQuery)
        .pluck()
        .all(deleteMessagesParams);

      deletedMessageIds = deletedMessageIds.concat(batchDeletedMessageIds);
    });

    return deletedMessageIds;
  })();
}

function markCallHistoryDeleted(db: WritableDB, callId: string): void {
  const [query, params] = sql`
    UPDATE callsHistory
    SET
      status = ${DirectCallStatus.Deleted},
      timestamp = ${Date.now()}
    WHERE callId = ${callId}
  `;
  db.prepare(query).run(params);
}

function cleanupCallHistoryMessages(db: WritableDB): void {
  return db.transaction(() => {
    const [query, params] = sql`
        DELETE FROM messages
        WHERE messages.id IN (
          SELECT messages.id FROM messages
          LEFT JOIN callsHistory ON callsHistory.callId IS messages.callId
          WHERE messages.type IS 'call-history'
          AND callsHistory.status IS ${CALL_STATUS_DELETED}
        )
      `;
    db.prepare(query).run(params);
  })();
}

function getCallHistoryMessageByCallId(
  db: ReadableDB,
  options: {
    conversationId: string;
    callId: string;
  }
): MessageType | undefined {
  const [query, params] = sql`
    SELECT json
    FROM messages
    WHERE conversationId = ${options.conversationId}
      AND type = 'call-history'
      AND callId = ${options.callId}
  `;
  const row = db.prepare(query).get(params);
  if (row == null) {
    return;
  }
  return jsonToObject(row.json);
}

function getCallHistory(
  db: ReadableDB,
  callId: string,
  peerId: ServiceIdString | string
): CallHistoryDetails | undefined {
  const [query, params] = sql`
    SELECT * FROM callsHistory
    WHERE callId IS ${callId}
    AND peerId IS ${peerId};
  `;

  const row = db.prepare(query).get(params);

  if (row == null) {
    return;
  }

  return callHistoryDetailsSchema.parse(row);
}

const SEEN_STATUS_UNSEEN = sqlConstant(SeenStatus.Unseen);
const SEEN_STATUS_SEEN = sqlConstant(SeenStatus.Seen);
const CALL_STATUS_MISSED = sqlConstant(CallStatusValue.Missed);
const CALL_STATUS_DELETED = sqlConstant(CallStatusValue.Deleted);
const CALL_STATUS_PENDING = sqlConstant(CallStatusValue.Pending);
const CALL_STATUS_INCOMING = sqlConstant(CallDirection.Incoming);
const CALL_MODE_ADHOC = sqlConstant(CallMode.Adhoc);
const FOUR_HOURS_IN_MS = sqlConstant(4 * 60 * 60 * 1000);

function getCallHistoryUnreadCount(db: ReadableDB): number {
  const [query, params] = sql`
    SELECT count(*) FROM messages
    LEFT JOIN callsHistory ON callsHistory.callId = messages.callId
    WHERE messages.type IS 'call-history'
      AND messages.seenStatus IS ${SEEN_STATUS_UNSEEN}
      AND callsHistory.status IS ${CALL_STATUS_MISSED}
      AND callsHistory.direction IS ${CALL_STATUS_INCOMING}
  `;
  const row = db.prepare(query).pluck().get(params);
  return row;
}

function markCallHistoryRead(db: WritableDB, callId: string): void {
  const jsonPatch = JSON.stringify({
    seenStatus: SeenStatus.Seen,
  });

  const [query, params] = sql`
    UPDATE messages
    SET
      seenStatus = ${SEEN_STATUS_SEEN},
      json = json_patch(json, ${jsonPatch})
    WHERE type IS 'call-history'
    AND callId IS ${callId}
  `;
  db.prepare(query).run(params);
}

function getMessageTimestampForCallLogEventTarget(
  db: ReadableDB,
  target: CallLogEventTarget
): number {
  let { callId, peerId } = target;
  const { timestamp } = target;

  if (callId == null || peerId == null) {
    const predicate =
      peerId != null
        ? sqlFragment`callsHistory.peerId IS ${target.peerId}`
        : sqlFragment`TRUE`;

    // Get the most recent call history timestamp for the target.timestamp
    const [selectQuery, selectParams] = sql`
      SELECT callsHistory.callId, callsHistory.peerId
      FROM callsHistory
      WHERE ${predicate}
        AND callsHistory.timestamp <= ${timestamp}
      ORDER BY callsHistory.timestamp DESC
      LIMIT 1
    `;

    const row = db.prepare(selectQuery).get(selectParams);
    if (row == null) {
      log.warn('getTimestampForCallLogEventTarget: Target call not found');
      return timestamp;
    }
    callId = row.callId as string;
    peerId = row.peerId as AciString;
  }

  const [selectQuery, selectParams] = sql`
    SELECT messages.sent_at
    FROM messages
    WHERE messages.type IS 'call-history'
      AND messages.conversationId IS ${peerId}
      AND messages.callId IS ${callId}
    LIMIT 1
  `;

  const messageTimestamp = db.prepare(selectQuery).pluck().get(selectParams);

  if (messageTimestamp == null) {
    log.warn(
      'getTimestampForCallLogEventTarget: Target call message not found'
    );
  }

  return messageTimestamp ?? target.timestamp;
}

export function markAllCallHistoryRead(
  db: WritableDB,
  target: CallLogEventTarget,
  inConversation = false
): void {
  if (inConversation) {
    strictAssert(target.peerId, 'peerId is required');
  }

  db.transaction(() => {
    const jsonPatch = JSON.stringify({
      seenStatus: SeenStatus.Seen,
    });

    const timestamp = getMessageTimestampForCallLogEventTarget(db, target);

    const predicate = inConversation
      ? sqlFragment`messages.conversationId IS ${target.peerId}`
      : sqlFragment`TRUE`;

    const [updateQuery, updateParams] = sql`
      UPDATE messages
      SET
        seenStatus = ${SEEN_STATUS_SEEN},
        json = json_patch(json, ${jsonPatch})
      WHERE messages.type IS 'call-history'
        AND ${predicate}
        AND messages.seenStatus IS ${SEEN_STATUS_UNSEEN}
        AND messages.sent_at <= ${timestamp}
    `;

    db.prepare(updateQuery).run(updateParams);
  })();
}

function markAllCallHistoryReadInConversation(
  db: WritableDB,
  target: CallLogEventTarget
): void {
  strictAssert(target.peerId, 'peerId is required');
  markAllCallHistoryRead(db, target, true);
}

function getCallHistoryGroupData(
  db: WritableDB,
  isCount: boolean,
  filter: CallHistoryFilter,
  pagination: CallHistoryPagination
): unknown {
  return db.transaction(() => {
    const { limit, offset } = pagination;
    const { status, conversationIds, callLinkRoomIds } = filter;

    const isUsingTempTable = conversationIds != null || callLinkRoomIds != null;
    if (isUsingTempTable) {
      const [createTempTable] = sql`
        CREATE TEMP TABLE temp_callHistory_filtered_peers (
          conversationId TEXT,
          serviceId TEXT,
          groupId TEXT,
          callLinkRoomId TEXT
        );
      `;

      db.exec(createTempTable);
      if (conversationIds != null) {
        strictAssert(conversationIds.length > 0, "can't filter by empty array");

        batchMultiVarQuery(db, conversationIds, ids => {
          const idList = sqlJoin(ids.map(id => sqlFragment`${id}`));

          const [insertQuery, insertParams] = sql`
            INSERT INTO temp_callHistory_filtered_peers
              (conversationId, serviceId, groupId)
            SELECT id, serviceId, groupId
            FROM conversations
            WHERE conversations.id IN (${idList});
          `;

          db.prepare(insertQuery).run(insertParams);
        });
      }

      if (callLinkRoomIds != null) {
        strictAssert(callLinkRoomIds.length > 0, "can't filter by empty array");

        batchMultiVarQuery(db, callLinkRoomIds, ids => {
          const idList = sqlJoin(ids.map(id => sqlFragment`(${id})`));

          const [insertQuery, insertParams] = sql`
            INSERT INTO temp_callHistory_filtered_peers
              (callLinkRoomId)
            VALUES ${idList};
          `;

          db.prepare(insertQuery).run(insertParams);
        });
      }
    }

    // peerId can be a conversation id (legacy), a serviceId, groupId, or call
    // link roomId
    const innerJoin = isUsingTempTable
      ? sqlFragment`
          INNER JOIN temp_callHistory_filtered_peers ON (
            temp_callHistory_filtered_peers.conversationId IS c.peerId
            OR temp_callHistory_filtered_peers.serviceId IS c.peerId
            OR temp_callHistory_filtered_peers.groupId IS c.peerId
            OR temp_callHistory_filtered_peers.callLinkRoomId IS c.peerId
          )
        `
      : sqlFragment``;

    const filterClause =
      status === CallHistoryFilterStatus.All
        ? sqlFragment`status IS NOT ${CALL_STATUS_DELETED}`
        : sqlFragment`
            direction IS ${CALL_STATUS_INCOMING} AND
            status IS ${CALL_STATUS_MISSED} AND status IS NOT ${CALL_STATUS_DELETED}
          `;

    const offsetLimit =
      limit > 0 ? sqlFragment`LIMIT ${limit} OFFSET ${offset}` : sqlFragment``;

    // COUNT(*) OVER(): As a result of GROUP BY in the query (to limit adhoc
    // call history to the single latest call), COUNT(*) changes to counting
    // each group's counts rather than the total number of rows. Example: Say
    // we have 2 group calls (A and B) and 10 adhoc calls on a single link.
    // COUNT(*) ... GROUP BY returns [1, 1, 10] corresponding with callId A,
    // callId B, adhoc peerId (the GROUP conditions). However we want COUNT(*)
    // to do the normal thing and return total rows (so in the example above
    // we want 3). COUNT(*) OVER achieves this.
    const projection = isCount
      ? sqlFragment`COUNT(*) OVER() AS count`
      : sqlFragment`peerId, ringerId, mode, type, direction, status, timestamp, possibleChildren, inPeriod`;

    const [query, params] = sql`
      SELECT
        ${projection}
      FROM (
        -- 1. 'callAndGroupInfo': This section collects metadata to determine the
        -- parent and children of each call. We can identify the real parents of calls
        -- within the query, but we need to build the children at runtime.
        WITH callAndGroupInfo AS (
          SELECT
            *,
            -- 1a. 'possibleParent': This identifies the first call that _could_ be
            -- considered the current call's parent. Note: The 'possibleParent' is not
            -- necessarily the true parent if there is another call between them that
            -- isn't a part of the group.
            (
              SELECT callId
              FROM callsHistory
              WHERE
                callsHistory.direction IS c.direction
                AND callsHistory.type IS c.type
                AND callsHistory.peerId IS c.peerId
                AND (callsHistory.timestamp - ${FOUR_HOURS_IN_MS}) <= c.timestamp
                AND callsHistory.timestamp >= c.timestamp
                -- Tracking Android & Desktop separately to make the queries easier to compare
                -- Android Constraints:
                AND (
                  (callsHistory.status IS c.status AND callsHistory.status IS ${CALL_STATUS_MISSED}) OR
                  (callsHistory.status IS NOT ${CALL_STATUS_MISSED} AND c.status IS NOT ${CALL_STATUS_MISSED})
                )
                -- Desktop Constraints:
                AND callsHistory.status IS c.status
                AND ${filterClause}
              ORDER BY timestamp DESC
            ) as possibleParent,
            -- 1b. 'possibleChildren': This identifies all possible calls that can
            -- be grouped with the current call. Note: This current call is not
            -- necessarily the parent, and not all possible children will end up as
            -- children as they might have another parent
            (
              SELECT JSON_GROUP_ARRAY(
                JSON_OBJECT(
                  'callId', callId,
                  'timestamp', timestamp
                )
              )
              FROM callsHistory
              WHERE
                callsHistory.direction IS c.direction
                AND callsHistory.type IS c.type
                AND callsHistory.peerId IS c.peerId
                AND (c.timestamp - ${FOUR_HOURS_IN_MS}) <= callsHistory.timestamp
                AND c.timestamp >= callsHistory.timestamp
                -- Tracking Android & Desktop separately to make the queries easier to compare
                -- Android Constraints:
                AND (
                  (callsHistory.status IS c.status AND callsHistory.status IS ${CALL_STATUS_MISSED}) OR
                  (callsHistory.status IS NOT ${CALL_STATUS_MISSED} AND c.status IS NOT ${CALL_STATUS_MISSED})
                )
                -- Desktop Constraints:
                AND callsHistory.status IS c.status
                AND ${filterClause}
              ORDER BY timestamp DESC
            ) as possibleChildren,

            -- 1c. 'inPeriod': This identifies all calls in a time period after the
            -- current call. They may or may not be a part of the group.
            (
              SELECT GROUP_CONCAT(callId)
              FROM callsHistory
              WHERE
                (c.timestamp - ${FOUR_HOURS_IN_MS}) <= callsHistory.timestamp
                AND c.timestamp >= callsHistory.timestamp
                AND ${filterClause}
            ) AS inPeriod
          FROM callsHistory AS c
          ${innerJoin}
          WHERE
            ${filterClause}
          ORDER BY timestamp DESC
        )
        -- 2. 'isParent': We need to identify the true parent of the group in cases
        -- where the previous call is not a part of the group.
        SELECT
          *,
          CASE
            WHEN LAG (possibleParent, 1, 0) OVER (
              -- Note: This is an optimization assuming that we've already got 'timestamp DESC' ordering
              -- from the query above. If we find that ordering isn't always correct, we can uncomment this:
              -- ORDER BY timestamp DESC
            ) != possibleParent THEN callId
            ELSE possibleParent
          END AS parent
        FROM callAndGroupInfo
      ) AS parentCallAndGroupInfo
      WHERE parent = parentCallAndGroupInfo.callId
      GROUP BY
        CASE
          -- By spec, limit adhoc call history to the most recent call
          WHEN mode IS ${CALL_MODE_ADHOC} THEN peerId
          ELSE callId
        END
      ORDER BY parentCallAndGroupInfo.timestamp DESC
      ${offsetLimit};
    `;

    const result = isCount
      ? db.prepare(query).pluck(true).get(params)
      : db.prepare(query).all(params);

    if (isUsingTempTable) {
      const [dropTempTableQuery] = sql`
        DROP TABLE temp_callHistory_filtered_peers;
      `;

      db.exec(dropTempTableQuery);
    }

    return result;
  })();
}

const countSchema = z.number().int().nonnegative();

function getCallHistoryGroupsCount(
  db: ReadableDB,
  filter: CallHistoryFilter
): number {
  // getCallHistoryGroupData creates a temporary table and thus requires
  // write access.
  const writable = toUnsafeWritableDB(db, 'only temp table use');
  const result = getCallHistoryGroupData(writable, true, filter, {
    limit: 0,
    offset: 0,
  });

  if (result == null) {
    return 0;
  }

  return countSchema.parse(result);
}

const groupsDataSchema = z.array(
  callHistoryGroupSchema.omit({ children: true }).extend({
    possibleChildren: z.string(),
    inPeriod: z.string(),
  })
);

const possibleChildrenSchema = z.array(
  callHistoryDetailsSchema.pick({
    callId: true,
    timestamp: true,
  })
);

function getCallHistoryGroups(
  db: ReadableDB,
  filter: CallHistoryFilter,
  pagination: CallHistoryPagination
): Array<CallHistoryGroup> {
  // getCallHistoryGroupData creates a temporary table and thus requires
  // write access.
  const writable = toUnsafeWritableDB(db, 'only temp table use');
  const groupsData = groupsDataSchema.parse(
    getCallHistoryGroupData(writable, false, filter, pagination)
  );

  const taken = new Set<string>();

  return groupsData
    .map(groupData => {
      return {
        ...groupData,
        possibleChildren: possibleChildrenSchema.parse(
          JSON.parse(groupData.possibleChildren)
        ),
        inPeriod: new Set(groupData.inPeriod.split(',')),
      };
    })
    .reverse()
    .map(group => {
      const { possibleChildren, inPeriod, type, ...rest } = group;
      const children = [];

      for (const child of possibleChildren) {
        if (!taken.has(child.callId) && inPeriod.has(child.callId)) {
          children.push(child);
          taken.add(child.callId);
          if (type === CallType.Adhoc) {
            // By spec, limit adhoc call history to the most recent call
            break;
          }
        }
      }

      return callHistoryGroupSchema.parse({ ...rest, type, children });
    })
    .reverse();
}

function saveCallHistory(
  db: WritableDB,
  callHistory: CallHistoryDetails
): void {
  const [insertQuery, insertParams] = sql`
    INSERT OR REPLACE INTO callsHistory (
      callId,
      peerId,
      ringerId,
      mode,
      type,
      direction,
      status,
      timestamp
    ) VALUES (
      ${callHistory.callId},
      ${callHistory.peerId},
      ${callHistory.ringerId},
      ${callHistory.mode},
      ${callHistory.type},
      ${callHistory.direction},
      ${callHistory.status},
      ${callHistory.timestamp}
    );
  `;

  db.prepare(insertQuery).run(insertParams);
}

function hasGroupCallHistoryMessage(
  db: ReadableDB,
  conversationId: string,
  eraId: string
): boolean {
  const exists: number = db
    .prepare<Query>(
      `
      SELECT EXISTS(
        SELECT 1 FROM messages
        WHERE conversationId = $conversationId
        AND type = 'call-history'
        AND json_extract(json, '$.callHistoryDetails.callMode') = 'Group'
        AND json_extract(json, '$.callHistoryDetails.eraId') = $eraId
      );
      `
    )
    .pluck()
    .get({
      conversationId,
      eraId,
    });

  return exists !== 0;
}

function _markCallHistoryMissed(
  db: WritableDB,
  callIds: ReadonlyArray<string>
) {
  batchMultiVarQuery(db, callIds, batch => {
    const [updateQuery, updateParams] = sql`
      UPDATE callsHistory
      SET status = ${sqlConstant(GroupCallStatus.Missed)}
      WHERE callId IN (${sqlJoin(batch)})
    `;
    return db.prepare(updateQuery).run(updateParams);
  });
}

function markCallHistoryMissed(
  db: WritableDB,
  callIds: ReadonlyArray<string>
): void {
  return db.transaction(() => _markCallHistoryMissed(db, callIds))();
}

export type MaybeStaleCallHistory = Readonly<
  Pick<CallHistoryDetails, 'callId' | 'peerId'>
>;

function getRecentStaleRingsAndMarkOlderMissed(
  db: WritableDB
): ReadonlyArray<MaybeStaleCallHistory> {
  return db.transaction(() => {
    const [selectQuery, selectParams] = sql`
      SELECT callId, peerId FROM callsHistory
      WHERE
        type = ${sqlConstant(CallType.Group)} AND
        status = ${sqlConstant(GroupCallStatus.Ringing)}
      ORDER BY timestamp DESC
    `;

    const ringingCalls = db.prepare(selectQuery).all(selectParams);

    const seen = new Set<string>();
    const [latestCalls, pastCalls] = partition(ringingCalls, result => {
      if (seen.size >= 10) {
        return false;
      }
      if (seen.has(result.peerId)) {
        return false;
      }
      seen.add(result.peerId);
      return true;
    });

    _markCallHistoryMissed(
      db,
      pastCalls.map(result => result.callId)
    );

    // These are returned so we can peek them.
    return latestCalls;
  })();
}

export function migrateConversationMessages(
  db: WritableDB,
  obsoleteId: string,
  currentId: string
): void {
  const PAGE_SIZE = 1000;

  const getPage = db.prepare(`
    SELECT
      rowid,
      json -> '$.sendStateByConversationId' AS sendStateJson,
      json -> '$.editHistory' AS editHistoryJson
    FROM messages
    WHERE conversationId IS $obsoleteId
    ORDER BY rowid
    LIMIT $pageSize OFFSET $offset`);

  const updateOne = db.prepare(`
    UPDATE messages
    SET
      conversationId = $currentId,
      json = json_patch(json, $patch)
    WHERE
      rowid IS $rowid
  `);

  db.transaction(() => {
    // eslint-disable-next-line no-constant-condition
    for (let offset = 0; true; offset += PAGE_SIZE) {
      const parts: Array<{
        rowid: number;
        sendStateJson?: string;
        editHistoryJson?: string;
      }> = getPage.all({ obsoleteId, pageSize: PAGE_SIZE, offset });

      for (const { rowid, sendStateJson, editHistoryJson } of parts) {
        const editHistory = JSON.parse(editHistoryJson || '[]') as Array<{
          sendStateByConversationId?: Record<string, unknown>;
        }>;
        const sendState = JSON.parse(sendStateJson || '{}');
        const patch = {
          conversationId: currentId,
          sendStateByConversationId: {
            [obsoleteId]: null,
            [currentId]: sendState[obsoleteId],
          },

          // Unlike above here we have to provide the full object with all
          // existing properties because arrays can't be patched and can only
          // be replaced.
          editHistory: editHistory.map(
            ({ sendStateByConversationId, ...rest }) => {
              const existingState = sendStateByConversationId?.[obsoleteId];
              if (!existingState) {
                return rest;
              }

              return {
                ...rest,
                sendStateByConversationId: {
                  ...sendStateByConversationId,
                  [obsoleteId]: undefined,
                  [currentId]: existingState,
                },
              };
            }
          ),
        };

        updateOne.run({
          rowid,
          patch: JSON.stringify(patch),
          currentId,
        });
      }

      if (parts.length < PAGE_SIZE) {
        break;
      }
    }
  })();
}

function getMessagesBySentAt(
  db: ReadableDB,
  sentAt: number
): Array<MessageType> {
  const [query, params] = sql`
      SELECT messages.json, received_at, sent_at FROM edited_messages
      INNER JOIN messages ON
        messages.id = edited_messages.messageId
      WHERE edited_messages.sentAt = ${sentAt}
      UNION
      SELECT json, received_at, sent_at FROM messages
      WHERE sent_at = ${sentAt}
      ORDER BY messages.received_at DESC, messages.sent_at DESC;
    `;

  const rows = db.prepare(query).all(params);

  return rows.map(row => jsonToObject(row.json));
}

<<<<<<< HEAD
async function getMessageAfterDate(
  sentAt: number,
  conversationId: string
): Promise<MessageType | null> {
  const db = getReadonlyInstance();
  const rows: JSONRows = db
    .prepare<Query>(
      `
      SELECT json FROM messages
      WHERE sent_at > $sentAt AND conversationId = $conversationId
      ORDER BY received_at, sent_at
      LIMIT 1;
      `
    )
    .all({
      sentAt,
      conversationId,
    });
  const data = rows.map(row => jsonToObject(row.json));
  if (data.length < 1) {
    return null;
  }
  return data[0] as MessageType;
}

async function getExpiredMessages(): Promise<Array<MessageType>> {
  const db = getReadonlyInstance();
=======
function getExpiredMessages(db: ReadableDB): Array<MessageType> {
>>>>>>> faea93e5
  const now = Date.now();

  const rows: JSONRows = db
    .prepare<Query>(
      `
      SELECT json FROM messages WHERE
        expiresAt <= $now
      ORDER BY expiresAt ASC;
      `
    )
    .all({ now });

  return rows.map(row => jsonToObject(row.json));
}

function getMessagesUnexpectedlyMissingExpirationStartTimestamp(
  db: ReadableDB
): Array<MessageType> {
  const rows: JSONRows = db
    .prepare<EmptyQuery>(
      `
      SELECT json FROM messages
      INDEXED BY messages_unexpectedly_missing_expiration_start_timestamp
      WHERE
        expireTimer > 0 AND
        expirationStartTimestamp IS NULL AND
        (
          type IS 'outgoing' OR
          (type IS 'incoming' AND (
            readStatus = ${ReadStatus.Read} OR
            readStatus = ${ReadStatus.Viewed} OR
            readStatus IS NULL
          ))
        );
      `
    )
    .all();

  return rows.map(row => jsonToObject(row.json));
}

function getSoonestMessageExpiry(db: ReadableDB): undefined | number {
  // Note: we use `pluck` to only get the first column.
  const result: null | number = db
    .prepare<EmptyQuery>(
      `
      SELECT MIN(expiresAt)
      FROM messages;
      `
    )
    .pluck(true)
    .get();

  if (result != null && result >= Number.MAX_SAFE_INTEGER) {
    return undefined;
  }

  return result || undefined;
}

function getNextTapToViewMessageTimestampToAgeOut(
  db: ReadableDB
): undefined | number {
  const row = db
    .prepare<EmptyQuery>(
      `
      SELECT json FROM messages
      WHERE
        isViewOnce = 1
        AND (isErased IS NULL OR isErased != 1)
      ORDER BY received_at ASC, sent_at ASC
      LIMIT 1;
      `
    )
    .get();

  if (!row) {
    return undefined;
  }

  const data = jsonToObject<MessageType>(row.json);
  const result = data.received_at_ms || data.received_at;
  return isNormalNumber(result) ? result : undefined;
}

function getTapToViewMessagesNeedingErase(db: ReadableDB): Array<MessageType> {
  const THIRTY_DAYS_AGO = Date.now() - 30 * 24 * 60 * 60 * 1000;

  const rows: JSONRows = db
    .prepare<Query>(
      `
      SELECT json
      FROM messages
      WHERE
        isViewOnce = 1
        AND (isErased IS NULL OR isErased != 1)
        AND received_at <= $THIRTY_DAYS_AGO
      ORDER BY received_at ASC, sent_at ASC;
      `
    )
    .all({
      THIRTY_DAYS_AGO,
    });

  return rows.map(row => jsonToObject(row.json));
}

const MAX_UNPROCESSED_ATTEMPTS = 10;

function saveUnprocessed(db: WritableDB, data: UnprocessedType): string {
  const {
    id,
    timestamp,
    receivedAtCounter,
    version,
    attempts,
    envelope,
    source,
    sourceServiceId,
    sourceDevice,
    serverGuid,
    serverTimestamp,
    decrypted,
    urgent,
    story,
  } = data;
  if (!id) {
    throw new Error('saveUnprocessed: id was falsey');
  }

  prepare(
    db,
    `
    INSERT OR REPLACE INTO unprocessed (
      id,
      timestamp,
      receivedAtCounter,
      version,
      attempts,
      envelope,
      source,
      sourceServiceId,
      sourceDevice,
      serverGuid,
      serverTimestamp,
      decrypted,
      urgent,
      story
    ) values (
      $id,
      $timestamp,
      $receivedAtCounter,
      $version,
      $attempts,
      $envelope,
      $source,
      $sourceServiceId,
      $sourceDevice,
      $serverGuid,
      $serverTimestamp,
      $decrypted,
      $urgent,
      $story
    );
    `
  ).run({
    id,
    timestamp,
    receivedAtCounter: receivedAtCounter ?? null,
    version,
    attempts,
    envelope: envelope || null,
    source: source || null,
    sourceServiceId: sourceServiceId || null,
    sourceDevice: sourceDevice || null,
    serverGuid: serverGuid || null,
    serverTimestamp: serverTimestamp || null,
    decrypted: decrypted || null,
    urgent: urgent || !isBoolean(urgent) ? 1 : 0,
    story: story ? 1 : 0,
  });

  return id;
}

function updateUnprocessedWithData(
  db: WritableDB,
  id: string,
  data: UnprocessedUpdateType
): void {
  const {
    source,
    sourceServiceId,
    sourceDevice,
    serverGuid,
    serverTimestamp,
    decrypted,
  } = data;

  prepare(
    db,
    `
    UPDATE unprocessed SET
      source = $source,
      sourceServiceId = $sourceServiceId,
      sourceDevice = $sourceDevice,
      serverGuid = $serverGuid,
      serverTimestamp = $serverTimestamp,
      decrypted = $decrypted
    WHERE id = $id;
    `
  ).run({
    id,
    source: source || null,
    sourceServiceId: sourceServiceId || null,
    sourceDevice: sourceDevice || null,
    serverGuid: serverGuid || null,
    serverTimestamp: serverTimestamp || null,
    decrypted: decrypted || null,
  });
}

function updateUnprocessedsWithData(
  db: WritableDB,
  arrayOfUnprocessed: Array<{ id: string; data: UnprocessedUpdateType }>
): void {
  db.transaction(() => {
    for (const { id, data } of arrayOfUnprocessed) {
      updateUnprocessedWithData(db, id, data);
    }
  })();
}

function getUnprocessedById(
  db: ReadableDB,
  id: string
): UnprocessedType | undefined {
  const row = db
    .prepare<Query>('SELECT * FROM unprocessed WHERE id = $id;')
    .get({
      id,
    });

  return {
    ...row,
    urgent: isNumber(row.urgent) ? Boolean(row.urgent) : true,
    story: Boolean(row.story),
  };
}

function getUnprocessedCount(db: ReadableDB): number {
  return getCountFromTable(db, 'unprocessed');
}

function getAllUnprocessedIds(db: WritableDB): Array<string> {
  log.info('getAllUnprocessedIds');
  return db.transaction(() => {
    // cleanup first
    const { changes: deletedStaleCount } = db
      .prepare<Query>('DELETE FROM unprocessed WHERE timestamp < $monthAgo')
      .run({
        monthAgo: Date.now() - durations.MONTH,
      });

    if (deletedStaleCount !== 0) {
      logger.warn(
        'getAllUnprocessedAndIncrementAttempts: ' +
          `deleting ${deletedStaleCount} old unprocessed envelopes`
      );
    }

    const { changes: deletedInvalidCount } = db
      .prepare<Query>(
        `
          DELETE FROM unprocessed
          WHERE attempts >= $MAX_UNPROCESSED_ATTEMPTS
        `
      )
      .run({ MAX_UNPROCESSED_ATTEMPTS });

    if (deletedInvalidCount !== 0) {
      logger.warn(
        'getAllUnprocessedAndIncrementAttempts: ' +
          `deleting ${deletedInvalidCount} invalid unprocessed envelopes`
      );
    }

    return db
      .prepare<EmptyQuery>(
        `
          SELECT id
          FROM unprocessed
          ORDER BY receivedAtCounter ASC
        `
      )
      .pluck()
      .all();
  })();
}

function getUnprocessedByIdsAndIncrementAttempts(
  db: WritableDB,
  ids: ReadonlyArray<string>
): Array<UnprocessedType> {
  log.info('getUnprocessedByIdsAndIncrementAttempts', { totalIds: ids.length });

  batchMultiVarQuery(db, ids, batch => {
    return db
      .prepare<ArrayQuery>(
        `
          UPDATE unprocessed
          SET attempts = attempts + 1
          WHERE id IN (${batch.map(() => '?').join(', ')})
        `
      )
      .run(batch);
  });

  return batchMultiVarQuery(db, ids, batch => {
    return db
      .prepare<ArrayQuery>(
        `
          SELECT *
          FROM unprocessed
          WHERE id IN (${batch.map(() => '?').join(', ')})
          ORDER BY receivedAtCounter ASC;
        `
      )
      .all(batch)
      .map(row => ({
        ...row,
        urgent: isNumber(row.urgent) ? Boolean(row.urgent) : true,
        story: Boolean(row.story),
      }));
  });
}

function removeUnprocesseds(db: WritableDB, ids: ReadonlyArray<string>): void {
  log.info('removeUnprocesseds', { totalIds: ids.length });
  db.prepare<ArrayQuery>(
    `
    DELETE FROM unprocessed
    WHERE id IN ( ${ids.map(() => '?').join(', ')} );
    `
  ).run(ids);
}

function removeUnprocessed(db: WritableDB, id: string | Array<string>): void {
  log.info('removeUnprocessedSync', { id });
  if (!Array.isArray(id)) {
    prepare(db, 'DELETE FROM unprocessed WHERE id = $id;').run({ id });

    return;
  }

  // This can happen normally due to flushing of `cacheRemoveBatcher` in
  // MessageReceiver.
  if (!id.length) {
    return;
  }

  batchMultiVarQuery(db, id, batch => removeUnprocesseds(db, batch));
}

function removeAllUnprocessed(db: WritableDB): void {
  db.prepare<EmptyQuery>('DELETE FROM unprocessed;').run();
}

// Attachment Downloads

function getAttachmentDownloadJob(
  db: ReadableDB,
  job: Pick<
    AttachmentDownloadJobType,
    'messageId' | 'attachmentType' | 'digest'
  >
): AttachmentDownloadJobType {
  const [query, params] = sql`
    SELECT * FROM attachment_downloads
    WHERE
      messageId = ${job.messageId}
    AND
      attachmentType = ${job.attachmentType}
    AND
      digest = ${job.digest};
  `;

  return db.prepare(query).get(params);
}

function getNextAttachmentDownloadJobs(
  db: WritableDB,
  {
    limit = 3,
    prioritizeMessageIds,
    timestamp = Date.now(),
    maxLastAttemptForPrioritizedMessages,
  }: {
    limit: number;
    prioritizeMessageIds?: Array<string>;
    timestamp?: number;
    maxLastAttemptForPrioritizedMessages?: number;
  }
): Array<AttachmentDownloadJobType> {
  let priorityJobs = [];

  // First, try to get jobs for prioritized messages (e.g. those currently user-visible)
  if (prioritizeMessageIds?.length) {
    const [priorityQuery, priorityParams] = sql`
      SELECT * FROM attachment_downloads
      -- very few rows will match messageIds, so in this case we want to optimize
      -- the WHERE clause rather than the ORDER BY
      INDEXED BY attachment_downloads_active_messageId
      WHERE
        active = 0
      AND
        -- for priority messages, we want to retry based on the last attempt, rather than retryAfter
        (lastAttemptTimestamp is NULL OR lastAttemptTimestamp <= ${
          maxLastAttemptForPrioritizedMessages ?? timestamp - durations.HOUR
        })
      AND
        messageId IN (${sqlJoin(prioritizeMessageIds)})
      -- for priority messages, let's load them oldest first; this helps, e.g. for stories where we
      -- want the oldest one first
      ORDER BY receivedAt ASC
      LIMIT ${limit}
    `;
    priorityJobs = db.prepare(priorityQuery).all(priorityParams);
  }

  // Next, get any other jobs, sorted by receivedAt
  const numJobsRemaining = limit - priorityJobs.length;
  let standardJobs = [];
  if (numJobsRemaining > 0) {
    const [query, params] = sql`
      SELECT * FROM attachment_downloads
      WHERE
        active = 0
      AND
        (retryAfter is NULL OR retryAfter <= ${timestamp})
      ORDER BY receivedAt DESC
      LIMIT ${numJobsRemaining}
    `;

    standardJobs = db.prepare(query).all(params);
  }

  const allJobs = priorityJobs.concat(standardJobs);
  const INNER_ERROR = 'jsonToObject or SchemaParse error';
  try {
    return allJobs.map(row => {
      try {
        return attachmentDownloadJobSchema.parse({
          ...row,
          active: Boolean(row.active),
          attachment: jsonToObject(row.attachmentJson),
        });
      } catch (error) {
        logger.error(
          `getNextAttachmentDownloadJobs: Error with job for message ${row.messageId}, deleting.`
        );

        removeAttachmentDownloadJob(db, row);
        throw new Error(error);
      }
    });
  } catch (error) {
    if ('message' in error && error.message === INNER_ERROR) {
      return getNextAttachmentDownloadJobs(db, {
        limit,
        prioritizeMessageIds,
        timestamp,
        maxLastAttemptForPrioritizedMessages,
      });
    }
    throw error;
  }
}

function saveAttachmentDownloadJob(
  db: WritableDB,
  job: AttachmentDownloadJobType
): void {
  const [query, params] = sql`
    INSERT OR REPLACE INTO attachment_downloads (
      messageId,
      attachmentType,
      digest,
      receivedAt,
      sentAt,
      contentType,
      size,
      active,
      attempts,
      retryAfter,
      lastAttemptTimestamp,
      attachmentJson
    ) VALUES (
      ${job.messageId},
      ${job.attachmentType},
      ${job.digest},
      ${job.receivedAt},
      ${job.sentAt},
      ${job.contentType},
      ${job.size},
      ${job.active ? 1 : 0},
      ${job.attempts},
      ${job.retryAfter},
      ${job.lastAttemptTimestamp},
      ${objectToJSON(job.attachment)}
    );
  `;
  db.prepare(query).run(params);
}

function resetAttachmentDownloadActive(db: WritableDB): void {
  db.prepare<EmptyQuery>(
    `
    UPDATE attachment_downloads
    SET active = 0
    WHERE active != 0;
    `
  ).run();
}

function removeAttachmentDownloadJob(
  db: WritableDB,
  job: AttachmentDownloadJobType
): void {
  const [query, params] = sql`
    DELETE FROM attachment_downloads
    WHERE
      messageId = ${job.messageId}
    AND
      attachmentType = ${job.attachmentType}
    AND
      digest = ${job.digest};
  `;

  db.prepare(query).run(params);
}

// Backup Attachments

function clearAllAttachmentBackupJobs(db: WritableDB): void {
  db.prepare('DELETE FROM attachment_backup_jobs;').run();
}

function markAllAttachmentBackupJobsInactive(db: WritableDB): void {
  db.prepare<EmptyQuery>(
    `
    UPDATE attachment_backup_jobs
    SET active = 0;
    `
  ).run();
}

function saveAttachmentBackupJob(
  db: WritableDB,
  job: AttachmentBackupJobType
): void {
  const [query, params] = sql`
    INSERT OR REPLACE INTO attachment_backup_jobs (
      active,
      attempts,
      data,
      lastAttemptTimestamp,
      mediaName,
      receivedAt,
      retryAfter,
      type
    ) VALUES (
      ${job.active ? 1 : 0},
      ${job.attempts},
      ${objectToJSON(job.data)},
      ${job.lastAttemptTimestamp},
      ${job.mediaName},
      ${job.receivedAt},
      ${job.retryAfter},
      ${job.type}
    );
  `;
  db.prepare(query).run(params);
}

function getNextAttachmentBackupJobs(
  db: WritableDB,
  {
    limit,
    timestamp = Date.now(),
  }: {
    limit: number;
    timestamp?: number;
  }
): Array<AttachmentBackupJobType> {
  const [query, params] = sql`
    SELECT * FROM attachment_backup_jobs
    WHERE
      active = 0
    AND
      (retryAfter is NULL OR retryAfter <= ${timestamp})
    ORDER BY
      -- type is "standard" or "thumbnail"; we prefer "standard" jobs
      type ASC, receivedAt DESC
    LIMIT ${limit}
  `;
  const rows = db.prepare(query).all(params);
  return rows
    .map(row => {
      const parseResult = attachmentBackupJobSchema.safeParse({
        ...row,
        active: Boolean(row.active),
        data: jsonToObject(row.data),
      });
      if (!parseResult.success) {
        const redactedMediaName = redactGenericText(row.mediaName);
        logger.error(
          `getNextAttachmentBackupJobs: invalid data, removing. mediaName: ${redactedMediaName}`,
          Errors.toLogFormat(parseResult.error)
        );
        removeAttachmentBackupJob(db, { mediaName: row.mediaName });
        return null;
      }
      return parseResult.data;
    })
    .filter(isNotNil);
}

function removeAttachmentBackupJob(
  db: WritableDB,
  job: Pick<AttachmentBackupJobType, 'mediaName'>
): void {
  const [query, params] = sql`
    DELETE FROM attachment_backup_jobs
    WHERE
      mediaName = ${job.mediaName};
  `;

  db.prepare(query).run(params);
}

// Attachments on backup CDN
function clearAllBackupCdnObjectMetadata(db: WritableDB): void {
  db.prepare('DELETE FROM backup_cdn_object_metadata;').run();
}

function saveBackupCdnObjectMetadata(
  db: WritableDB,
  storedMediaObjects: Array<BackupCdnMediaObjectType>
): void {
  db.transaction(() => {
    for (const obj of storedMediaObjects) {
      const { mediaId, cdnNumber, sizeOnBackupCdn } = obj;
      const [query, params] = sql`
        INSERT OR REPLACE INTO backup_cdn_object_metadata
        (
          mediaId,
          cdnNumber,
          sizeOnBackupCdn
        ) VALUES (
          ${mediaId},
          ${cdnNumber},
          ${sizeOnBackupCdn}
        );
      `;

      db.prepare(query).run(params);
    }
  })();
}

function getBackupCdnObjectMetadata(
  db: ReadableDB,
  mediaId: string
): BackupCdnMediaObjectType | undefined {
  const [query, params] =
    sql`SELECT * from backup_cdn_object_metadata WHERE mediaId = ${mediaId}`;

  return db.prepare(query).get(params);
}

// Stickers

function createOrUpdateStickerPack(
  db: WritableDB,
  pack: StickerPackType
): void {
  const {
    attemptedStatus,
    author,
    coverStickerId,
    createdAt,
    downloadAttempts,
    id,
    installedAt,
    key,
    lastUsed,
    status,
    stickerCount,
    title,
    storageID,
    storageVersion,
    storageUnknownFields,
    storageNeedsSync,
  } = pack;
  if (!id) {
    throw new Error(
      'createOrUpdateStickerPack: Provided data did not have a truthy id'
    );
  }

  let { position } = pack;

  // Assign default position
  if (!isNumber(position)) {
    position = db
      .prepare<EmptyQuery>(
        `
        SELECT IFNULL(MAX(position) + 1, 0)
        FROM sticker_packs
        `
      )
      .pluck()
      .get();
  }

  const row = db
    .prepare<Query>(
      `
      SELECT id
      FROM sticker_packs
      WHERE id = $id;
      `
    )
    .get({ id });
  const payload = {
    attemptedStatus: attemptedStatus ?? null,
    author,
    coverStickerId,
    createdAt: createdAt || Date.now(),
    downloadAttempts: downloadAttempts || 1,
    id,
    installedAt: installedAt ?? null,
    key,
    lastUsed: lastUsed || null,
    status,
    stickerCount,
    title,
    position: position ?? 0,
    storageID: storageID ?? null,
    storageVersion: storageVersion ?? null,
    storageUnknownFields: storageUnknownFields ?? null,
    storageNeedsSync: storageNeedsSync ? 1 : 0,
  };

  if (row) {
    db.prepare<Query>(
      `
      UPDATE sticker_packs SET
        attemptedStatus = $attemptedStatus,
        author = $author,
        coverStickerId = $coverStickerId,
        createdAt = $createdAt,
        downloadAttempts = $downloadAttempts,
        installedAt = $installedAt,
        key = $key,
        lastUsed = $lastUsed,
        status = $status,
        stickerCount = $stickerCount,
        title = $title,
        position = $position,
        storageID = $storageID,
        storageVersion = $storageVersion,
        storageUnknownFields = $storageUnknownFields,
        storageNeedsSync = $storageNeedsSync
      WHERE id = $id;
      `
    ).run(payload);

    return;
  }

  db.prepare<Query>(
    `
    INSERT INTO sticker_packs (
      attemptedStatus,
      author,
      coverStickerId,
      createdAt,
      downloadAttempts,
      id,
      installedAt,
      key,
      lastUsed,
      status,
      stickerCount,
      title,
      position,
      storageID,
      storageVersion,
      storageUnknownFields,
      storageNeedsSync
    ) values (
      $attemptedStatus,
      $author,
      $coverStickerId,
      $createdAt,
      $downloadAttempts,
      $id,
      $installedAt,
      $key,
      $lastUsed,
      $status,
      $stickerCount,
      $title,
      $position,
      $storageID,
      $storageVersion,
      $storageUnknownFields,
      $storageNeedsSync
    )
    `
  ).run(payload);
}
function updateStickerPackStatus(
  db: WritableDB,
  id: string,
  status: StickerPackStatusType,
  options?: { timestamp: number }
): void {
  const timestamp = options ? options.timestamp || Date.now() : Date.now();
  const installedAt = status === 'installed' ? timestamp : null;

  db.prepare<Query>(
    `
    UPDATE sticker_packs
    SET status = $status, installedAt = $installedAt
    WHERE id = $id;
    `
  ).run({
    id,
    status,
    installedAt,
  });
}
function updateStickerPackInfo(
  db: WritableDB,
  {
    id,
    storageID,
    storageVersion,
    storageUnknownFields,
    storageNeedsSync,
    uninstalledAt,
  }: StickerPackInfoType
): void {
  if (uninstalledAt) {
    db.prepare<Query>(
      `
      UPDATE uninstalled_sticker_packs
      SET
        storageID = $storageID,
        storageVersion = $storageVersion,
        storageUnknownFields = $storageUnknownFields,
        storageNeedsSync = $storageNeedsSync
      WHERE id = $id;
      `
    ).run({
      id,
      storageID: storageID ?? null,
      storageVersion: storageVersion ?? null,
      storageUnknownFields: storageUnknownFields ?? null,
      storageNeedsSync: storageNeedsSync ? 1 : 0,
    });
  } else {
    db.prepare<Query>(
      `
      UPDATE sticker_packs
      SET
        storageID = $storageID,
        storageVersion = $storageVersion,
        storageUnknownFields = $storageUnknownFields,
        storageNeedsSync = $storageNeedsSync
      WHERE id = $id;
      `
    ).run({
      id,
      storageID: storageID ?? null,
      storageVersion: storageVersion ?? null,
      storageUnknownFields: storageUnknownFields ?? null,
      storageNeedsSync: storageNeedsSync ? 1 : 0,
    });
  }
}
function clearAllErrorStickerPackAttempts(db: WritableDB): void {
  db.prepare<EmptyQuery>(
    `
    UPDATE sticker_packs
    SET downloadAttempts = 0
    WHERE status = 'error';
    `
  ).run();
}
function createOrUpdateSticker(db: WritableDB, sticker: StickerType): void {
  const {
    emoji,
    height,
    id,
    isCoverOnly,
    lastUsed,
    packId,
    path,
    width,
    version,
    localKey,
    size,
  } = sticker;

  if (!isNumber(id)) {
    throw new Error(
      'createOrUpdateSticker: Provided data did not have a numeric id'
    );
  }
  if (!packId) {
    throw new Error(
      'createOrUpdateSticker: Provided data did not have a truthy id'
    );
  }

  db.prepare<Query>(
    `
    INSERT OR REPLACE INTO stickers (
      emoji,
      height,
      id,
      isCoverOnly,
      lastUsed,
      packId,
      path,
      width,
      version,
      localKey,
      size
    ) values (
      $emoji,
      $height,
      $id,
      $isCoverOnly,
      $lastUsed,
      $packId,
      $path,
      $width,
      $version,
      $localKey,
      $size
    )
    `
  ).run({
    emoji: emoji ?? null,
    height,
    id,
    isCoverOnly: isCoverOnly ? 1 : 0,
    lastUsed: lastUsed || null,
    packId,
    path,
    width,
    version: version || 1,
    localKey: localKey || null,
    size: size || null,
  });
}
function createOrUpdateStickers(
  db: WritableDB,
  stickers: ReadonlyArray<StickerType>
): void {
  db.transaction(() => {
    for (const sticker of stickers) {
      createOrUpdateSticker(db, sticker);
    }
  })();
}
function updateStickerLastUsed(
  db: WritableDB,
  packId: string,
  stickerId: number,
  lastUsed: number
): void {
  db.prepare<Query>(
    `
    UPDATE stickers
    SET lastUsed = $lastUsed
    WHERE id = $id AND packId = $packId;
    `
  ).run({
    id: stickerId,
    packId,
    lastUsed,
  });
  db.prepare<Query>(
    `
    UPDATE sticker_packs
    SET lastUsed = $lastUsed
    WHERE id = $id;
    `
  ).run({
    id: packId,
    lastUsed,
  });
}
function addStickerPackReference(
  db: WritableDB,
  messageId: string,
  packId: string
): void {
  if (!messageId) {
    throw new Error(
      'addStickerPackReference: Provided data did not have a truthy messageId'
    );
  }
  if (!packId) {
    throw new Error(
      'addStickerPackReference: Provided data did not have a truthy packId'
    );
  }

  db.prepare<Query>(
    `
    INSERT OR REPLACE INTO sticker_references (
      messageId,
      packId
    ) values (
      $messageId,
      $packId
    )
    `
  ).run({
    messageId,
    packId,
  });
}
function deleteStickerPackReference(
  db: WritableDB,
  messageId: string,
  packId: string
): ReadonlyArray<string> | undefined {
  if (!messageId) {
    throw new Error(
      'addStickerPackReference: Provided data did not have a truthy messageId'
    );
  }
  if (!packId) {
    throw new Error(
      'addStickerPackReference: Provided data did not have a truthy packId'
    );
  }

  return db.transaction(() => {
    // We use an immediate transaction here to immediately acquire an exclusive lock,
    //   which would normally only happen when we did our first write.

    // We need this to ensure that our five queries are all atomic, with no
    // other changes happening while we do it:
    // 1. Delete our target messageId/packId references
    // 2. Check the number of references still pointing at packId
    // 3. If that number is zero, get pack from sticker_packs database
    // 4. If it's not installed, then grab all of its sticker paths
    // 5. If it's not installed, then sticker pack (which cascades to all
    //    stickers and references)
    db.prepare<Query>(
      `
        DELETE FROM sticker_references
        WHERE messageId = $messageId AND packId = $packId;
        `
    ).run({
      messageId,
      packId,
    });

    const count = db
      .prepare<Query>(
        `
          SELECT count(1) FROM sticker_references
          WHERE packId = $packId;
          `
      )
      .pluck()
      .get({ packId });
    if (count > 0) {
      return undefined;
    }

    const packRow: { status: StickerPackStatusType } = db
      .prepare<Query>(
        `
          SELECT status FROM sticker_packs
          WHERE id = $packId;
          `
      )
      .get({ packId });
    if (!packRow) {
      logger.warn('deleteStickerPackReference: did not find referenced pack');
      return undefined;
    }
    const { status } = packRow;

    if (status === 'installed') {
      return undefined;
    }

    const stickerPathRows: Array<{ path: string }> = db
      .prepare<Query>(
        `
          SELECT path FROM stickers
          WHERE packId = $packId;
          `
      )
      .all({
        packId,
      });
    db.prepare<Query>(
      `
        DELETE FROM sticker_packs
        WHERE id = $packId;
        `
    ).run({
      packId,
    });

    return (stickerPathRows || []).map(row => row.path);
  })();
}

function deleteStickerPack(db: WritableDB, packId: string): Array<string> {
  if (!packId) {
    throw new Error(
      'deleteStickerPack: Provided data did not have a truthy packId'
    );
  }

  return db.transaction(() => {
    // We use an immediate transaction here to immediately acquire an exclusive lock,
    //   which would normally only happen when we did our first write.

    // We need this to ensure that our two queries are atomic, with no other changes
    //   happening while we do it:
    // 1. Grab all of target pack's sticker paths
    // 2. Delete sticker pack (which cascades to all stickers and references)

    const stickerPathRows: Array<{ path: string }> = db
      .prepare<Query>(
        `
          SELECT path FROM stickers
          WHERE packId = $packId;
          `
      )
      .all({
        packId,
      });
    db.prepare<Query>(
      `
        DELETE FROM sticker_packs
        WHERE id = $packId;
        `
    ).run({ packId });

    return (stickerPathRows || []).map(row => row.path);
  })();
}

function getStickerCount(db: ReadableDB): number {
  return getCountFromTable(db, 'stickers');
}
function getAllStickerPacks(db: ReadableDB): Array<StickerPackType> {
  const rows = db
    .prepare<EmptyQuery>(
      `
      SELECT * FROM sticker_packs
      ORDER BY position ASC, id ASC
      `
    )
    .all();

  return rows.map(row => {
    return {
      ...row,
      // The columns have STRING type so if they have numeric value, sqlite
      // will return integers.
      author: String(row.author),
      title: String(row.title),
    };
  });
}
function addUninstalledStickerPack(
  db: WritableDB,
  pack: UninstalledStickerPackType
): void {
  db.prepare<Query>(
    `
        INSERT OR REPLACE INTO uninstalled_sticker_packs
        (
          id, uninstalledAt, storageID, storageVersion, storageUnknownFields,
          storageNeedsSync
        )
        VALUES
        (
          $id, $uninstalledAt, $storageID, $storageVersion, $unknownFields,
          $storageNeedsSync
        )
      `
  ).run({
    id: pack.id,
    uninstalledAt: pack.uninstalledAt,
    storageID: pack.storageID ?? null,
    storageVersion: pack.storageVersion ?? null,
    unknownFields: pack.storageUnknownFields ?? null,
    storageNeedsSync: pack.storageNeedsSync ? 1 : 0,
  });
}
function removeUninstalledStickerPack(db: WritableDB, packId: string): void {
  db.prepare<Query>(
    'DELETE FROM uninstalled_sticker_packs WHERE id IS $id'
  ).run({ id: packId });
}
function getUninstalledStickerPacks(
  db: ReadableDB
): Array<UninstalledStickerPackType> {
  const rows = db
    .prepare<EmptyQuery>(
      'SELECT * FROM uninstalled_sticker_packs ORDER BY id ASC'
    )
    .all();

  return rows || [];
}
function getInstalledStickerPacks(db: ReadableDB): Array<StickerPackType> {
  // If sticker pack has a storageID - it is being downloaded and about to be
  // installed so we better sync it back to storage service if asked.
  const rows = db
    .prepare<EmptyQuery>(
      `
      SELECT *
      FROM sticker_packs
      WHERE
        status IS 'installed' OR
        storageID IS NOT NULL
      ORDER BY id ASC
      `
    )
    .all();

  return rows || [];
}
function getStickerPackInfo(
  db: ReadableDB,
  packId: string
): StickerPackInfoType | undefined {
  return db.transaction(() => {
    const uninstalled = db
      .prepare<Query>(
        `
        SELECT * FROM uninstalled_sticker_packs
        WHERE id IS $packId
        `
      )
      .get({ packId });
    if (uninstalled) {
      return uninstalled as UninstalledStickerPackType;
    }

    const installed = db
      .prepare<Query>(
        `
        SELECT
          id, key, position, storageID, storageVersion, storageUnknownFields
        FROM sticker_packs
        WHERE id IS $packId
        `
      )
      .get({ packId });
    if (installed) {
      return installed as InstalledStickerPackType;
    }

    return undefined;
  })();
}
function installStickerPack(
  db: WritableDB,
  packId: string,
  timestamp: number
): void {
  return db.transaction(() => {
    const status = 'installed';
    updateStickerPackStatus(db, packId, status, { timestamp });

    removeUninstalledStickerPack(db, packId);
  })();
}
function uninstallStickerPack(
  db: WritableDB,
  packId: string,
  timestamp: number
): void {
  return db.transaction(() => {
    const status = 'downloaded';
    updateStickerPackStatus(db, packId, status);

    db.prepare<Query>(
      `
      UPDATE sticker_packs SET
        storageID = NULL,
        storageVersion = NULL,
        storageUnknownFields = NULL,
        storageNeedsSync = 0
      WHERE id = $packId;
      `
    ).run({ packId });

    addUninstalledStickerPack(db, {
      id: packId,
      uninstalledAt: timestamp,
      storageNeedsSync: true,
    });
  })();
}
function getAllStickers(db: ReadableDB): Array<StickerType> {
  const rows = db
    .prepare<EmptyQuery>(
      `
      SELECT * FROM stickers
      ORDER BY packId ASC, id ASC
      `
    )
    .all();

  return (rows || []).map(row => rowToSticker(row));
}
function getRecentStickers(
  db: ReadableDB,
  { limit }: { limit?: number } = {}
): Array<StickerType> {
  // Note: we avoid 'IS NOT NULL' here because it does seem to bypass our index
  const rows = db
    .prepare<Query>(
      `
      SELECT stickers.* FROM stickers
      JOIN sticker_packs on stickers.packId = sticker_packs.id
      WHERE stickers.lastUsed > 0 AND sticker_packs.status = 'installed'
      ORDER BY stickers.lastUsed DESC
      LIMIT $limit
      `
    )
    .all({
      limit: limit || 24,
    });

  return (rows || []).map(row => rowToSticker(row));
}

// Emojis
function updateEmojiUsage(
  db: WritableDB,
  shortName: string,
  timeUsed: number = Date.now()
): void {
  db.transaction(() => {
    const rows = db
      .prepare<Query>(
        `
        SELECT * FROM emojis
        WHERE shortName = $shortName;
        `
      )
      .get({
        shortName,
      });

    if (rows) {
      db.prepare<Query>(
        `
        UPDATE emojis
        SET lastUsage = $timeUsed
        WHERE shortName = $shortName;
        `
      ).run({ shortName, timeUsed });
    } else {
      db.prepare<Query>(
        `
        INSERT INTO emojis(shortName, lastUsage)
        VALUES ($shortName, $timeUsed);
        `
      ).run({ shortName, timeUsed });
    }
  })();
}

function getRecentEmojis(db: ReadableDB, limit = 32): Array<EmojiType> {
  const rows = db
    .prepare<Query>(
      `
      SELECT *
      FROM emojis
      ORDER BY lastUsage DESC
      LIMIT $limit;
      `
    )
    .all({ limit });

  return rows || [];
}

function getAllBadges(db: ReadableDB): Array<BadgeType> {
  const [badgeRows, badgeImageFileRows] = db.transaction(() => [
    db.prepare<EmptyQuery>('SELECT * FROM badges').all(),
    db.prepare<EmptyQuery>('SELECT * FROM badgeImageFiles').all(),
  ])();

  const badgeImagesByBadge = new Map<
    string,
    Array<undefined | BadgeImageType>
  >();
  for (const badgeImageFileRow of badgeImageFileRows) {
    const { badgeId, order, localPath, url, theme } = badgeImageFileRow;
    const badgeImages = badgeImagesByBadge.get(badgeId) || [];
    badgeImages[order] = {
      ...(badgeImages[order] || {}),
      [parseBadgeImageTheme(theme)]: {
        localPath: dropNull(localPath),
        url,
      },
    };
    badgeImagesByBadge.set(badgeId, badgeImages);
  }

  return badgeRows.map(badgeRow => ({
    id: badgeRow.id,
    category: parseBadgeCategory(badgeRow.category),
    name: badgeRow.name,
    descriptionTemplate: badgeRow.descriptionTemplate,
    images: (badgeImagesByBadge.get(badgeRow.id) || []).filter(isNotNil),
  }));
}

// This should match the logic in the badges Redux reducer.
function updateOrCreateBadges(
  db: WritableDB,
  badges: ReadonlyArray<BadgeType>
): void {
  const insertBadge = prepare<Query>(
    db,
    `
    INSERT OR REPLACE INTO badges (
      id,
      category,
      name,
      descriptionTemplate
    ) VALUES (
      $id,
      $category,
      $name,
      $descriptionTemplate
    );
    `
  );
  const getImageFilesForBadge = prepare<Query>(
    db,
    'SELECT url, localPath FROM badgeImageFiles WHERE badgeId = $badgeId'
  );
  const insertBadgeImageFile = prepare<Query>(
    db,
    `
    INSERT INTO badgeImageFiles (
      badgeId,
      'order',
      url,
      localPath,
      theme
    ) VALUES (
      $badgeId,
      $order,
      $url,
      $localPath,
      $theme
    );
    `
  );

  db.transaction(() => {
    badges.forEach(badge => {
      const { id: badgeId } = badge;

      const oldLocalPaths = new Map<string, string>();
      for (const { url, localPath } of getImageFilesForBadge.all({ badgeId })) {
        if (localPath) {
          oldLocalPaths.set(url, localPath);
        }
      }

      insertBadge.run({
        id: badgeId,
        category: badge.category,
        name: badge.name,
        descriptionTemplate: badge.descriptionTemplate,
      });

      for (const [order, image] of badge.images.entries()) {
        for (const [theme, imageFile] of Object.entries(image)) {
          insertBadgeImageFile.run({
            badgeId,
            localPath:
              imageFile.localPath || oldLocalPaths.get(imageFile.url) || null,
            order,
            theme,
            url: imageFile.url,
          });
        }
      }
    });
  })();
}

function badgeImageFileDownloaded(
  db: WritableDB,
  url: string,
  localPath: string
): void {
  prepare<Query>(
    db,
    'UPDATE badgeImageFiles SET localPath = $localPath WHERE url = $url'
  ).run({ url, localPath });
}

function getAllBadgeImageFileLocalPaths(db: ReadableDB): Set<string> {
  const localPaths = db
    .prepare<EmptyQuery>(
      'SELECT localPath FROM badgeImageFiles WHERE localPath IS NOT NULL'
    )
    .pluck()
    .all();
  return new Set(localPaths);
}

function runCorruptionChecks(db: ReadableDB): void {
  let writable: WritableDB;
  try {
    writable = toUnsafeWritableDB(db, 'integrity check');
  } catch (error) {
    logger.error(
      'runCorruptionChecks: not running the check, no writable instance',
      Errors.toLogFormat(error)
    );
    return;
  }
  try {
    const result = writable.pragma('integrity_check');
    if (result.length === 1 && result.at(0)?.integrity_check === 'ok') {
      logger.info('runCorruptionChecks: general integrity is ok');
    } else {
      logger.error('runCorruptionChecks: general integrity is not ok', result);
    }
  } catch (error) {
    logger.error(
      'runCorruptionChecks: general integrity check error',
      Errors.toLogFormat(error)
    );
  }
  try {
    writable.exec(
      "INSERT INTO messages_fts(messages_fts) VALUES('integrity-check')"
    );
    logger.info('runCorruptionChecks: FTS5 integrity ok');
  } catch (error) {
    logger.error(
      'runCorruptionChecks: FTS5 integrity check error.',
      Errors.toLogFormat(error)
    );
  }
}

type StoryDistributionForDatabase = Readonly<
  {
    allowsReplies: 0 | 1;
    deletedAtTimestamp: number | null;
    isBlockList: 0 | 1;
    senderKeyInfoJson: string | null;
    storageID: string | null;
    storageVersion: number | null;
    storageNeedsSync: 0 | 1;
  } & Omit<
    StoryDistributionType,
    | 'allowsReplies'
    | 'deletedAtTimestamp'
    | 'isBlockList'
    | 'senderKeyInfo'
    | 'storageID'
    | 'storageVersion'
    | 'storageNeedsSync'
  >
>;

function hydrateStoryDistribution(
  fromDatabase: StoryDistributionForDatabase
): StoryDistributionType {
  return {
    ...omit(fromDatabase, 'senderKeyInfoJson'),
    allowsReplies: Boolean(fromDatabase.allowsReplies),
    deletedAtTimestamp: fromDatabase.deletedAtTimestamp || undefined,
    isBlockList: Boolean(fromDatabase.isBlockList),
    senderKeyInfo: fromDatabase.senderKeyInfoJson
      ? JSON.parse(fromDatabase.senderKeyInfoJson)
      : undefined,
    storageID: fromDatabase.storageID || undefined,
    storageVersion: fromDatabase.storageVersion || undefined,
    storageNeedsSync: Boolean(fromDatabase.storageNeedsSync),
    storageUnknownFields: fromDatabase.storageUnknownFields || undefined,
  };
}
function freezeStoryDistribution(
  story: StoryDistributionType
): StoryDistributionForDatabase {
  return {
    ...omit(story, 'senderKeyInfo'),
    allowsReplies: story.allowsReplies ? 1 : 0,
    deletedAtTimestamp: story.deletedAtTimestamp || null,
    isBlockList: story.isBlockList ? 1 : 0,
    senderKeyInfoJson: story.senderKeyInfo
      ? JSON.stringify(story.senderKeyInfo)
      : null,
    storageID: story.storageID || null,
    storageVersion: story.storageVersion || null,
    storageNeedsSync: story.storageNeedsSync ? 1 : 0,
    storageUnknownFields: story.storageUnknownFields || null,
  };
}

function _getAllStoryDistributions(
  db: ReadableDB
): Array<StoryDistributionType> {
  const storyDistributions = db
    .prepare<EmptyQuery>('SELECT * FROM storyDistributions;')
    .all();

  return storyDistributions.map(hydrateStoryDistribution);
}
function _getAllStoryDistributionMembers(
  db: ReadableDB
): Array<StoryDistributionMemberType> {
  return db
    .prepare<EmptyQuery>('SELECT * FROM storyDistributionMembers;')
    .all();
}
function _deleteAllStoryDistributions(db: WritableDB): void {
  db.prepare<EmptyQuery>('DELETE FROM storyDistributions;').run();
}
function createNewStoryDistribution(
  db: WritableDB,
  distribution: StoryDistributionWithMembersType
): void {
  strictAssert(
    distribution.name,
    'Distribution list does not have a valid name'
  );

  db.transaction(() => {
    const payload = freezeStoryDistribution(distribution);

    prepare(
      db,
      `
      INSERT INTO storyDistributions(
        id,
        name,
        deletedAtTimestamp,
        allowsReplies,
        isBlockList,
        senderKeyInfoJson,
        storageID,
        storageVersion,
        storageUnknownFields,
        storageNeedsSync
      ) VALUES (
        $id,
        $name,
        $deletedAtTimestamp,
        $allowsReplies,
        $isBlockList,
        $senderKeyInfoJson,
        $storageID,
        $storageVersion,
        $storageUnknownFields,
        $storageNeedsSync
      );
      `
    ).run(payload);

    const { id: listId, members } = distribution;

    const memberInsertStatement = prepare(
      db,
      `
      INSERT OR REPLACE INTO storyDistributionMembers (
        listId,
        serviceId
      ) VALUES (
        $listId,
        $serviceId
      );
      `
    );

    for (const serviceId of members) {
      memberInsertStatement.run({
        listId,
        serviceId,
      });
    }
  })();
}
function getAllStoryDistributionsWithMembers(
  db: ReadableDB
): Array<StoryDistributionWithMembersType> {
  const allDistributions = _getAllStoryDistributions(db);
  const allMembers = _getAllStoryDistributionMembers(db);

  const byListId = groupBy(allMembers, member => member.listId);

  return allDistributions.map(list => ({
    ...list,
    members: (byListId[list.id] || []).map(member => member.serviceId),
  }));
}
function getStoryDistributionWithMembers(
  db: ReadableDB,
  id: string
): StoryDistributionWithMembersType | undefined {
  const storyDistribution: StoryDistributionForDatabase | undefined = prepare(
    db,
    'SELECT * FROM storyDistributions WHERE id = $id;'
  ).get({
    id,
  });

  if (!storyDistribution) {
    return undefined;
  }

  const members = prepare(
    db,
    'SELECT * FROM storyDistributionMembers WHERE listId = $id;'
  ).all({
    id,
  });

  return {
    ...hydrateStoryDistribution(storyDistribution),
    members: members.map(({ serviceId }) => serviceId),
  };
}
function modifyStoryDistribution(
  db: WritableDB,
  distribution: StoryDistributionType
): void {
  const payload = freezeStoryDistribution(distribution);

  if (payload.deletedAtTimestamp) {
    strictAssert(
      !payload.name,
      'Attempt to delete distribution list but still has a name'
    );
  } else {
    strictAssert(
      payload.name,
      'Cannot clear distribution list name without deletedAtTimestamp set'
    );
  }

  prepare(
    db,
    `
    UPDATE storyDistributions
    SET
      name = $name,
      deletedAtTimestamp = $deletedAtTimestamp,
      allowsReplies = $allowsReplies,
      isBlockList = $isBlockList,
      senderKeyInfoJson = $senderKeyInfoJson,
      storageID = $storageID,
      storageVersion = $storageVersion,
      storageUnknownFields = $storageUnknownFields,
      storageNeedsSync = $storageNeedsSync
    WHERE id = $id
    `
  ).run(payload);
}
function modifyStoryDistributionMembers(
  db: WritableDB,
  listId: string,
  {
    toAdd,
    toRemove,
  }: { toAdd: Array<ServiceIdString>; toRemove: Array<ServiceIdString> }
): void {
  const memberInsertStatement = prepare(
    db,
    `
    INSERT OR REPLACE INTO storyDistributionMembers (
      listId,
      serviceId
    ) VALUES (
      $listId,
      $serviceId
    );
    `
  );

  for (const serviceId of toAdd) {
    memberInsertStatement.run({
      listId,
      serviceId,
    });
  }

  batchMultiVarQuery(
    db,
    toRemove,
    (serviceIds: ReadonlyArray<ServiceIdString>) => {
      const serviceIdSet = sqlJoin(serviceIds);
      const [sqlQuery, sqlParams] = sql`
        DELETE FROM storyDistributionMembers
        WHERE listId = ${listId} AND serviceId IN (${serviceIdSet});
      `;
      db.prepare(sqlQuery).run(sqlParams);
    }
  );
}
function modifyStoryDistributionWithMembers(
  db: WritableDB,
  distribution: StoryDistributionType,
  {
    toAdd,
    toRemove,
  }: { toAdd: Array<ServiceIdString>; toRemove: Array<ServiceIdString> }
): void {
  if (toAdd.length || toRemove.length) {
    db.transaction(() => {
      modifyStoryDistribution(db, distribution);
      modifyStoryDistributionMembers(db, distribution.id, { toAdd, toRemove });
    })();
  } else {
    modifyStoryDistribution(db, distribution);
  }
}
function deleteStoryDistribution(
  db: WritableDB,
  id: StoryDistributionIdString
): void {
  db.prepare<Query>('DELETE FROM storyDistributions WHERE id = $id;').run({
    id,
  });
}

function _getAllStoryReads(db: ReadableDB): Array<StoryReadType> {
  return db.prepare<EmptyQuery>('SELECT * FROM storyReads;').all();
}
function _deleteAllStoryReads(db: WritableDB): void {
  db.prepare<EmptyQuery>('DELETE FROM storyReads;').run();
}
function addNewStoryRead(db: WritableDB, read: StoryReadType): void {
  prepare(
    db,
    `
    INSERT OR REPLACE INTO storyReads(
      authorId,
      conversationId,
      storyId,
      storyReadDate
    ) VALUES (
      $authorId,
      $conversationId,
      $storyId,
      $storyReadDate
    );
    `
  ).run(read);
}
function getLastStoryReadsForAuthor(
  db: ReadableDB,
  {
    authorId,
    conversationId,
    limit: initialLimit,
  }: {
    authorId: ServiceIdString;
    conversationId?: string;
    limit?: number;
  }
): Array<StoryReadType> {
  const limit = initialLimit || 5;

  return db
    .prepare<Query>(
      `
      SELECT * FROM storyReads
      WHERE
        authorId = $authorId AND
        ($conversationId IS NULL OR conversationId = $conversationId)
      ORDER BY storyReadDate DESC
      LIMIT $limit;
      `
    )
    .all({
      authorId,
      conversationId: conversationId || null,
      limit,
    });
}

function countStoryReadsByConversation(
  db: ReadableDB,
  conversationId: string
): number {
  return db
    .prepare<Query>(
      `
      SELECT count(1) FROM storyReads
      WHERE conversationId = $conversationId;
      `
    )
    .pluck()
    .get({ conversationId });
}

// All data in database
function removeAll(db: WritableDB): void {
  db.transaction(() => {
    db.exec(`
      --- Remove messages delete trigger for performance
      DROP   TRIGGER messages_on_delete;

      DELETE FROM attachment_downloads;
      DELETE FROM attachment_backup_jobs;
      DELETE FROM backup_cdn_object_metadata;
      DELETE FROM badgeImageFiles;
      DELETE FROM badges;
      DELETE FROM callLinks;
      DELETE FROM callsHistory;
      DELETE FROM conversations;
      DELETE FROM emojis;
      DELETE FROM groupCallRingCancellations;
      DELETE FROM groupSendCombinedEndorsement;
      DELETE FROM groupSendMemberEndorsement;
      DELETE FROM identityKeys;
      DELETE FROM items;
      DELETE FROM jobs;
      DELETE FROM kyberPreKeys;
      DELETE FROM messages_fts;
      DELETE FROM messages;
      DELETE FROM preKeys;
      DELETE FROM reactions;
      DELETE FROM senderKeys;
      DELETE FROM sendLogMessageIds;
      DELETE FROM sendLogPayloads;
      DELETE FROM sendLogRecipients;
      DELETE FROM sessions;
      DELETE FROM signedPreKeys;
      DELETE FROM sticker_packs;
      DELETE FROM sticker_references;
      DELETE FROM stickers;
      DELETE FROM storyDistributionMembers;
      DELETE FROM storyDistributions;
      DELETE FROM storyReads;
      DELETE FROM syncTasks;
      DELETE FROM unprocessed;
      DELETE FROM uninstalled_sticker_packs;

      INSERT INTO messages_fts(messages_fts) VALUES('optimize');

      --- Re-create the messages delete trigger
      --- See migration 45
      CREATE TRIGGER messages_on_delete AFTER DELETE ON messages BEGIN
        DELETE FROM messages_fts WHERE rowid = old.rowid;
        DELETE FROM sendLogPayloads WHERE id IN (
          SELECT payloadId FROM sendLogMessageIds
          WHERE messageId = old.id
        );
        DELETE FROM reactions WHERE rowid IN (
          SELECT rowid FROM reactions
          WHERE messageId = old.id
        );
        DELETE FROM storyReads WHERE storyId = old.storyId;
      END;
    `);
  })();
}

// Anything that isn't user-visible data
function removeAllConfiguration(db: WritableDB): void {
  db.transaction(() => {
    db.exec(
      `
      DELETE FROM attachment_backup_jobs;
      DELETE FROM backup_cdn_object_metadata;
      DELETE FROM groupSendCombinedEndorsement;
      DELETE FROM groupSendMemberEndorsement;
      DELETE FROM jobs;
      DELETE FROM kyberPreKeys;
      DELETE FROM preKeys;
      DELETE FROM senderKeys;
      DELETE FROM sendLogMessageIds;
      DELETE FROM sendLogPayloads;
      DELETE FROM sendLogRecipients;
      DELETE FROM sessions;
      DELETE FROM signedPreKeys;
      DELETE FROM syncTasks;
      DELETE FROM unprocessed;
      `
    );

    const itemIds: ReadonlyArray<string> = db
      .prepare<EmptyQuery>('SELECT id FROM items')
      .pluck(true)
      .all();

    const allowedSet = new Set<string>(STORAGE_UI_KEYS);
    for (const id of itemIds) {
      if (!allowedSet.has(id)) {
        removeById(db, 'items', id);
      }
    }

    db.exec(
      `
      UPDATE conversations
      SET
        json = json_remove(
          json,
          '$.senderKeyInfo',
          '$.storageID',
          '$.needsStorageServiceSync',
          '$.storageUnknownFields'
        );

      UPDATE storyDistributions SET senderKeyInfoJson = NULL;
      `
    );
  })();
}

function eraseStorageServiceState(db: WritableDB): void {
  db.exec(`
    -- Conversations
    UPDATE conversations
    SET
      json = json_remove(json, '$.storageID', '$.needsStorageServiceSync', '$.storageUnknownFields');

    -- Stickers
    UPDATE sticker_packs
    SET
      storageID = null,
      storageVersion = null,
      storageUnknownFields = null,
      storageNeedsSync = 0;

    UPDATE uninstalled_sticker_packs
    SET
      storageID = null,
      storageVersion = null,
      storageUnknownFields = null,
      storageNeedsSync = 0;

    -- Story Distribution Lists
    UPDATE storyDistributions
    SET
      storageID = null,
      storageVersion = null,
      storageUnknownFields = null,
      storageNeedsSync = 0;
  `);
}

const MAX_MESSAGE_MIGRATION_ATTEMPTS = 5;

function getMessagesNeedingUpgrade(
  db: ReadableDB,
  limit: number,
  { maxVersion }: { maxVersion: number }
): Array<MessageType> {
  const rows: JSONRows = db
    .prepare<Query>(
      `
      SELECT json
      FROM messages
      WHERE
        (schemaVersion IS NULL OR schemaVersion < $maxVersion) AND
        IFNULL(
          json_extract(json, '$.schemaMigrationAttempts'),
          0
        ) < $maxAttempts
      LIMIT $limit;
      `
    )
    .all({
      maxVersion,
      maxAttempts: MAX_MESSAGE_MIGRATION_ATTEMPTS,
      limit,
    });

  return rows.map(row => jsonToObject(row.json));
}

function getMessagesWithVisualMediaAttachments(
  db: ReadableDB,
  conversationId: string,
<<<<<<< HEAD
  { limit, offset }: { limit: number; offset?: number }
): Promise<Array<MessageType>> {
  const db = getReadonlyInstance();
=======
  { limit }: { limit: number }
): Array<MessageType> {
>>>>>>> faea93e5
  const rows: JSONRows = db
    .prepare<Query>(
      `
      SELECT json FROM messages
      INDEXED BY messages_hasVisualMediaAttachments
      WHERE
        isStory IS 0 AND
        storyId IS NULL AND
        conversationId = $conversationId AND
        -- Note that this check has to use 'IS' to utilize
        -- 'messages_hasVisualMediaAttachments' INDEX
        hasVisualMediaAttachments IS 1
      ORDER BY received_at DESC, sent_at DESC
      LIMIT $limit OFFSET $offset;
      `
    )
    .all({
      conversationId,
      limit,
      offset: offset || 0,
    });

  return rows.map(row => jsonToObject(row.json));
}

function getMessagesWithFileAttachments(
  db: ReadableDB,
  conversationId: string,
<<<<<<< HEAD
  { limit, offset }: { limit: number; offset?: number }
): Promise<Array<MessageType>> {
  const db = getReadonlyInstance();
=======
  { limit }: { limit: number }
): Array<MessageType> {
>>>>>>> faea93e5
  const rows = db
    .prepare<Query>(
      `
      SELECT json FROM messages WHERE
        isStory IS 0 AND
        storyId IS NULL AND
        conversationId = $conversationId AND
        hasFileAttachments = 1
      ORDER BY received_at DESC, sent_at DESC
      LIMIT $limit OFFSET $offset;
      `
    )
    .all({
      conversationId,
      limit,
      offset: offset || 0,
    });

  return map(rows, row => jsonToObject(row.json));
}

function getMessageServerGuidsForSpam(
  db: ReadableDB,
  conversationId: string
): Array<string> {
  // The server's maximum is 3, which is why you see `LIMIT 3` in this query. Note that we
  //   use `pluck` here to only get the first column!
  return db
    .prepare<Query>(
      `
      SELECT serverGuid
      FROM messages
      WHERE conversationId = $conversationId
      AND type = 'incoming'
      AND serverGuid IS NOT NULL
      ORDER BY received_at DESC, sent_at DESC
      LIMIT 3;
      `
    )
    .pluck(true)
    .all({ conversationId });
}

function getExternalFilesForMessage(message: MessageType): Array<string> {
  const { attachments, contact, quote, preview, sticker } = message;
  const files: Array<string> = [];

  forEach(attachments, attachment => {
    const {
      path: file,
      thumbnail,
      screenshot,
      thumbnailFromBackup,
    } = attachment;
    if (file) {
      files.push(file);
    }

    if (thumbnail && thumbnail.path) {
      files.push(thumbnail.path);
    }

    if (screenshot && screenshot.path) {
      files.push(screenshot.path);
    }

    if (thumbnailFromBackup && thumbnailFromBackup.path) {
      files.push(thumbnailFromBackup.path);
    }
  });

  if (quote && quote.attachments && quote.attachments.length) {
    forEach(quote.attachments, attachment => {
      const { thumbnail } = attachment;

      if (thumbnail && thumbnail.path) {
        files.push(thumbnail.path);
      }
    });
  }

  if (contact && contact.length) {
    forEach(contact, item => {
      const { avatar } = item;

      if (avatar && avatar.avatar && avatar.avatar.path) {
        files.push(avatar.avatar.path);
      }
    });
  }

  if (preview && preview.length) {
    forEach(preview, item => {
      const { image } = item;

      if (image && image.path) {
        files.push(image.path);
      }
    });
  }

  if (sticker && sticker.data && sticker.data.path) {
    files.push(sticker.data.path);

    if (sticker.data.thumbnail && sticker.data.thumbnail.path) {
      files.push(sticker.data.thumbnail.path);
    }
  }

  return files;
}

function getExternalFilesForConversation(
  conversation: Pick<ConversationType, 'avatar' | 'profileAvatar'>
): Array<string> {
  const { avatar, profileAvatar } = conversation;
  const files: Array<string> = [];

  if (avatar && avatar.path) {
    files.push(avatar.path);
  }

  if (profileAvatar && profileAvatar.path) {
    files.push(profileAvatar.path);
  }

  return files;
}

function getExternalDraftFilesForConversation(
  conversation: Pick<ConversationType, 'draftAttachments'>
): Array<string> {
  const draftAttachments = conversation.draftAttachments || [];
  const files: Array<string> = [];

  forEach(draftAttachments, attachment => {
    if (attachment.pending) {
      return;
    }

    const { path: file, screenshotPath } = attachment;
    if (file) {
      files.push(file);
    }

    if (screenshotPath) {
      files.push(screenshotPath);
    }
  });

  return files;
}

function getKnownMessageAttachments(
  db: ReadableDB,
  cursor?: MessageAttachmentsCursorType
): GetKnownMessageAttachmentsResultType {
  const innerCursor = cursor as MessageCursorType | undefined as
    | PageMessagesCursorType
    | undefined;
  const result = new Set<string>();

  const { messages, cursor: newCursor } = pageMessages(db, innerCursor);

  for (const message of messages) {
    const externalFiles = getExternalFilesForMessage(message);
    forEach(externalFiles, file => result.add(file));
  }

  return {
    attachments: Array.from(result),
    cursor: newCursor as MessageCursorType as MessageAttachmentsCursorType,
  };
}

function finishGetKnownMessageAttachments(
  db: ReadableDB,
  cursor: MessageAttachmentsCursorType
): void {
  const innerCursor = cursor as MessageCursorType as PageMessagesCursorType;

  finishPageMessages(db, innerCursor);
}

function pageMessages(
  db: ReadableDB,
  cursor?: PageMessagesCursorType
): PageMessagesResultType {
  const writable = toUnsafeWritableDB(db, 'only temp table use');
  const chunkSize = 1000;

  return writable.transaction(() => {
    let count = cursor?.count ?? 0;

    strictAssert(!cursor?.done, 'pageMessages: iteration cannot be restarted');

    let runId: string;
    if (cursor === undefined) {
      runId = randomBytes(8).toString('hex');

      const total = getMessageCount(db);
      logger.info(
        `pageMessages(${runId}): ` +
          `Starting iteration through ${total} messages`
      );

      writable.exec(
        `
        CREATE TEMP TABLE tmp_${runId}_updated_messages
          (rowid INTEGER PRIMARY KEY ASC);

        INSERT INTO tmp_${runId}_updated_messages (rowid)
        SELECT rowid FROM messages ORDER BY rowid ASC;

        CREATE TEMP TRIGGER tmp_${runId}_message_updates
        UPDATE OF json ON messages
        BEGIN
          INSERT OR IGNORE INTO tmp_${runId}_updated_messages (rowid)
          VALUES (NEW.rowid);
        END;

        CREATE TEMP TRIGGER tmp_${runId}_message_inserts
        AFTER INSERT ON messages
        BEGIN
          INSERT OR IGNORE INTO tmp_${runId}_updated_messages (rowid)
          VALUES (NEW.rowid);
        END;
        `
      );
    } else {
      ({ runId } = cursor);
    }

    const rowids: Array<number> = writable
      .prepare<Query>(
        `
      DELETE FROM tmp_${runId}_updated_messages
      RETURNING rowid
      ORDER BY rowid ASC
      LIMIT $chunkSize;
      `
      )
      .pluck()
      .all({ chunkSize });

    const messages = batchMultiVarQuery(
      writable,
      rowids,
      (batch: ReadonlyArray<number>): Array<MessageType> => {
        const query = writable.prepare<ArrayQuery>(
          `SELECT json FROM messages WHERE rowid IN (${Array(batch.length)
            .fill('?')
            .join(',')});`
        );
        const rows: JSONRows = query.all(batch);
        return rows.map(row => jsonToObject(row.json));
      }
    );

    count += messages.length;
    const done = rowids.length < chunkSize;
    const newCursor: MessageCursorType = { runId, count, done };

    return {
      messages,
      cursor: newCursor as PageMessagesCursorType,
    };
  })();
}

function finishPageMessages(
  db: ReadableDB,
  { runId, count, done }: PageMessagesCursorType
): void {
  const writable = toUnsafeWritableDB(db, 'only temp table use');

  const logId = `finishPageMessages(${runId})`;
  if (!done) {
    logger.warn(`${logId}: iteration not finished`);
  }

  logger.info(`${logId}: reached the end after processing ${count} messages`);
  writable.exec(`
    DROP TABLE tmp_${runId}_updated_messages;
    DROP TRIGGER tmp_${runId}_message_updates;
    DROP TRIGGER tmp_${runId}_message_inserts;
  `);
}

function getKnownConversationAttachments(db: ReadableDB): Array<string> {
  const result = new Set<string>();
  const chunkSize = 500;

  let complete = false;
  let id = '';

  const conversationTotal = getConversationCount(db);
  logger.info(
    'getKnownConversationAttachments: About to iterate through ' +
      `${conversationTotal}`
  );

  const fetchConversations = db.prepare<Query>(
    `
      SELECT json FROM conversations
      WHERE id > $id
      ORDER BY id ASC
      LIMIT $chunkSize;
    `
  );

  while (!complete) {
    const rows = fetchConversations.all({
      id,
      chunkSize,
    });

    const conversations: Array<ConversationType> = map(rows, row =>
      jsonToObject(row.json)
    );
    conversations.forEach(conversation => {
      const externalFiles = getExternalFilesForConversation(conversation);
      externalFiles.forEach(file => result.add(file));
    });

    const lastMessage: ConversationType | undefined = last(conversations);
    if (lastMessage) {
      ({ id } = lastMessage);
    }
    complete = conversations.length < chunkSize;
  }

  logger.info('getKnownConversationAttachments: Done processing');

  return Array.from(result);
}

function removeKnownStickers(
  db: WritableDB,
  allStickers: ReadonlyArray<string>
): Array<string> {
  const lookup: Dictionary<boolean> = fromPairs(
    map(allStickers, file => [file, true])
  );
  const chunkSize = 50;

  const total = getStickerCount(db);
  logger.info(
    `removeKnownStickers: About to iterate through ${total} stickers`
  );

  let count = 0;
  let complete = false;
  let rowid = 0;

  while (!complete) {
    const rows: Array<{ rowid: number; path: string }> = db
      .prepare<Query>(
        `
        SELECT rowid, path FROM stickers
        WHERE rowid > $rowid
        ORDER BY rowid ASC
        LIMIT $chunkSize;
        `
      )
      .all({
        rowid,
        chunkSize,
      });

    const files: Array<string> = rows.map(row => row.path);
    files.forEach(file => {
      delete lookup[file];
    });

    const lastSticker = last(rows);
    if (lastSticker) {
      ({ rowid } = lastSticker);
    }
    complete = rows.length < chunkSize;
    count += rows.length;
  }

  logger.info(`removeKnownStickers: Done processing ${count} stickers`);

  return Object.keys(lookup);
}

function removeKnownDraftAttachments(
  db: WritableDB,
  allStickers: ReadonlyArray<string>
): Array<string> {
  const lookup: Dictionary<boolean> = fromPairs(
    map(allStickers, file => [file, true])
  );
  const chunkSize = 50;

  const total = getConversationCount(db);
  logger.info(
    `removeKnownDraftAttachments: About to iterate through ${total} conversations`
  );

  let complete = false;
  let count = 0;
  // Though conversations.id is a string, this ensures that, when coerced, this
  //   value is still a string but it's smaller than every other string.
  let id: number | string = 0;

  while (!complete) {
    const rows: JSONRows = db
      .prepare<Query>(
        `
        SELECT json FROM conversations
        WHERE id > $id
        ORDER BY id ASC
        LIMIT $chunkSize;
        `
      )
      .all({
        id,
        chunkSize,
      });

    const conversations: Array<ConversationType> = rows.map(row =>
      jsonToObject(row.json)
    );
    conversations.forEach(conversation => {
      const externalFiles = getExternalDraftFilesForConversation(conversation);
      externalFiles.forEach(file => {
        delete lookup[file];
      });
    });

    const lastMessage: ConversationType | undefined = last(conversations);
    if (lastMessage) {
      ({ id } = lastMessage);
    }
    complete = conversations.length < chunkSize;
    count += conversations.length;
  }

  logger.info(
    `removeKnownDraftAttachments: Done processing ${count} conversations`
  );

  return Object.keys(lookup);
}

export function getJobsInQueue(
  db: ReadableDB,
  queueType: string
): Array<StoredJob> {
  return db
    .prepare<Query>(
      `
      SELECT id, timestamp, data
      FROM jobs
      WHERE queueType = $queueType
      ORDER BY timestamp;
      `
    )
    .all({ queueType })
    .map(row => ({
      id: row.id,
      queueType,
      timestamp: row.timestamp,
      data: isNotNil(row.data) ? JSON.parse(row.data) : undefined,
    }));
}

export function insertJob(db: WritableDB, job: Readonly<StoredJob>): void {
  db.prepare<Query>(
    `
      INSERT INTO jobs
      (id, queueType, timestamp, data)
      VALUES
      ($id, $queueType, $timestamp, $data);
    `
  ).run({
    id: job.id,
    queueType: job.queueType,
    timestamp: job.timestamp,
    data: isNotNil(job.data) ? JSON.stringify(job.data) : null,
  });
}

function deleteJob(db: WritableDB, id: string): void {
  db.prepare<Query>('DELETE FROM jobs WHERE id = $id').run({ id });
}

function wasGroupCallRingPreviouslyCanceled(
  db: ReadableDB,
  ringId: bigint
): boolean {
  return db
    .prepare<Query>(
      `
      SELECT EXISTS (
        SELECT 1 FROM groupCallRingCancellations
        WHERE ringId = $ringId
        AND createdAt >= $ringsOlderThanThisAreIgnored
      );
      `
    )
    .pluck()
    .get({
      ringId,
      ringsOlderThanThisAreIgnored: Date.now() - MAX_GROUP_CALL_RING_AGE,
    });
}

function processGroupCallRingCancellation(
  db: WritableDB,
  ringId: bigint
): void {
  db.prepare<Query>(
    `
    INSERT INTO groupCallRingCancellations (ringId, createdAt)
    VALUES ($ringId, $createdAt)
    ON CONFLICT (ringId) DO NOTHING;
    `
  ).run({ ringId, createdAt: Date.now() });
}

// This age, in milliseconds, should be longer than any group call ring duration. Beyond
//   that, it doesn't really matter what the value is.
const MAX_GROUP_CALL_RING_AGE = 30 * durations.MINUTE;

function cleanExpiredGroupCallRingCancellations(db: WritableDB): void {
  db.prepare<Query>(
    `
    DELETE FROM groupCallRingCancellations
    WHERE createdAt < $expiredRingTime;
    `
  ).run({
    expiredRingTime: Date.now() - MAX_GROUP_CALL_RING_AGE,
  });
}

function getMaxMessageCounter(db: ReadableDB): number | undefined {
  return db
    .prepare<EmptyQuery>(
      `
    SELECT MAX(counter)
    FROM
      (
        SELECT MAX(received_at) AS counter FROM messages
        UNION
        SELECT MAX(timestamp) AS counter FROM unprocessed
      )
    `
    )
    .pluck()
    .get();
}

function getStatisticsForLogging(db: ReadableDB): Record<string, string> {
  const counts = {
    messageCount: getMessageCount(db),
    conversationCount: getConversationCount(db),
    sessionCount: getCountFromTable(db, 'sessions'),
    senderKeyCount: getCountFromTable(db, 'senderKeys'),
  };
  return mapValues(counts, formatCountForLogging);
}

function updateAllConversationColors(
  db: WritableDB,
  conversationColor?: ConversationColorType,
  customColorData?: {
    id: string;
    value: CustomColorType;
  }
): void {
  db.prepare<Query>(
    `
    UPDATE conversations
    SET json = JSON_PATCH(json, $patch);
    `
  ).run({
    patch: JSON.stringify({
      conversationColor: conversationColor || null,
      customColor: customColorData?.value || null,
      customColorId: customColorData?.id || null,
    }),
  });
}

function removeAllProfileKeyCredentials(db: WritableDB): void {
  db.exec(
    `
    UPDATE conversations
    SET
      json = json_remove(json, '$.profileKeyCredential')
    `
  );
}

function saveEditedMessages(
  db: WritableDB,
  mainMessage: ReadonlyDeep<MessageType>,
  ourAci: AciString,
  history: ReadonlyArray<ReadonlyDeep<EditedMessageType>>
): void {
  db.transaction(() => {
    saveMessage(db, mainMessage, {
      ourAci,
      alreadyInTransaction: true,
    });

    for (const { conversationId, messageId, readStatus, sentAt } of history) {
      const [query, params] = sql`
        INSERT INTO edited_messages (
          conversationId,
          messageId,
          sentAt,
          readStatus
        ) VALUES (
          ${conversationId},
          ${messageId},
          ${sentAt},
          ${readStatus}
        );
      `;

      db.prepare(query).run(params);
    }
  })();
}

function saveEditedMessage(
  db: WritableDB,
  mainMessage: ReadonlyDeep<MessageType>,
  ourAci: AciString,
  editedMessage: ReadonlyDeep<EditedMessageType>
): void {
  return saveEditedMessages(db, mainMessage, ourAci, [editedMessage]);
}

function _getAllEditedMessages(
  db: ReadableDB
): Array<{ messageId: string; sentAt: number }> {
  return db
    .prepare<Query>(
      `
      SELECT * FROM edited_messages;
      `
    )
    .all({});
}

function getUnreadEditedMessagesAndMarkRead(
  db: WritableDB,
  {
    conversationId,
    newestUnreadAt,
  }: {
    conversationId: string;
    newestUnreadAt: number;
  }
): GetUnreadByConversationAndMarkReadResultType {
  return db.transaction(() => {
    const [selectQuery, selectParams] = sql`
      SELECT
        messages.id,
        messages.json,
        edited_messages.sentAt,
        edited_messages.readStatus
      FROM edited_messages
      JOIN messages
        ON messages.id = edited_messages.messageId
      WHERE
        edited_messages.readStatus = ${ReadStatus.Unread} AND
        edited_messages.conversationId = ${conversationId} AND
        received_at <= ${newestUnreadAt}
      ORDER BY messages.received_at DESC, messages.sent_at DESC;
    `;

    const rows = db.prepare(selectQuery).all(selectParams);

    if (rows.length) {
      const newestSentAt = rows[0].sentAt;

      const [updateStatusQuery, updateStatusParams] = sql`
        UPDATE edited_messages
          SET
            readStatus = ${ReadStatus.Read}
          WHERE
            readStatus = ${ReadStatus.Unread} AND
            conversationId = ${conversationId} AND
            sentAt <= ${newestSentAt};
      `;

      db.prepare(updateStatusQuery).run(updateStatusParams);
    }

    return rows.map(row => {
      const json = jsonToObject<MessageType>(row.json);
      return {
        originalReadStatus: row.readStatus,
        readStatus: ReadStatus.Read,
        seenStatus: SeenStatus.Seen,
        ...pick(json, [
          'expirationStartTimestamp',
          'id',
          'sent_at',
          'source',
          'sourceServiceId',
          'type',
        ]),
        // Use the edited message timestamp
        sent_at: row.sentAt,
      };
    });
  })();
}<|MERGE_RESOLUTION|>--- conflicted
+++ resolved
@@ -275,6 +275,7 @@
   _getAllEditedMessages,
   getAllMessageIds,
   getMessagesBySentAt,
+  getMessageAfterDate,
   getExpiredMessages,
   getMessagesUnexpectedlyMissingExpirationStartTimestamp,
   getSoonestMessageExpiry,
@@ -425,26 +426,6 @@
   _removeAllReactions,
   _removeAllMessages,
   getUnreadEditedMessagesAndMarkRead,
-<<<<<<< HEAD
-  getMessageAfterDate,
-  getExpiredMessages,
-  getMessagesUnexpectedlyMissingExpirationStartTimestamp,
-  getSoonestMessageExpiry,
-  getNextTapToViewMessageTimestampToAgeOut,
-  getTapToViewMessagesNeedingErase,
-  getOlderMessagesByConversation,
-  getAllStories,
-  getNewerMessagesByConversation,
-  getOldestUnreadMentionOfMeForConversation,
-  getTotalUnreadForConversation,
-  getTotalUnreadMentionsOfMeForConversation,
-  getMessageMetricsForConversation,
-  getConversationRangeCenteredOnMessage,
-  getConversationMessageStats,
-  getLastConversationMessage,
-  getAllCallHistory,
-=======
->>>>>>> faea93e5
   clearCallHistory,
   markCallHistoryDeleted,
   cleanupCallHistoryMessages,
@@ -4253,37 +4234,25 @@
   return rows.map(row => jsonToObject(row.json));
 }
 
-<<<<<<< HEAD
-async function getMessageAfterDate(
+function getMessageAfterDate(
+  db: ReadableDB,
   sentAt: number,
   conversationId: string
-): Promise<MessageType | null> {
-  const db = getReadonlyInstance();
-  const rows: JSONRows = db
-    .prepare<Query>(
-      `
-      SELECT json FROM messages
-      WHERE sent_at > $sentAt AND conversationId = $conversationId
-      ORDER BY received_at, sent_at
-      LIMIT 1;
-      `
-    )
-    .all({
-      sentAt,
-      conversationId,
-    });
-  const data = rows.map(row => jsonToObject(row.json));
-  if (data.length < 1) {
+): MessageType | null {
+  const [query, params] = sql`
+    SELECT json FROM messages
+    WHERE sent_at > ${sentAt} AND conversationId = ${conversationId}
+    ORDER BY received_at, sent_at
+    LIMIT 1;
+  `;
+  const rows = db.prepare(query).all(params);
+  if (rows.length < 1) {
     return null;
   }
-  return data[0] as MessageType;
-}
-
-async function getExpiredMessages(): Promise<Array<MessageType>> {
-  const db = getReadonlyInstance();
-=======
+  return jsonToObject(rows[0].json);
+}
+
 function getExpiredMessages(db: ReadableDB): Array<MessageType> {
->>>>>>> faea93e5
   const now = Date.now();
 
   const rows: JSONRows = db
@@ -6397,14 +6366,8 @@
 function getMessagesWithVisualMediaAttachments(
   db: ReadableDB,
   conversationId: string,
-<<<<<<< HEAD
   { limit, offset }: { limit: number; offset?: number }
-): Promise<Array<MessageType>> {
-  const db = getReadonlyInstance();
-=======
-  { limit }: { limit: number }
 ): Array<MessageType> {
->>>>>>> faea93e5
   const rows: JSONRows = db
     .prepare<Query>(
       `
@@ -6433,14 +6396,8 @@
 function getMessagesWithFileAttachments(
   db: ReadableDB,
   conversationId: string,
-<<<<<<< HEAD
   { limit, offset }: { limit: number; offset?: number }
-): Promise<Array<MessageType>> {
-  const db = getReadonlyInstance();
-=======
-  { limit }: { limit: number }
 ): Array<MessageType> {
->>>>>>> faea93e5
   const rows = db
     .prepare<Query>(
       `
