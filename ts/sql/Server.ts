--- conflicted
+++ resolved
@@ -6610,66 +6610,6 @@
     db.prepare(sqlQuery).run(sqlParams);
   });
 }
-
-<<<<<<< HEAD
-function getMessagesWithVisualMediaAttachments(
-  db: ReadableDB,
-  conversationId: string,
-  { limit, offset }: { limit: number; offset?: number }
-): Array<MessageType> {
-  const rows: JSONRows = db
-    .prepare<Query>(
-      `
-      SELECT json FROM messages
-      INDEXED BY messages_hasVisualMediaAttachments
-      WHERE
-        isStory IS 0 AND
-        storyId IS NULL AND
-        conversationId = $conversationId AND
-        -- Note that this check has to use 'IS' to utilize
-        -- 'messages_hasVisualMediaAttachments' INDEX
-        hasVisualMediaAttachments IS 1
-      ORDER BY received_at DESC, sent_at DESC
-      LIMIT $limit OFFSET $offset;
-      `
-    )
-    .all({
-      conversationId,
-      limit,
-      offset: offset || 0,
-    });
-
-  return rows.map(row => jsonToObject(row.json));
-}
-
-function getMessagesWithFileAttachments(
-  db: ReadableDB,
-  conversationId: string,
-  { limit, offset }: { limit: number; offset?: number }
-): Array<MessageType> {
-  const rows = db
-    .prepare<Query>(
-      `
-      SELECT json FROM messages WHERE
-        isStory IS 0 AND
-        storyId IS NULL AND
-        conversationId = $conversationId AND
-        hasFileAttachments = 1
-      ORDER BY received_at DESC, sent_at DESC
-      LIMIT $limit OFFSET $offset;
-      `
-    )
-    .all({
-      conversationId,
-      limit,
-      offset: offset || 0,
-    });
-
-  return map(rows, row => jsonToObject(row.json));
-}
-
-=======
->>>>>>> 2640c34b
 function getMessageServerGuidsForSpam(
   db: ReadableDB,
   conversationId: string
