// Copyright 2020 Signal Messenger, LLC
// SPDX-License-Identifier: AGPL-3.0-only

import emojiRegex from 'emoji-regex';
import Delta from 'quill-delta';
import type { LeafBlot, DeltaOperation } from 'quill';
import type Op from 'quill-delta/dist/Op';

import type {
  DisplayNode,
  DraftBodyRange,
  DraftBodyRanges,
} from '../types/BodyRange';
import { BodyRange } from '../types/BodyRange';
import type { MentionBlot } from './mentions/blot';
import { QuillFormattingStyle } from './formatting/menu';
import { isNotNil } from '../util/isNotNil';

export type MentionBlotValue = {
  uuid: string;
  title: string;
};

export type FormattingBlotValue = {
  style: BodyRange.Style;
};

export const isMentionBlot = (blot: LeafBlot): blot is MentionBlot =>
  blot.value() && blot.value().mention;

export const isFormatting = (blot: LeafBlot): blot is MentionBlot =>
  blot.value() && blot.value().style;

export type RetainOp = Op & { retain: number };
export type InsertOp<K extends string, T> = Op & { insert: { [V in K]: T } };

export type InsertMentionOp = InsertOp<'mention', MentionBlotValue>;
export type InsertEmojiOp = InsertOp<'emoji', string>;

export const isRetainOp = (op?: Op): op is RetainOp =>
  op !== undefined && op.retain !== undefined;

export const isSpecificInsertOp = (op: Op, type: string): boolean => {
  return (
    op.insert !== undefined &&
    typeof op.insert === 'object' &&
    Object.hasOwnProperty.call(op.insert, type)
  );
};

export const isInsertEmojiOp = (op: Op): op is InsertEmojiOp =>
  isSpecificInsertOp(op, 'emoji');

export const isInsertMentionOp = (op: Op): op is InsertMentionOp =>
  isSpecificInsertOp(op, 'mention');

export const getTextFromOps = (ops: Array<DeltaOperation>): string =>
  ops
    .reduce((acc, op) => {
      if (typeof op.insert === 'string') {
        return acc + op.insert;
      }

      if (isInsertEmojiOp(op)) {
        return acc + op.insert.emoji;
      }

      if (isInsertMentionOp(op)) {
        return `${acc}@${op.insert.mention.title}`;
      }

      return acc;
    }, '')
    .trim();

const expandGoLinks = (text: string) => {
  const goLinkAddress =
    window.localStorage && localStorage.getItem('realGoLinkAddress');
  if (goLinkAddress) {
    return text.replace(
      /(\s|^)(http:\/\/go|go)\/([\w-])/gmu,
      `$1${goLinkAddress}$3`
    );
  }
  return text;
};

const { BOLD, ITALIC, MONOSPACE, SPOILER, STRIKETHROUGH, NONE } =
  BodyRange.Style;

function extractFormatRange({
  bodyRanges,
  index,
  previousData,
  hasStyle,
  style,
}: {
  bodyRanges: Array<DraftBodyRange>;
  index: number;
  previousData: { start: number } | undefined;
  hasStyle: boolean;
  style: BodyRange.Style;
}) {
  if (hasStyle && !previousData) {
    return { start: index };
  }
  if (!hasStyle && previousData) {
    const { start } = previousData;
    bodyRanges.push({
      length: index - start,
      start,
      style,
    });
    return undefined;
  }

  return previousData;
}

function extractAllFormats(
  bodyRanges: Array<DraftBodyRange>,
  formats: Record<BodyRange.Style, { start: number } | undefined>,
  index: number,
  op?: Op
): Record<BodyRange.Style, { start: number } | undefined> {
  const result = { ...formats };
  const params = {
    bodyRanges,
    index,
  };

  result[BOLD] = extractFormatRange({
    ...params,
    style: BOLD,
    previousData: result[BOLD],
    hasStyle: op?.attributes?.[QuillFormattingStyle.bold],
  });
  result[ITALIC] = extractFormatRange({
    ...params,
    style: ITALIC,
    previousData: result[ITALIC],
    hasStyle: op?.attributes?.[QuillFormattingStyle.italic],
  });
  result[MONOSPACE] = extractFormatRange({
    ...params,
    style: MONOSPACE,
    previousData: result[MONOSPACE],
    hasStyle: op?.attributes?.[QuillFormattingStyle.monospace],
  });
  result[SPOILER] = extractFormatRange({
    ...params,
    style: SPOILER,
    previousData: result[SPOILER],
    hasStyle: op?.attributes?.[QuillFormattingStyle.spoiler],
  });
  result[STRIKETHROUGH] = extractFormatRange({
    ...params,
    style: STRIKETHROUGH,
    previousData: result[STRIKETHROUGH],
    hasStyle: op?.attributes?.[QuillFormattingStyle.strike],
  });

  return result;
}

export const getTextAndRangesFromOps = (
  ops: Array<Op>
): { text: string; bodyRanges: DraftBodyRanges } => {
  const startingBodyRanges: Array<DraftBodyRange> = [];
  let formats: Record<BodyRange.Style, { start: number } | undefined> = {
    [BOLD]: undefined,
    [ITALIC]: undefined,
    [MONOSPACE]: undefined,
    [SPOILER]: undefined,
    [STRIKETHROUGH]: undefined,
    [NONE]: undefined,
  };

  const preTrimText = ops.reduce((acc, op) => {
    // We special-case single-newline ops because Quill doesn't apply styles to them
    if (op.insert === '\n') {
      return acc + op.insert;
    }

    // Start or finish format sections as needed
    formats = extractAllFormats(startingBodyRanges, formats, acc.length, op);

    if (typeof op.insert === 'string') {
      return acc + op.insert;
    }

    if (isInsertEmojiOp(op)) {
      return acc + op.insert.emoji;
    }

    if (isInsertMentionOp(op)) {
      startingBodyRanges.push({
        length: 1, // The length of `\uFFFC`
        mentionUuid: op.insert.mention.uuid,
        replacementText: op.insert.mention.title,
        start: acc.length,
      });

      return `${acc}\uFFFC`;
    }

    return acc;
  }, '');

  // Close off any pending formats
  extractAllFormats(startingBodyRanges, formats, preTrimText.length);

  // Now repair bodyRanges after trimming
  const trimStart = preTrimText.trimStart();
  const trimmedFromStart = preTrimText.length - trimStart.length;
  const text = trimStart.trimEnd();
  const textLength = text.length;

  const bodyRanges = startingBodyRanges
    .map(startingRange => {
      let range = {
        ...startingRange,
        start: startingRange.start - trimmedFromStart,
      };

      if (range.start >= text.length) {
        return null;
      }

<<<<<<< HEAD
      if (isInsertMentionOp(op)) {
        const expandedAcc = expandGoLinks(acc);
        bodyRanges.push({
          length: 1, // The length of `\uFFFC`
          mentionUuid: op.insert.mention.uuid,
          replacementText: op.insert.mention.title,
          start: expandedAcc.length,
        });

        return `${expandedAcc}\uFFFC`;
=======
      const underStartBy = -range.start;
      if (underStartBy > 0) {
        const length = range.length - underStartBy;
        if (length <= 0) {
          return null;
        }

        range = {
          ...range,
          start: 0,
          length,
        };
>>>>>>> 7ec64823
      }

      const end = range.start + range.length;
      const overEndBy = end - textLength;
      if (overEndBy > 0) {
        range = {
          ...range,
          length: range.length - overEndBy,
        };
      }

      return range;
    })
    .filter(isNotNil);

  return { text: expandGoLinks(text), bodyRanges };
};

export const getBlotTextPartitions = (
  blotText: string | undefined,
  index: number
): [string, string] => {
  const lowerCaseBlotText = (blotText || '').toLowerCase();
  const leftLeafText = lowerCaseBlotText.substr(0, index);
  const rightLeafText = lowerCaseBlotText.substr(index);

  return [leftLeafText, rightLeafText];
};

export const matchBlotTextPartitions = (
  blot: LeafBlot,
  index: number,
  leftRegExp: RegExp,
  rightRegExp?: RegExp
): Array<RegExpMatchArray | null> => {
  const [leftText, rightText] = getBlotTextPartitions(blot.text, index);

  const leftMatch = leftRegExp.exec(leftText);
  let rightMatch = null;

  if (rightRegExp) {
    rightMatch = rightRegExp.exec(rightText);
  }

  return [leftMatch, rightMatch];
};

export const getDeltaToRestartMention = (ops: Array<Op>): Delta => {
  const changes = ops.reduce((acc, op): Array<Op> => {
    if (op.insert && typeof op.insert === 'string') {
      acc.push({ retain: op.insert.length });
    } else {
      acc.push({ retain: 1 });
    }
    return acc;
  }, Array<Op>());
  changes.push({ delete: 1 });
  changes.push({ insert: '@' });
  return new Delta(changes);
};

export const getDeltaToRemoveStaleMentions = (
  ops: Array<Op>,
  memberUuids: Array<string>
): Delta => {
  const newOps = ops.reduce((memo, op) => {
    if (op.insert) {
      if (
        isInsertMentionOp(op) &&
        !memberUuids.includes(op.insert.mention.uuid)
      ) {
        const deleteOp = { delete: 1 };
        const textOp = { insert: `@${op.insert.mention.title}` };
        return [...memo, deleteOp, textOp];
      }

      if (typeof op.insert === 'string') {
        const retainStringOp = { retain: op.insert.length };
        return [...memo, retainStringOp];
      }

      const retainEmbedOp = { retain: 1 };
      return [...memo, retainEmbedOp];
    }

    return [...memo, op];
  }, Array<Op>());

  return new Delta(newOps);
};

export const insertFormattingAndMentionsOps = (
  nodes: ReadonlyArray<DisplayNode>
): ReadonlyArray<Op> => {
  let ops: Array<Op> = [];

  nodes.forEach(node => {
    const startingOp: Op = {
      insert: node.text,
      attributes: {
        [QuillFormattingStyle.bold]: node.isBold,
        [QuillFormattingStyle.italic]: node.isItalic,
        [QuillFormattingStyle.monospace]: node.isMonospace,
        [QuillFormattingStyle.spoiler]: node.isSpoiler,
        [QuillFormattingStyle.strike]: node.isStrikethrough,
      },
    };
    ops = ops.concat(insertMentionOps([startingOp], node.mentions));
  });

  return ops;
};

export const insertMentionOps = (
  incomingOps: Array<Op>,
  bodyRanges: DraftBodyRanges
): Array<Op> => {
  const ops = [...incomingOps];

  const sortableBodyRanges: Array<DraftBodyRange> = bodyRanges.slice();

  // Working backwards through bodyRanges (to avoid offsetting later mentions),
  // Shift off the op with the text to the left of the last mention,
  // Insert a mention based on the current bodyRange,
  // Unshift the mention and surrounding text to leave the ops ready for the next range
  sortableBodyRanges
    .sort((a, b) => b.start - a.start)
    .forEach(bodyRange => {
      if (!BodyRange.isMention(bodyRange)) {
        return;
      }

      const { start, length, mentionUuid, replacementText } = bodyRange;

      const op = ops.shift();

      if (op) {
        const { insert, attributes } = op;

        if (typeof insert === 'string') {
          const left = insert.slice(0, start);
          const right = insert.slice(start + length);

          const mention = {
            uuid: mentionUuid,
            title: replacementText,
          };

          ops.unshift({ insert: right, attributes });
          ops.unshift({ insert: { mention }, attributes });
          ops.unshift({ insert: left, attributes });
        } else {
          ops.unshift(op);
        }
      }
    });

  return ops;
};

export const insertEmojiOps = (incomingOps: ReadonlyArray<Op>): Array<Op> => {
  return incomingOps.reduce((ops, op) => {
    if (typeof op.insert === 'string') {
      const text = op.insert;
      const { attributes } = op;
      const re = emojiRegex();
      let index = 0;
      let match: RegExpExecArray | null;

      // eslint-disable-next-line no-cond-assign
      while ((match = re.exec(text))) {
        const [emoji] = match;
        ops.push({ insert: text.slice(index, match.index), attributes });
        ops.push({ insert: { emoji }, attributes });
        index = match.index + emoji.length;
      }

      ops.push({ insert: text.slice(index, text.length), attributes });
    } else {
      ops.push(op);
    }

    return ops;
  }, [] as Array<Op>);
};<|MERGE_RESOLUTION|>--- conflicted
+++ resolved
@@ -194,14 +194,15 @@
     }
 
     if (isInsertMentionOp(op)) {
+      const expandedAcc = expandGoLinks(acc);
       startingBodyRanges.push({
         length: 1, // The length of `\uFFFC`
         mentionUuid: op.insert.mention.uuid,
         replacementText: op.insert.mention.title,
-        start: acc.length,
+        start: expandedAcc.length,
       });
 
-      return `${acc}\uFFFC`;
+      return `${expandedAcc}\uFFFC`;
     }
 
     return acc;
@@ -227,18 +228,6 @@
         return null;
       }
 
-<<<<<<< HEAD
-      if (isInsertMentionOp(op)) {
-        const expandedAcc = expandGoLinks(acc);
-        bodyRanges.push({
-          length: 1, // The length of `\uFFFC`
-          mentionUuid: op.insert.mention.uuid,
-          replacementText: op.insert.mention.title,
-          start: expandedAcc.length,
-        });
-
-        return `${expandedAcc}\uFFFC`;
-=======
       const underStartBy = -range.start;
       if (underStartBy > 0) {
         const length = range.length - underStartBy;
@@ -251,7 +240,6 @@
           start: 0,
           length,
         };
->>>>>>> 7ec64823
       }
 
       const end = range.start + range.length;
