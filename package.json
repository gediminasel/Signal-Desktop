{
  "name": "signal-desktop",
  "productName": "Signal",
  "description": "Private messaging from your desktop",
  "desktopName": "signal.desktop",
  "repository": "https://github.com/signalapp/Signal-Desktop.git",
<<<<<<< HEAD
  "version": "6.47.0-lel",
=======
  "version": "6.45.0-alpha.1",
>>>>>>> c6c07231
  "license": "AGPL-3.0-only",
  "author": {
    "name": "Signal Messenger, LLC",
    "email": "support@signal.org"
  },
  "browserslist": "last 1 chrome versions",
  "browser": {
    "uuid": "uuid-browser"
  },
  "main": "app/main.js",
  "scripts": {
    "postinstall": "yarn build:acknowledgments && patch-package && yarn electron:install-app-deps",
    "postuninstall": "yarn build:acknowledgments",
    "start": "electron .",
    "generate": "npm-run-all build-protobuf build:esbuild sass get-expire-time copy-components",
    "build-release": "yarn run build",
    "sign-release": "node ts/updater/generateSignature.js",
    "notarize": "echo 'No longer necessary'",
    "get-strings": "ts-node ts/scripts/get-strings.ts && ts-node ts/scripts/gen-nsis-script.ts && ts-node ts/scripts/gen-locales-config.ts && ts-node ./ts/scripts/build-locale-display-names.ts",
    "push-strings": "node ts/scripts/remove-strings.js && node ts/scripts/push-strings.js",
    "get-expire-time": "node ts/scripts/get-expire-time.js",
    "copy-components": "node ts/scripts/copy.js",
    "sass": "sass stylesheets/manifest.scss:stylesheets/manifest.css stylesheets/manifest_bridge.scss:stylesheets/manifest_bridge.css",
    "build-module-protobuf": "pbjs --target static-module --force-long --no-typeurl --no-verify --no-create --no-convert --wrap commonjs --out ts/protobuf/compiled.js protos/*.proto && pbts --no-comments --out ts/protobuf/compiled.d.ts ts/protobuf/compiled.js",
    "clean-module-protobuf": "rm -f ts/protobuf/compiled.d.ts ts/protobuf/compiled.js",
    "build-protobuf": "yarn build-module-protobuf",
    "clean-protobuf": "yarn clean-module-protobuf",
    "prepare-beta-build": "node scripts/prepare_beta_build.js",
    "prepare-alpha-build": "node scripts/prepare_alpha_build.js",
    "prepare-alpha-version": "node scripts/prepare_alpha_version.js",
    "prepare-staging-build": "node scripts/prepare_staging_build.js",
    "prepare-windows-cert": "node scripts/prepare_windows_cert.js",
    "test": "yarn test-node && yarn test-electron && yarn test-lint-intl && yarn test-eslint",
    "test-electron": "node ts/scripts/test-electron.js",
    "test-release": "node ts/scripts/test-release.js",
    "test-node": "cross-env LANG=en-us electron-mocha --timeout 10000 --file test/setup-test-node.js --recursive test/modules ts/test-node ts/test-both",
    "test-mock": "mocha --require ts/test-mock/setup-ci.js ts/test-mock/**/*_test.js",
    "test-eslint": "mocha .eslint/rules/**/*.test.js --ignore-leaks",
    "test-node-coverage": "nyc --reporter=lcov --reporter=text mocha --recursive test/modules ts/test-node ts/test-both",
    "test-lint-intl": "ts-node ./build/intl-linter/linter.ts --test",
    "eslint": "eslint --cache . --cache-strategy content --max-warnings 0",
    "eslint-fix": "eslint --cache . --cache-strategy content --fix",
    "lint": "run-s --print-label lint-prettier lint-css check:types eslint",
    "lint-deps": "node ts/util/lint/linter.js",
    "lint-license-comments": "ts-node ts/util/lint/license_comments.ts",
    "lint-prettier": "pprettier --check \"**/*.{ts,tsx,d.ts,js,json,html,scss,md,yml,yaml}\" \"!node_modules/**\" \"!release/**\"",
    "lint-intl": "ts-node ./build/intl-linter/linter.ts",
    "lint-css": "stylelint '**/*.scss' --cache",
    "danger:local": "./danger/danger.sh local --base main",
    "danger:ci": "./danger/danger.sh ci --base origin/main",
    "format": "pprettier --write \"**/*.{ts,tsx,d.ts,js,json,html,scss,md,yml,yaml}\" \"!node_modules/**\" \"!release/**\"",
    "svgo": "svgo --multipass images/**/*.svg",
    "transpile": "run-p check:types build:esbuild",
    "check:types": "tsc --noEmit",
    "clean-transpile-once": "rimraf sticker-creator/dist app/**/*.js app/*.js ts/**/*.js ts/*.js bundles tsconfig.tsbuildinfo",
    "clean-transpile": "yarn run clean-transpile-once && yarn run clean-transpile-once",
    "open-coverage": "open coverage/lcov-report/index.html",
    "ready": "npm-run-all --print-label clean-transpile generate --parallel lint lint-deps lint-intl test-node test-electron",
    "dev": "yarn build-protobuf && cross-env SIGNAL_ENV=storybook storybook dev --port 6006",
    "dev:transpile": "run-p \"check:types --watch\" dev:esbuild",
    "dev:esbuild": "node scripts/esbuild.js --watch",
    "dev:sass": "yarn sass --watch",
    "build:storybook": "yarn build-protobuf && cross-env SIGNAL_ENV=storybook storybook build",
    "test:storybook": "yarn build:storybook && run-p --race test:storybook:*",
    "test:storybook:serve": "http-server storybook-static --port 6006 --silent",
    "test:storybook:test": "wait-on http://127.0.0.1:6006/ --timeout 5000 && test-storybook",
    "build": "run-s --print-label generate build:esbuild:prod build:release",
    "build-linux": "yarn generate && yarn build:esbuild:prod && yarn build:release -- --publish=never",
    "build:acknowledgments": "node scripts/generate-acknowledgments.js",
    "build:dev": "run-s --print-label generate build:esbuild:prod",
    "build:esbuild": "node scripts/esbuild.js",
    "build:esbuild:prod": "node scripts/esbuild.js --prod",
    "build:electron": "electron-builder --config.extraMetadata.environment=$SIGNAL_ENV",
    "build:release": "cross-env SIGNAL_ENV=production yarn build:electron -- --config.directories.output=release",
    "verify": "run-p --print-label verify:*",
    "verify:ts": "tsc --noEmit",
    "electron:install-app-deps": "electron-builder install-app-deps"
  },
  "optionalDependencies": {
    "fs-xattr": "0.3.0"
  },
  "dependencies": {
    "@formatjs/fast-memoize": "1.2.6",
    "@formatjs/intl-localematcher": "0.2.32",
    "@indutny/frameless-titlebar": "2.3.5",
    "@indutny/sneequals": "4.0.0",
    "@nodert-win10-rs4/windows.data.xml.dom": "0.4.4",
    "@nodert-win10-rs4/windows.ui.notifications": "0.4.4",
    "@popperjs/core": "2.11.6",
    "@react-aria/utils": "3.16.0",
    "@react-spring/web": "9.5.5",
    "@signalapp/better-sqlite3": "8.6.0",
    "@signalapp/libsignal-client": "0.36.0",
    "@signalapp/ringrtc": "2.34.5",
    "@signalapp/windows-dummy-keystroke": "1.0.0",
    "@types/fabric": "4.5.3",
    "backbone": "1.4.0",
    "blob-util": "2.0.2",
    "blueimp-load-image": "5.14.0",
    "blurhash": "1.1.3",
    "buffer": "6.0.3",
    "changedpi": "1.0.4",
    "cirbuf": "1.0.1",
    "classnames": "2.2.5",
    "config": "1.28.1",
    "copy-text-to-clipboard": "2.1.0",
    "dashdash": "1.14.1",
    "dicer": "0.3.1",
    "direction": "1.0.4",
    "emoji-datasource": "15.0.1",
    "emoji-datasource-apple": "15.0.1",
    "emoji-regex": "10.2.1",
    "encoding": "0.1.13",
    "fabric": "4.6.0",
    "fast-glob": "3.2.1",
    "filesize": "3.6.1",
    "firstline": "1.2.1",
    "focus-trap-react": "8.8.1",
    "form-data": "4.0.0",
    "fs-extra": "5.0.0",
    "fuse.js": "6.5.3",
    "glob": "7.1.6",
    "google-libphonenumber": "3.2.27",
    "got": "11.8.5",
    "heic-convert": "1.2.4",
    "humanize-duration": "3.27.1",
    "intl-tel-input": "17.0.13",
    "js-yaml": "3.13.1",
    "linkify-it": "2.2.0",
    "lodash": "4.17.21",
    "long": "4.0.0",
    "lottie-react": "2.4.0",
    "lru-cache": "6.0.0",
    "mac-screen-capture-permissions": "2.0.0",
    "memoizee": "0.4.14",
    "moment": "2.29.4",
    "mp4box": "0.5.2",
    "node-fetch": "2.6.7",
    "normalize-path": "3.0.0",
    "p-map": "2.1.0",
    "p-props": "4.0.0",
    "p-queue": "6.6.2",
    "p-timeout": "4.1.0",
    "parchment": "1.1.4",
    "pify": "3.0.0",
    "pino": "8.6.1",
    "protobufjs": "7.2.4",
    "proxy-agent": "6.3.0",
    "qrcode-generator": "1.4.4",
    "quill": "1.3.7",
    "quill-delta": "4.0.1",
    "react": "17.0.2",
    "react-aria": "3.24.0",
    "react-aria-components": "1.0.0-alpha.3",
    "react-blurhash": "0.1.2",
    "react-contextmenu": "2.11.0",
    "react-dom": "17.0.2",
    "react-hot-loader": "4.13.0",
    "react-intl": "6.1.1",
    "react-popper": "2.3.0",
    "react-quill": "2.0.0-beta.4",
    "react-redux": "7.2.8",
    "react-router-dom": "5.0.1",
    "react-textarea-autosize": "8.3.4",
    "react-virtualized": "9.22.3",
    "read-last-lines": "1.8.0",
    "redux": "4.1.2",
    "redux-logger": "3.0.6",
    "redux-promise-middleware": "6.1.0",
    "redux-thunk": "2.3.0",
    "redux-ts-utils": "3.2.2",
    "reselect": "4.1.2",
    "rimraf": "2.6.2",
    "sanitize.css": "11.0.0",
    "semver": "5.7.2",
    "split2": "4.0.0",
    "type-fest": "3.5.0",
    "urlpattern-polyfill": "9.0.0",
    "uuid": "3.3.2",
    "uuid-browser": "3.1.0",
    "websocket": "1.0.34",
    "zod": "3.22.3"
  },
  "devDependencies": {
    "@babel/core": "7.23.0",
    "@babel/plugin-proposal-class-properties": "7.18.6",
    "@babel/plugin-proposal-nullish-coalescing-operator": "7.18.6",
    "@babel/plugin-proposal-optional-chaining": "7.21.0",
    "@babel/plugin-transform-runtime": "7.22.15",
    "@babel/plugin-transform-typescript": "7.22.15",
    "@babel/preset-react": "7.22.15",
    "@babel/preset-typescript": "7.23.0",
    "@electron/fuses": "1.5.0",
    "@electron/notarize": "2.1.0",
    "@formatjs/intl": "2.6.7",
    "@mixer/parallel-prettier": "2.0.3",
    "@signalapp/mock-server": "4.3.0",
    "@storybook/addon-a11y": "7.4.5",
    "@storybook/addon-actions": "7.4.5",
    "@storybook/addon-controls": "7.4.5",
    "@storybook/addon-interactions": "7.4.5",
    "@storybook/addon-jest": "7.4.5",
    "@storybook/addon-measure": "7.4.5",
    "@storybook/addon-toolbars": "7.4.5",
    "@storybook/addon-viewport": "7.4.5",
    "@storybook/addons": "7.4.5",
    "@storybook/jest": "0.2.2",
    "@storybook/react": "7.4.5",
    "@storybook/react-webpack5": "7.4.5",
    "@storybook/test-runner": "0.13.0",
    "@storybook/testing-library": "0.2.2",
    "@types/backbone": "1.4.16",
    "@types/blueimp-load-image": "5.14.1",
    "@types/chai": "4.2.18",
    "@types/chai-as-promised": "7.1.4",
    "@types/classnames": "2.2.3",
    "@types/config": "0.0.39",
    "@types/dashdash": "1.14.0",
    "@types/debug": "4.1.7",
    "@types/dicer": "0.2.2",
    "@types/direction": "1.0.0",
    "@types/filesize": "3.6.0",
    "@types/fs-extra": "5.0.5",
    "@types/google-libphonenumber": "7.4.23",
    "@types/history": "4.7.2",
    "@types/humanize-duration": "3.18.1",
    "@types/intl-tel-input": "17.0.4",
    "@types/js-yaml": "3.12.0",
    "@types/json-to-ast": "2.1.2",
    "@types/linkify-it": "2.1.0",
    "@types/lodash": "4.14.106",
    "@types/long": "4.0.1",
    "@types/lru-cache": "5.1.0",
    "@types/memoizee": "0.4.2",
    "@types/mocha": "9.0.0",
    "@types/node": "18.15.11",
    "@types/node-fetch": "2.6.2",
    "@types/normalize-path": "3.0.0",
    "@types/pify": "3.0.2",
    "@types/quill": "1.3.10",
    "@types/react": "17.0.45",
    "@types/react-dom": "17.0.17",
    "@types/react-redux": "7.1.24",
    "@types/react-router-dom": "4.3.4",
    "@types/react-virtualized": "9.18.12",
    "@types/redux-logger": "3.0.7",
    "@types/rimraf": "2.0.2",
    "@types/semver": "5.5.0",
    "@types/sinon": "10.0.2",
    "@types/split2": "3.2.1",
    "@types/terser-webpack-plugin": "5.0.3",
    "@types/uuid": "3.4.4",
    "@types/websocket": "1.0.0",
    "@types/yargs": "17.0.7",
    "@typescript-eslint/eslint-plugin": "5.55.0",
    "@typescript-eslint/parser": "5.55.0",
    "asar": "3.1.0",
    "axe-core": "4.1.4",
    "babel-core": "7.0.0-bridge.0",
    "babel-loader": "9.1.3",
    "babel-plugin-lodash": "3.3.4",
    "casual": "1.6.2",
    "chai": "4.3.4",
    "chai-as-promised": "7.1.1",
    "chalk": "4.1.2",
    "core-js": "2.6.9",
    "cross-env": "5.2.0",
    "css-loader": "3.2.0",
    "csv-parse": "5.5.2",
    "danger": "11.1.2",
    "debug": "4.3.3",
    "electron": "27.1.3",
    "electron-builder": "24.6.3",
    "electron-mocha": "11.0.2",
    "endanger": "7.0.4",
    "esbuild": "0.17.11",
    "eslint": "8.30.0",
    "eslint-config-airbnb-typescript-prettier": "5.0.0",
    "eslint-config-prettier": "8.5.0",
    "eslint-plugin-import": "2.26.0",
    "eslint-plugin-local-rules": "1.3.2",
    "eslint-plugin-mocha": "10.1.0",
    "eslint-plugin-more": "1.0.5",
    "eslint-plugin-react": "7.31.10",
    "execa": "5.1.1",
    "html-webpack-plugin": "5.3.1",
    "http-server": "14.1.1",
    "json-to-ast": "2.1.0",
    "mini-css-extract-plugin": "2.7.6",
    "mocha": "9.1.3",
    "node-gyp": "10.0.1",
    "npm-run-all": "4.1.5",
    "nyc": "11.4.1",
    "p-limit": "3.1.0",
    "patch-package": "8.0.0",
    "playwright": "1.33.0",
    "prettier": "2.8.0",
    "protobufjs-cli": "1.1.1",
    "resolve-url-loader": "5.0.0",
    "sass": "1.49.7",
    "sass-loader": "10.2.0",
    "sinon": "11.1.1",
    "storybook": "7.4.5",
    "style-loader": "1.0.0",
    "stylelint": "15.4.0",
    "stylelint-config-css-modules": "4.2.0",
    "stylelint-config-recommended-scss": "10.0.0",
    "stylelint-use-logical-spec": "5.0.0",
    "svgo": "3.0.2",
    "terser-webpack-plugin": "5.1.1",
    "ts-loader": "4.1.0",
    "ts-node": "8.3.0",
    "typed-scss-modules": "4.1.1",
    "typescript": "5.1.3",
    "wait-on": "7.0.1",
    "webpack": "5.88.2",
    "webpack-cli": "4.9.2",
    "webpack-dev-server": "4.11.1"
  },
  "resolutions": {
    "@mixer/parallel-prettier/prettier": "2.8.0",
    "@storybook/react/@storybook/core/node-fetch": "2.6.1",
    "@types/react": "17.0.45",
    "@types/react-dom": "17.0.17",
    "dmg-license": "https://registry.yarnpkg.com/nop/-/nop-1.0.0.tgz",
    "fabric/canvas": "https://registry.yarnpkg.com/nop/-/nop-1.0.0.tgz",
    "fabric/jsdom": "https://registry.yarnpkg.com/nop/-/nop-1.0.0.tgz",
    "fast-glob/glob-parent": "5.1.2",
    "read-last-lines/mz/thenify-all/thenify": "3.3.1"
  },
  "engines": {
    "node": "18.17.1"
  },
  "build": {
    "appId": "org.whispersystems.signal-desktop",
    "mac": {
      "artifactName": "${name}-mac-${arch}-${version}.${ext}",
      "category": "public.app-category.social-networking",
      "darkModeSupport": true,
      "hardenedRuntime": true,
      "entitlements": "./build/entitlements.mac.plist",
      "entitlementsInherit": "./build/entitlements.mac.inherit.plist",
      "icon": "build/icons/mac/icon.icns",
      "publish": [
        {
          "provider": "generic",
          "url": "https://updates.signal.org/desktop"
        }
      ],
      "mergeASARs": true,
      "releaseInfo": {
        "vendor": {
          "minOSVersion": "19.0.0"
        }
      },
      "singleArchFiles": "node_modules/@signalapp/{libsignal-client/prebuilds/**,ringrtc/build/**}",
      "target": [
        {
          "target": "zip",
          "arch": [
            "x64",
            "arm64"
          ]
        },
        {
          "target": "dmg",
          "arch": [
            "x64",
            "arm64",
            "universal"
          ]
        }
      ],
      "bundleVersion": "1"
    },
    "win": {
      "artifactName": "${name}-win-${version}.${ext}",
      "certificateSubjectName": "Signal Messenger, LLC",
      "certificateSha1": "8D5E3CD800736C5E1FE459A1F5AA48287D4F6EC6",
      "signingHashAlgorithms": [
        "sha256"
      ],
      "publisherName": "Gediminas Lelešius",
      "icon": "build/icons/win/icon.ico",
      "publish": [
        {
          "provider": "generic",
          "url": "https://updates.signal.org/desktop"
        }
      ],
      "releaseInfo": {
        "vendor": {
          "minOSVersion": "10.0.10240"
        }
      },
      "signDlls": true,
      "signExts": [
        ".node"
      ],
      "target": [
        "nsis"
      ]
    },
    "nsis": {
      "deleteAppDataOnUninstall": true,
      "differentialPackage": true
    },
    "linux": {
      "category": "Network;InstantMessaging;Chat",
      "desktop": {
        "StartupWMClass": "Signal"
      },
      "target": [
        "deb"
      ],
      "icon": "build/icons/png",
      "publish": []
    },
    "deb": {
      "depends": [
        "libnotify4",
        "libxtst6",
        "libnss3",
        "libasound2",
        "libxss1",
        "libc6 (>= 2.31)",
        "libgtk-3-0",
        "libgbm1",
        "libx11-xcb1"
      ]
    },
    "protocols": {
      "name": "sgnl-url-scheme",
      "schemes": [
        "sgnl",
        "signalcaptcha"
      ]
    },
    "afterSign": "ts/scripts/after-sign.js",
    "afterPack": "ts/scripts/after-pack.js",
    "afterAllArtifactBuild": "ts/scripts/after-all-artifact-build.js",
    "asar": {
      "smartUnpack": false
    },
    "asarUnpack": [
      "**/*.node"
    ],
    "files": [
      "package.json",
      "config/default.json",
      "config/${env.SIGNAL_ENV}.json",
      "config/local-${env.SIGNAL_ENV}.json",
      "bundles/**",
      "background.html",
      "about.html",
      "screenShare.html",
      "settings.html",
      "permissions_popup.html",
      "debug_log.html",
      "loading.html",
      "_locales/**",
      "js/**",
      "libtextsecure/**",
      "ts/**/*.js",
      "ts/*.js",
      "!build",
      "!ts/{storybook,test-node,test-mock,test-both,test-electron}",
      "!**/{tsconfig,bower,component}.json",
      "!**/.{github,husky,grenrc,npmrc,nycrc,taprc,bithoundrc}",
      "!**/.testem.json",
      "!**/.babelrc*",
      "!**/.eslintrc*",
      "!**/.prettier*",
      "!**/.jscs*",
      "!**/*travis*.yml",
      "!**/{CHANGES,TODO,CHANGES.md~,README.md~}",
      "!**/*.stories.js",
      "!**/*.jest.js",
      "!**/*.{bak,bnf,flow,patch,markdown,bnf,mli,ts,map}",
      "!node_modules/intl-tel-input/composer.json",
      "!js/register.js",
      "stylesheets/*.css",
      "app/*",
      "preload.bundle.js",
      "preload_utils.js",
      "main.js",
      "images/**",
      "fonts/**",
      "sounds/*",
      "build/icons",
      "build/available-locales.json",
      "build/locale-display-names.json",
      "node_modules/**",
      "!node_modules/underscore/**",
      "!node_modules/emoji-datasource/emoji_pretty.json",
      "!node_modules/emoji-datasource/**/*.png",
      "!node_modules/emoji-datasource-apple/emoji_pretty.json",
      "!node_modules/emoji-datasource-apple/img/apple/sheets*",
      "!node_modules/spellchecker/vendor/hunspell/**/*",
      "!node_modules/@formatjs/intl-displaynames/**/*",
      "!node_modules/@formatjs/intl-listformat/**/*",
      "!**/node_modules/*/{CHANGELOG.md,README.md,README,readme.md,readme,test,__tests__,tests,powered-test,example,examples,*.d.ts,.snyk-*.flag,benchmark}",
      "!**/node_modules/.bin",
      "!**/node_modules/**/build/**",
      "node_modules/intl-tel-input/build/**",
      "!**/node_modules/**/prebuilds/**",
      "!**/*.{o,hprof,orig,pyc,pyo,rbc,c,h,m}",
      "!**/._*",
      "!**/{.DS_Store,.git,.hg,.svn,CVS,RCS,SCCS,__pycache__,thumbs.db,.gitignore,.gitattributes,.flowconfig,.yarn-metadata.json,.idea,appveyor.yml,.travis.yml,circle.yml,npm-debug.log,.nyc_output,yarn.lock,.yarn-integrity}",
      "node_modules/spellchecker/build/Release/*.node",
      "node_modules/websocket/build/Release/*.node",
      "!node_modules/websocket/builderror.log",
      "node_modules/socks/build/*.js",
      "node_modules/socks/build/common/*.js",
      "node_modules/socks/build/client/*.js",
      "node_modules/smart-buffer/build/*.js",
      "!node_modules/@signalapp/better-sqlite3/deps/*",
      "!node_modules/@signalapp/better-sqlite3/src/*",
      "node_modules/@signalapp/better-sqlite3/build/Release/better_sqlite3.node",
      "node_modules/@signalapp/libsignal-client/prebuilds/${platform}-${arch}/*.node",
      "!node_modules/@signalapp/ringrtc/scripts/*",
      "node_modules/@signalapp/ringrtc/build/${platform}/*${arch}*.node",
      "node_modules/mac-screen-capture-permissions/build/Release/*.node",
      "node_modules/fs-xattr/build/Release/*.node",
      "node_modules/@nodert-win10-rs4/windows.data.xml.dom/build/Release/*.node",
      "node_modules/@nodert-win10-rs4/windows.ui.notifications/build/Release/*.node",
      "node_modules/@signalapp/windows-dummy-keystroke/build/Release/*.node",
      "!**/node_modules/react-dom/*/*.development.js",
      "!node_modules/mp4box/**",
      "node_modules/mp4box/package.json",
      "node_modules/mp4box/dist/mp4box.all.js",
      "!node_modules/.cache",
      "sticker-creator/dist/**"
    ]
  }
}<|MERGE_RESOLUTION|>--- conflicted
+++ resolved
@@ -4,11 +4,7 @@
   "description": "Private messaging from your desktop",
   "desktopName": "signal.desktop",
   "repository": "https://github.com/signalapp/Signal-Desktop.git",
-<<<<<<< HEAD
-  "version": "6.47.0-lel",
-=======
-  "version": "6.45.0-alpha.1",
->>>>>>> c6c07231
+  "version": "6.50.0-lel",
   "license": "AGPL-3.0-only",
   "author": {
     "name": "Signal Messenger, LLC",
