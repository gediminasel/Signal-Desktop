{
  "name": "signal-desktop",
  "productName": "Signal",
  "description": "Private messaging from your desktop",
  "desktopName": "signal.desktop",
  "repository": "https://github.com/signalapp/Signal-Desktop.git",
<<<<<<< HEAD
  "version": "5.62.0-lel",
=======
  "version": "5.58.0-beta.1",
>>>>>>> db155b97
  "license": "AGPL-3.0-only",
  "author": {
    "name": "Signal Messenger, LLC",
    "email": "support@signal.org"
  },
  "main": "app/main.js",
  "scripts": {
    "postinstall": "yarn build:acknowledgments && patch-package && yarn electron:install-app-deps && rimraf node_modules/dtrace-provider",
    "postuninstall": "yarn build:acknowledgments",
    "start": "electron .",
    "generate": "npm-run-all build-protobuf build:esbuild sass get-expire-time copy-and-concat",
    "build-release": "yarn run build",
    "sign-release": "node ts/updater/generateSignature.js",
    "notarize": "echo 'No longer necessary'",
    "get-strings": "node ts/scripts/get-strings.js",
    "get-expire-time": "node ts/scripts/get-expire-time.js",
    "copy-and-concat": "node ts/scripts/copy-and-concat.js",
    "sass": "sass stylesheets/manifest.scss:stylesheets/manifest.css stylesheets/manifest_bridge.scss:stylesheets/manifest_bridge.css",
    "build-module-protobuf": "pbjs --target static-module --force-long --no-verify --no-create --wrap commonjs --out ts/protobuf/compiled.js protos/*.proto && pbts --out ts/protobuf/compiled.d.ts ts/protobuf/compiled.js",
    "clean-module-protobuf": "rm -f ts/protobuf/compiled.d.ts ts/protobuf/compiled.js",
    "build-protobuf": "yarn build-module-protobuf",
    "clean-protobuf": "yarn clean-module-protobuf",
    "prepare-beta-build": "node scripts/prepare_beta_build.js",
    "prepare-alpha-build": "node scripts/prepare_alpha_build.js",
    "prepare-alpha-version": "node scripts/prepare_alpha_version.js",
    "prepare-staging-build": "node scripts/prepare_staging_build.js",
    "prepare-windows-cert": "node scripts/prepare_windows_cert.js",
    "publish-to-apt": "NAME=$npm_package_name VERSION=$npm_package_version ./aptly.sh",
    "test": "yarn test-node && yarn test-electron",
    "test-electron": "node ts/scripts/test-electron.js",
    "test-release": "node ts/scripts/test-release.js",
    "test-node": "electron-mocha --file test/setup-test-node.js --recursive test/modules ts/test-node ts/test-both",
    "test-mock": "mocha ts/test-mock/**/*_test.js",
    "test-node-coverage": "nyc --reporter=lcov --reporter=text mocha --recursive test/modules ts/test-node ts/test-both",
    "eslint": "eslint --cache .",
    "eslint-fix": "eslint --cache --fix .",
    "lint": "run-s --print-label lint-prettier check:types eslint",
    "lint-deps": "node ts/util/lint/linter.js",
    "lint-license-comments": "ts-node ts/util/lint/license_comments.ts",
    "lint-prettier": "pprettier --check '**/*.{ts,tsx,d.ts,js,json,html,scss,md,yml,yaml}' '!node_modules/**'",
    "format": "pprettier --write '**/*.{ts,tsx,d.ts,js,json,html,scss,md,yml,yaml}' '!node_modules/**'",
    "transpile": "run-p check:types build:esbuild",
    "check:types": "tsc --noEmit",
    "clean-transpile-once": "rimraf app/**/*.js app/*.js sticker-creator/**/*.js sticker-creator/*.js ts/**/*.js ts/*.js tsconfig.tsbuildinfo",
    "clean-transpile": "yarn run clean-transpile-once && yarn run clean-transpile-once",
    "open-coverage": "open coverage/lcov-report/index.html",
    "ready": "npm-run-all --print-label clean-transpile generate --parallel lint lint-deps test-node test-electron",
    "dev": "run-p --print-label dev:*",
    "dev:transpile": "run-p \"check:types --watch\" dev:esbuild",
    "dev:webpack": "run-p dev:esbuild dev:webpack:sticker-creator",
    "dev:webpack:sticker-creator": "cross-env NODE_ENV=development webpack serve --mode development",
    "dev:esbuild": "node scripts/esbuild.js --watch",
    "dev:typed-scss": "yarn build:typed-scss -w",
    "dev:storybook": "cross-env SIGNAL_ENV=storybook start-storybook -p 6006 -s ./",
    "dev:sass": "yarn sass --watch",
    "build": "run-s --print-label generate build:typed-scss build:webpack build:release",
    "build:acknowledgments": "node scripts/generate-acknowledgments.js",
    "build:dev": "run-s --print-label generate build:typed-scss build:webpack",
    "build:typed-scss": "tsm sticker-creator",
    "build:webpack": "run-p build:webpack:sticker-creator \"build:esbuild --prod\"",
    "build:webpack:sticker-creator": "cross-env NODE_ENV=production webpack",
    "build:esbuild": "node scripts/esbuild.js",
    "build:electron": "electron-builder --config.extraMetadata.environment=$SIGNAL_ENV",
    "build:release": "cross-env SIGNAL_ENV=production yarn build:electron -- --config.directories.output=release",
    "preverify:ts": "yarn build:typed-scss",
    "verify": "run-p --print-label verify:*",
    "verify:ts": "tsc --noEmit",
    "electron:install-app-deps": "electron-builder install-app-deps"
  },
  "optionalDependencies": {
    "fs-xattr": "0.3.0"
  },
  "dependencies": {
    "@indutny/frameless-titlebar": "2.3.5",
    "@popperjs/core": "2.9.2",
    "@react-spring/web": "9.4.5",
    "@signalapp/libsignal-client": "0.20.0",
    "@sindresorhus/is": "0.8.0",
    "@types/fabric": "4.5.3",
    "abort-controller": "3.0.0",
    "array-move": "2.1.0",
    "axe-core": "4.1.4",
    "backbone": "1.4.0",
    "better-sqlite3": "https://github.com/signalapp/better-sqlite3#a92f637708b41a478601c388f5a66223f766021b",
    "bezier-easing": "2.1.0",
    "blob-util": "2.0.2",
    "blueimp-load-image": "5.14.0",
    "blurhash": "1.1.3",
    "classnames": "2.2.5",
    "config": "1.28.1",
    "copy-text-to-clipboard": "2.1.0",
    "dashdash": "1.14.1",
    "dicer": "0.3.1",
    "direction": "1.0.4",
    "emoji-datasource": "14.0.0",
    "emoji-datasource-apple": "14.0.0",
    "emoji-regex": "10.1.0",
    "encoding": "0.1.13",
    "fabric": "4.6.0",
    "fast-glob": "3.2.1",
    "filesize": "3.6.1",
    "firstline": "1.2.1",
    "focus-trap-react": "8.8.1",
    "form-data": "4.0.0",
    "fs-extra": "5.0.0",
    "fuse.js": "6.5.3",
    "glob": "7.1.6",
    "google-libphonenumber": "3.2.27",
    "got": "11.8.5",
    "heic-convert": "1.2.4",
    "history": "4.9.0",
    "humanize-duration": "3.27.1",
    "intl-tel-input": "17.0.13",
    "jquery": "3.5.0",
    "js-yaml": "3.13.1",
    "linkify-it": "2.2.0",
    "lodash": "4.17.21",
    "long": "4.0.0",
    "lru-cache": "6.0.0",
    "mac-screen-capture-permissions": "2.0.0",
    "memoizee": "0.4.14",
    "mkdirp": "0.5.2",
    "moment": "2.29.4",
    "mp4box": "0.5.2",
    "mustache": "2.3.0",
    "node-fetch": "2.6.7",
    "node-forge": "1.3.0",
    "normalize-path": "3.0.0",
    "p-map": "2.1.0",
    "p-props": "4.0.0",
    "p-queue": "6.6.2",
    "p-timeout": "4.1.0",
    "parchment": "1.1.4",
    "pify": "3.0.0",
    "pino": "6.11.1",
    "pino-multi-stream": "5.3.0",
    "protobufjs": "6.11.3",
    "proxy-agent": "5.0.0",
    "qrcode-generator": "1.4.4",
    "quill": "1.3.7",
    "quill-delta": "4.0.1",
    "react": "17.0.2",
    "react-blurhash": "0.1.2",
    "react-contextmenu": "2.11.0",
    "react-dom": "17.0.2",
    "react-dropzone": "10.2.2",
    "react-hot-loader": "4.13.0",
    "react-measure": "2.3.0",
    "react-popper": "2.3.0",
    "react-quill": "2.0.0-beta.4",
    "react-redux": "7.2.8",
    "react-router-dom": "5.0.1",
    "react-sortable-hoc": "2.0.0",
    "react-textarea-autosize": "8.3.4",
    "react-virtualized": "9.22.3",
    "read-last-lines": "1.8.0",
    "redux": "4.1.2",
    "redux-logger": "3.0.6",
    "redux-promise-middleware": "6.1.0",
    "redux-thunk": "2.3.0",
    "redux-ts-utils": "3.2.2",
    "reselect": "4.1.2",
    "rimraf": "2.6.2",
    "ringrtc": "https://github.com/signalapp/signal-ringrtc-node.git#25788b37d34e51ad3b4106173476d1366d9a4c67",
    "rotating-file-stream": "2.1.5",
    "sanitize.css": "11.0.0",
    "semver": "5.4.1",
    "sharp": "0.30.5",
    "split2": "4.0.0",
    "testcheck": "1.0.0-rc.2",
    "typeface-inter": "3.18.1",
    "underscore": "1.12.1",
    "uuid": "3.3.2",
    "websocket": "1.0.28",
    "zod": "3.5.1"
  },
  "devDependencies": {
    "@babel/core": "7.14.3",
    "@babel/plugin-proposal-class-properties": "7.17.12",
    "@babel/plugin-proposal-nullish-coalescing-operator": "7.17.12",
    "@babel/plugin-proposal-optional-chaining": "7.17.12",
    "@babel/plugin-transform-runtime": "7.18.2",
    "@babel/plugin-transform-typescript": "7.18.4",
    "@babel/preset-react": "7.17.12",
    "@babel/preset-typescript": "7.17.12",
    "@electron/fuses": "1.5.0",
    "@mixer/parallel-prettier": "2.0.1",
    "@signalapp/mock-server": "2.8.1",
    "@storybook/addon-a11y": "6.5.6",
    "@storybook/addon-actions": "6.5.6",
    "@storybook/addon-controls": "6.5.6",
    "@storybook/addon-interactions": "6.5.9",
    "@storybook/addon-knobs": "6.4.0",
    "@storybook/addon-measure": "6.5.6",
    "@storybook/addon-toolbars": "6.5.6",
    "@storybook/addon-viewport": "6.5.6",
    "@storybook/addons": "6.5.6",
    "@storybook/jest": "0.0.10",
    "@storybook/react": "6.5.6",
    "@storybook/testing-library": "0.0.13",
    "@types/backbone": "1.4.5",
    "@types/better-sqlite3": "7.5.0",
    "@types/blueimp-load-image": "5.14.1",
    "@types/chai": "4.2.18",
    "@types/chai-as-promised": "7.1.4",
    "@types/classnames": "2.2.3",
    "@types/config": "0.0.39",
    "@types/dashdash": "1.14.0",
    "@types/debug": "4.1.7",
    "@types/dicer": "0.2.2",
    "@types/direction": "1.0.0",
    "@types/filesize": "3.6.0",
    "@types/fs-extra": "5.0.5",
    "@types/google-libphonenumber": "7.4.23",
    "@types/history": "4.7.2",
    "@types/humanize-duration": "3.18.1",
    "@types/intl-tel-input": "17.0.4",
    "@types/jquery": "3.5.6",
    "@types/js-yaml": "3.12.0",
    "@types/linkify-it": "2.1.0",
    "@types/lodash": "4.14.106",
    "@types/long": "4.0.1",
    "@types/lru-cache": "5.1.0",
    "@types/memoizee": "0.4.2",
    "@types/mkdirp": "0.5.2",
    "@types/mocha": "9.0.0",
    "@types/mustache": "4.1.2",
    "@types/node": "16.11.29",
    "@types/node-fetch": "2.5.7",
    "@types/node-forge": "0.9.5",
    "@types/normalize-path": "3.0.0",
    "@types/pify": "3.0.2",
    "@types/pino": "6.3.6",
    "@types/pino-multi-stream": "5.1.0",
    "@types/quill": "1.3.10",
    "@types/react": "17.0.45",
    "@types/react-dom": "17.0.17",
    "@types/react-measure": "2.0.5",
    "@types/react-redux": "7.1.24",
    "@types/react-router-dom": "4.3.4",
    "@types/react-sortable-hoc": "0.6.5",
    "@types/react-virtualized": "9.18.12",
    "@types/redux-logger": "3.0.7",
    "@types/rimraf": "2.0.2",
    "@types/semver": "5.5.0",
    "@types/sharp": "0.29.4",
    "@types/sinon": "10.0.2",
    "@types/split2": "3.2.1",
    "@types/terser-webpack-plugin": "5.0.3",
    "@types/underscore": "1.10.3",
    "@types/uuid": "3.4.4",
    "@types/webpack-dev-server": "3.11.3",
    "@types/websocket": "1.0.0",
    "@types/yargs": "17.0.7",
    "@typescript-eslint/eslint-plugin": "5.6.0",
    "@typescript-eslint/parser": "5.6.0",
    "arraybuffer-loader": "1.0.3",
    "asar": "3.1.0",
    "babel-core": "7.0.0-bridge.0",
    "babel-loader": "8.0.6",
    "babel-plugin-lodash": "3.3.4",
    "casual": "1.6.2",
    "chai": "4.3.4",
    "chai-as-promised": "7.1.1",
    "core-js": "2.6.9",
    "cross-env": "5.2.0",
    "css-loader": "3.2.0",
    "debug": "4.3.3",
    "electron": "20.1.0",
    "electron-builder": "23.0.8",
    "electron-mocha": "11.0.2",
    "electron-notarize": "1.2.1",
    "esbuild": "0.14.28",
    "eslint": "7.7.0",
    "eslint-config-airbnb-typescript-prettier": "4.2.0",
    "eslint-config-prettier": "6.11.0",
    "eslint-plugin-import": "2.22.0",
    "eslint-plugin-mocha": "9.0.0",
    "eslint-plugin-more": "1.0.0",
    "eslint-plugin-react": "7.20.6",
    "file-loader": "4.2.0",
    "html-webpack-plugin": "5.3.1",
    "mocha": "9.1.3",
    "mocha-testcheck": "1.0.0-rc.0",
    "node-gyp": "9.0.0",
    "npm-run-all": "4.1.5",
    "nyc": "11.4.1",
    "patch-package": "6.4.7",
    "playwright": "1.17.1",
    "prettier": "2.6.0",
    "sass": "1.49.7",
    "sass-loader": "10.2.0",
    "sinon": "11.1.1",
    "style-loader": "1.0.0",
    "terser-webpack-plugin": "5.1.1",
    "ts-loader": "4.1.0",
    "ts-node": "8.3.0",
    "typed-scss-modules": "4.1.1",
    "typescript": "4.6.2",
    "webpack": "5.30.0",
    "webpack-cli": "4.9.2",
    "webpack-dev-server": "4.7.4"
  },
  "resolutions": {
    "@storybook/react/@storybook/core/node-fetch": "2.6.1",
    "@types/react": "17.0.45",
    "@types/react-dom": "17.0.17",
    "dmg-license": "https://registry.yarnpkg.com/nop/-/nop-1.0.0.tgz",
    "fabric/canvas": "https://registry.yarnpkg.com/nop/-/nop-1.0.0.tgz",
    "fabric/jsdom": "https://registry.yarnpkg.com/nop/-/nop-1.0.0.tgz",
    "fast-glob/glob-parent": "5.1.2",
    "read-last-lines/mz/thenify-all/thenify": "3.3.1",
    "sharp/color/color-string": "1.9.0"
  },
  "engines": {
    "node": "16.15.0"
  },
  "build": {
    "appId": "org.whispersystems.signal-desktop",
    "mac": {
      "artifactName": "${name}-mac-${arch}-${version}.${ext}",
      "category": "public.app-category.social-networking",
      "darkModeSupport": true,
      "hardenedRuntime": true,
      "entitlements": "./build/entitlements.mac.plist",
      "icon": "build/icons/mac/icon.icns",
      "publish": [
        {
          "provider": "generic",
          "url": "https://updates.signal.org/desktop"
        }
      ],
      "mergeASARs": true,
      "singleArchFiles": "node_modules/{@signalapp/libsignal-client/prebuilds/**,ringrtc/build/**,sharp/**}",
      "target": [
        {
          "target": "zip",
          "arch": [
            "x64",
            "arm64"
          ]
        },
        {
          "target": "dmg",
          "arch": [
            "x64",
            "arm64",
            "universal"
          ]
        }
      ],
      "bundleVersion": "1"
    },
    "win": {
      "artifactName": "${name}-win-${version}.${ext}",
      "certificateSubjectName": "Signal Messenger, LLC",
      "certificateSha1": "8C9A0B5C852EC703D83EF7BFBCEB54B796073759",
      "signingHashAlgorithms": [
        "sha256"
      ],
      "publisherName": "Gediminas Lelešius",
      "icon": "build/icons/win/icon.ico",
      "publish": [
        {
          "provider": "generic",
          "url": "https://updates.signal.org/desktop"
        }
      ],
      "target": [
        "nsis"
      ]
    },
    "nsis": {
      "deleteAppDataOnUninstall": true
    },
    "linux": {
      "category": "Network;InstantMessaging;Chat",
      "desktop": {
        "StartupWMClass": "Signal"
      },
      "target": [
        "deb"
      ],
      "icon": "build/icons/png"
    },
    "deb": {
      "depends": [
        "libnotify4",
        "libxtst6",
        "libnss3",
        "libasound2",
        "libxss1"
      ]
    },
    "protocols": {
      "name": "sgnl-url-scheme",
      "schemes": [
        "sgnl",
        "signalcaptcha"
      ]
    },
    "beforeBuild": "scripts/install-cross-deps.js",
    "afterPack": "ts/scripts/after-pack.js",
    "afterSign": "ts/scripts/after-sign.js",
    "afterAllArtifactBuild": "ts/scripts/after-all-artifact-build.js",
    "asar": {
      "smartUnpack": false
    },
    "asarUnpack": [
      "**/*.node",
      "node_modules/sharp/{build,vendor}/**",
      "!node_modules/sharp/**/*.{js,json}"
    ],
    "files": [
      "package.json",
      "config/default.json",
      "config/${env.SIGNAL_ENV}.json",
      "config/local-${env.SIGNAL_ENV}.json",
      "background.html",
      "about.html",
      "screenShare.html",
      "settings.html",
      "permissions_popup.html",
      "debug_log.html",
      "loading.html",
      "_locales/**",
      "protos/*",
      "js/**",
      "libtextsecure/**",
      "ts/**/*.js",
      "ts/*.js",
      "stylesheets/*.css",
      "!js/register.js",
      "app/*",
      "preload.bundle.js",
      "preload_utils.js",
      "main.js",
      "images/**",
      "fonts/**",
      "sounds/*",
      "build/icons",
      "node_modules/**",
      "sticker-creator/preload.js",
      "sticker-creator/window/*.js",
      "sticker-creator/dist/**",
      "!node_modules/emoji-datasource/emoji_pretty.json",
      "!node_modules/emoji-datasource/**/*.png",
      "!node_modules/emoji-datasource-apple/emoji_pretty.json",
      "!node_modules/emoji-datasource-apple/img/apple/sheets*",
      "!node_modules/spellchecker/vendor/hunspell/**/*",
      "!**/node_modules/*/{CHANGELOG.md,README.md,README,readme.md,readme,test,__tests__,tests,powered-test,example,examples,*.d.ts,.snyk-*.flag,benchmark}",
      "!**/node_modules/.bin",
      "!**/node_modules/**/build/**",
      "node_modules/intl-tel-input/build/**",
      "!**/node_modules/**/prebuilds/**",
      "!**/*.{o,hprof,orig,pyc,pyo,rbc}",
      "!**/._*",
      "!**/{.DS_Store,.git,.hg,.svn,CVS,RCS,SCCS,__pycache__,thumbs.db,.gitignore,.gitattributes,.flowconfig,.yarn-metadata.json,.idea,appveyor.yml,.travis.yml,circle.yml,npm-debug.log,.nyc_output,yarn.lock,.yarn-integrity}",
      "node_modules/spellchecker/build/Release/*.node",
      "node_modules/websocket/build/Release/*.node",
      "!node_modules/websocket/builderror.log",
      "node_modules/socks/build/*.js",
      "node_modules/socks/build/common/*.js",
      "node_modules/socks/build/client/*.js",
      "node_modules/smart-buffer/build/*.js",
      "node_modules/sharp/build/**/*${arch}*.node",
      "node_modules/sharp/build/**/*.dll",
      "!node_modules/sharp/{install,src,vendor}",
      "!node_modules/sharp/vendor",
      "node_modules/sharp/vendor/*/*${arch}*/**",
      "!node_modules/sharp/vendor/*/*${arch}*/**/include/**",
      "!node_modules/sharp/vendor/*/*win32*/**/*.{dll,lib}",
      "!node_modules/better-sqlite3/deps/*",
      "!node_modules/better-sqlite3/src/*",
      "node_modules/better-sqlite3/build/Release/better_sqlite3.node",
      "node_modules/@signalapp/libsignal-client/prebuilds/${platform}-${arch}/*.node",
      "node_modules/ringrtc/build/${platform}/*${arch}*.node",
      "node_modules/mac-screen-capture-permissions/build/Release/*.node",
      "!**/node_modules/react-dom/*/*.development.js",
      "!node_modules/.cache"
    ]
  }
}<|MERGE_RESOLUTION|>--- conflicted
+++ resolved
@@ -4,11 +4,7 @@
   "description": "Private messaging from your desktop",
   "desktopName": "signal.desktop",
   "repository": "https://github.com/signalapp/Signal-Desktop.git",
-<<<<<<< HEAD
-  "version": "5.62.0-lel",
-=======
-  "version": "5.58.0-beta.1",
->>>>>>> db155b97
+  "version": "5.63.0-beta.1",
   "license": "AGPL-3.0-only",
   "author": {
     "name": "Signal Messenger, LLC",
