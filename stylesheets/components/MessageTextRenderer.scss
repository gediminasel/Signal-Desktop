// Copyright 2023 Signal Messenger, LLC
// SPDX-License-Identifier: AGPL-3.0-only

@use '../mixins';
@use '../variables';

.MessageTextRenderer {
  &__formatting {
    // bold is handled by <strong> element
    // italic is handled by <em> element
    // strikethrough is handled by <s> element

    &--monospace {
<<<<<<< HEAD
      font-family: $monospace;
      font-weight: bold;
=======
      font-family: variables.$monospace;
>>>>>>> 5d899d74
    }

    // Note: only used in the left pane for search results, not in message bubbles
    // Note: This is referenced in formatting/matchers.ts, to detect these styles on paste
    &--keywordHighlight {
      // Boldness of this is handled by <strong> element

      // To differentiate it from bold formatting, we increase the color contrast
      @include mixins.light-theme {
        color: variables.$color-black; // vs color-gray-60 normally
      }
      @include mixins.dark-theme {
        color: variables.$color-white; // vs color-gray-25 normally
      }
    }

    // Note: Spoiler must be last to override any other formatting applied to the section
    &--spoiler {
      cursor: pointer;

      // Prepare for our inner copy target
      position: relative;

      // Lighten things up a bit
      opacity: 50%;
      border-radius: 4px;

      // make child text invisible
      color: transparent;

      // fix outline
      outline: none;

      @include mixins.keyboard-mode {
        &:focus {
          box-shadow: 0 0 0px 1px variables.$color-ultramarine;
        }
      }
    }

    // Note: This is referenced in formatting/matchers.ts, to detect these styles on paste
    &--spoiler--noninteractive {
      cursor: inherit;
      box-shadow: none;
    }

    // The simplest; always in dark mode
    &--spoiler-StoryViewer {
      background-color: variables.$color-white;
    }
    &--spoiler-MediaEditor {
      background-color: variables.$color-gray-15;
    }

    // The left pane
    &--spoiler-ConversationList,
    &--spoiler-SearchResult {
      @include mixins.light-theme {
        background-color: variables.$color-gray-60;
      }
      @include mixins.dark-theme {
        background-color: variables.$color-gray-25;
      }
    }

    // The timeline
    &--spoiler-Quote {
      @include mixins.light-theme {
        background-color: variables.$color-gray-90;
      }
      @include mixins.dark-theme {
        background-color: variables.$color-gray-05;
      }
    }

    &--spoiler-Timeline--incoming {
      @include mixins.light-theme {
        background-color: variables.$color-gray-90;
      }
      @include mixins.dark-theme {
        background-color: variables.$color-gray-05;
      }
    }
    &--spoiler-Timeline--outgoing {
      @include mixins.light-theme {
        background-color: rgba(255, 255, 255, 0.9);
      }
      @include mixins.dark-theme {
        background-color: rgba(255, 255, 255, 0.9);
      }
    }

    &--invisible {
      visibility: hidden;
    }
  }
}<|MERGE_RESOLUTION|>--- conflicted
+++ resolved
@@ -11,12 +11,8 @@
     // strikethrough is handled by <s> element
 
     &--monospace {
-<<<<<<< HEAD
-      font-family: $monospace;
+      font-family: variables.$monospace;
       font-weight: bold;
-=======
-      font-family: variables.$monospace;
->>>>>>> 5d899d74
     }
 
     // Note: only used in the left pane for search results, not in message bubbles
