--- conflicted
+++ resolved
@@ -12,7 +12,7 @@
 import { randomBytes } from 'node:crypto';
 import { once } from 'node:events';
 import { createReadStream, rmSync } from 'node:fs';
-import { join, normalize, sep } from 'node:path';
+import { join, normalize } from 'node:path';
 import { PassThrough, type Writable } from 'node:stream';
 import { pipeline } from 'node:stream/promises';
 import z from 'zod';
@@ -332,25 +332,10 @@
       'getKnownConversationAttachments'
     );
 
-<<<<<<< HEAD
-    let missing = 0;
-    for (const known of attachments) {
-      if (
-        !orphanedAttachments.delete(known) &&
-        !orphanedAttachments.delete(
-          known
-            .replaceAll('/', sep)
-            .replaceAll('\\', sep)
-            .replaceAll('%5C', sep)
-        )
-      ) {
-        missing += 1;
-=======
     let missingConversationAttachments = 0;
     for (const known of conversationAttachments) {
       if (!orphanedAttachments.delete(known)) {
         missingConversationAttachments += 1;
->>>>>>> ffc34d50
       }
     }
 
@@ -433,15 +418,7 @@
         totalDownloadsFound += downloads.length;
 
         for (const known of attachments) {
-          if (
-            !orphanedAttachments.delete(known) &&
-            !orphanedAttachments.delete(
-              known
-                .replaceAll('/', sep)
-                .replaceAll('\\', sep)
-                .replaceAll('%5C', sep)
-            )
-          ) {
+          if (!orphanedAttachments.delete(known)) {
             totalMissing += 1;
           }
         }
