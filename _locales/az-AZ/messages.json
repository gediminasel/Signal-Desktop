--- conflicted
+++ resolved
@@ -5253,17 +5253,6 @@
     "description": "Default text for username field"
   },
   "icu:ProfileEditor__username-link": {
-<<<<<<< HEAD
-    "messageformat": "QR code or link",
-    "description": "Label of a profile editor row that navigates to username link and qr code modal"
-  },
-  "icu:ProfileEditor__username-link__tooltip__title": {
-    "messageformat": "Share your username",
-    "description": "Title of tooltip displayed under 'QR code or link' button for getting username link"
-  },
-  "icu:ProfileEditor__username-link__tooltip__body": {
-    "messageformat": "Let others start a chat with you by sharing your unique QR code or link.",
-=======
     "messageformat": "QR kodu və ya keçid",
     "description": "Label of a profile editor row that navigates to username link and qr code modal"
   },
@@ -5273,7 +5262,6 @@
   },
   "icu:ProfileEditor__username-link__tooltip__body": {
     "messageformat": "QR kodunuzu və ya keçidi paylaşaraq, digərlərinin sizinlə çata başlamasına icazə verin.",
->>>>>>> 620e85ca
     "description": "Body of tooltip displayed under 'QR code or link' button for getting username link"
   },
   "icu:ProfileEditor--username--title": {
@@ -5337,11 +5325,7 @@
     "description": "(deleted 07/10/2023) Shown in dialog body if user has saved an empty string to delete their username"
   },
   "icu:ProfileEditor--username--confirm-delete-body-2": {
-<<<<<<< HEAD
-    "messageformat": "This will remove your username and disable your QR code and link. “{username}” will be available for others to claim. Are you sure?",
-=======
     "messageformat": "Bu addım istifadəçi adınızı silib, QR kodunuzu və keçidi qeyri-aktiv edəcək. “{username}” istifadəçi adından başqaları istifadə edə biləcək. Əminsiniz?",
->>>>>>> 620e85ca
     "description": "Shown in dialog body if user has saved an empty string to delete their username"
   },
   "icu:ProfileEditor--username--confirm-delete-button": {
@@ -6521,11 +6505,7 @@
     "description": "Body of the popup with information about discriminator in username"
   },
   "icu:EditUsernameModalBody__change-confirmation": {
-<<<<<<< HEAD
-    "messageformat": "Changing your username will reset your existing QR code and link. Are you sure?",
-=======
     "messageformat": "İstifadəçi adınızın dəyişdirilməsi mövcud QR kodunuzu və keçidi sıfırlayacaq. Əminsiniz?",
->>>>>>> 620e85ca
     "description": "Body of the confirmation dialog displayed when user is about to change their username"
   },
   "icu:EditUsernameModalBody__change-confirmation__continue": {
@@ -6545,11 +6525,7 @@
     "description": "ARIA label of the button for copying the username link to clipboard in the username link modal"
   },
   "icu:UsernameLinkModalBody__help": {
-<<<<<<< HEAD
-    "messageformat": "Only share your QR code and link with people you trust. When shared others will be able to view your username and start a chat with you.",
-=======
     "messageformat": "QR kodunuzu və keçidi yalnız inandığınız insanlarla paylaşın. Paylaşdığınız zaman digərləri istifadəçi adınızı görə və sizinlə çata başlaya biləcək.",
->>>>>>> 620e85ca
     "description": "Text of disclaimer at the bottom of the username link modal"
   },
   "icu:UsernameLinkModalBody__reset": {
@@ -6557,19 +6533,11 @@
     "description": "Text of button at the bottom of the username link modal"
   },
   "icu:UsernameLinkModalBody__color__radio": {
-<<<<<<< HEAD
-    "messageformat": "Username link color, {index,number} of {total,number}",
-    "description": "ARIA label of button for selecting username link color"
-  },
-  "icu:UsernameLinkModalBody__reset__confirm": {
-    "messageformat": "If you reset your QR code, your existing QR code and link will no longer work.",
-=======
     "messageformat": "{index,number} / {total,number} istifadəçi adı keçid rəngi",
     "description": "ARIA label of button for selecting username link color"
   },
   "icu:UsernameLinkModalBody__reset__confirm": {
     "messageformat": "QR kodunuzu sıfırlasanız, mövcud QR kodunuz və keçid artıq aktiv olmayacaq.",
->>>>>>> 620e85ca
     "description": "Text of confirmation modal when resetting the username link"
   },
   "icu:UsernameOnboardingModalBody__title": {
@@ -6660,10 +6628,6 @@
     "messageformat": "Bu yeniləmə audio və video zənglər üçün təkmilləşdirmələr, o cümlədən sənədlərlə əlaqəli bəzi cüzi yenilikləri əhatə edir. (təşəkkürlər, {linkToGithub}!)."
   },
   "icu:WhatsNew__v6.28--0": {
-<<<<<<< HEAD
-    "messageformat": "We modified the notification icons that appear for group updates, like when someone new joins a group. These icons help improve legibility, especially if you live within the darkness of the Dark Theme. The previous icons merely adopted the dark. The new icons were born in it, molded by it."
-=======
     "messageformat": "Bəzi qrup bildirişi piktoqramlarını yenilədik ki, yeni birisi qrupa qoşulduqda xəbəriniz olsun. Bu piktoqramlar oxunaqlılığı təkmilləşdirməyə kömək edir, xüsusilə də Tünd rəngli temanın qaranlığında yaşayanlar üçün çox faydalıdır. Əvvəlki piktoqramlar sadəcə qaranlıq temaya uyğunlaşdırılmışdı. Yeni piktoqramlar isə bu qaranlıqdan yaranıb, onun tərəfindən formalaşdırılıb."
->>>>>>> 620e85ca
   }
 }