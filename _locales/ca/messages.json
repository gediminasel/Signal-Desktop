{
  "smartling": {
    "placeholder_format_custom": "(\\$.+?\\$)",
    "string_format_paths": "icu: [*/messageformat]",
    "translate_paths": [
      {
        "path": "*/messageformat",
        "key": "{*}/messageformat",
        "instruction": "*/description"
      },

      {
        "key": "{*}/message",
        "path": "*/message",
        "instruction": "*/description"
      }
    ]
  },
  "icu:AddCaptionModal__title": {
    "messageformat": "Afegiu-hi un missatge",
    "description": "Shown as the title of the dialog that allows you to add a caption to a story"
  },
  "icu:AddCaptionModal__placeholder": {
    "messageformat": "Missatge",
    "description": "Placeholder text for textarea when adding a caption/message (we don't know which yet so we default to message)"
  },
  "icu:AddCaptionModal__submit-button": {
    "messageformat": "Fet",
    "description": "Label on the button that submits changes to a story's caption in the add-caption dialog"
  },
  "icu:AddUserToAnotherGroupModal__title": {
    "messageformat": "Afegeix-lo a un grup",
    "description": "Shown as the title of the dialog that allows you to add a contact to an group"
  },
  "icu:AddUserToAnotherGroupModal__confirm-title": {
    "messageformat": "¿Afegir nou membre?",
    "description": "Shown as the title of the confirmation dialog when adding a contact to a group, after having selected the group"
  },
  "icu:AddUserToAnotherGroupModal__confirm-add": {
    "messageformat": "Afegeix",
    "description": "Shown in the affirmative button of the confirmation dialog when adding a contact to a group"
  },
  "icu:AddUserToAnotherGroupModal__confirm-message": {
    "messageformat": "Vols afegir \"{contact}\" al grup \"{group}\"?",
    "description": "Shown in the confirmation dialog body when adding a contact to a group"
  },
  "icu:AddUserToAnotherGroupModal__toast--user-added-to-group": {
    "messageformat": "{contact} s'ha afegit a {group}",
    "description": "Shown in toast after a user is added to an existing group"
  },
  "icu:AddUserToAnotherGroupModal__toast--adding-user-to-group": {
    "messageformat": "Afegint {contact}…",
    "description": "Shown in toast while a user is being added to a group"
  },
  "icu:RecordingComposer__cancel": {
    "messageformat": "Cancel·la",
    "description": "Label of cancel button on voice note recording UI"
  },
  "icu:RecordingComposer__send": {
    "messageformat": "Envia",
    "description": "Label of send button on voice note recording UI"
  },
  "icu:GroupListItem__message-default": {
    "messageformat": "{count, plural, one {{count,number} membre} other {{count,number} membres}}",
    "description": "Shown below the group name when selecting a group to invite a contact to"
  },
  "icu:GroupListItem__message-already-member": {
    "messageformat": "Ja n'és membre",
    "description": "Shown below the group name when selecting a group to invite a contact to, when the group item is disabled"
  },
  "icu:GroupListItem__message-pending": {
    "messageformat": "Afiliació pendent",
    "description": "Shown below the group name when selecting a group to invite a contact to, when the group item is disabled"
  },
  "icu:Preferences__sent-media-quality": {
    "messageformat": "Qualitat dels mitjans enviats",
    "description": "Title for the sent media quality setting"
  },
  "icu:sentMediaQualityStandard": {
    "messageformat": "Estàndard",
    "description": "Label text for standard media quality option"
  },
  "icu:sentMediaQualityHigh": {
    "messageformat": "Alta",
    "description": "Label text for high media quality option"
  },
  "icu:softwareAcknowledgments": {
    "messageformat": "Reconeixements de programari",
    "description": "Shown in the about box for the link to software acknowledgments"
  },
  "icu:privacyPolicy": {
    "messageformat": "Condicions de servei i política de privadesa",
    "description": "Shown in the about box for the link to https://signal.org/legal"
  },
  "icu:appleSilicon": {
    "messageformat": "Apple silicon",
    "description": "Shown in the about box for Apple silicon product name"
  },
  "icu:copyErrorAndQuit": {
    "messageformat": "Copia l'error i surt",
    "description": "Shown in the top-level error popup, allowing user to copy the error text and close the app"
  },
  "icu:unknownContact": {
    "messageformat": "Contacte desconegut",
    "description": "Shown as the name of a contact if we don't have any displayable information about them"
  },
  "icu:unknownGroup": {
    "messageformat": "Grup desconegut",
    "description": "Shown as the name of a group if we don't have any information about it"
  },
  "icu:databaseError": {
    "messageformat": "Error de la base de dades",
    "description": "Shown in a popup if the database cannot start up properly"
  },
  "icu:deleteAndRestart": {
    "messageformat": "Suprimeix-ne totes les dades i reinicia'l",
    "description": "Shown in a popup if the database cannot start up properly; allows user to delete database and restart"
  },
  "icu:mainMenuFile": {
    "messageformat": "&Fitxer",
    "description": "The label that is used for the File menu in the program main menu. The '&' indicates that the following letter will be used as the keyboard 'shortcut letter' for accessing the menu with the Alt-<letter> combination."
  },
  "icu:mainMenuCreateStickers": {
    "messageformat": "Crea / penja un paquet d'adhesius",
    "description": "The label that is used for the Create/upload sticker pack option in the File menu in the program main menu. The '&' indicates that the following letter will be used as the keyboard 'shortcut letter' for accessing the menu with the Alt-<letter> combination."
  },
  "icu:mainMenuEdit": {
    "messageformat": "&Edita",
    "description": "The label that is used for the Edit menu in the program main menu. The '&' indicates that the following letter will be used as the keyboard 'shortcut letter' for accessing the menu with the Alt-<letter> combination."
  },
  "icu:mainMenuView": {
    "messageformat": "&Visualitza",
    "description": "The label that is used for the View menu in the program main menu. The '&' indicates that the following letter will be used as the keyboard 'shortcut letter' for accessing the menu with the Alt-<letter> combination."
  },
  "icu:mainMenuWindow": {
    "messageformat": "Fines&tra",
    "description": "The label that is used for the Window menu in the program main menu. The '&' indicates that the following letter will be used as the keyboard 'shortcut letter' for accessing the menu with the Alt-<letter> combination."
  },
  "icu:mainMenuHelp": {
    "messageformat": "&Ajuda",
    "description": "The label that is used for the Help menu in the program main menu. The '&' indicates that the following letter will be used as the keyboard 'shortcut letter' for accessing the menu with the Alt-<letter> combination."
  },
  "icu:mainMenuSettings": {
    "messageformat": "Preferències…",
    "description": "The label that is used for the Preferences menu in the program main menu. This should be consistent with the standard naming for ‘Preferences’ on the operating system."
  },
  "icu:appMenuServices": {
    "messageformat": "Serveis",
    "description": "Application menu item for macOS 'Services'"
  },
  "icu:appMenuHide": {
    "messageformat": "Amaga",
    "description": "Application menu command to hide the window"
  },
  "icu:appMenuHideOthers": {
    "messageformat": "Amaga les altres",
    "description": "Application menu command to hide all other windows"
  },
  "icu:appMenuUnhide": {
    "messageformat": "Mostra-ho tot",
    "description": "Application menu command to show all application windows"
  },
  "icu:appMenuQuit": {
    "messageformat": "Surt del Signal",
    "description": "Application menu command to close the application"
  },
  "icu:editMenuUndo": {
    "messageformat": "Desfés",
    "description": "Edit menu command to remove recently-typed text"
  },
  "icu:editMenuRedo": {
    "messageformat": "Refés",
    "description": "Edit menu command to restore previously undone typed text"
  },
  "icu:editMenuCut": {
    "messageformat": "Retalla",
    "description": "Edit menu command to remove selected text and add it to clipboard"
  },
  "icu:editMenuCopy": {
    "messageformat": "Copia",
    "description": "Edit menu command to add selected text to clipboard"
  },
  "icu:editMenuPaste": {
    "messageformat": "Enganxa",
    "description": "Edit menu command to insert text from clipboard at cursor location"
  },
  "icu:editMenuPasteAndMatchStyle": {
    "messageformat": "Enganxa sense format",
    "description": "Edit menu command to insert text from clipboard at cursor location, taking only text and not style information"
  },
  "icu:editMenuDelete": {
    "messageformat": "Suprimeix",
    "description": "Edit menu command to remove the selected text"
  },
  "icu:editMenuSelectAll": {
    "messageformat": "Selecciona-ho tot",
    "description": "Edit menu command to select all of the text in selected text box"
  },
  "icu:editMenuStartSpeaking": {
    "messageformat": "Comenceu a parlar",
    "description": "Edit menu item under 'speech' to start dictation"
  },
  "icu:editMenuStopSpeaking": {
    "messageformat": "Deixeu de parlar",
    "description": "Edit menu item under 'speech' to stop dictation"
  },
  "icu:windowMenuClose": {
    "messageformat": "Tanca la finestra",
    "description": "Window menu command to close the current window"
  },
  "icu:windowMenuMinimize": {
    "messageformat": "Minimitza",
    "description": "Window menu command to minimize the current window"
  },
  "icu:windowMenuZoom": {
    "messageformat": "Escala",
    "description": "Window menu command to make the current window the size of the whole screen"
  },
  "icu:windowMenuBringAllToFront": {
    "messageformat": "Porta al front",
    "description": "Window menu command to bring all windows of current application to front"
  },
  "icu:viewMenuResetZoom": {
    "messageformat": "Mida actual",
    "description": "View menu command to go back to the default zoom"
  },
  "icu:viewMenuZoomIn": {
    "messageformat": "Apropa't",
    "description": "View menu command to make everything bigger"
  },
  "icu:viewMenuZoomOut": {
    "messageformat": "Allunya't",
    "description": "View menu command to make everything smaller"
  },
  "icu:viewMenuToggleFullScreen": {
    "messageformat": "Activa o desactiva la pantalla completa",
    "description": "View menu command to enter or leave Full Screen mode"
  },
  "icu:viewMenuToggleDevTools": {
    "messageformat": "Activa o desactiva les eines de desenvolupament",
    "description": "View menu command to show or hide the developer tools"
  },
  "icu:menuSetupAsNewDevice": {
    "messageformat": "Configura'l com a dispositiu nou",
    "description": "When the application is not yet set up, menu option to start up the set up as fresh device"
  },
  "icu:menuSetupAsStandalone": {
    "messageformat": "Configura'l com a dispositiu autònom",
    "description": "Only available on development modes, menu option to open up the standalone device setup sequence"
  },
  "icu:messageContextMenuButton": {
    "messageformat": "Més accions",
    "description": "Label for context button next to each message"
  },
  "icu:contextMenuCopyLink": {
    "messageformat": "Copia l'enllaç",
    "description": "Shown in the context menu for a link to indicate that the user can copy the link"
  },
  "icu:contextMenuCopyImage": {
    "messageformat": "Copia la imatge",
    "description": "Shown in the context menu for an image to indicate that the user can copy the image"
  },
  "icu:contextMenuNoSuggestions": {
    "messageformat": "Sense suggeriments",
    "description": "Shown in the context menu for a misspelled word to indicate that there are no suggestions to replace the misspelled word"
  },
  "icu:avatarMenuViewArchive": {
    "messageformat": "Mostra l'arxiu",
    "description": "One of the menu options available in the Avatar popup menu"
  },
  "icu:avatarMenuChatColors": {
    "messageformat": "Color del xat",
    "description": "One of the menu options available in the Avatar popup menu"
  },
  "icu:avatarMenuUpdateAvailable": {
    "messageformat": "Actualitza el Signal",
    "description": "One of the menu options available in the Avatar popup menu"
  },
  "icu:loading": {
    "messageformat": "Carregant…",
    "description": "Message shown on the loading screen before we've loaded any messages"
  },
  "icu:optimizingApplication": {
    "messageformat": "Optimitzant l'aplicació…",
    "description": "Message shown on the loading screen while we are doing application optimizations"
  },
  "icu:migratingToSQLCipher": {
    "messageformat": "Optimitzant els missatges… {status} completat.",
    "description": "Message shown on the loading screen while we are doing application optimizations"
  },
  "icu:archivedConversations": {
    "messageformat": "Xats arxivats",
    "description": "Shown in place of the search box when showing archived conversation list"
  },
  "icu:LeftPane--pinned": {
    "messageformat": "Fixat",
    "description": "Shown as a header for pinned conversations in the left pane"
  },
  "icu:LeftPane--chats": {
    "messageformat": "Xats",
    "description": "Shown as a header for non-pinned conversations in the left pane"
  },
  "icu:archiveHelperText": {
    "messageformat": "Aquests xats estan arxivats i només apareixeran a la bústia d'entrada si s'hi reben missatges nous.",
    "description": "Shown at the top of the archived conversations list in the left pane"
  },
  "icu:noArchivedConversations": {
    "messageformat": "No hi ha xats arxivats.",
    "description": "Shown at the top of the archived conversations list in the left pane if there is no any archived conversation"
  },
  "icu:archiveConversation": {
    "messageformat": "Arxiva",
    "description": "Shown in menu for conversation, and moves conversation out of main conversation list"
  },
  "icu:markUnread": {
    "messageformat": "Marca com a no llegit",
    "description": "Shown in menu for conversation, and marks conversation as unread"
  },
  "icu:ConversationHeader__menu__selectMessages": {
    "messageformat": "Seleccionar missatges",
    "description": "Shown in menu for conversation, allows the user to start selecting multiple messages in the conversation"
  },
  "icu:ContactListItem__menu": {
    "messageformat": "Gestionar el contacte",
    "description": "Shown as aria label for context menu for a contact"
  },
  "icu:ContactListItem__menu__message": {
    "messageformat": "Missatge",
    "description": "Shown in a context menu for a contact, allows the user to start the conversation with the contact"
  },
  "icu:ContactListItem__menu__audio-call": {
    "messageformat": "Trucada de veu",
    "description": "Shown in a context menu for a contact, allows the user to start the audio call with the contact"
  },
  "icu:ContactListItem__menu__video-call": {
    "messageformat": "Trucada de vídeo",
    "description": "Shown in a context menu for a contact, allows the user to start the video call with the contact"
  },
  "icu:ContactListItem__menu__remove": {
    "messageformat": "Eliminar",
    "description": "Shown in a context menu for a contact, allows the user to remove the contact from the contact list"
  },
  "icu:ContactListItem__menu__block": {
    "messageformat": "Bloquejar",
    "description": "Shown in a context menu for a contact, allows the user to block the contact"
  },
  "icu:ContactListItem__remove--title": {
    "messageformat": "Eliminar a {title}?",
    "description": "Shown as the title in the confirmation modal for removing a contact from the contact list"
  },
  "icu:ContactListItem__remove--body": {
    "messageformat": "No veuràs aquesta persona durant les teves cerques. Rebràs una sol·licitud de missatge si t'envia un missatge en el futur.",
    "description": "Shown as the body in the confirmation modal for removing a contact from the contact list"
  },
  "icu:ContactListItem__remove--confirm": {
    "messageformat": "Eliminar",
    "description": "Shown as the confirmation button text in the confirmation modal for removing a contact from the contact list"
  },
  "icu:ContactListItem__remove-system--title": {
    "messageformat": "No s'ha pogut eliminar a {title}",
    "description": "Shown as the title in the confirmation modal for removing a system contact from the contact list"
  },
  "icu:ContactListItem__remove-system--body": {
    "messageformat": "Aquesta persona és als Contactes del teu telèfon. Elimina-la dels teus contactes i torna-ho a provar.",
    "description": "Shown as the body in the confirmation modal for removing a system contact from the contact list"
  },
  "icu:moveConversationToInbox": {
    "messageformat": "Restaura",
    "description": "Undoes Archive Conversation action, and moves archived conversation back to the main conversation list"
  },
  "icu:pinConversation": {
    "messageformat": "Fixar xat",
    "description": "Shown in menu for conversation, and pins the conversation to the top of the conversation list"
  },
  "icu:unpinConversation": {
    "messageformat": "No fixar xat",
    "description": "Undoes Archive Conversation action, and unpins the conversation from the top of the conversation list"
  },
  "icu:pinnedConversationsFull": {
    "messageformat": "Només pots fixar fins a 4 xats.",
    "description": "Shown in a toast when a user attempts to pin more than the maximum number of chats"
  },
  "icu:chooseDirectory": {
    "messageformat": "Trieu una carpeta",
    "description": "Button to allow the user to find a folder on disk"
  },
  "icu:chooseFile": {
    "messageformat": "Trieu un fitxer",
    "description": "Button to allow the user to find a file on disk"
  },
  "icu:loadDataHeader": {
    "messageformat": "Carregueu les dades",
    "description": "Header shown on the first screen in the data import process"
  },
  "icu:loadDataDescription": {
    "messageformat": "Acabeu de passar pel procés d'exportació i els vostres contactes i missatges esperen pacientment a l'ordinador. Seleccioneu la carpeta que conté les dades de Signal desades.",
    "description": "Introduction to the process of importing messages and contacts from disk"
  },
  "icu:importChooserTitle": {
    "messageformat": "Trieu el directori amb les dades exportades",
    "description": "Title of the popup window used to select data previously exported"
  },
  "icu:importErrorHeader": {
    "messageformat": "Quelcom ha anat malament!",
    "description": "Header of the error screen after a failed import"
  },
  "icu:importingHeader": {
    "messageformat": "Es carreguen els contactes i els missatges",
    "description": "Header of screen shown as data is import"
  },
  "icu:importErrorFirst": {
    "messageformat": "Assegureu-vos que heu triat el directori correcte que conté les dades de Signal desades. El seu nom hauria de començar amb \"Signal Export\". També podeu desar una còpia nova de les dades des de l'aplicació Chrome.",
    "description": "Message shown if the import went wrong; first paragraph"
  },
  "icu:importErrorSecond": {
    "messageformat": "Si aquests passos no funcionen, envieu un registre de depuració (Visualitza -> Registre de depuració) perquè puguem ajudar-vos a migrar!",
    "description": "Message shown if the import went wrong; second paragraph"
  },
  "icu:importAgain": {
    "messageformat": "Trieu un carpeta i torneu a intentar-ho",
    "description": "Button shown if the user runs into an error during import, allowing them to start over"
  },
  "icu:importCompleteHeader": {
    "messageformat": "Acabat!",
    "description": "Header shown on the screen at the end of a successful import process"
  },
  "icu:importCompleteStartButton": {
    "messageformat": "Comenceu a usar el Signal Desktop",
    "description": "Button shown at end of successful import process, nothing left but a restart"
  },
  "icu:importCompleteLinkButton": {
    "messageformat": "Enllaçeu aquest dispositiu amb el telèfon",
    "description": "Button shown at end of successful 'light' import process, so the standard linking process still needs to happen"
  },
  "icu:selectedLocation": {
    "messageformat": "la ubicació seleccionada",
    "description": "Message shown as the export location if we didn't capture the target directory"
  },
  "icu:upgradingDatabase": {
    "messageformat": "Actualitzant la base de dades. Això pot trigar una estona…",
    "description": "Message shown on the loading screen when we're changing database structure on first run of a new version"
  },
  "icu:loadingMessages--other": {
    "messageformat": "{daysAgo, plural, one {Carregant missatges de fa 1 dia…} other {Carregant missatges de fa {daysAgo,number} dies…}}",
    "description": "Message shown on the loading screen when we're catching up on the backlog of messages from day before yesterday and earlier"
  },
  "icu:loadingMessages--yesterday": {
    "messageformat": "Carregant missatges d'ahir…",
    "description": "Message shown on the loading screen when we're catching up on the backlog of messages from yesterday"
  },
  "icu:loadingMessages--today": {
    "messageformat": "Carregant missatges d'avui…",
    "description": "Message shown on the loading screen when we're catching up on the backlog of messages from today"
  },
  "icu:view": {
    "messageformat": "Mostra",
    "description": "Used as a label on a button allowing user to see more information"
  },
  "icu:youLeftTheGroup": {
    "messageformat": "Ja no sou membre del grup.",
    "description": "Displayed when a user can't send a message because they have left the group"
  },
  "icu:invalidConversation": {
    "messageformat": "Aquest grup no és vàlid. Creeu un grup nou.",
    "description": "Displayed when a user can't send a message because something has gone wrong in the conversation."
  },
  "icu:scrollDown": {
    "messageformat": "Anar a la part inferior del xat",
    "description": "Alt text for button to take user down to bottom of conversation, shown when user scrolls up"
  },
  "icu:messagesBelow": {
    "messageformat": "Missatges nous a continuació",
    "description": "Alt text for button to take user down to bottom of conversation with more than one message out of screen"
  },
  "icu:mentionsBelow": {
    "messageformat": "Noves mencions a continuació",
    "description": "Alt text for button to take user down to next mention of them further down the message list (currently out of screen)"
  },
  "icu:unreadMessage": {
    "messageformat": "1 missatge per llegir",
    "description": "Text for unread message separator, just one message"
  },
  "icu:unreadMessages": {
    "messageformat": "{count, plural, one {{count,number} missatge sense llegir} other {{count,number} missatges sense llegir}}",
    "description": "Text for unread message separator, with count"
  },
  "icu:messageHistoryUnsynced": {
    "messageformat": "Per seguretat, l'historial del xat no es transfereix als dispositius enllaçats nous.",
    "description": "Shown in the conversation history when a user links a new device to explain what is not supported."
  },
  "icu:youMarkedAsVerified": {
    "messageformat": "Heu marcat el número de seguretat amb {name} com a verificat.",
    "description": "Shown in the conversation history when the user marks a contact as verified."
  },
  "icu:youMarkedAsNotVerified": {
    "messageformat": "Heu marcat el número de seguretat amb {name} com a no verificat.",
    "description": "Shown in the conversation history when the user marks a contact as not verified, whether on the Safety Number screen or by dismissing a banner or dialog."
  },
  "icu:youMarkedAsVerifiedOtherDevice": {
    "messageformat": "Heu marcat el número de seguretat amb {name} com a verificat des d'un altre dispositiu.",
    "description": "Shown in the conversation history when we discover that the user marked a contact as verified on another device."
  },
  "icu:youMarkedAsNotVerifiedOtherDevice": {
    "messageformat": "Heu marcat el número de seguretat amb {name} com a no verificat des d'un altre dispositiu.",
    "description": "Shown in the conversation history when we discover that the user marked a contact as not verified on another device."
  },
  "icu:membersNeedingVerification": {
    "messageformat": "Els números de seguretat amb aquests membres de grup han canviat des que els vau verificar l'últim cop. Cliqueu en un membre del grup per a veure'n el número de seguretat nou.",
    "description": "When there are multiple previously-verified group members with safety number changes, a banner will be shown. The list of contacts with safety number changes is shown, and this text introduces that list."
  },
  "icu:changedRightAfterVerify": {
    "messageformat": "El número de seguretat que intenteu verificar ha canviat. Reviseu el número de seguretat nou amb {name1}. Recordeu que aquest canvi pot significar que algú està intentant interceptar la vostra comunicació o que {name2} ha reinstal·lat el Signal.",
    "description": "Shown on the safety number screen when the user has selected to verify/unverify a contact's safety number, and we immediately discover a safety number change"
  },
  "icu:safetyNumberChangeDialog__message": {
    "messageformat": "Les següents persones pot ser que hagin reinstal·lat Signal o canviat de dispositiu. Clica sobre un contacte per a confirmar el seu nou número de seguretat. És opcional.",
    "description": "Shown on confirmation dialog when user attempts to send a message"
  },
  "icu:safetyNumberChangeDialog__pending-messages": {
    "messageformat": "Envia els missatges pendents",
    "description": "Shown on confirmation dialog when user attempts to send a message in the outbox"
  },
  "icu:safetyNumberChangeDialog__review": {
    "messageformat": "Revisar",
    "description": "Shown to enter 'review' mode if more than five contacts have changed safety numbers"
  },
  "icu:safetyNumberChangeDialog__many-contacts": {
    "messageformat": "{count, plural, one {Tens {count,number} contacte que pot ser que hagi reinstal·lat Signal o canviat de dispositiu. Pots revisar el seu número de seguretat abans d'enviar.} other {Tens {count,number} contactes que pot ser que hagin reinstal·lat Signal o canviat de dispositiu. Pots revisar els seus números de seguretat abans d'enviar.}}",
    "description": "Shown during an attempted send when more than five contacts have changed their safety numbers"
  },
  "icu:safetyNumberChangeDialog__post-review": {
    "messageformat": "S'han revisat tots els contactes, clica enviar per a continuar.",
    "description": "Shown after reviewing large number of contacts"
  },
  "icu:safetyNumberChangeDialog__confirm-remove-all": {
    "messageformat": "{count, plural, one {Segur que vols suprimir 1 contacte de la teva història «{story}»?} other {Segur que vols suprimir {count,number} contactes de la teva història «{story}»?}}",
    "description": "Shown if user selects 'remove all' option to remove all potentially untrusted contacts from a given story"
  },
  "icu:safetyNumberChangeDialog__remove-all": {
    "messageformat": "Suprimir-ho tot",
    "description": "Shown in the context menu for a story header, to remove all contacts within from their parent list"
  },
  "icu:safetyNumberChangeDialog__verify-number": {
    "messageformat": "Verifica el número de seguretat",
    "description": "Shown in the context menu for a story recipient header, to verify that they are still trusted"
  },
  "icu:safetyNumberChangeDialog__remove": {
    "messageformat": "Suprimir de la història",
    "description": "Shown in the context menu for a story recipient, to remove this contact from from their parent list"
  },
  "icu:safetyNumberChangeDialog__actions-contact": {
    "messageformat": "Accions per al contacte {contact}",
    "description": "Label for button that opens context menu for contact"
  },
  "icu:safetyNumberChangeDialog__actions-story": {
    "messageformat": "Accions per a la història {story}",
    "description": "Label for button that opens context menu for story"
  },
  "icu:identityKeyErrorOnSend": {
    "messageformat": "El vostre número de seguretat amb {name1} ha canviat. Això podria significar que algú està intentant interceptar la vostra comunicació o que {name2} ha reinstal·lat el Signal. És possible que vulgueu verificar el número de seguretat amb aquest contacte.",
    "description": "Shown when user clicks on a failed recipient in the message detail view after an identity key change"
  },
  "icu:sendAnyway": {
    "messageformat": "Envia'l tanmateix",
    "description": "Used on a warning dialog to make it clear that it might be risky to send the message."
  },
  "icu:safetyNumberChangeDialog_send": {
    "messageformat": "Envia",
    "description": "Used on a warning dialog to make it clear that it might be risky to send the message."
  },
  "icu:safetyNumberChangeDialog_done": {
    "messageformat": "Fet",
    "description": "Used when there are enough safety number changes to require an explicit review step, to signal that the review is complete."
  },
  "icu:callAnyway": {
    "messageformat": "Truca-li tanmateix",
    "description": "Used on a warning dialog to make it clear that it might be risky to call the conversation."
  },
  "icu:continueCall": {
    "messageformat": "Continua la trucada",
    "description": "Used on a warning dialog to make it clear that it might be risky to continue the group call."
  },
  "icu:noLongerVerified": {
    "messageformat": "El número de seguretat amb {name} ha canviat i ja no està verificat. Feu clic per a veure'l.",
    "description": "Shown in conversation banner when user's safety number has changed, but they were previously verified."
  },
  "icu:multipleNoLongerVerified": {
    "messageformat": "Els números de seguretat amb múltiples membres d'aquest grup ha canviat i ja no estan verificats. Feu clic per a veure'ls.",
    "description": "Shown in conversation banner when more than one group member's safety number has changed, but they were previously verified."
  },
  "icu:debugLogExplanation": {
    "messageformat": "Quan cliqueu a Envia, el registre es penjarà en línia durant 30 dies en un URL únic i no publicat. Primer podeu desar-lo localment.",
    "description": "Description of what will happen with your debug log"
  },
  "icu:debugLogError": {
    "messageformat": "S'ha produït un error amb la càrrega! Envieu un correu electrònic a support@signal.org i adjunteu-hi el registre com a fitxer de text.",
    "description": "Error message a recommendations if debug log upload fails"
  },
  "icu:debugLogSuccess": {
    "messageformat": "Registre de depuració enviat",
    "description": "Title of the success page for submitting a debug log"
  },
  "icu:debugLogSuccessNextSteps": {
    "messageformat": "S'ha penjat el registre de depuració. Quan us poseu en contacte amb el servei d'assistència, copieu l'URL següent i adjunteu-lo juntament amb una descripció del problema que heu vist i els passos per reproduir-lo.",
    "description": "Explanation of next steps to take when submitting debug log"
  },
  "icu:debugLogLogIsIncomplete": {
    "messageformat": "… per veure el registre complet, clica Desar",
    "description": "Shown as the text for the copy button on the debug log screen"
  },
  "icu:debugLogCopy": {
    "messageformat": "Copia l'enllaç",
    "description": "Shown as the text for the copy button on the debug log screen"
  },
  "icu:debugLogSave": {
    "messageformat": "Desa",
    "description": "Shown as the text for the download button on the debug log screen"
  },
  "icu:debugLogLinkCopied": {
    "messageformat": "Enllaç copiat al porta-retalls",
    "description": "Shown in a toast to let the user know that the link to the debug log has been copied to their clipboard"
  },
  "icu:reportIssue": {
    "messageformat": "Contacteu amb l'Assistència",
    "description": "Link to open the issue tracker"
  },
  "icu:gotIt": {
    "messageformat": "Entès!",
    "description": "Label for a button that dismisses a dialog. The user clicks it to confirm that they understand the message in the dialog."
  },
  "icu:submit": {
    "messageformat": "Envia"
  },
  "icu:acceptNewKey": {
    "messageformat": "Ho accepto",
    "description": "Label for a button to accept a new safety number"
  },
  "icu:SafetyNumberViewer__migration__text": {
    "messageformat": "Els números de seguretat s'estan actualitzant.",
    "description": "An explanatory note in SafetyNumberViewer describing the safety number migration process."
  },
  "icu:SafetyNumberViewer__migration__learn_more": {
    "messageformat": "Més informació",
    "description": "A link text in SafetyNumberViewer describing the safety number migration process."
  },
  "icu:SafetyNumberViewer__card__prev": {
    "messageformat": "Número de seguretat anterior",
    "description": "An ARIA label for safety number navigation button."
  },
  "icu:SafetyNumberViewer__card__next": {
    "messageformat": "Número de seguretat següent",
    "description": "An ARIA label for safety number navigation button."
  },
  "icu:SafetyNumberViewer__carousel__dot": {
    "messageformat": "Versió de número de seguretat {index,number} de {total,number}",
    "description": "An ARIA label for safety number carousel button."
  },
  "icu:SafetyNumberViewer__markAsVerified": {
    "messageformat": "Marca com a verificat",
    "description": "Safety number viewer, verification toggle button, when not verified, sets verified"
  },
  "icu:SafetyNumberViewer__clearVerification": {
    "messageformat": "Neteja la verificació",
    "description": "Safety number viewer, verification toggle button, when verified, clears verification state"
  },
  "icu:SafetyNumberViewer__hint--migration": {
    "messageformat": "Per verificar el xifrat amb {name}, tria més a dalt la carta de color que coincideixi amb la del dispositiu d'aquella persona i compara les xifres. Si aquestes no coincideixen, prova un altre parell de números de seguretat. Només cal que coincideixin un parell.",
    "description": "Safety number viewer, text of the hint during migration period"
  },
  "icu:SafetyNumberViewer__hint--normal": {
    "messageformat": "Per verificar el xifrat amb {name}, compara les xifres de dalt amb les del dispositiu d'aquella persona. També poden escanejar el teu codi amb el seu dispositiu.",
    "description": "Safety number viewer, text of the hint after migration period"
  },
  "icu:SafetyNumberOnboarding__title": {
    "messageformat": "Canvis als números de seguretat",
    "description": "Title of Safety number onboarding modal"
  },
  "icu:SafetyNumberOnboarding__p1": {
    "messageformat": "S'estan actualitzant els números de seguretat durant un període de transició per habilitar les pròximes funcions de privacitat de Signal.",
    "description": "Paragraph 1 of Safety number onboarding modal"
  },
  "icu:SafetyNumberOnboarding__p2": {
    "messageformat": "Per a verificar els números de seguretat, fes que la teva carta de color coincideixi amb la del dispositiu del teu contacte. Si aquestes no coincideixen, prova un altre parell de números de seguretat. Només cal que coincideixin un parell.",
    "description": "Paragraph 2 of Safety number onboarding modal"
  },
  "icu:SafetyNumberOnboarding__help": {
    "messageformat": "Us cal ajuda?",
    "description": "Text of a secondary button in Safety number onboarding modal"
  },
  "icu:SafetyNumberOnboarding__close": {
    "messageformat": "Entesos",
    "description": "Text of a secondary button in Safety number onboarding modal"
  },
  "icu:SafetyNumberNotReady__body": {
    "messageformat": "Es crearà un número de seguretat amb aquesta persona després d'intercanviar missatges amb ella.",
    "description": "Body of SafetyNumberNotReady modal"
  },
  "icu:SafetyNumberNotReady__learn-more": {
    "messageformat": "Més informació",
    "description": "Text of 'Learn more' button of SafetyNumberNotReady modal"
  },
  "icu:isVerified": {
    "messageformat": "Heu verificat el número de seguretat amb {name}.",
    "description": "Summary state shown at top of the safety number screen if user has verified contact."
  },
  "icu:isNotVerified": {
    "messageformat": "No heu verificat el número de seguretat amb {name}.",
    "description": "Summary state shown at top of the safety number screen if user has not verified contact."
  },
  "icu:verified": {
    "messageformat": "Verificat"
  },
  "icu:newIdentity": {
    "messageformat": "Número de seguretat nou",
    "description": "Header for a key change dialog"
  },
  "icu:identityChanged": {
    "messageformat": "El número de seguretat amb aquest contacte ha canviat. Això podria voler dir que algú està provant d'interceptar les vostres comunicacions o que aquest contacte simplement ha reinstal·lat el Signal. Potser hauríeu de verificar el número de seguretat nou."
  },
  "icu:incomingError": {
    "messageformat": "S'ha produït un error en gestionar el missatge rebut"
  },
  "icu:media": {
    "messageformat": "Elements multimèdia",
    "description": "Header of the default pane in the media gallery, showing images and videos"
  },
  "icu:mediaEmptyState": {
    "messageformat": "No tens arxius multimèdia en aquest xat",
    "description": "Message shown to user in the media gallery when there are no messages with media attachments (images or video)"
  },
  "icu:allMedia": {
    "messageformat": "Tot el contingut",
    "description": "Header for the media gallery"
  },
  "icu:documents": {
    "messageformat": "Documents",
    "description": "Header of the secondary pane in the media gallery, showing every non-media attachment"
  },
  "icu:documentsEmptyState": {
    "messageformat": "No tens documents en aquest xat",
    "description": "Message shown to user in the media gallery when there are no messages with document attachments (anything other than images or video)"
  },
  "icu:today": {
    "messageformat": "Avui",
    "description": "The string \"today\""
  },
  "icu:yesterday": {
    "messageformat": "Ahir",
    "description": "The string \"yesterday\""
  },
  "icu:thisWeek": {
    "messageformat": "Aquesta setmana",
    "description": "Section header in the media gallery"
  },
  "icu:thisMonth": {
    "messageformat": "Aquest mes",
    "description": "Section header in the media gallery"
  },
  "icu:unsupportedAttachment": {
    "messageformat": "Tipus d'adjunt no admès. Feu clic per a desar.",
    "description": "Displayed for incoming unsupported attachment"
  },
  "icu:clickToSave": {
    "messageformat": "Feu clic per a desar",
    "description": "Hover text for attachment filenames"
  },
  "icu:unnamedFile": {
    "messageformat": "Fitxer sense nom",
    "description": "Hover text for attachment filenames"
  },
  "icu:voiceMessage": {
    "messageformat": "Missatge de veu",
    "description": "Name for a voice message attachment"
  },
  "icu:dangerousFileType": {
    "messageformat": "Per raons de seguretat, el tipus d'adjunt no és permès.",
    "description": "Shown in toast when user attempts to send .exe file, for example"
  },
  "icu:loadingPreview": {
    "messageformat": "Carregant la previsualització…",
    "description": "Shown while Signal Desktop is fetching metadata for a url in composition area"
  },
  "icu:stagedPreviewThumbnail": {
    "messageformat": "Previsualització de l'esborrany de la vista en miniatura de l'enllaç {domain}",
    "description": "Shown while Signal Desktop is fetching metadata for a url in composition area"
  },
  "icu:previewThumbnail": {
    "messageformat": "Previsualització de la vista en miniatura de l'enllaç {domain}",
    "description": "Shown while Signal Desktop is fetching metadata for a url in composition area"
  },
  "icu:stagedImageAttachment": {
    "messageformat": "Esborrany de la imatge adjuntada: {path}",
    "description": "Alt text for staged attachments"
  },
  "icu:cdsMirroringErrorToast": {
    "messageformat": "L'Escriptori ha trobat una inconsistència del Servei de Descobriment de Contactes.",
    "description": "An error popup when we discovered an inconsistency between mirrored Contact Discovery Service requests."
  },
  "icu:decryptionErrorToast": {
    "messageformat": "L'escriptori ha tingut un error de desencriptació de {name}, dispositiu {deviceId}",
    "description": "An error popup when we haven't added an in-timeline error for decryption error, only for beta/internal users."
  },
  "icu:decryptionErrorToastAction": {
    "messageformat": "Envia el registre",
    "description": "Label for the decryption error toast button"
  },
  "icu:cannotSelectPhotosAndVideosAlongWithFiles": {
    "messageformat": "No pots seleccionar fotos i vídeos juntament amb arxius.",
    "description": "An error popup when the user has attempted to add an attachment"
  },
  "icu:cannotSelectMultipleFileAttachments": {
    "messageformat": "Només pots seleccionar un fitxer a la vegada.",
    "description": "An error popup when the user has attempted to add multiple non-image attachments"
  },
  "icu:maximumAttachments": {
    "messageformat": "No podeu afegir cap altre adjunt a aquest missatge.",
    "description": "An error popup when the user has attempted to add an attachment"
  },
  "icu:fileSizeWarning": {
    "messageformat": "Perdoneu, el fitxer seleccionat excedeix les restriccions de mida dels missatges. {limit,number} {units}",
    "description": "Shown in a toast if the user tries to attach too-large file"
  },
  "icu:unableToLoadAttachment": {
    "messageformat": "No s'ha pogut carregar l'adjunt seleccionat"
  },
  "icu:disconnected": {
    "messageformat": "Desconnectat",
    "description": "Displayed when the desktop client cannot connect to the server."
  },
  "icu:connecting": {
    "messageformat": "Connectant…",
    "description": "Displayed when the desktop client is currently connecting to the server."
  },
  "icu:connect": {
    "messageformat": "Cliqueu per a tornar-hi a connectar.",
    "description": "Shown to allow the user to manually attempt a reconnect."
  },
  "icu:connectingHangOn": {
    "messageformat": "No hauria de trigar gaire.",
    "description": "Subtext description for when the client is connecting to the server."
  },
  "icu:offline": {
    "messageformat": "Fora de línia",
    "description": "Displayed when the desktop client has no network connection."
  },
  "icu:checkNetworkConnection": {
    "messageformat": "Comproveu la connexió a xarxa.",
    "description": "Obvious instructions for when a user's computer loses its network connection"
  },
  "icu:submitDebugLog": {
    "messageformat": "Registre de depuració",
    "description": "Menu item and header text for debug log modal (sentence case)"
  },
  "icu:debugLog": {
    "messageformat": "Registre de depuració",
    "description": "View menu item to open the debug log (title case)"
  },
  "icu:forceUpdate": {
    "messageformat": "Força l'actualització",
    "description": "View menu item to force the app to update download and install"
  },
  "icu:helpMenuShowKeyboardShortcuts": {
    "messageformat": "Mostra les dreceres del teclat",
    "description": "Item under the help menu, pops up a screen showing the application's keyboard shortcuts"
  },
  "icu:contactUs": {
    "messageformat": "Contacte",
    "description": "Item under the help menu, takes you to the contact us support page"
  },
  "icu:goToReleaseNotes": {
    "messageformat": "Ves a les notes de versió",
    "description": "Item under the help menu, takes you to GitHub page for release notes"
  },
  "icu:goToForums": {
    "messageformat": "Ves als fòrums",
    "description": "Item under the Help menu, takes you to the forums"
  },
  "icu:goToSupportPage": {
    "messageformat": "Ves a la pàgina de suport",
    "description": "Item under the Help menu, takes you to the support page"
  },
  "icu:joinTheBeta": {
    "messageformat": "Uniu-vos a la versió Beta",
    "description": "Item under the Help menu, takes you to an article describing how to install the beta release of Signal Desktop"
  },
  "icu:signalDesktopPreferences": {
    "messageformat": "Preferències del Signal Desktop",
    "description": "Title of the window that pops up with Signal Desktop preferences in it"
  },
  "icu:signalDesktopStickerCreator": {
    "messageformat": "Creador de paquets d'adhesius",
    "description": "Title of the window that pops up with Signal Desktop preferences in it"
  },
  "icu:aboutSignalDesktop": {
    "messageformat": "Quant al Signal Desktop",
    "description": "Item under the Help menu, which opens a small about window"
  },
  "icu:screenShareWindow": {
    "messageformat": "Compartició de pantalla",
    "description": "Title for screen sharing window"
  },
  "icu:speech": {
    "messageformat": "Discurs",
    "description": "Item under the Edit menu, with 'start/stop speaking' items below it"
  },
  "icu:show": {
    "messageformat": "Mostra",
    "description": "Command under Window menu, to show the window"
  },
  "icu:hide": {
    "messageformat": "Amaga",
    "description": "Command in the tray icon menu, to hide the window"
  },
  "icu:quit": {
    "messageformat": "Surt",
    "description": "Command in the tray icon menu, to quit the application"
  },
  "icu:signalDesktop": {
    "messageformat": "Signal Desktop",
    "description": "Tooltip for the tray icon"
  },
  "icu:search": {
    "messageformat": "Cerca",
    "description": "Placeholder text in the search input"
  },
  "icu:clearSearch": {
    "messageformat": "Neteja la cerca",
    "description": "Aria label for clear search button"
  },
  "icu:searchIn": {
    "messageformat": "Cerca al xat",
    "description": "Shown in the search box before text is entered when searching in a specific conversation"
  },
  "icu:noSearchResults": {
    "messageformat": "No hi ha cap resultat per a \"{searchTerm}\".",
    "description": "Shown in the search left pane when no results were found"
  },
  "icu:noSearchResults--sms-only": {
    "messageformat": "Els contactes d'SMS / MMS no estan disponibles a la versió d'escriptori.",
    "description": "Shown in the search left pane when no results were found and primary device has SMS/MMS handling enabled"
  },
  "icu:noSearchResultsInConversation": {
    "messageformat": "No hi ha resultats per a \"{searchTerm}\" a {conversationName}",
    "description": "Shown in the search left pane when no results were found"
  },
  "icu:conversationsHeader": {
    "messageformat": "Xats",
    "description": "Shown to separate the types of search results"
  },
  "icu:contactsHeader": {
    "messageformat": "Contactes",
    "description": "Shown to separate the types of search results"
  },
  "icu:groupsHeader": {
    "messageformat": "Grups",
    "description": "Shown to separate the types of search results"
  },
  "icu:messagesHeader": {
    "messageformat": "Missatges",
    "description": "Shown to separate the types of search results"
  },
  "icu:findByUsernameHeader": {
    "messageformat": "Cerca per nom d'usuari",
    "description": "Shown when search could be a valid username, with one sub-item that will kick off the search"
  },
  "icu:findByPhoneNumberHeader": {
    "messageformat": "Cerca per número de telèfon",
    "description": "Shown when search could be a valid phone number, with one sub-item that will kick off the search"
  },
  "icu:welcomeToSignal": {
    "messageformat": "Benvingut/da al Signal"
  },
  "icu:whatsNew": {
    "messageformat": "Vegeu {whatsNew} d'aquesta actualització.",
    "description": "Shown in the main window"
  },
  "icu:viewReleaseNotes": {
    "messageformat": "les novetats",
    "description": "Clickable link that displays the latest release notes"
  },
  "icu:typingAlt": {
    "messageformat": "Animació d'escriptura per a aquest xat",
    "description": "Used as the 'title' attribute for the typing animation"
  },
  "icu:contactInAddressBook": {
    "messageformat": "Aquesta persona és als vostres contactes.",
    "description": "Description of icon denoting that contact is from your address book"
  },
  "icu:contactAvatarAlt": {
    "messageformat": "Avatar per al contacte {name}",
    "description": "Used in the alt tag for the image avatar of a contact"
  },
  "icu:sendMessageToContact": {
    "messageformat": "Envia un missatge",
    "description": "Shown when you are sent a contact and that contact has a signal account"
  },
  "icu:home": {
    "messageformat": "casa",
    "description": "Shown on contact detail screen as a label for an address/phone/email"
  },
  "icu:work": {
    "messageformat": "feina",
    "description": "Shown on contact detail screen as a label for an address/phone/email"
  },
  "icu:mobile": {
    "messageformat": "mòbil",
    "description": "Shown on contact detail screen as a label for a phone or email"
  },
  "icu:email": {
    "messageformat": "a/e",
    "description": "Generic label shown if contact email has custom type but no label"
  },
  "icu:phone": {
    "messageformat": "telèfon",
    "description": "Generic label shown if contact phone has custom type but no label"
  },
  "icu:address": {
    "messageformat": "adreça",
    "description": "Generic label shown if contact address has custom type but no label"
  },
  "icu:poBox": {
    "messageformat": "Apartat de correus",
    "description": "When rendering an address, used to provide context to a post office box"
  },
  "icu:downloading": {
    "messageformat": "Es baixa",
    "description": "Shown in the message bubble while a long message attachment is being downloaded"
  },
  "icu:downloadFullMessage": {
    "messageformat": "Descarrega el missatge complet",
    "description": "Shown in the message bubble while a long message attachment is not downloaded"
  },
  "icu:downloadAttachment": {
    "messageformat": "Baixa l'adjunt",
    "description": "Shown in a message's triple-dot menu if there isn't room for a dedicated download button"
  },
  "icu:reactToMessage": {
    "messageformat": "Reaccionar al missatge",
    "description": "Shown in triple-dot menu next to message to allow user to react to the associated message"
  },
  "icu:replyToMessage": {
    "messageformat": "Respon el missatge",
    "description": "Shown in triple-dot menu next to message to allow user to start crafting a message with a quotation"
  },
  "icu:originalMessageNotFound": {
    "messageformat": "No s'ha trobat el missatge original",
    "description": "Shown in quote if reference message was not found as message was initially downloaded and processed"
  },
  "icu:messageFoundButNotLoaded": {
    "messageformat": "S'ha trobat el missatge original, però no s'ha carregat. Desplaceu-vos amunt per ca arregar-lo.",
    "description": "Shown in toast if user clicks on quote references messages not loaded in view, but in database"
  },
  "icu:voiceRecording--start": {
    "messageformat": "Inicia la gravació del missatge de veu",
    "description": "Tooltip for microphone button to start voice message"
  },
  "icu:voiceRecording--complete": {
    "messageformat": "Acaba la gravació del missatge de veu i envia'l",
    "description": "Tooltip for green complete voice message and send"
  },
  "icu:voiceRecording--cancel": {
    "messageformat": "Cancel·la el missatge de veu",
    "description": "Tooltip for red button to cancel voice message"
  },
  "icu:voiceRecordingInterruptedMax": {
    "messageformat": "S'ha interromput la gravació del missatge de veu perquè s'ha arribat al límit màxim.",
    "description": "Confirmation dialog message for when the voice recording is interrupted due to max time limit"
  },
  "icu:voiceRecordingInterruptedBlur": {
    "messageformat": "S'ha interromput la gravació del missatge de veu perquè heu canviat a una altra aplicació.",
    "description": "Confirmation dialog message for when the voice recording is interrupted due to app losing focus"
  },
  "icu:voiceNoteLimit": {
    "messageformat": "Els missatges de veu estan limitats a una hora. La gravació s'aturarà si canvieu a una altra aplicació.",
    "description": "Shown in toast to warn user about limited time and that window must be in focus"
  },
  "icu:voiceNoteMustBeOnlyAttachment": {
    "messageformat": "Un missatge de veu només pot tenir un adjunt.",
    "description": "Shown in toast if tries to record a voice note with any staged attachments"
  },
  "icu:voiceNoteError": {
    "messageformat": "Hi ha hagut un error amb la gravadora de veu.",
    "description": "Shown in a dialog to inform user that we experienced an unrecoverable error"
  },
  "icu:attachmentSaved": {
    "messageformat": "Adjunt desat",
    "description": "Shown after user selects to save to downloads"
  },
  "icu:attachmentSavedShow": {
    "messageformat": "Mostra'l a la carpeta",
    "description": "Button label for showing the attachment in your file system"
  },
  "icu:you": {
    "messageformat": "Vós",
    "description": "Shown when the user represented is the current user."
  },
  "icu:replyingTo": {
    "messageformat": "Resposta per a {name}",
    "description": "Shown in iOS theme when you or someone quotes to a message which is not from you"
  },
  "icu:audioPermissionNeeded": {
    "messageformat": "Per a enviar missatges d'àudio, permet que el Signal Desktop tingui accés al teu micròfon.",
    "description": "Shown if the user attempts to send an audio message without audio permissions turned on"
  },
  "icu:audioCallingPermissionNeeded": {
    "messageformat": "Per a trucar, heu de permetre que el Signal Desktop accedeixi al micròfon.",
    "description": "Shown if the user attempts access the microphone for calling without audio permissions turned on"
  },
  "icu:videoCallingPermissionNeeded": {
    "messageformat": "Per a fer trucades de vídeo, heu de permetre que el Signal Desktop accedeixi a la càmera.",
    "description": "Shown if the user attempts access the camera for video calling without video permissions turned on"
  },
  "icu:allowAccess": {
    "messageformat": "Permet l'accés",
    "description": "Button shown in popup asking to enable microphone/video permissions to send audio messages"
  },
  "icu:showSettings": {
    "messageformat": "Mostra la configuració",
    "description": "A button shown in dialog requesting the user to turn on audio permissions"
  },
  "icu:audio": {
    "messageformat": "Àudio",
    "description": "Shown in a quotation of a message containing an audio attachment if no text was originally provided with that attachment"
  },
  "icu:video": {
    "messageformat": "Vídeo",
    "description": "Shown in a quotation of a message containing a video if no text was originally provided with that video"
  },
  "icu:photo": {
    "messageformat": "Foto",
    "description": "Shown in a quotation of a message containing a photo if no text was originally provided with that image"
  },
  "icu:text": {
    "messageformat": "Text",
    "description": "Label for the word 'text'"
  },
  "icu:cannotUpdate": {
    "messageformat": "No es pot actualitzar.",
    "description": "Shown as the title of our update error dialogs on windows"
  },
  "icu:muted": {
    "messageformat": "Silenciat",
    "description": "Shown in a button when a conversation is muted"
  },
  "icu:mute": {
    "messageformat": "Silenciats",
    "description": "Shown in a button when a conversation is unmuted and can be muted"
  },
  "icu:cannotUpdateDetail": {
    "messageformat": "El Signal Desktop no es pot actualitzar. {retry} o visiteu {url} per a instal·lar la versió nova manualment. Després, {support} sobre aquest problema.",
    "description": "Shown if a general error happened while trying to install update package"
  },
  "icu:cannotUpdateRequireManualDetail": {
    "messageformat": "El Signal no s'ha pogut actualitzar. Visiteu {url} per instal·lar-lo manualment. Aleshores, {support} sobre aquest problema.",
    "description": "Shown if a general error happened while trying to install update package and manual update is required"
  },
  "icu:readOnlyVolume": {
    "messageformat": "El Signal Desktop es troba probablement en una quarentena de macOS i no es podrà actualitzar automàticament. Proveu de moure  {app} a  {folder} amb el Finder.",
    "description": "Shown on MacOS if running on a read-only volume and we cannot update"
  },
  "icu:ok": {
    "messageformat": "D'acord"
  },
  "icu:cancel": {
    "messageformat": "Cancel·la"
  },
  "icu:discard": {
    "messageformat": "Descarta"
  },
  "icu:failedToSend": {
    "messageformat": "Ha fallat l'acció d'enviar a alguns remitents. Comproveu la connexió de xarxa."
  },
  "icu:error": {
    "messageformat": "Error"
  },
  "icu:messageDetail": {
    "messageformat": "Detall del missatge"
  },
  "icu:delete": {
    "messageformat": "Suprimeix"
  },
  "icu:accept": {
    "messageformat": "Ho accepto"
  },
  "icu:edit": {
    "messageformat": "Editar"
  },
  "icu:forward": {
    "messageformat": "Reenvia"
  },
  "icu:done": {
    "messageformat": "Fet",
    "description": "Label for done"
  },
  "icu:update": {
    "messageformat": "Actualitza-la"
  },
  "icu:next2": {
    "messageformat": "Següent"
  },
  "icu:on": {
    "messageformat": "Actiu",
    "description": "Label for when something is turned on"
  },
  "icu:off": {
    "messageformat": "Inactiu",
    "description": "Label for when something is turned off"
  },
  "icu:deleteWarning": {
    "messageformat": "Aquest missatge se suprimirà d'aquest dispositiu.",
    "description": "Text shown in the confirmation dialog for deleting a message locally"
  },
  "icu:deleteForEveryoneWarning": {
    "messageformat": "Aquest missatge s'eliminarà per a tots els membres del xat si utilitzen una versió recent de Signal. Podran veure que has eliminat un missatge.",
    "description": "Text shown in the confirmation dialog for deleting a message for everyone"
  },
  "icu:from": {
    "messageformat": "De",
    "description": "Label for the sender of a message"
  },
  "icu:to": {
    "messageformat": "A",
    "description": "Label for the receiver of a message"
  },
  "icu:searchResultHeader--sender-to-group": {
    "messageformat": "{sender} a {receiverGroup}",
    "description": "Shown for search result items - like 'Jon to Friends Group'"
  },
  "icu:searchResultHeader--sender-to-you": {
    "messageformat": "{sender} a vós",
    "description": "Shown for search result items - like 'Jon to You"
  },
  "icu:searchResultHeader--you-to-group": {
    "messageformat": "Vós a {receiverGroup}",
    "description": "Shown for search result items - like 'You to Friends Group'"
  },
  "icu:searchResultHeader--you-to-receiver": {
    "messageformat": "Vós a {receiverContact}",
    "description": "Shown for search result items - like 'You to Jon'"
  },
  "icu:sent": {
    "messageformat": "Enviament",
    "description": "Label for the time a message was sent"
  },
  "icu:received": {
    "messageformat": "Rebut",
    "description": "Label for the time a message was received"
  },
  "icu:sendMessage": {
    "messageformat": "Missatge",
    "description": "Placeholder text in the message entry field"
  },
  "icu:groupMembers": {
    "messageformat": "Membres del grup"
  },
  "icu:showMembers": {
    "messageformat": "Mostra els membres"
  },
  "icu:showSafetyNumber": {
    "messageformat": "Mostra el número de seguretat"
  },
  "icu:ContactModal__showSafetyNumber": {
    "messageformat": "Mostra el número de seguretat",
    "description": "Contact modal, label for button to show safety number modal"
  },
  "icu:viewRecentMedia": {
    "messageformat": "Mostra el contingut recent",
    "description": "This is a menu item for viewing all media (images + video) in a conversation, using the imperative case, as in a command."
  },
  "icu:verifyHelp": {
    "messageformat": "Per a verificar la seguretat de l'encriptació d'extrem a extrem amb {name}, compareu els números anteriors amb el seu dispositiu. També poden escanejar el codi QR de dalt.",
    "description": "(deleted 07/05/2023)"
  },
  "icu:theirIdentityUnknown": {
    "messageformat": "Encara no heu intercanviat cap missatge amb aquest contacte. El vostre número de seguretat amb ells estarà disponible després del primer missatge."
  },
  "icu:back": {
    "messageformat": "Enrere",
    "description": "Generic label for back"
  },
  "icu:goBack": {
    "messageformat": "Enrere",
    "description": "Label for back button in a conversation"
  },
  "icu:moreInfo": {
    "messageformat": "Més informació",
    "description": "Shown on the drop-down menu for an individual message, takes you to message detail screen"
  },
  "icu:copy": {
    "messageformat": "Copia el text",
    "description": "Shown on the drop-down menu for an individual message, copies the message text to the clipboard"
  },
  "icu:MessageContextMenu__select": {
    "messageformat": "Seleccionar",
    "description": "Shown on the drop-down menu for an individual message, opens the conversation in select mode with the current message selected"
  },
  "icu:MessageTextRenderer--spoiler--label": {
    "messageformat": "Spoiler",
    "description": "Used as a label for screenreaders on 'spoiler' text, which is hidden by default"
  },
  "icu:retrySend": {
    "messageformat": "Reintenta l'enviament",
    "description": "Shown on the drop-down menu for an individual message, but only if it is an outgoing message that failed to send"
  },
  "icu:retryDeleteForEveryone": {
    "messageformat": "Reintenta suprimir-lo per a tothom",
    "description": "Shown on the drop-down menu for an individual message, but only if a previous delete for everyone failed to send"
  },
  "icu:forwardMessage": {
    "messageformat": "Reenvia el missatge",
    "description": "Shown on the drop-down menu for an individual message, forwards a message"
  },
  "icu:MessageContextMenu__reply": {
    "messageformat": "Respon",
    "description": "Shown on the drop-down menu for an individual message when there isnt room for a dedicated button, focuses the composer with a reply to the current message"
  },
  "icu:MessageContextMenu__react": {
    "messageformat": "Reaccionar",
    "description": "Shown on the drop-down menu for an individual message when there isnt room for a dedicated button, opens the react picker for the current message"
  },
  "icu:MessageContextMenu__download": {
    "messageformat": "Baixa",
    "description": "Shown on the drop-down menu for an individual message when there isnt room for a dedicated button and when there's only a single attachment, downloads an attachment"
  },
  "icu:MessageContextMenu__deleteMessage": {
    "messageformat": "Suprimeix",
    "description": "Show on the drop-down menu for an individual message, opens a modal to select if you want to 'delete for me' or 'delete for everyone'"
  },
  "icu:MessageContextMenu__forward": {
    "messageformat": "Reenvia",
    "description": "Show on the drop-down menu for an individual message, opens a modal to forward a message"
  },
  "icu:MessageContextMenu__info": {
    "messageformat": "Informació",
    "description": "Shown on the drop-down menu for an individual message, takes you to message detail screen"
  },
  "icu:deleteMessages": {
    "messageformat": "Suprimeix",
    "description": "Menu item for deleting messages, title case."
  },
  "icu:ConversationHeader__DeleteMessagesConfirmation__title": {
    "messageformat": "Vols eliminar el xat?",
    "description": "Conversation Header > Delete Action > Delete Messages Confirmation Modal > Title"
  },
  "icu:ConversationHeader__DeleteMessagesConfirmation__description": {
    "messageformat": "Aquest xat s'eliminarà del dispositiu.",
    "description": "Conversation Header > Delete Action > Delete Messages Confirmation Modal > Description"
  },
  "icu:ConversationHeader__ContextMenu__LeaveGroupAction__title": {
    "messageformat": "Sortir del grup",
    "description": "This is a button to leave a group"
  },
  "icu:ConversationHeader__LeaveGroupConfirmation__title": {
    "messageformat": "Segur que vols sortir del grup?",
    "description": "Conversation Header > Leave Group Action > Leave Group Confirmation Modal > Title"
  },
  "icu:ConversationHeader__LeaveGroupConfirmation__description": {
    "messageformat": "Ja no podràs enviar o rebre missatges d'aquest grup.",
    "description": "Conversation Header > Leave Group Action > Leave Group Confirmation Modal > Description"
  },
  "icu:ConversationHeader__LeaveGroupConfirmation__confirmButton": {
    "messageformat": "Surt",
    "description": "Conversation Header > Leave Group Action > Leave Group Confirmation Modal > Confirm Button"
  },
  "icu:ConversationHeader__CannotLeaveGroupBecauseYouAreLastAdminAlert__description": {
    "messageformat": "Abans de sortir, has de designar almenys un administrador.",
    "description": "Conversation Header > Leave Group Action > Cannot Leave Group Because You Are Last Admin Alert > Description"
  },
  "icu:sessionEnded": {
    "messageformat": "Restableix la sessió segura",
    "description": "This is a past tense, informational message. In other words, your secure session has been reset."
  },
  "icu:ChatRefresh--notification": {
    "messageformat": "S'ha actualitzat la sessió de xat",
    "description": "Shown in timeline when a error happened, and the session was automatically reset."
  },
  "icu:ChatRefresh--learnMore": {
    "messageformat": "Més informació",
    "description": "Shown in timeline when session is automatically reset, to provide access to a popup info dialog"
  },
  "icu:ChatRefresh--summary": {
    "messageformat": "Signal utilitza xifrat d'extrem a extrem i a vegades necessita actualitzar la sessió del xat. Això no afecta a la seguretat, però és possible que perdis algun missatge d’aquest contacte. Si aquest fos el cas, sempre pots demanar-li que el torni a enviar.",
    "description": "Shown on explainer dialog available from chat session refreshed timeline events"
  },
  "icu:ChatRefresh--contactSupport": {
    "messageformat": "Contacteu amb l'Assistència",
    "description": "Shown on explainer dialog available from chat session refreshed timeline events"
  },
  "icu:DeliveryIssue--preview": {
    "messageformat": "Problema de lliurament",
    "description": "Shown in left pane preview when message delivery issue happens"
  },
  "icu:DeliveryIssue--notification": {
    "messageformat": "No s'ha pogut lliurar un missatge de {sender}",
    "description": "Shown in timeline when message delivery issue happens"
  },
  "icu:DeliveryIssue--learnMore": {
    "messageformat": "Més informació",
    "description": "Shown in timeline when message delivery issue happens, to provide access to a popup info dialog"
  },
  "icu:DeliveryIssue--title": {
    "messageformat": "Problema de lliurament",
    "description": "Shown on explainer dialog available from delivery issue timeline events"
  },
  "icu:DeliveryIssue--summary": {
    "messageformat": "No se t'ha pogut entregar un missatge, sticker, reacció, confirmació de lectura o arxiu multimèdia de {sender}. És possible que hagin intentat enviar-t'ho directament o a través d'un grup.",
    "description": "Shown on explainer dialog available from delivery issue timeline events in 1:1 conversations"
  },
  "icu:DeliveryIssue--summary--group": {
    "messageformat": "No se t'ha pogut entregar un missatge, sticker, reacció, confirmació de lectura o arxiu multimèdia de {sender} en aquest xat.",
    "description": "Shown on explainer dialog available from delivery issue timeline events in groups"
  },
  "icu:ChangeNumber--notification": {
    "messageformat": "{sender} ha canviat el número de telèfon.",
    "description": "Shown in timeline when a member of a conversation changes their phone number"
  },
  "icu:ConversationMerge--notification": {
    "messageformat": "{obsoleteConversationTitle} i {conversationTitle} són el mateix compte. El teu historial de missatges per als dos xats és aquí.",
    "description": "Shown when we've discovered that two local conversations are the same remote account in an unusual way"
  },
  "icu:ConversationMerge--notification--with-e164": {
    "messageformat": "El teu historial de missatges amb {conversationTitle} i el teu número {obsoleteConversationNumber} s'han combinat.",
    "description": "Shown when we've discovered that two local conversations are the same remote account in an unusual way, but we have the phone number for the old conversation"
  },
  "icu:ConversationMerge--notification--no-title": {
    "messageformat": "El teu historial de missatges amb {conversationTitle} i un altre xat amb la mateixa persona s'han combinat.",
    "description": "Shown when we've discovered that two local conversations are the same remote account in an unusual way, but we don't have the title for the old conversation"
  },
  "icu:ConversationMerge--learn-more": {
    "messageformat": "Més informació",
    "description": "Shown on a button below a 'conversations were merged' timeline notification"
  },
  "icu:ConversationMerge--explainer-dialog--line-1": {
    "messageformat": "Després d'enviar un missatge a{obsoleteConversationTitle}, has sabut que aquest número pertany a {conversationTitle}. El seu número de telèfon és privat.",
    "description": "Contents of a dialog shown after clicking 'learn more' button on a conversation merge event."
  },
  "icu:ConversationMerge--explainer-dialog--line-2": {
    "messageformat": "El teu historial de missatges per ambdós xats s'ha combinat aquí.",
    "description": "Contents of a dialog shown after clicking 'learn more' button on a conversation merge event."
  },
  "icu:quoteThumbnailAlt": {
    "messageformat": "Miniatura d'una imatge d'un missatge citat",
    "description": "Used in alt tag of thumbnail images inside of an embedded message quote"
  },
  "icu:imageAttachmentAlt": {
    "messageformat": "Imatge adjunta al missatge",
    "description": "Used in alt tag of image attachment"
  },
  "icu:videoAttachmentAlt": {
    "messageformat": "Captura de pantalla d'un vídeo adjuntat al missatge",
    "description": "Used in alt tag of video attachment preview"
  },
  "icu:lightboxImageAlt": {
    "messageformat": "S'ha enviat una imatge al xat",
    "description": "Used in the alt tag for the image shown in a full-screen lightbox view"
  },
  "icu:imageCaptionIconAlt": {
    "messageformat": "Icona que mostra que aquesta imatge té un títol",
    "description": "Used for the icon layered on top of an image in message bubbles"
  },
  "icu:save": {
    "messageformat": "Desa",
    "description": "Used on save buttons"
  },
  "icu:reset": {
    "messageformat": "Restableix",
    "description": "Used on reset buttons"
  },
  "icu:fileIconAlt": {
    "messageformat": "Icona del fitxer",
    "description": "Used in the media gallery documents tab to visually represent a file"
  },
  "icu:installWelcome": {
    "messageformat": "Benvingut/da al Signal Desktop",
    "description": "Welcome title on the install page"
  },
  "icu:installTagline": {
    "messageformat": "La privadesa és possible. El Signla la fa fàcil.",
    "description": "Tagline displayed under 'installWelcome' string on the install page"
  },
  "icu:linkedDevices": {
    "messageformat": "Dispositius enllaçats",
    "description": "Used in the guidance to help people find the 'link new device' area of their Signal mobile app"
  },
  "icu:linkNewDevice": {
    "messageformat": "Enllaça un dispositiu nou",
    "description": "The menu option shown in Signal iOS to add a new linked device"
  },
  "icu:Install__learn-more": {
    "messageformat": "Més informació",
    "description": "Button text for learn more button during error screen"
  },
  "icu:Install__scan-this-code": {
    "messageformat": "Escanegeu aquest codi a l'aplicació Signal del telèfon",
    "description": "Title of the device link screen. Also used as alt text for the QR code on the device link screen"
  },
  "icu:Install__instructions__1": {
    "messageformat": "Obriu el Signal al telèfon.",
    "description": "Instructions on the device link screen"
  },
  "icu:Install__instructions__2": {
    "messageformat": "Toqueu {settings} i després {linkedDevices}",
    "description": "Instructions on the device link screen"
  },
  "icu:Install__instructions__2__settings": {
    "messageformat": "Configuració",
    "description": "Part of the 2nd instruction on the device link screen"
  },
  "icu:Install__instructions__3": {
    "messageformat": "Toqueu {plusButton} (Android) o {linkNewDevice} (iPhone)",
    "description": "Instructions on the device link screen"
  },
  "icu:Install__qr-failed": {
    "messageformat": "(deleted 05/09/2023) The QR code couldn't load. Check your internet and try again. <learnMoreLink>Learn more</learnMoreLink>",
    "description": "Shown on the install screen if the QR code fails to load"
  },
  "icu:Install__qr-failed-load": {
    "messageformat": "No s'ha pogut carregar el codi QR. Comprova la connexió a Internet i torna-ho a provar. <retry>Tornar a provar-ho</retry>",
    "description": "Shown on the install screen if the QR code fails to load"
  },
  "icu:Install__support-link": {
    "messageformat": "Us cal ajuda?",
    "description": "Shown on the install screen. Link takes users to a support page"
  },
  "icu:Install__choose-device-name__description": {
    "messageformat": "Veureu aquest nom sota \"Dispositius enllaçats\" al telèfon.",
    "description": "The subheader shown on the 'choose device name' screen in the device linking process"
  },
  "icu:Install__choose-device-name__placeholder": {
    "messageformat": "L'ordinador",
    "description": "The placeholder for the 'choose device name' input"
  },
  "icu:Preferences--device-name": {
    "messageformat": "Nom del dispositiu",
    "description": "The label in settings panel shown for the user-provided name for this desktop instance"
  },
  "icu:chooseDeviceName": {
    "messageformat": "Trieu el nom d'aquest dispositiu",
    "description": "The header shown on the 'choose device name' screen in the device linking process"
  },
  "icu:finishLinkingPhone": {
    "messageformat": "Acaba l'enllaçament del telèfon",
    "description": "The text on the button to finish the linking process, after choosing the device name"
  },
  "icu:initialSync": {
    "messageformat": "Sincronització de contactes i grups",
    "description": "Shown during initial link while contacts and groups are being pulled from mobile device"
  },
  "icu:initialSync__subtitle": {
    "messageformat": "Nota: l'historial de xats no se sincronitzarà amb aquest dispositiu",
    "description": "Shown during initial link while contacts and groups are being pulled from mobile device"
  },
  "icu:installConnectionFailed": {
    "messageformat": "No s'ha pogut connectar al servidor.",
    "description": "Displayed when we can't connect to the server."
  },
  "icu:installTooManyDevices": {
    "messageformat": "Teniu massa dipositius enllaçats. Proveu de suprimir-ne algun."
  },
  "icu:installTooOld": {
    "messageformat": "Actualitzeu el Signal d'aquest dispositiu per a enllaçar-lo amb el telèfon."
  },
  "icu:installErrorHeader": {
    "messageformat": "Quelcom ha anat malament!"
  },
  "icu:installUnknownError": {
    "messageformat": "Hi ha hagut un error inesperat. Torneu-ho a provar."
  },
  "icu:installTryAgain": {
    "messageformat": "Torna a provar-ho"
  },
  "icu:Preferences--theme": {
    "messageformat": "Tema",
    "description": "Header for theme settings"
  },
  "icu:calling": {
    "messageformat": "Trucades",
    "description": "Header for calling options on the settings screen"
  },
  "icu:calling__call-back": {
    "messageformat": "Torna la trucada",
    "description": "Button to call someone back"
  },
  "icu:calling__call-again": {
    "messageformat": "Torna a trucar",
    "description": "Button to call someone again"
  },
  "icu:calling__start": {
    "messageformat": "Inicia una trucada",
    "description": "Button label in the call lobby for starting a call"
  },
  "icu:calling__join": {
    "messageformat": "Afegeix-me a la trucada",
    "description": "Button label in the call lobby for joining a call"
  },
  "icu:calling__return": {
    "messageformat": "Torna a la trucada",
    "description": "Button label in the call lobby for returning to a call"
  },
  "icu:calling__lobby-automatically-muted-because-there-are-a-lot-of-people": {
    "messageformat": "S'ha silenciat el micròfon a causa de la mida de la trucada.",
    "description": "Shown in a call lobby toast if there are a lot of people already on the call"
  },
  "icu:calling__call-is-full": {
    "messageformat": "La trucada és plena",
    "description": "Text in the call lobby when you can't join because the call is full"
  },
  "icu:calling__button--video__label": {
    "messageformat": "Càmera",
    "description": "Label under the video button"
  },
  "icu:calling__button--video-disabled": {
    "messageformat": "Càmera desactivada",
    "description": "Button tooltip label when the camera is disabled"
  },
  "icu:calling__button--video-off": {
    "messageformat": "Desactiva la càmera",
    "description": "Button tooltip label for turning off the camera"
  },
  "icu:calling__button--video-on": {
    "messageformat": "Activa la càmera",
    "description": "Button tooltip label for turning on the camera"
  },
  "icu:calling__button--audio__label": {
    "messageformat": "Silenciats",
    "description": "Label under the audio button"
  },
  "icu:calling__button--audio-disabled": {
    "messageformat": "Micròfon desactivat",
    "description": "Button tooltip label when the microphone is disabled"
  },
  "icu:calling__button--audio-off": {
    "messageformat": "Silencia el micròfon",
    "description": "Button tooltip label for turning off the microphone"
  },
  "icu:calling__button--audio-on": {
    "messageformat": "Activa el micròfon",
    "description": "Button tooltip label for turning on the microphone"
  },
  "icu:calling__button--presenting__label": {
    "messageformat": "Comparteix-lo",
    "description": "Label under the share screen button"
  },
  "icu:calling__button--presenting-disabled": {
    "messageformat": "Presentació desactivada",
    "description": "Button tooltip label for when screen sharing is disabled"
  },
  "icu:calling__button--presenting-on": {
    "messageformat": "Inicia la presentació",
    "description": "Button tooltip label for starting to share screen"
  },
  "icu:calling__button--presenting-off": {
    "messageformat": "Interromp la presentació",
    "description": "Button tooltip label for stopping screen sharing"
  },
  "icu:calling__button--ring__label": {
    "messageformat": "Truca",
    "description": "Label under the ring button"
  },
  "icu:calling__button--ring__disabled-because-group-is-too-large": {
    "messageformat": "El grup és massa gran per a trucar als participants.",
    "description": "Button tooltip label when you can't ring because the group is too large"
  },
  "icu:calling__button--ring__off": {
    "messageformat": "Envia notificacions, no truquis",
    "description": "Button tooltip label for turning ringing off"
  },
  "icu:calling__button--ring__on": {
    "messageformat": "Activa la trucada",
    "description": "Button tooltip label for turning ringing on"
  },
  "icu:calling__your-video-is-off": {
    "messageformat": "La càmera no està activa.",
    "description": "Label in the calling lobby indicating that your camera is off"
  },
  "icu:calling__pre-call-info--empty-group": {
    "messageformat": "Aquí no hi ha ningú més.",
    "description": "Shown in the calling lobby to describe who is in the call"
  },
  "icu:calling__pre-call-info--1-person-in-call": {
    "messageformat": "{first} és en aquesta trucada.",
    "description": "Shown in the calling lobby to describe who is in the call"
  },
  "icu:calling__pre-call-info--another-device-in-call": {
    "messageformat": "Un dels altres dispositius vostres és en aquesta trucada.",
    "description": "Shown in the calling lobby to describe when it is just you"
  },
  "icu:calling__pre-call-info--2-people-in-call": {
    "messageformat": "{first} i {second} són en aquesta trucada.",
    "description": "Shown in the calling lobby to describe who is in the call"
  },
  "icu:calling__pre-call-info--3-people-in-call": {
    "messageformat": "{first}, {second} i {third} són en aquesta trucada.",
    "description": "Shown in the calling lobby to describe who is in the call"
  },
  "icu:calling__pre-call-info--many-people-in-call": {
    "messageformat": "{first}, {second} i {others} més són en aquesta trucada.",
    "description": "Shown in the calling lobby to describe who is in the call"
  },
  "icu:calling__pre-call-info--will-ring-1": {
    "messageformat": "El Signal trucarà a {person}",
    "description": "Shown in the calling lobby to describe who will be rung"
  },
  "icu:calling__pre-call-info--will-ring-2": {
    "messageformat": "El Signal trucarà a {first} i {second}",
    "description": "Shown in the calling lobby to describe who will be rang"
  },
  "icu:calling__pre-call-info--will-ring-3": {
    "messageformat": "El Signal trucarà a {first},  {second} i {third}",
    "description": "Shown in the calling lobby to describe who will be rang"
  },
  "icu:calling__pre-call-info--will-ring-many": {
    "messageformat": "El Signal trucarà a {first},  {second} i {others} més",
    "description": "Shown in the calling lobby to describe who will be rang"
  },
  "icu:calling__pre-call-info--will-notify-1": {
    "messageformat": "{person} rebrà una notificació.",
    "description": "Shown in the calling lobby to describe who will be notified"
  },
  "icu:calling__pre-call-info--will-notify-2": {
    "messageformat": "{first} i {second} rebran una notificació.",
    "description": "Shown in the calling lobby to describe who will be notified"
  },
  "icu:calling__pre-call-info--will-notify-3": {
    "messageformat": "{first}, {second} i {third} rebran una notificació.",
    "description": "Shown in the calling lobby to describe who will be notified"
  },
  "icu:calling__pre-call-info--will-notify-many": {
    "messageformat": "{first}, {second} i {others} més rebran una notificació.",
    "description": "Shown in the calling lobby to describe who will be notified"
  },
  "icu:calling__in-this-call--zero": {
    "messageformat": "Aquí no hi ha ningú més.",
    "description": "Shown in the participants list to describe how many people are in the call"
  },
  "icu:calling__in-this-call--one": {
    "messageformat": "En aquesta trucada: 1 persona",
    "description": "Shown in the participants list to describe how many people are in the call"
  },
  "icu:calling__in-this-call--many": {
    "messageformat": "En aquesta trucada: {people} persones",
    "description": "Shown in the participants list to describe how many people are in the call"
  },
  "icu:calling__you-have-blocked": {
    "messageformat": "Has bloquejat a {name}",
    "description": "when you block someone and cannot view their video"
  },
  "icu:calling__block-info": {
    "messageformat": "No rebràs àudio ni vídeo d'aquesta persona, ni ella en rebrà els teus.",
    "description": "Shown in the modal dialog to describe how blocking works in a group call"
  },
  "icu:calling__overflow__scroll-up": {
    "messageformat": "Amunt",
    "description": "Label for the \"scroll up\" button in a call's overflow area"
  },
  "icu:calling__overflow__scroll-down": {
    "messageformat": "Avall",
    "description": "Label for the \"scroll down\" button in a call's overflow area"
  },
  "icu:calling__presenting--notification-title": {
    "messageformat": "Presentació per a tothom",
    "description": "Title for the share screen notification"
  },
  "icu:calling__presenting--notification-body": {
    "messageformat": "Cliqueu aquí per a tornar a la trucada quan estigueu a punt per interrompre la presentació.",
    "description": "Body text for the share screen notification"
  },
  "icu:calling__presenting--info": {
    "messageformat": "El Signal comparteix {window}.",
    "description": "Text that appears in the screen sharing controller to inform person that they are presenting"
  },
  "icu:calling__presenting--stop": {
    "messageformat": "Interromp la compartició",
    "description": "Button for stopping screen sharing"
  },
  "icu:calling__presenting--you-stopped": {
    "messageformat": "Heu interromput la presentació.",
    "description": "Toast that appears when someone stops presenting"
  },
  "icu:calling__presenting--person-ongoing": {
    "messageformat": "{name} fa la presentació.",
    "description": "Title of call when someone is presenting"
  },
  "icu:calling__presenting--person-stopped": {
    "messageformat": "{name} ha interromput la presentació.",
    "description": "Toast that appears when someone stops presenting"
  },
  "icu:calling__presenting--permission-title": {
    "messageformat": "Cal permís",
    "description": "Shown as the title for the modal that requests screen recording permissions"
  },
  "icu:calling__presenting--macos-permission-description": {
    "messageformat": "El Signal necessita permís per a accedir a la gravació de pantalla de l’ordinador.",
    "description": "Shown as the description for the modal that requests screen recording permissions"
  },
  "icu:calling__presenting--permission-instruction-step1": {
    "messageformat": "Ves a les preferències del sistema",
    "description": "Shown as the description for the modal that requests screen recording permissions"
  },
  "icu:calling__presenting--permission-instruction-step2": {
    "messageformat": "Cliqueu a la icona de pany a la part inferior esquerra i introduïu-hi la contrasenya de l’ordinador.",
    "description": "Shown as the description for the modal that requests screen recording permissions"
  },
  "icu:calling__presenting--permission-instruction-step3": {
    "messageformat": "A la dreta, marqueu la casella que hi ha al costat del Signal. Si no veieu el Signal a la llista, feu clic a + per a afegir-lo.",
    "description": "Shown as the description for the modal that requests screen recording permissions"
  },
  "icu:calling__presenting--permission-open": {
    "messageformat": "Obre les preferències del sistema",
    "description": "The button that opens your system preferences for the needs screen record permissions modal"
  },
  "icu:calling__presenting--permission-cancel": {
    "messageformat": "Descarta",
    "description": "The cancel button for the needs screen record permissions modal"
  },
  "icu:alwaysRelayCallsDescription": {
    "messageformat": "Retransmet sempre les trucades",
    "description": "Description of the always relay calls setting"
  },
  "icu:alwaysRelayCallsDetail": {
    "messageformat": "Retransmet totes les trucades a través del servidor del Signal per a evitar revelar l'adreça IP al contacte. Activar-ho reduirà la qualitat de la trucada.",
    "description": "Details describing the always relay calls setting"
  },
  "icu:permissions": {
    "messageformat": "Permisos",
    "description": "Header for permissions section of settings"
  },
  "icu:mediaPermissionsDescription": {
    "messageformat": "Permet accés al micròfon.",
    "description": "Description of the media permission description"
  },
  "icu:mediaCameraPermissionsDescription": {
    "messageformat": "Permet accés a la càmera.",
    "description": "Description of the media permission description"
  },
  "icu:general": {
    "messageformat": "General",
    "description": "Header for general options on the settings screen"
  },
  "icu:spellCheckDescription": {
    "messageformat": "Comprova l'ortografia del text del quadre d'edició de missatges",
    "description": "Description of the spell check setting"
  },
  "icu:textFormattingDescription": {
    "messageformat": "Mostrar la finestra emergent de format de text quan el text està seleccionat",
    "description": "Description of the text-formatting popover menu setting"
  },
  "icu:spellCheckWillBeEnabled": {
    "messageformat": "La comprovació d'ortografia s'activarà el proper cop que s'iniciï el Signal.",
    "description": "Shown when the user enables spellcheck to indicate that they must restart Signal."
  },
  "icu:spellCheckWillBeDisabled": {
    "messageformat": "La comprovació d'ortografia es desactivarà el proper cop que s'iniciï el Signal.",
    "description": "Shown when the user disables spellcheck to indicate that they must restart Signal."
  },
  "icu:SystemTraySetting__minimize-to-system-tray": {
    "messageformat": "Minimitza a la safata del sistema",
    "description": "In the settings, shown next to the checkbox option for minimizing to the system tray"
  },
  "icu:SystemTraySetting__minimize-to-and-start-in-system-tray": {
    "messageformat": "Comença minimitzada a la safata",
    "description": "In the settings, shown next to the checkbox option for starting in the system tray"
  },
  "icu:autoLaunchDescription": {
    "messageformat": "Obre en entrar a l'ordinador",
    "description": "Description for the automatic launch setting"
  },
  "icu:clearDataHeader": {
    "messageformat": "Neteja les dades de l'aplicació",
    "description": "Header in the settings dialog for the section dealing with data deletion"
  },
  "icu:clearDataExplanation": {
    "messageformat": "Això buidarà les dades en l'aplicació, suprimint-ne tots els missatges i informació del compte desat.",
    "description": "Text describing what the clear data button will do."
  },
  "icu:clearDataButton": {
    "messageformat": "Buida les dades",
    "description": "Button in the settings dialog starting process to delete all data"
  },
  "icu:deleteAllDataHeader": {
    "messageformat": "Vols suprimir totes les dades?",
    "description": "Header of the full-screen delete data confirmation screen"
  },
  "icu:deleteAllDataBody": {
    "messageformat": "Esteu apunt de suprimir tota la informació del compte desada en aquesta aplicació, incloent-hi tots els contactes i missatges. Sempre podeu enllaçar-ho amb el dispositiu mòbil una altra vegada, però això no recuperarà els missatges suprimits.",
    "description": "Text describing what exactly will happen if the user clicks the button to delete all data"
  },
  "icu:deleteAllDataButton": {
    "messageformat": "Suprimeix totes les dades",
    "description": "Text of the button that deletes all data"
  },
  "icu:deleteAllDataProgress": {
    "messageformat": "Desconnexió i supressió de dades",
    "description": "Message shown to user when app is disconnected and data deleted"
  },
  "icu:deleteOldIndexedDBData": {
    "messageformat": "Tens dades obsoletes d'una instal·lació anterior del Signal Desktop. Si tries continuar, se suprimiran i començareu de zero.",
    "description": "Shown if user last ran Signal Desktop before October 2018"
  },
  "icu:deleteOldData": {
    "messageformat": "Suprimeix les dades antigues",
    "description": "Button to make the delete happen"
  },
  "icu:notifications": {
    "messageformat": "Notificacions",
    "description": "Header for notification settings"
  },
  "icu:notificationSettingsDialog": {
    "messageformat": "Si arriben missatges, mostra notificacions que revelen:",
    "description": "Explain the purpose of the notification settings"
  },
  "icu:disableNotifications": {
    "messageformat": "Desactiva les notificacions",
    "description": "Label for disabling notifications"
  },
  "icu:nameAndMessage": {
    "messageformat": "Nom, contingut i accions",
    "description": "Label for setting notifications to display name and message text"
  },
  "icu:noNameOrMessage": {
    "messageformat": "Sense nom ni contingut",
    "description": "Label for setting notifications to display no name and no message text"
  },
  "icu:nameOnly": {
    "messageformat": "Només el nom",
    "description": "Label for setting notifications to display sender name only"
  },
  "icu:newMessage": {
    "messageformat": "Missatge nou",
    "description": "Displayed in notifications for only 1 message"
  },
  "icu:notificationSenderInGroup": {
    "messageformat": "{sender} a {group}",
    "description": "Displayed in notifications for messages in a group"
  },
  "icu:notificationReaction": {
    "messageformat": "{sender} ha reaccionat amb {emoji} al teu missatge"
  },
  "icu:notificationReactionMessage": {
    "messageformat": "{sender} ha reaccionat amb {emoji} a: {message}"
  },
  "icu:sendFailed": {
    "messageformat": "L'enviament ha fallat",
    "description": "Shown on outgoing message if it fails to send"
  },
  "icu:deleteFailed": {
    "messageformat": "No s'ha pogut suprimir",
    "description": "Shown on a message which was deleted for everyone if the delete wasn't successfully sent to anyone"
  },
  "icu:editFailed": {
    "messageformat": "No s'ha pogut modificar. Fes clic per saber-ne més.",
    "description": "Shown on a message which was edited if the edit wasn't successfully sent to anyone"
  },
  "icu:sendPaused": {
    "messageformat": "Enviament interromput",
    "description": "Shown on outgoing message if it cannot be sent immediately"
  },
  "icu:partiallySent": {
    "messageformat": "Enviat parcialment. Cliqueu per a més detalls.",
    "description": "Shown on outgoing message if it is partially sent"
  },
  "icu:partiallyDeleted": {
    "messageformat": "Suprimit parcialment. Cliqueu per tornar-ho a provar.",
    "description": "Shown on a message which was deleted for everyone if the delete wasn't successfully sent to everyone"
  },
  "icu:showMore": {
    "messageformat": "Detalls",
    "description": "Displays the details of a key change"
  },
  "icu:showLess": {
    "messageformat": "Amaga els detalls",
    "description": "Hides the details of a key change"
  },
  "icu:learnMore": {
    "messageformat": "Apreneu-ne més sobre la verificació dels números de seguretat",
    "description": "Text that links to a support article on verifying safety numbers"
  },
  "icu:expiredWarning": {
    "messageformat": "Aquesta versió del Signal Desktop ha vençut. Actualitzeu-lo a l'última versió per a poder continuar enviant i rebent missatges.",
    "description": "Warning notification that this version of the app has expired"
  },
  "icu:upgrade": {
    "messageformat": "Cliqueu per a anar a signal.org/download",
    "description": "Label text for button to upgrade the app to the latest version"
  },
  "icu:mediaMessage": {
    "messageformat": "Missatge multimèdia",
    "description": "Description of a message that has an attachment and no text, displayed in the conversation list as a preview."
  },
  "icu:unregisteredUser": {
    "messageformat": "El número no està enregistrat.",
    "description": "Error message displayed when sending to an unregistered user."
  },
  "icu:sync": {
    "messageformat": "Importa contactes",
    "description": "Label for contact and group sync settings"
  },
  "icu:syncExplanation": {
    "messageformat": "Importa tots els grups i contactes del Signal des del dispositiu mòbil.",
    "description": "Explanatory text for sync settings"
  },
  "icu:lastSynced": {
    "messageformat": "Última importació feta",
    "description": "Label for date and time of last sync operation"
  },
  "icu:syncNow": {
    "messageformat": "Importa-ho ara",
    "description": "Label for a button that syncs contacts and groups from your phone"
  },
  "icu:syncing": {
    "messageformat": "Important…",
    "description": "Label for a disabled sync button while sync is in progress."
  },
  "icu:syncFailed": {
    "messageformat": "La importació ha fallat. Assegureu-vos que l'ordinador i el telèfon estan connectats a internet.",
    "description": "Informational text displayed if a sync operation times out."
  },
  "icu:timestamp_s": {
    "messageformat": "ara",
    "description": "Brief timestamp for messages sent less than a minute ago. Displayed in the conversation list and message bubble."
  },
  "icu:timestamp_m": {
    "messageformat": "1 min",
    "description": "Brief timestamp for messages sent about one minute ago. Displayed in the conversation list and message bubble."
  },
  "icu:timestamp_h": {
    "messageformat": "1 h",
    "description": "Brief timestamp for messages sent about one hour ago. Displayed in the conversation list and message bubble."
  },
  "icu:hoursAgo": {
    "messageformat": "{hours,number}h",
    "description": "Contracted form of 'X hours ago' which works both for singular and plural"
  },
  "icu:minutesAgo": {
    "messageformat": "{minutes,number}min",
    "description": "Contracted form of 'X minutes ago' which works both for singular and plural"
  },
  "icu:justNow": {
    "messageformat": "Ara",
    "description": "Shown if a message is very recent, less than 60 seconds old"
  },
  "icu:timestampFormat__long--today": {
    "messageformat": "Avui {time}",
    "description": "Timestamp format string for displaying \"Today\" and the time"
  },
  "icu:timestampFormat__long--yesterday": {
    "messageformat": "Ahir {time}",
    "description": "Timestamp format string for displaying \"Yesterday\" and the time"
  },
  "icu:messageBodyTooLong": {
    "messageformat": "El cos del missatge és massa llarg.",
    "description": "Shown if the user tries to send more than 64kb of text"
  },
  "icu:unblockToSend": {
    "messageformat": "Desbloqueja aquest contacte per a enviar-li un missatge.",
    "description": "Brief message shown when trying to message a blocked number"
  },
  "icu:unblockGroupToSend": {
    "messageformat": "Desbloqueja aquest grup per a enviar-hi un missatge.",
    "description": "Brief message shown when trying to message a blocked group"
  },
  "icu:youChangedTheTimer": {
    "messageformat": "Heu establert el temps dels missatges efímers a {time}.",
    "description": "Message displayed when you change the message expiration timer in a conversation."
  },
  "icu:timerSetOnSync": {
    "messageformat": "S'ha actualitzat el temps dels missatges efímers a {time}.",
    "description": "Message displayed when timer is set on initial link of desktop device."
  },
  "icu:timerSetByMember": {
    "messageformat": "Un membre ha establert el temps dels missatges efímers a {time}.",
    "description": "Message displayed when timer is by an unknown group member."
  },
  "icu:theyChangedTheTimer": {
    "messageformat": "{name} ha establert el temps dels missatges efímers a {time}.",
    "description": "Message displayed when someone else changes the message expiration timer in a conversation."
  },
  "icu:disappearingMessages__off": {
    "messageformat": "desactivat",
    "description": "Label for option to turn off message expiration in the timer menu"
  },
  "icu:disappearingMessages": {
    "messageformat": "Missatges efímers",
    "description": "Conversation menu option to enable disappearing messages. Title of the settings section for Disappearing Messages. Label of the disappearing timer select in group creation flow"
  },
  "icu:disappearingMessagesDisabled": {
    "messageformat": "S'han desactivat els missatges efímers",
    "description": "Displayed in the left pane when the timer is turned off"
  },
  "icu:disappearingMessagesDisabledByMember": {
    "messageformat": "Un membre ha desactivat els missatges efímers.",
    "description": "Displayed in the left pane when the timer is turned off"
  },
  "icu:disabledDisappearingMessages": {
    "messageformat": "{name} ha desactivat els missatges efímers.",
    "description": "Displayed in the conversation list when the timer is turned off"
  },
  "icu:youDisabledDisappearingMessages": {
    "messageformat": "Heu desactivat els missatges efímers.",
    "description": "Displayed in the conversation list when the timer is turned off"
  },
  "icu:timerSetTo": {
    "messageformat": "Temporitzador establert a {time}",
    "description": "Displayed in the conversation list when the timer is updated by some automatic action, or in the left pane"
  },
  "icu:audioNotificationDescription": {
    "messageformat": "Sons de notificació push",
    "description": "Description for audio notification setting"
  },
  "icu:callRingtoneNotificationDescription": {
    "messageformat": "Reprodueix els sons de trucada.",
    "description": "Description for call ringtone notification setting"
  },
  "icu:callSystemNotificationDescription": {
    "messageformat": "Mostra notificacions per a les trucades.",
    "description": "Description for call notification setting"
  },
  "icu:incomingCallNotificationDescription": {
    "messageformat": "Activa les trucades entrants.",
    "description": "Description for incoming calls setting"
  },
  "icu:contactChangedProfileName": {
    "messageformat": "{sender} ha canviat el nom del perfil de {oldProfile} a {newProfile}.",
    "description": "Description for incoming calls setting"
  },
  "icu:changedProfileName": {
    "messageformat": "{oldProfile} ha canviat el nom del perfil a {newProfile}.",
    "description": "Shown when a contact not in your address book changes their profile name"
  },
  "icu:SafetyNumberModal__title": {
    "messageformat": "Verifiqueu el número de seguretat",
    "description": "Title for the modal for safety number verification"
  },
  "icu:safetyNumberChanged": {
    "messageformat": "El número de seguretat ha canviat",
    "description": "A notification shown in the conversation when a contact reinstalls"
  },
  "icu:safetyNumberChanges": {
    "messageformat": "Canvis en el número de seguretat",
    "description": "Title for safety number changed modal"
  },
  "icu:safetyNumberChangedGroup": {
    "messageformat": "El número de seguretat amb {name} ha canviat.",
    "description": "A notification shown in a group conversation when a contact reinstalls, showing the contact name"
  },
  "icu:ConversationDetails__viewSafetyNumber": {
    "messageformat": "Mostra el número de seguretat",
    "description": "In conversation details, label for button to view safety number, opens safety number modal"
  },
  "icu:SafetyNumberNotification__viewSafetyNumber": {
    "messageformat": "Mostra el número de seguretat",
    "description": "In conversation, safety number change notification, label for button to view safety number, opens safety number modal"
  },
  "icu:cannotGenerateSafetyNumber": {
    "messageformat": "L'usuari no es pot verificar fins que no intercanvieu missatges.",
    "description": "Shown on the safety number screen if you have never exchanged messages with that contact"
  },
  "icu:yourSafetyNumberWith": {
    "messageformat": "El vostre número de seguretat amb {name1}:",
    "description": "Heading for safety number view"
  },
  "icu:themeLight": {
    "messageformat": "Clar",
    "description": "Label text for light theme (normal)"
  },
  "icu:themeDark": {
    "messageformat": "Fosc",
    "description": "Label text for dark theme"
  },
  "icu:themeSystem": {
    "messageformat": "Sistema",
    "description": "Label text for system theme"
  },
  "icu:noteToSelf": {
    "messageformat": "Notes personals",
    "description": "Name for the conversation with your own phone number"
  },
  "icu:noteToSelfHero": {
    "messageformat": "Pots afegir notes per a tu mateix en aquest xat. Si hi ha algun dispositiu enllaçat, s'hi sincronitzaran les notes noves.",
    "description": "Description for the Note to Self conversation"
  },
  "icu:notificationDrawAttention": {
    "messageformat": "Crida l'atenció sobre aquesta finestra quan arribi una notificació.",
    "description": "Label text for the setting that controls whether new notifications draw attention to the window"
  },
  "icu:hideMenuBar": {
    "messageformat": "Amaga la barra de menú",
    "description": "Label text for menu bar visibility setting"
  },
  "icu:startConversation": {
    "messageformat": "Començar nou xat",
    "description": "Label underneath number a user enters that is not an existing contact"
  },
  "icu:newConversation": {
    "messageformat": "Nou xat",
    "description": "Label for header when starting a new conversation"
  },
  "icu:stories": {
    "messageformat": "Històries",
    "description": "Label for header to go to stories view"
  },
  "icu:contactSearchPlaceholder": {
    "messageformat": "Cerca per nom o número de telèfon",
    "description": "Placeholder to use when searching for contacts in the composer"
  },
  "icu:noContactsFound": {
    "messageformat": "No s'ha trobat cap contacte.",
    "description": "Label shown when there are no contacts to compose to"
  },
  "icu:noGroupsFound": {
    "messageformat": "No s'ha trobat cap grup.",
    "description": "Label shown when there are no groups to compose to"
  },
  "icu:noConversationsFound": {
    "messageformat": "No s'ha trobat cap xat",
    "description": "Label shown when there are no conversations to compose to"
  },
  "icu:Toast--ConversationRemoved": {
    "messageformat": "S'ha eliminat a {title}.",
    "description": "Shown after the contact was removed from the contact list"
  },
  "icu:Toast--error": {
    "messageformat": "S'ha produït un error",
    "description": "Toast for general errors"
  },
  "icu:Toast--error--action": {
    "messageformat": "Envia el registre",
    "description": "Label for the error toast button"
  },
  "icu:Toast--failed-to-fetch-username": {
    "messageformat": "No s'ha pogut obtenir el nom d'usuari. Comproveu la connexió i torneu-ho a provar.",
    "description": "Shown if request to Signal servers to find username fails"
  },
  "icu:Toast--failed-to-fetch-phone-number": {
    "messageformat": "No s'ha pogut obtenir el número de telèfon. Comproveu la connexió i torneu-ho a provar.",
    "description": "Shown if request to Signal servers to find phone number fails"
  },
  "icu:ToastManager__CannotEditMessage": {
    "messageformat": "Els canvis només es poden realitzar fins a 3 hores després d'enviar el missatge.",
    "description": "Error message when you try to send an edit after message becomes too old"
  },
  "icu:startConversation--username-not-found": {
    "messageformat": "Usuari no trobat. {atUsername} no és un usuari del Signal; assegureu-vos que heu introduït el nom d'usuari complet.",
    "description": "Shown in dialog if username is not found. Note that 'username' will be the output of at-username"
  },
  "icu:startConversation--phone-number-not-found": {
    "messageformat": "Usuari no trobat. \"{phoneNumber}\" no és un usuari del Signal.",
    "description": "Shown in dialog if phone number is not found."
  },
  "icu:startConversation--phone-number-not-valid": {
    "messageformat": "Usuari no trobat. {phoneNumber} no és un número de telèfon vàlid.",
    "description": "Shown in dialog if phone number is not valid."
  },
  "icu:chooseGroupMembers__title": {
    "messageformat": "Trieu-ne els membres",
    "description": "The title for the 'choose group members' left pane screen"
  },
  "icu:chooseGroupMembers__back-button": {
    "messageformat": "Enrere",
    "description": "Used as alt-text of the back button on the 'choose group members' left pane screen"
  },
  "icu:chooseGroupMembers__skip": {
    "messageformat": "Omet",
    "description": "The 'skip' button text in the 'choose group members' left pane screen"
  },
  "icu:chooseGroupMembers__next": {
    "messageformat": "Següent",
    "description": "The 'next' button text in the 'choose group members' left pane screen"
  },
  "icu:chooseGroupMembers__maximum-group-size__title": {
    "messageformat": "S'ha assolit la mida màxima del grup.",
    "description": "Shown in the alert when you add the maximum number of group members"
  },
  "icu:chooseGroupMembers__maximum-group-size__body": {
    "messageformat": "Els grups del Signal poden tenir un màxim de {max,number} membres.",
    "description": "Shown in the alert when you add the maximum number of group members"
  },
  "icu:chooseGroupMembers__maximum-recommended-group-size__title": {
    "messageformat": "S'ha assolit el límit màxim de membres recomanat.",
    "description": "Shown in the alert when you add the maximum recommended number of group members"
  },
  "icu:chooseGroupMembers__maximum-recommended-group-size__body": {
    "messageformat": "Els grups del Signal funcionen millor amb {max,number} membres o menys. Afegir-n'hi més causarà retards d'enviament i recepció de missatges.",
    "description": "Shown in the alert when you add the maximum recommended number of group members"
  },
  "icu:setGroupMetadata__title": {
    "messageformat": "Poseu un nom al grup",
    "description": "The title for the 'set group metadata' left pane screen"
  },
  "icu:setGroupMetadata__back-button": {
    "messageformat": "Torna a la selecció de membres",
    "description": "Used as alt-text of the back button on the 'set group metadata' left pane screen"
  },
  "icu:setGroupMetadata__group-name-placeholder": {
    "messageformat": "Nom de grup (necessari)",
    "description": "The placeholder for the group name placeholder"
  },
  "icu:setGroupMetadata__group-description-placeholder": {
    "messageformat": "Descripció",
    "description": "The placeholder for the group description"
  },
  "icu:setGroupMetadata__create-group": {
    "messageformat": "Crea",
    "description": "The 'create group' button text in the 'set group metadata' left pane screen"
  },
  "icu:setGroupMetadata__members-header": {
    "messageformat": "Membres",
    "description": "The header for the members list in the 'set group metadata' left pane screen"
  },
  "icu:setGroupMetadata__error-message": {
    "messageformat": "No s'ha pogut crear aquest grup. Comproveu la connexió i torneu-ho a provar.",
    "description": "Shown in the modal when we can't create a group"
  },
  "icu:updateGroupAttributes__title": {
    "messageformat": "Edita el grup",
    "description": "Shown in the modal when we want to update a group"
  },
  "icu:updateGroupAttributes__error-message": {
    "messageformat": "Ha fallat actualitzar el grup. Comproveu la connexió i torneu-ho a provar.",
    "description": "Shown in the modal when we can't update a group"
  },
  "icu:notSupportedSMS": {
    "messageformat": "No s'admeten missatges d'SMS / MMS.",
    "description": "Label underneath number informing user that SMS is not supported on desktop"
  },
  "icu:newPhoneNumber": {
    "messageformat": "Marqueu un número de telèfon per a afegir un contacte.",
    "description": "Placeholder for adding a new number to a contact"
  },
  "icu:invalidNumberError": {
    "messageformat": "El número no és vàlid",
    "description": "When a person inputs a number that is invalid"
  },
  "icu:unlinkedWarning": {
    "messageformat": "Feu clic per a tornar a enllaçar el Signal Desktop amb el dispositiu mòbil i continuar enviant missatges."
  },
  "icu:unlinked": {
    "messageformat": "No enllaçat"
  },
  "icu:relink": {
    "messageformat": "Torna a enllaçar"
  },
  "icu:autoUpdateNewVersionTitle": {
    "messageformat": "Actualització disponible"
  },
  "icu:autoUpdateRetry": {
    "messageformat": "Torneu a intentar d'actualitzar"
  },
  "icu:autoUpdateContactSupport": {
    "messageformat": "contacteu amb l'assistència"
  },
  "icu:autoUpdateNewVersionMessage": {
    "messageformat": "Cliqueu per a reiniciar el Signal"
  },
  "icu:downloadNewVersionMessage": {
    "messageformat": "Cliqueu per a baixar l'actualització"
  },
  "icu:downloadFullNewVersionMessage": {
    "messageformat": "El Signal no s'ha pogut actualitzar. Feu clic per tornar-ho a provar.",
    "description": "Shown in update dialog when partial update fails and we have to ask user to download full update"
  },
  "icu:autoUpdateRestartButtonLabel": {
    "messageformat": "Reinicia el Signal"
  },
  "icu:autoUpdateLaterButtonLabel": {
    "messageformat": "Més tard"
  },
  "icu:autoUpdateIgnoreButtonLabel": {
    "messageformat": "Ignora l'actualització"
  },
  "icu:leftTheGroup": {
    "messageformat": "{name} ha abandonat el grup.",
    "description": "Shown in the conversation history when a single person leaves the group"
  },
  "icu:multipleLeftTheGroup": {
    "messageformat": "{name} ha abandonat el grup.",
    "description": "Shown in the conversation history when multiple people leave the group"
  },
  "icu:updatedTheGroup": {
    "messageformat": "{name} ha actualitzat el grup.",
    "description": "Shown in the conversation history when someone updates the group"
  },
  "icu:youUpdatedTheGroup": {
    "messageformat": "Heu actualitzat el grup.",
    "description": "Shown in the conversation history when you update a group"
  },
  "icu:updatedGroupAvatar": {
    "messageformat": "S'ha actualitzat l'avatar del grup.",
    "description": "Shown in the conversation history when someone updates the group"
  },
  "icu:titleIsNow": {
    "messageformat": "Ara el nom del grup és {name}.",
    "description": "Shown in the conversation history when someone changes the title of the group"
  },
  "icu:youJoinedTheGroup": {
    "messageformat": "Us heu unit al grup.",
    "description": "Shown in the conversation history when you are added to a group."
  },
  "icu:joinedTheGroup": {
    "messageformat": "{name} s'ha unit al grup.",
    "description": "Shown in the conversation history when a single person joins the group"
  },
  "icu:multipleJoinedTheGroup": {
    "messageformat": "{names} s'ha unit al grup.",
    "description": "Shown in the conversation history when more than one person joins the group"
  },
  "icu:ConversationList__aria-label": {
    "messageformat": "{unreadCount, plural, one {Xat amb {title}, {unreadCount,number} missatge nou, últim missatge: {lastMessage}.} other {Xat amb {title}, {unreadCount,number} missatges nous, últim missatge: {lastMessage}.}}",
    "description": "Aria label for the conversation list item"
  },
  "icu:ConversationList__last-message-undefined": {
    "messageformat": "Pot ser que l'últim missatge hagi estat suprimit.",
    "description": "For aria-label within conversation list. Describes if last message is not defined."
  },
  "icu:BaseConversationListItem__aria-label": {
    "messageformat": "Ves al xat amb {title}",
    "description": "Aria label for the conversation list item button"
  },
  "icu:ConversationListItem--message-request": {
    "messageformat": "Petició de missatge",
    "description": "Preview shown for conversation if the user has not yet accepted an incoming message request"
  },
  "icu:ConversationListItem--draft-prefix": {
    "messageformat": "Esborrany:",
    "description": "Prefix shown in italic in conversation view when a draft is saved"
  },
  "icu:message--getNotificationText--messageRequest": {
    "messageformat": "Petició de missatge",
    "description": "Shown in notifications and in the left pane when a message request is received."
  },
  "icu:message--getNotificationText--gif": {
    "messageformat": "GIF",
    "description": "Shown in notifications and in the left pane when a GIF is received."
  },
  "icu:message--getNotificationText--photo": {
    "messageformat": "Foto",
    "description": "Shown in notifications and in the left pane when a photo is received."
  },
  "icu:message--getNotificationText--video": {
    "messageformat": "Vídeo",
    "description": "Shown in notifications and in the left pane when a video is received."
  },
  "icu:message--getNotificationText--voice-message": {
    "messageformat": "Missatge de veu",
    "description": "Shown in notifications and in the left pane when a voice message is received."
  },
  "icu:message--getNotificationText--audio-message": {
    "messageformat": "Missatge d'àudio",
    "description": "Shown in notifications and in the left pane when an audio message is received."
  },
  "icu:message--getNotificationText--file": {
    "messageformat": "Fitxer",
    "description": "Shown in notifications and in the left pane when a generic file is received."
  },
  "icu:message--getNotificationText--stickers": {
    "messageformat": "Missatge adhesiu",
    "description": "Shown in notifications and in the left pane instead of sticker image."
  },
  "icu:message--getNotificationText--text-with-emoji": {
    "messageformat": "{emoji} {text}",
    "description": "Shown in notifications and in the left pane when text has an emoji. Probably always [emoji] [text] on LTR languages and [text] [emoji] on RTL languages."
  },
  "icu:message--getDescription--unsupported-message": {
    "messageformat": "Missatge no compatible",
    "description": "Shown in notifications and in the left pane when a message has features too new for this signal install."
  },
  "icu:message--getDescription--disappearing-media": {
    "messageformat": "Contingut d'una sola visualització",
    "description": "Shown in notifications and in the left pane after view-once message is deleted. Also shown when quoting a view once media."
  },
  "icu:message--getDescription--disappearing-photo": {
    "messageformat": "Fotografia d'una sola visualització",
    "description": "Shown in notifications and in the left pane when a message is a view once photo. Also shown when quoting a view once photo."
  },
  "icu:message--getDescription--disappearing-video": {
    "messageformat": "Vídeo d'una sola visualització",
    "description": "Shown in notifications and in the left pane when a message is a view once video. Also shown when quoting a view once video."
  },
  "icu:message--deletedForEveryone": {
    "messageformat": "Aquest missatge s'ha suprimit.",
    "description": "Shown in a message's bubble when the message has been deleted for everyone."
  },
  "icu:donation--missing": {
    "messageformat": "No s'han pogut obtenir els detalls de la donació",
    "description": "Aria label for donation when we can't fetch the details."
  },
  "icu:message--donation--unopened--incoming": {
    "messageformat": "Mostra aquest missatge al mòbil per obrir-lo",
    "description": "Shown in a message's bubble when you've received a donation badge from a contact"
  },
  "icu:message--donation--unopened--outgoing": {
    "messageformat": "Toca sobre aquest missatge des del mòbil per veure la teva donació",
    "description": "Shown in a message's bubble when you've sent a donation badge to a contact."
  },
  "icu:message--donation--unopened--label": {
    "messageformat": "{sender} ha fet una donació a Signal en nom teu",
    "description": "Shown in a message's bubble when you've received a donation badge from a contact."
  },
  "icu:message--donation--unopened--toast--incoming": {
    "messageformat": "Mira el teu telèfon per obrir la donació",
    "description": "Shown when you've clicked on an incoming donation you haven't yet redeemed."
  },
  "icu:message--donation--unopened--toast--outgoing": {
    "messageformat": "Mira el teu telèfon per veure la teva donació",
    "description": "Shown when you've clicked on an outgoing donation badge."
  },
  "icu:message--donation--preview--unopened": {
    "messageformat": "{sender} ha fet una donació per tu",
    "description": "Shown to label the donation badge in notifications and the left pane."
  },
  "icu:message--donation--preview--redeemed": {
    "messageformat": "Has bescanviat una donació",
    "description": "Shown to label the redeemed donation badge in notifications and the left pane."
  },
  "icu:message--donation--preview--sent": {
    "messageformat": "Has fet una donació per {recipient}",
    "description": "Shown to label a donation badge you've sent in notifications and the left pane"
  },
  "icu:message--donation": {
    "messageformat": "Donació",
    "description": "Shown to label the donation badge you've redeemed on another device."
  },
  "icu:quote--donation": {
    "messageformat": "Donació",
    "description": "Shown to label a donation badge you've replied to."
  },
  "icu:message--donation--remaining--days": {
    "messageformat": "{days, plural, one {{days,number} dia restant} other {{days,number} dies restants}}",
    "description": "Describes how long remains for the donation badge you've redeemed on another device (only rendered for days > 1)."
  },
  "icu:message--donation--remaining--hours": {
    "messageformat": "{hours, plural, one {{hours,number} hora restant} other {{hours,number} hores restants}}",
    "description": "Describes how long remains for the donation badge you've redeemed on another device (only rendered for hours > 1)"
  },
  "icu:message--donation--remaining--minutes": {
    "messageformat": "{minutes, plural, one {1 minut restant} other {{minutes,number} minuts restants}}",
    "description": "Describes how long remains for the donation badge you've redeemed on another device."
  },
  "icu:message--donation--expired": {
    "messageformat": "Ha vençut",
    "description": "Shows that a donation badge is expired"
  },
  "icu:message--giftBadge--view": {
    "messageformat": "Mostra",
    "description": "Shown when you've sent a gift badge to someone then opened it"
  },
  "icu:message--donation--view": {
    "messageformat": "Mostra",
    "description": "Shown when you've sent a donation badge to someone then opened it"
  },
  "icu:message--donation--redeemed": {
    "messageformat": "Bescanviat",
    "description": "Shown when you've redeemed the donation badge on another device"
  },
  "icu:messageAccessibilityLabel--outgoing": {
    "messageformat": "Missatges enviats per tu",
    "description": "Accessibility label for outgoing messages"
  },
  "icu:messageAccessibilityLabel--incoming": {
    "messageformat": "Missatges enviats per {author}",
    "description": "Accessibility label for incoming messages"
  },
  "icu:modal--donation--title": {
    "messageformat": "Gràcies pel vostre suport!",
    "description": "The title of the outgoing donation badge detail dialog"
  },
  "icu:modal--donation--description": {
    "messageformat": "Has fet una donació a Signal en nom de {name}. Se'ls donarà l'opció de mostrar el seu suport al seu perfil.",
    "description": "The description of the outgoing donation badge detail dialog"
  },
  "icu:stickers--toast--InstallFailed": {
    "messageformat": "No s'ha pogut instal·lar el paquet d'adhesius.",
    "description": "Shown in a toast if the user attempts to install a sticker pack and it fails"
  },
  "icu:stickers--StickerManager--title": {
    "messageformat": "Adhesius",
    "description": "Title for the sticker manager"
  },
  "icu:stickers--StickerManager--Available": {
    "messageformat": "Disponible",
    "description": "Shown in the sticker pack manager as a tab for available stickers"
  },
  "icu:stickers--StickerManager--InstalledPacks": {
    "messageformat": "Instal·lat",
    "description": "Shown in the sticker pack manager above your installed sticker packs."
  },
  "icu:stickers--StickerManager--InstalledPacks--Empty": {
    "messageformat": "No hi ha adhesius instal·lats.",
    "description": "Shown in the sticker pack manager when you don't have any installed sticker packs."
  },
  "icu:stickers--StickerManager--BlessedPacks": {
    "messageformat": "Sèries d'artistes de Signal",
    "description": "Shown in the sticker pack manager above the default sticker packs."
  },
  "icu:stickers--StickerManager--BlessedPacks--Empty": {
    "messageformat": "No hi ha adhesius d'artistes de Signal disponibles.",
    "description": "Shown in the sticker pack manager when there are no blessed sticker packs available."
  },
  "icu:stickers--StickerManager--ReceivedPacks": {
    "messageformat": "Adhesius que heu rebut",
    "description": "Shown in the sticker pack manager above sticker packs which you have received in messages."
  },
  "icu:stickers--StickerManager--ReceivedPacks--Empty": {
    "messageformat": "Els adhesius dels missatges d'entrada apareixeran aquí.",
    "description": "Shown in the sticker pack manager when you have not received any sticker packs in messages."
  },
  "icu:stickers--StickerManager--Install": {
    "messageformat": "Instal·la",
    "description": "Shown in the sticker pack manager next to sticker packs which can be installed."
  },
  "icu:stickers--StickerManager--Uninstall": {
    "messageformat": "Desinstal·la",
    "description": "Shown in the sticker pack manager next to sticker packs which are already installed."
  },
  "icu:stickers--StickerManager--UninstallWarning": {
    "messageformat": "Potser no podreu reinstal·lar aquest paquet d'adhesius si ja no teniu el missatge original.",
    "description": "Shown in the sticker pack manager next to sticker packs which are already installed."
  },
  "icu:stickers--StickerManager--Introduction--Image": {
    "messageformat": "S'introdueixen els adhesius: el gat Bandit",
    "description": "Alt text on a tooltip image when the user upgrades to a version of Signal supporting stickers."
  },
  "icu:stickers--StickerManager--Introduction--Title": {
    "messageformat": "S'introdueixen els adhesius.",
    "description": "Shown as the title on a tooltip when the user upgrades to a version of Signal supporting stickers."
  },
  "icu:stickers--StickerManager--Introduction--Body": {
    "messageformat": "Per què usar paraules quan podeu fer servir adhesius?",
    "description": "Shown as the body on a tooltip when the user upgrades to a version of Signal supporting stickers."
  },
  "icu:stickers--StickerPicker--Open": {
    "messageformat": "Obre el selector d'adhesius",
    "description": "Label for the open button for the sticker picker"
  },
  "icu:stickers--StickerPicker--AddPack": {
    "messageformat": "Afegeix un paquet d'adhesius",
    "description": "Label for the add pack button in the sticker picker"
  },
  "icu:stickers--StickerPicker--NextPage": {
    "messageformat": "Pàgina següent",
    "description": "Label for the next page button in the sticker picker"
  },
  "icu:stickers--StickerPicker--PrevPage": {
    "messageformat": "Pàgina anterior",
    "description": "Label for the previous page button in the sticker picker"
  },
  "icu:stickers--StickerPicker--Recents": {
    "messageformat": "Adhesiu recent",
    "description": "Label for the recent stickers button in the sticker picker"
  },
  "icu:stickers--StickerPicker--DownloadError": {
    "messageformat": "No s'han pogut baixar alguns adhesius.",
    "description": "Shown in the sticker picker when one or more stickers could not be downloaded."
  },
  "icu:stickers--StickerPicker--DownloadPending": {
    "messageformat": "Instal·lant el paquet de stickers…",
    "description": "Shown in the sticker picker when one or more stickers are still downloading."
  },
  "icu:stickers--StickerPicker--Empty": {
    "messageformat": "No s'ha trobat cap adhesiu.",
    "description": "Shown in the sticker picker when there are no stickers to show."
  },
  "icu:stickers--StickerPicker--Hint": {
    "messageformat": "Hi ha paquets d'adhesius nous procedents dels missatges per instal·lar.",
    "description": "Shown in the sticker picker the first time you have received new packs you can install."
  },
  "icu:stickers--StickerPicker--NoPacks": {
    "messageformat": "No s'ha trobat cap paquet d'adhesius.",
    "description": "Shown in the sticker picker when there are no installed sticker packs."
  },
  "icu:stickers--StickerPicker--NoRecents": {
    "messageformat": "Els adhesius usats recentment apareixeran aquí.",
    "description": "Shown in the sticker picker when there are no recent stickers to show."
  },
  "icu:stickers__StickerPicker__recent": {
    "messageformat": "Recents",
    "description": "Title for all of the recent stickers"
  },
  "icu:stickers__StickerPicker__featured": {
    "messageformat": "Destacats",
    "description": "Title for featured stickers"
  },
  "icu:stickers__StickerPicker__analog-time": {
    "messageformat": "Temps analògic",
    "description": "aria-label for the analog time sticker"
  },
  "icu:stickers--StickerPreview--Title": {
    "messageformat": "Paquet d'adhesius",
    "description": "The title that appears in the sticker pack preview modal."
  },
  "icu:stickers--StickerPreview--Error": {
    "messageformat": "Error en processar el paquet d'adhesius. Comproveu la connexió a Internet i torneu-ho a provar.",
    "description": "The message that appears in the sticker preview modal when there is an error."
  },
  "icu:EmojiPicker--empty": {
    "messageformat": "No s'ha trobat cap emoticona.",
    "description": "Shown in the emoji picker when a search yields 0 results."
  },
  "icu:EmojiPicker--search-close": {
    "messageformat": "Tanca la cerca d'emoticones",
    "description": "Button title to cancel the emoji search."
  },
  "icu:EmojiPicker--search-placeholder": {
    "messageformat": "Cerca una emoticona",
    "description": "Shown as a placeholder inside the emoji picker search field."
  },
  "icu:EmojiPicker--skin-tone": {
    "messageformat": "To de la pell {tone}",
    "description": "Shown as a tooltip over the emoji tone buttons."
  },
  "icu:EmojiPicker__button--recents": {
    "messageformat": "Recents",
    "description": "Label for recents emoji picker button"
  },
  "icu:EmojiPicker__button--emoji": {
    "messageformat": "Emoticones",
    "description": "Label for emoji emoji picker button"
  },
  "icu:EmojiPicker__button--animal": {
    "messageformat": "Animal",
    "description": "Label for animal emoji picker button"
  },
  "icu:EmojiPicker__button--food": {
    "messageformat": "Menjar",
    "description": "Label for food emoji picker button"
  },
  "icu:EmojiPicker__button--activity": {
    "messageformat": "Activitat",
    "description": "Label for activity emoji picker button"
  },
  "icu:EmojiPicker__button--travel": {
    "messageformat": "Viatges",
    "description": "Label for travel emoji picker button"
  },
  "icu:EmojiPicker__button--object": {
    "messageformat": "Objectes",
    "description": "Label for object emoji picker button"
  },
  "icu:EmojiPicker__button--symbol": {
    "messageformat": "Símbols",
    "description": "Label for symbol emoji picker button"
  },
  "icu:EmojiPicker__button--flag": {
    "messageformat": "Banderes",
    "description": "Label for flag emoji picker button"
  },
  "icu:confirmation-dialog--Cancel": {
    "messageformat": "Cancel·la",
    "description": "Appears on the cancel button in confirmation dialogs."
  },
  "icu:Message__reaction-emoji-label--you": {
    "messageformat": "Has reaccionat amb {emoji}",
    "description": "aria-label for reaction emoji (you)"
  },
  "icu:Message__reaction-emoji-label--single": {
    "messageformat": "{title} ha reaccionat amb {emoji}",
    "description": "aria-label for reaction emoji when one person reacts with an emoji"
  },
  "icu:Message__reaction-emoji-label--many": {
    "messageformat": "{count, plural, one {{count,number} persona ha reaccionat amb {emoji}} other {{count,number} persones han reaccionat amb {emoji}}}",
    "description": "Used as an aria-label for when many people react to a message. Count is always greater than 1"
  },
  "icu:Message__role-description": {
    "messageformat": "Missatge",
    "description": "aria-roledescription of a message"
  },
  "icu:MessageBody--read-more": {
    "messageformat": "Llegiu-ne més.",
    "description": "When a message is too long this is the affordance to expand the message"
  },
  "icu:Message--unsupported-message": {
    "messageformat": "{contact} us ha enviat un missatge que no es pot processar o mostrar perquè usa una funció nova del Signal."
  },
  "icu:Message--unsupported-message-ask-to-resend": {
    "messageformat": "Podeu demanar a {contact} que torni a enviar aquest missatge ara que useu una versió actualitzada del Signal."
  },
  "icu:Message--from-me-unsupported-message": {
    "messageformat": "Un dels vostres dispositius ha enviat un missatge que no es pot processar o mostrar perquè usa una funció nova del Signal."
  },
  "icu:Message--from-me-unsupported-message-ask-to-resend": {
    "messageformat": "Missatges futurs com aquest se sincronitzaran ara que useu una versió actualitzada del Signal."
  },
  "icu:Message--update-signal": {
    "messageformat": "Actualitza el Signal",
    "description": "Text for a button which will take user to Signal download page"
  },
  "icu:Message--tap-to-view-expired": {
    "messageformat": "Vista",
    "description": "Text shown on messages with with individual timers, after user has viewed it"
  },
  "icu:Message--tap-to-view--outgoing": {
    "messageformat": "Elements multimèdia",
    "description": "Text shown on outgoing messages with with individual timers (inaccessible)"
  },
  "icu:Message--tap-to-view--incoming--expired-toast": {
    "messageformat": "Ja heu vist aquest missatge.",
    "description": "Shown when user clicks on an expired incoming view-once bubble"
  },
  "icu:Message--tap-to-view--outgoing--expired-toast": {
    "messageformat": "Els missatges d'una sola visualització no es desen a l'historial del xat",
    "description": "Shown when user clicks on an expired outgoing view-once bubble"
  },
  "icu:Message--tap-to-view--incoming": {
    "messageformat": "Mostra la fotografia",
    "description": "Text shown on photo messages with with individual timers, before user has viewed it"
  },
  "icu:Message--tap-to-view--incoming-video": {
    "messageformat": "Mostra el vídeo",
    "description": "Text shown on video messages with with individual timers, before user has viewed it"
  },
  "icu:Conversation--getDraftPreview--attachment": {
    "messageformat": "(adjunt)",
    "description": "Text shown in left pane as preview for conversation with saved a saved draft message"
  },
  "icu:Conversation--getDraftPreview--quote": {
    "messageformat": "(citació)",
    "description": "Text shown in left pane as preview for conversation with saved a saved draft message"
  },
  "icu:Conversation--getDraftPreview--draft": {
    "messageformat": "(esborrany)",
    "description": "Text shown in left pane as preview for conversation with saved a saved draft message"
  },
  "icu:Keyboard--focus-most-recent-message": {
    "messageformat": "Centrar l'últim missatge no llegit o el més antic",
    "description": "Shown in shortcuts guide"
  },
  "icu:Keyboard--navigate-by-section": {
    "messageformat": "Navega per seccions",
    "description": "Shown in the shortcuts guide"
  },
  "icu:Keyboard--previous-conversation": {
    "messageformat": "Xat anterior",
    "description": "Shown in the shortcuts guide"
  },
  "icu:Keyboard--next-conversation": {
    "messageformat": "Següent xat",
    "description": "Shown in the shortcuts guide"
  },
  "icu:Keyboard--previous-unread-conversation": {
    "messageformat": "Xat anterior sense llegir",
    "description": "Shown in the shortcuts guide"
  },
  "icu:Keyboard--next-unread-conversation": {
    "messageformat": "Següent xat sense llegir",
    "description": "Shown in the shortcuts guide"
  },
  "icu:Keyboard--preferences": {
    "messageformat": "Preferències",
    "description": "Shown in the shortcuts guide"
  },
  "icu:Keyboard--open-conversation-menu": {
    "messageformat": "Obrir el menú de xat",
    "description": "Shown in the shortcuts guide"
  },
  "icu:Keyboard--new-conversation": {
    "messageformat": "Començar nou xat",
    "description": "Shown in the shortcuts guide"
  },
  "icu:Keyboard--archive-conversation": {
    "messageformat": "Arxivar xat",
    "description": "Shown in the shortcuts guide"
  },
  "icu:Keyboard--unarchive-conversation": {
    "messageformat": "Restaurar xat",
    "description": "Shown in the shortcuts guide"
  },
  "icu:Keyboard--search": {
    "messageformat": "Cerca",
    "description": "Shown in the shortcuts guide"
  },
  "icu:Keyboard--search-in-conversation": {
    "messageformat": "Cerca al xat",
    "description": "Shown in the shortcuts guide"
  },
  "icu:Keyboard--focus-composer": {
    "messageformat": "Focalitza l'editor",
    "description": "Shown in the shortcuts guide"
  },
  "icu:Keyboard--open-all-media-view": {
    "messageformat": "Obre la vista de tot el contingut",
    "description": "Shown in the shortcuts guide"
  },
  "icu:Keyboard--open-emoji-chooser": {
    "messageformat": "Obre el selector d'emoticones",
    "description": "Shown in the shortcuts guide"
  },
  "icu:Keyboard--open-sticker-chooser": {
    "messageformat": "Obre el selector d'addhesius",
    "description": "Shown in the shortcuts guide"
  },
  "icu:Keyboard--begin-recording-voice-note": {
    "messageformat": "Comença la gravació d'una nota de veu",
    "description": "Shown in the shortcuts guide"
  },
  "icu:Keyboard--default-message-action": {
    "messageformat": "Acció per defecte per al missatge seleccionat",
    "description": "Shown in the shortcuts guide"
  },
  "icu:Keyboard--view-details-for-selected-message": {
    "messageformat": "Mostra els detalls del missatge seleccionat",
    "description": "Shown in the shortcuts guide"
  },
  "icu:Keyboard--toggle-reply": {
    "messageformat": "Commuta la resposta al missatge seleccionat",
    "description": "Shown in the shortcuts guide"
  },
  "icu:Keyboard--toggle-reaction-picker": {
    "messageformat": "Commuta el seleccionador de reaccions d'emoticones per al missatge seleccionat",
    "description": "Shown in the shortcuts guide"
  },
  "icu:Keyboard--save-attachment": {
    "messageformat": "Desa l'adjunt del missatge seleccionat",
    "description": "Shown in the shortcuts guide"
  },
  "icu:Keyboard--delete-messages": {
    "messageformat": "Eliminar el missatge seleccionat",
    "description": "Shown in the shortcuts guide"
  },
  "icu:Keyboard--forward-messages": {
    "messageformat": "Reenvia els missatges seleccionats",
    "description": "Shown in the shortcuts guide"
  },
  "icu:Keyboard--add-newline": {
    "messageformat": "Afegeix una línia nova al missatge",
    "description": "Shown in the shortcuts guide"
  },
  "icu:Keyboard--expand-composer": {
    "messageformat": "Expandeix l'editor",
    "description": "Shown in the shortcuts guide"
  },
  "icu:Keyboard--send-in-expanded-composer": {
    "messageformat": "Envia (a l'editor expandit)",
    "description": "Shown in the shortcuts guide"
  },
  "icu:Keyboard--attach-file": {
    "messageformat": "Adjunta un fitxer",
    "description": "Shown in the shortcuts guide"
  },
  "icu:Keyboard--remove-draft-link-preview": {
    "messageformat": "Suprimeix l'enllaç de la previsualització d'esborrany",
    "description": "Shown in the shortcuts guide"
  },
  "icu:Keyboard--remove-draft-attachments": {
    "messageformat": "Suprimeix tots els adjunts de l'esborrany",
    "description": "Shown in the shortcuts guide"
  },
  "icu:Keyboard--conversation-by-index": {
    "messageformat": "Salta al xat",
    "description": "A shortcut allowing direct navigation to conversations 1 to 9 in list"
  },
  "icu:Keyboard--edit-last-message": {
    "messageformat": "Editar el missatge anterior",
    "description": "Shown in the shortcuts guide"
  },
  "icu:Keyboard--Key--ctrl": {
    "messageformat": "Ctrl",
    "description": "Key shown in shortcut combination in shortcuts guide"
  },
  "icu:Keyboard--Key--option": {
    "messageformat": "Opció",
    "description": "Key shown in shortcut combination in shortcuts guide"
  },
  "icu:Keyboard--Key--alt": {
    "messageformat": "Alt",
    "description": "Key shown in shortcut combination in shortcuts guide"
  },
  "icu:Keyboard--Key--shift": {
    "messageformat": "Maj.",
    "description": "Key shown in shortcut combination in shortcuts guide"
  },
  "icu:Keyboard--Key--enter": {
    "messageformat": "Retorn",
    "description": "Key shown in shortcut combination in shortcuts guide"
  },
  "icu:Keyboard--Key--tab": {
    "messageformat": "Tabulador",
    "description": "Key shown in shortcut combination in shortcuts guide"
  },
  "icu:Keyboard--Key--one-to-nine-range": {
    "messageformat": "d'1 a 9",
    "description": "Expresses that 1, 2, 3, up to 9 are available shortcut keys"
  },
  "icu:Keyboard--header": {
    "messageformat": "Dreceres del teclat",
    "description": "Title header of the keyboard shortcuts guide"
  },
  "icu:Keyboard--navigation-header": {
    "messageformat": "Navegació",
    "description": "Header of the keyboard shortcuts guide - navigation section"
  },
  "icu:Keyboard--messages-header": {
    "messageformat": "Missatges",
    "description": "Header of the keyboard shortcuts guide - messages section"
  },
  "icu:Keyboard--composer-header": {
    "messageformat": "Editor",
    "description": "Header of the keyboard shortcuts guide - composer section"
  },
  "icu:Keyboard--composer--bold": {
    "messageformat": "Posar text seleccionat en negreta",
    "description": "Description of command to bold text in composer"
  },
  "icu:Keyboard--composer--italic": {
    "messageformat": "Posar text seleccionat en cursiva",
    "description": "Description of command to bold text in composer"
  },
  "icu:Keyboard--composer--strikethrough": {
    "messageformat": "Ratllar text seleccionat",
    "description": "Description of command to bold text in composer"
  },
  "icu:Keyboard--composer--monospace": {
    "messageformat": "Posar text seleccionat com a monoespai",
    "description": "Description of command to bold text in composer"
  },
  "icu:Keyboard--composer--spoiler": {
    "messageformat": "Marcar text seleccionat com a spoiler",
    "description": "Description of command to bold text in composer"
  },
  "icu:Keyboard--open-context-menu": {
    "messageformat": "Obrir el menú contextual per al missatge seleccionat",
    "description": "Shown in shortcuts guide"
  },
  "icu:FormatMenu--guide--bold": {
    "messageformat": "Negreta",
    "description": "Shown when you hover over the bold button in the popup formatting menu"
  },
  "icu:FormatMenu--guide--italic": {
    "messageformat": "Cursiva",
    "description": "Shown when you hover over the bold button in the popup formatting menu"
  },
  "icu:FormatMenu--guide--strikethrough": {
    "messageformat": "Ratllat",
    "description": "Shown when you hover over the bold button in the popup formatting menu"
  },
  "icu:FormatMenu--guide--monospace": {
    "messageformat": "Monoespai",
    "description": "Shown when you hover over the bold button in the popup formatting menu"
  },
  "icu:FormatMenu--guide--spoiler": {
    "messageformat": "Spoiler",
    "description": "Shown when you hover over the bold button in the popup formatting menu"
  },
  "icu:Keyboard--scroll-to-top": {
    "messageformat": "Ves al capdamunt de la llista",
    "description": "Shown in the shortcuts guide"
  },
  "icu:Keyboard--scroll-to-bottom": {
    "messageformat": "Ves al capdavall de la llista",
    "description": "Shown in the shortcuts guide"
  },
  "icu:Keyboard--close-curent-conversation": {
    "messageformat": "Tancar xat actual",
    "description": "Shown in the shortcuts guide"
  },
  "icu:Keyboard--calling-header": {
    "messageformat": "Trucades",
    "description": "Header of the keyboard shortcuts guide - calling section"
  },
  "icu:Keyboard--toggle-audio": {
    "messageformat": "Activa / desactiva el silenci",
    "description": "Shown in the shortcuts guide"
  },
  "icu:Keyboard--toggle-video": {
    "messageformat": "Activa / desactiva el vídeo",
    "description": "Shown in the shortcuts guide"
  },
  "icu:Keyboard--accept-video-call": {
    "messageformat": "Respon la trucada amb vídeo (només videotrucades)",
    "description": "Shown in the calling keyboard shortcuts guide"
  },
  "icu:Keyboard--accept-call-without-video": {
    "messageformat": "Respon la trucada sense vídeo",
    "description": "Shown in the calling keyboard shortcuts guide"
  },
  "icu:Keyboard--start-audio-call": {
    "messageformat": "Iniciar trucada de veu",
    "description": "Shown in the calling keyboard shortcuts guide"
  },
  "icu:Keyboard--start-video-call": {
    "messageformat": "Inicia una trucada de vídeo",
    "description": "Shown in the calling keyboard shortcuts guide"
  },
  "icu:Keyboard--decline-call": {
    "messageformat": "Rebutja la trucada",
    "description": "Shown in the calling keyboard shortcuts guide"
  },
  "icu:Keyboard--hang-up": {
    "messageformat": "Penja",
    "description": "Shown in the calling keyboard shortcuts guide"
  },
  "icu:close-popup": {
    "messageformat": "Tanca la finestra emergent",
    "description": "Used as alt text for any button closing a popup"
  },
  "icu:addImageOrVideoattachment": {
    "messageformat": "Afegeix un adjunt d'imatge o vídeo",
    "description": "Used in draft attachment list for the big 'add new attachment' button"
  },
  "icu:remove-attachment": {
    "messageformat": "Suprimeix l'adjunt",
    "description": "Used in draft attachment list to remove an individual attachment"
  },
  "icu:backToInbox": {
    "messageformat": "Torna a la bústia d'entrada",
    "description": "Used as alt-text of button on archived conversations screen"
  },
  "icu:conversationArchived": {
    "messageformat": "Xat arxivat",
    "description": "A toast that shows up when user archives a conversation"
  },
  "icu:conversationArchivedUndo": {
    "messageformat": "Desfés",
    "description": "Undo button for archiving a conversation"
  },
  "icu:conversationReturnedToInbox": {
    "messageformat": "El xat ha tornat a la bústia d'entrada",
    "description": "A toast that shows up when the user unarchives a conversation"
  },
  "icu:conversationMarkedUnread": {
    "messageformat": "Xat marcat com a no llegit",
    "description": "A toast that shows up when user marks a conversation as unread"
  },
  "icu:SendEdit--dialog--title": {
    "messageformat": "Només per a la versió beta de Signal",
    "description": "Title of the modal shown before sending your first edit message"
  },
  "icu:SendEdit--dialog--body": {
    "messageformat": "La funció d'edició de missatges només està disponible per a les persones que tinguin la versió beta de Signal. Si edites un missatge, només serà visible per a aquelles persones que tinguin la darrera versió de Signal beta.",
    "description": "Body text of the modal shown before sending your first edit message"
  },
  "icu:SendFormatting--dialog--title": {
    "messageformat": "Enviant text amb format",
    "description": "Title of the modal shown before sending your first formatting message"
  },
  "icu:SendFormatting--dialog--body": {
    "messageformat": "És possible que algunes persones estiguin utilitzant una versió de Signal que no admet text amb format. No podran veure els canvis de format que has fet al teu missatge.",
    "description": "Body text of the modal shown before sending your first formatting message"
  },
  "icu:AuthArtCreator--dialog--message": {
    "messageformat": "Vols obrir el Creador de paquets de stickers?",
    "description": "A body of the dialog that is presented when user tries to open Signal Sticker Pack Creator from a link"
  },
  "icu:AuthArtCreator--dialog--confirm": {
    "messageformat": "Confirmar",
    "description": "A buttle title for confirming Signal Sticker Pack Creator dialog"
  },
  "icu:AuthArtCreator--dialog--dismiss": {
    "messageformat": "Descarta",
    "description": "A buttle title for dismissing Signal Sticker Pack Creator dialog"
  },
  "icu:ArtCreator--Authentication--error": {
    "messageformat": "Configura Signal al telèfon i a la versió d'escriptori per poder utilitzar el Creador de paquets de stickers.",
    "description": "The error message which appears when the user has not linked their account and attempts to use the Sticker Creator"
  },
  "icu:Reactions--remove": {
    "messageformat": "Elimina la reacció",
    "description": "Shown when you want to remove a reaction you've made"
  },
  "icu:Reactions--error": {
    "messageformat": "No s'ha pogut enviar la reacció. Torna-ho a provar.",
    "description": "Shown when a reaction fails to send"
  },
  "icu:Reactions--more": {
    "messageformat": "Més",
    "description": "Use in the reaction picker as the alt text for the 'more' button"
  },
  "icu:ReactionsViewer--all": {
    "messageformat": "Tot",
    "description": "Shown in reaction viewer as the title for the 'all' category"
  },
  "icu:MessageRequests--message-direct": {
    "messageformat": "Voleu permetre que {name} us envii missatges i compartir-hi el nom i la fotografia? No sabran que n'heu vist els missatges fins que no ho accepteu.",
    "description": "Shown as the message for a message request in a direct message"
  },
  "icu:MessageRequests--message-direct-hidden": {
    "messageformat": "Compartir el teu nom i foto amb {name} i permetre que t'enviï un missatge? Anteriorment, has eliminat a aquesta persona.",
    "description": "Shown as the message for a message request in a hidden conversation"
  },
  "icu:MessageRequests--message-direct-blocked": {
    "messageformat": "Vols permetre que {name} t'enviï missatges i compartir-hi el nom i la fotografia? No rebràs cap missatge fins que no el desbloquegis.",
    "description": "Shown as the message for a message request in a direct message with a blocked account"
  },
  "icu:MessageRequests--message-group": {
    "messageformat": "Voleu afegir-vos a aquest grup i compartir el nom i la fotografia amb els seus membres? No sabran que heu vist els seus missatges fins que no ho accepteu.",
    "description": "Shown as the message for a message request in a group"
  },
  "icu:MessageRequests--message-group-blocked": {
    "messageformat": "Vols desbloquejar aquest grup i compartir el nom i la fotografia amb els seus membres? No rebràs cap missatge fins que no el desbloquegis.",
    "description": "Shown as the message for a message request in a blocked group"
  },
  "icu:MessageRequests--block": {
    "messageformat": "Bloquejar",
    "description": "Shown as a button to let the user block a message request"
  },
  "icu:MessageRequests--unblock": {
    "messageformat": "Desbloquejar",
    "description": "Shown as a button to let the user unblock a message request"
  },
  "icu:MessageRequests--unblock-direct-confirm-title": {
    "messageformat": "Vols desbloquejar {name}?",
    "description": "Shown as a button to let the user unblock a message request"
  },
  "icu:MessageRequests--unblock-direct-confirm-body": {
    "messageformat": "Us podreu trucar i enviar missatges.",
    "description": "Shown as the body in the confirmation modal for unblocking a private message request"
  },
  "icu:MessageRequests--unblock-group-confirm-body": {
    "messageformat": "Els membres del grup us podran afegir a aquest grup un altre cop.",
    "description": "Shown as the body in the confirmation modal for unblocking a group message request"
  },
  "icu:MessageRequests--block-and-report-spam": {
    "messageformat": "Informar de bloqueig i de correu spam",
    "description": "Shown as a button to let the user block a message request and report spam"
  },
  "icu:MessageRequests--block-and-report-spam-success-toast": {
    "messageformat": "Se n'ha informat com a spam i s'ha bloquejat.",
    "description": "Shown in a toast when you successfully block a user and report them as spam"
  },
  "icu:MessageRequests--block-direct-confirm-title": {
    "messageformat": "Vols bloquejar {title}?",
    "description": "Shown as the title in the confirmation modal for blocking a private message request"
  },
  "icu:MessageRequests--block-direct-confirm-body": {
    "messageformat": "Les persones bloquejades no et podran trucar ni enviar missatges.",
    "description": "Shown as the body in the confirmation modal for blocking a private message request"
  },
  "icu:MessageRequests--block-group-confirm-title": {
    "messageformat": "Vols bloquejar i abandonar {title}?",
    "description": "Shown as the title in the confirmation modal for blocking a group message request"
  },
  "icu:MessageRequests--block-group-confirm-body": {
    "messageformat": "Ja no rebreu cap més missatge ni novetat d'aquest grup i els membres no us hi podran tornar a afegir.",
    "description": "Shown as the body in the confirmation modal for blocking a group message request"
  },
  "icu:MessageRequests--delete": {
    "messageformat": "Suprimeix",
    "description": "Shown as a button to let the user delete any message request"
  },
  "icu:MessageRequests--delete-direct-confirm-title": {
    "messageformat": "Vols eliminar el xat?",
    "description": "Shown as the title in the confirmation modal for deleting a private message request"
  },
  "icu:MessageRequests--delete-direct-confirm-body": {
    "messageformat": "Aquest xat s'eliminarà de tots els dispositius.",
    "description": "Shown as the body in the confirmation modal for deleting a private message request"
  },
  "icu:MessageRequests--delete-group-confirm-title": {
    "messageformat": "Voleu suprimir i abandonar {title}?",
    "description": "Shown as the title in the confirmation modal for deleting a group message request"
  },
  "icu:MessageRequests--delete-direct": {
    "messageformat": "Suprimeix",
    "description": "Shown as a button to let the user delete a direct message request"
  },
  "icu:MessageRequests--delete-group": {
    "messageformat": "Esborrar i sortir",
    "description": "Shown as a button to let the user delete a group message request"
  },
  "icu:MessageRequests--delete-group-confirm-body": {
    "messageformat": "Sortiràs d'aquest grup i s'esborrarà de tots els dispositius.",
    "description": "Shown as the body in the confirmation modal for deleting a group message request"
  },
  "icu:MessageRequests--accept": {
    "messageformat": "Ho accepto",
    "description": "Shown as a button to let the user accept a message request"
  },
  "icu:MessageRequests--continue": {
    "messageformat": "Continua",
    "description": "Shown as a button to share your profile, necessary to continue messaging in a conversation"
  },
  "icu:MessageRequests--profile-sharing--group--link": {
    "messageformat": "Vols continuar el xat amb aquest grup i compartir-hi el nom i la fotografia? <learnMoreLink>Més informació.</learnMoreLink>",
    "description": "Shown when user hasn't shared their profile in a group yet"
  },
  "icu:MessageRequests--profile-sharing--direct--link": {
    "messageformat": "Vols continuar el xat amb {firstName} i compartir-hi el nom i la fotografia? <learnMoreLink>Més informació</learnMoreLink>",
    "description": "Shown when user hasn't shared their profile in a 1:1 conversation yet"
  },
  "icu:ConversationHero--members": {
    "messageformat": "{count, plural, one {1 membre} other {{count,number} membres}}",
    "description": "Specifies the number of members in a group conversation"
  },
  "icu:member-of-1-group": {
    "messageformat": "Membre de {group}",
    "description": "Shown in the conversation hero to indicate this user is a member of a mutual group"
  },
  "icu:member-of-2-groups": {
    "messageformat": "Membre de {group1} i {group2}",
    "description": "Shown in the conversation hero to indicate this user is a member of two mutual groups"
  },
  "icu:member-of-3-groups": {
    "messageformat": "Membre de {group1}, {group2} i {group3}",
    "description": "Shown in the conversation hero to indicate this user is a member of three mutual groups"
  },
  "icu:member-of-more-than-3-groups--one-more": {
    "messageformat": "Membre de {group1}, {group2}, {group3} i un més",
    "description": "Shown in the conversation hero to indicate this user is a member of four mutual groups"
  },
  "icu:member-of-more-than-3-groups--multiple-more": {
    "messageformat": "Membre de {group1}, {group2}, {group3} i {remainingCount,number} més",
    "description": "Shown in the conversation hero to indicate this user is a member of 5+ mutual groups."
  },
  "icu:ConversationHero--membership-added": {
    "messageformat": "{name} us ha afegit al grup.",
    "description": "Shown Indicates that you were added to a group by a given individual."
  },
  "icu:no-groups-in-common": {
    "messageformat": "No hi ha grups en comú.",
    "description": "Shown to indicate this user is not a member of any groups"
  },
  "icu:no-groups-in-common-warning": {
    "messageformat": "Cap grup en comú. Reviseu les sol·licituds amb atenció.",
    "description": "When a user has no common groups, show this warning"
  },
  "icu:acceptCall": {
    "messageformat": "Respon la trucada",
    "description": "Shown in tooltip for the button to accept a call (audio or video)"
  },
  "icu:acceptCallWithoutVideo": {
    "messageformat": "Respon la trucada sense vídeo",
    "description": "Shown in tooltip for the button to accept a video call without video"
  },
  "icu:declineCall": {
    "messageformat": "Rebutja",
    "description": "Shown in tooltip for the button to decline a call (audio or video)"
  },
  "icu:declinedIncomingAudioCall": {
    "messageformat": "Has rebutjat una trucada",
    "description": "Shown in conversation history when you declined an incoming voice call"
  },
  "icu:declinedIncomingVideoCall": {
    "messageformat": "Heu rebutjat una trucada de vídeo",
    "description": "Shown in conversation history when you declined an incoming video call"
  },
  "icu:acceptedIncomingAudioCall": {
    "messageformat": "Trucada entrant",
    "description": "Shown in conversation history when you accepted an incoming voice call"
  },
  "icu:acceptedIncomingVideoCall": {
    "messageformat": "Trucada de vídeo entrant",
    "description": "Shown in conversation history when you accepted an incoming video call"
  },
  "icu:missedIncomingAudioCall": {
    "messageformat": "Trucada perduda",
    "description": "Shown in conversation history when you missed an incoming voice call"
  },
  "icu:missedIncomingVideoCall": {
    "messageformat": "Trucada de vídeo perduda",
    "description": "Shown in conversation history when you missed an incoming video call"
  },
  "icu:acceptedOutgoingAudioCall": {
    "messageformat": "Trucada sortint",
    "description": "Shown in conversation history when you made an outgoing voice call"
  },
  "icu:acceptedOutgoingVideoCall": {
    "messageformat": "Trucada de vídeo sortint",
    "description": "Shown in conversation history when you made an outgoing video call"
  },
  "icu:missedOrDeclinedOutgoingAudioCall": {
    "messageformat": "Trucada sense contestar",
    "description": "Shown in conversation history when your voice call is missed or declined"
  },
  "icu:missedOrDeclinedOutgoingVideoCall": {
    "messageformat": "Trucada de vídeo sense contestar",
    "description": "Shown in conversation history when your video call is missed or declined"
  },
  "icu:minimizeToTrayNotification--title": {
    "messageformat": "Signal encara està en funcionament",
    "description": "Shown in a notification title when Signal is minimized to tray"
  },
  "icu:minimizeToTrayNotification--body": {
    "messageformat": "Signal continuarà enviant notificacions. Podeu canviar-ho als Ajustos de Signal.",
    "description": "Shown in a notification body when Signal is minimized to tray"
  },
  "icu:incomingAudioCall": {
    "messageformat": "Trucada entrant…",
    "description": "Shown in both the incoming call bar and notification for an incoming voice call"
  },
  "icu:incomingVideoCall": {
    "messageformat": "Trucada de vídeo entrant…",
    "description": "Shown in both the incoming call bar and notification for an incoming video call"
  },
  "icu:incomingGroupCall__ringing-you": {
    "messageformat": "{ringer} us està trucant",
    "description": "Shown in the incoming call bar when someone is ringing you for a group call"
  },
  "icu:incomingGroupCall__ringing-1-other": {
    "messageformat": "{ringer} us està trucant a vós i a {otherMember}",
    "description": "Shown in the incoming call bar when someone is ringing you for a group call"
  },
  "icu:incomingGroupCall__ringing-2-others": {
    "messageformat": "{ringer} us està trucant a vós, a {first} i {second}",
    "description": "Shown in the incoming call bar when someone is ringing you for a group call"
  },
  "icu:incomingGroupCall__ringing-3-others": {
    "messageformat": "{ringer} us està trucant a vós, a {first}, a {second} i a una altra persona",
    "description": "Shown in the incoming call bar when someone is ringing you for a group call"
  },
  "icu:incomingGroupCall__ringing-many": {
    "messageformat": "{remaining, plural, one {{ringer} us truca a vós, a {first}, a {second} i a {remaining,number} més} other {{ringer} us truca a vós, a {first}, a {second} i a {remaining,number} més}}",
    "description": "Shown in the incoming call bar when someone is ringing you for a group call"
  },
  "icu:outgoingCallRinging": {
    "messageformat": "Sonant…",
    "description": "Shown in the call screen when placing an outgoing call that is now ringing"
  },
  "icu:makeOutgoingCall": {
    "messageformat": "Inicia una trocada",
    "description": "Title for the call button in a conversation"
  },
  "icu:makeOutgoingVideoCall": {
    "messageformat": "Inicia una trucada de vídeo",
    "description": "Title for the video call button in a conversation"
  },
  "icu:joinOngoingCall": {
    "messageformat": "Afegeix-m'hi",
    "description": "Text that appears in a group when a call is active"
  },
  "icu:callNeedPermission": {
    "messageformat": "{title} rebrà una petició de missatge vostra. Podeu trucar-li un cop acceptada.",
    "description": "Shown when a call is rejected because the other party hasn't approved the message/call request"
  },
  "icu:callReconnecting": {
    "messageformat": "Tornant a connectar…",
    "description": "Shown in the call screen when the call is reconnecting due to network issues"
  },
  "icu:callDuration": {
    "messageformat": "Signal: {duration}",
    "description": "Shown in the call screen to indicate how long the call has been connected"
  },
  "icu:callingDeviceSelection__settings": {
    "messageformat": "Configuració",
    "description": "Title for device selection settings"
  },
  "icu:calling__participants": {
    "messageformat": "{people} a la trucada",
    "description": "Title for participants list toggle"
  },
  "icu:calling__call-notification__ended": {
    "messageformat": "La trucada ha acabat",
    "description": "Notification message when a group call has ended"
  },
  "icu:calling__call-notification__started-by-someone": {
    "messageformat": "S'ha iniciat una trucada de grup.",
    "description": "Notification message when a group call has started, but we don't know who started it"
  },
  "icu:calling__call-notification__started-by-you": {
    "messageformat": "Heu iniciat una trucada de grup.",
    "description": "Notification message when a group call has started by you"
  },
  "icu:calling__call-notification__started": {
    "messageformat": "{name} ha iniciat una trucada de grup.",
    "description": "Notification message when a group call has started"
  },
  "icu:calling__in-another-call-tooltip": {
    "messageformat": "Ja sou en una trucada.",
    "description": "Tooltip in disabled notification button when you're on another call"
  },
  "icu:calling__call-notification__button__call-full-tooltip": {
    "messageformat": "La trucada ha arribat a la capacitat de {max,number} participants.",
    "description": "Tooltip in disabled notification button when the call is full"
  },
  "icu:calling__pip--on": {
    "messageformat": "Minimitza la trucada",
    "description": "Title for picture-in-picture toggle"
  },
  "icu:calling__pip--off": {
    "messageformat": "Trucada a pantalla completa",
    "description": "Title for picture-in-picture toggle"
  },
  "icu:calling__switch-view--to-grid": {
    "messageformat": "Canvia a la vista de graella",
    "description": "Title for grid/speaker view toggle when on a call"
  },
  "icu:calling__switch-view--to-speaker": {
    "messageformat": "Canvia a la vista de qui parla",
    "description": "Title for grid/speaker view toggle when on a call"
  },
  "icu:calling__hangup": {
    "messageformat": "Surt de la trucada",
    "description": "Title for hang up button"
  },
  "icu:calling__SelectPresentingSourcesModal--title": {
    "messageformat": "Compartiu la pantalla",
    "description": "Title for the select your screen sharing sources modal"
  },
  "icu:calling__SelectPresentingSourcesModal--confirm": {
    "messageformat": "Comença a compartir-la",
    "description": "Confirm button for sharing screen modal"
  },
  "icu:calling__SelectPresentingSourcesModal--entireScreen": {
    "messageformat": "Tota la pantalla",
    "description": "Title for the select your screen sharing sources modal and 'Entire Screen' source"
  },
  "icu:calling__SelectPresentingSourcesModal--screen": {
    "messageformat": "Pantalla {id}",
    "description": "Title for `Screen #N` source in screen sharing sources modal and overlay"
  },
  "icu:calling__SelectPresentingSourcesModal--window": {
    "messageformat": "Una finestra",
    "description": "Title for the select your screen sharing sources modal"
  },
  "icu:callingDeviceSelection__label--video": {
    "messageformat": "Vídeo",
    "description": "Label for video input selector"
  },
  "icu:callingDeviceSelection__label--audio-input": {
    "messageformat": "Micròfon",
    "description": "Label for audio input selector"
  },
  "icu:callingDeviceSelection__label--audio-output": {
    "messageformat": "Altaveus",
    "description": "Label for audio output selector"
  },
  "icu:callingDeviceSelection__select--no-device": {
    "messageformat": "No hi ha dispositius disponibles.",
    "description": "Message for when there are no available devices to select for input/output audio or video"
  },
  "icu:callingDeviceSelection__select--default": {
    "messageformat": "Per defecte",
    "description": "Shown when the device is the default device"
  },
  "icu:muteNotificationsTitle": {
    "messageformat": "Silencia les notificacions",
    "description": "Label for the mute notifications drop-down selector"
  },
  "icu:notMuted": {
    "messageformat": "No silenciat",
    "description": "Label when the conversation is not muted"
  },
  "icu:muteHour": {
    "messageformat": "Silencia durant una hora",
    "description": "Label for muting the conversation"
  },
  "icu:muteEightHours": {
    "messageformat": "Silencia durant 8 hores",
    "description": "Label for muting the conversation"
  },
  "icu:muteDay": {
    "messageformat": "Silencia durant un dia",
    "description": "Label for muting the conversation"
  },
  "icu:muteWeek": {
    "messageformat": "Silencia durant una setmana",
    "description": "Label for muting the conversation"
  },
  "icu:muteAlways": {
    "messageformat": "Silencia sempre",
    "description": "Label for muting the conversation"
  },
  "icu:unmute": {
    "messageformat": "No silenciats",
    "description": "Label for unmuting the conversation"
  },
  "icu:muteExpirationLabelAlways": {
    "messageformat": "Silenciat sempre",
    "description": "Shown in the mute notifications submenu whenever a conversation has been muted"
  },
  "icu:muteExpirationLabel": {
    "messageformat": "En silenci: {duration}",
    "description": "Shown in the mute notifications submenu whenever a conversation has been muted"
  },
  "icu:EmojiButton__label": {
    "messageformat": "Emoticones",
    "description": "Label for emoji button"
  },
  "icu:ErrorModal--title": {
    "messageformat": "Quelcom ha anat malament!",
    "description": "Title of popup dialog when user-initiated task has gone wrong"
  },
  "icu:ErrorModal--description": {
    "messageformat": "Torneu-ho a provar o contacteu amb l'assistència.",
    "description": "Description text in popup dialog when user-initiated task has gone wrong"
  },
  "icu:Confirmation--confirm": {
    "messageformat": "D'acord",
    "description": "Button to dismiss popup dialog when user-initiated task has gone wrong"
  },
  "icu:unknown-sgnl-link": {
    "messageformat": "Perdoneu, l'enllaç sgnl:// no tenia sentit!",
    "description": "Shown if you click on a sgnl:// link not currently supported by Desktop"
  },
  "icu:GroupV2--cannot-send": {
    "messageformat": "No podeu enviar missatges a aquest grup.",
    "description": "Shown in toast when you attempt to forward a message to an announcement only group"
  },
  "icu:GroupV2--cannot-start-group-call": {
    "messageformat": "Només els administradors del grup poden iniciar una trucada.",
    "description": "Shown in toast when a non-admin starts a group call in an announcements only group"
  },
  "icu:GroupV2--join--invalid-link--title": {
    "messageformat": "Enllaç no vàlid",
    "description": "Shown if we are unable to parse a group link"
  },
  "icu:GroupV2--join--invalid-link": {
    "messageformat": "Aquest no és un enllaç de grup vàlid. Assegureu-vos que tot l'enllaç estigui intacte i sigui correcte abans d'intentar afegir-vos-hi.",
    "description": "Shown if we are unable to parse a group link"
  },
  "icu:GroupV2--join--prompt": {
    "messageformat": "Voleu afegir-vos a aquest grup i compartir-hi el nom i la fotografia?",
    "description": "Shown when you click on a group link to confirm"
  },
  "icu:GroupV2--join--already-in-group": {
    "messageformat": "Ja sou dins del grup.",
    "description": "Shown if you click a group link for a group where you're already a member"
  },
  "icu:GroupV2--join--already-awaiting-approval": {
    "messageformat": "Ja heu demanat l'aprovació per a afegir-vos al grup.",
    "description": "Shown if you click a group link for a group where you've already requested approval'"
  },
  "icu:GroupV2--join--unknown-link-version--title": {
    "messageformat": "Versió desconeguda de l'enllaç",
    "description": "This group link is no longer valid."
  },
  "icu:GroupV2--join--unknown-link-version": {
    "messageformat": "Aquest enllaç no l'admet aquesta versió del Signal Desktop.",
    "description": "Shown if you click a group link and we can't get information about it"
  },
  "icu:GroupV2--join--link-revoked--title": {
    "messageformat": "No es pot afegir al grup.",
    "description": "Shown if you click a group link and we can't get information about it"
  },
  "icu:GroupV2--join--link-revoked": {
    "messageformat": "Aquest enllaç de grup ja no és vàlid.",
    "description": "Shown if you click a group link and we can't get information about it"
  },
  "icu:GroupV2--join--link-forbidden--title": {
    "messageformat": "No es pot afegir al grup.",
    "description": "Shown if you click a group link and you have been forbidden from joining via the link"
  },
  "icu:GroupV2--join--link-forbidden": {
    "messageformat": "No pots afegir-t'hi mitjançant l'enllaç de grup perquè un administrador t'ha esborrat.",
    "description": "Shown if you click a group link and you have been forbidden from joining via the link"
  },
  "icu:GroupV2--join--prompt-with-approval": {
    "messageformat": "Un administrador d'aquest grup ha d'aprovar la sol·licitud abans de poder-vos-hi afegir. Si s'aprova, el vostre nom i la fotografia es compartiran amb els seus membres.",
    "description": "Shown when you click on a group link to confirm, if it requires admin approval"
  },
  "icu:GroupV2--join--join-button": {
    "messageformat": "Afegeix-m'hi",
    "description": "The button to join the group"
  },
  "icu:GroupV2--join--request-to-join-button": {
    "messageformat": "Demaneu afegir-vos-hi",
    "description": "The button to join the group, if approval is required"
  },
  "icu:GroupV2--join--cancel-request-to-join": {
    "messageformat": "Cancel·la la sol·licitud",
    "description": "The button to cancel request to join the group"
  },
  "icu:GroupV2--join--cancel-request-to-join--confirmation": {
    "messageformat": "Voleu cancel·lar la sol·licitud per a afegir-vos al grup?",
    "description": "A confirmation message that shows after you click the button"
  },
  "icu:GroupV2--join--cancel-request-to-join--yes": {
    "messageformat": "Sí",
    "description": "Choosing to continue in the cancel join confirmation dialog"
  },
  "icu:GroupV2--join--cancel-request-to-join--no": {
    "messageformat": "No",
    "description": "Choosing not to continue in the cancel join confirmation dialog"
  },
  "icu:GroupV2--join--group-metadata--full": {
    "messageformat": "{memberCount, plural, one {Grup · {memberCount,number} membre} other {Grup · {memberCount,number} membres}}",
    "description": "A holder for two pieces of information - the type of conversation, and the member count"
  },
  "icu:GroupV2--join--requested": {
    "messageformat": "La sol·licitud per a afegir-vos-hi s'ha enviat a l'administrador del grup. Rebreu una notificació quan la resolguin.",
    "description": "Shown in composition area when you've requested to join a group"
  },
  "icu:GroupV2--join--general-join-failure--title": {
    "messageformat": "Error d'enllaç",
    "description": "Shown if something went wrong when you try to join via a group link"
  },
  "icu:GroupV2--join--general-join-failure": {
    "messageformat": "No us heu pogut afegir al grup. Torneu-ho a provar més tard.",
    "description": "Shown if something went wrong when you try to join via a group link"
  },
  "icu:GroupV2--admin": {
    "messageformat": "Administrador",
    "description": "Label for a group administrator"
  },
  "icu:GroupV2--only-admins": {
    "messageformat": "Només els administradors",
    "description": "Label for group administrators -- used in drop-downs to select permissions that apply to admins"
  },
  "icu:GroupV2--all-members": {
    "messageformat": "Tots els membres",
    "description": "Label for describing the general non-privileged members of a group"
  },
  "icu:updating": {
    "messageformat": "Actualitzant…",
    "description": "Shown along with a spinner when an update operation takes longer than one second"
  },
  "icu:GroupV2--create--you": {
    "messageformat": "Heu creat el grup.",
    "description": "Shown in timeline or conversation preview when v2 group changes"
  },
  "icu:GroupV2--create--other": {
    "messageformat": "{memberName} ha creat el grup.",
    "description": "Shown in timeline or conversation preview when v2 group changes"
  },
  "icu:GroupV2--create--unknown": {
    "messageformat": "S'ha creat el grup.",
    "description": "Shown in timeline or conversation preview when v2 group changes"
  },
  "icu:GroupV2--title--change--other": {
    "messageformat": "{memberName} ha canviat el nom del grup a {newTitle}.",
    "description": "Shown in timeline or conversation preview when v2 group changes"
  },
  "icu:GroupV2--title--change--you": {
    "messageformat": "Heu canviat el nom del grup a {newTitle}.",
    "description": "Shown in timeline or conversation preview when v2 group changes"
  },
  "icu:GroupV2--title--change--unknown": {
    "messageformat": "Un membre ha canviat el nom del grup a {newTitle}.",
    "description": "Shown in timeline or conversation preview when v2 group changes"
  },
  "icu:GroupV2--title--remove--other": {
    "messageformat": "{memberName} ha suprimit el nom del grup.",
    "description": "Shown in timeline or conversation preview when v2 group changes"
  },
  "icu:GroupV2--title--remove--you": {
    "messageformat": "Heu suprimit el grup.",
    "description": "Shown in timeline or conversation preview when v2 group changes"
  },
  "icu:GroupV2--title--remove--unknown": {
    "messageformat": "Un membre ha suprimit el nom del grup.",
    "description": "Shown in timeline or conversation preview when v2 group changes"
  },
  "icu:GroupV2--avatar--change--other": {
    "messageformat": "{memberName} ha canviat l'avatar del grup.",
    "description": "Shown in timeline or conversation preview when v2 group changes"
  },
  "icu:GroupV2--avatar--change--you": {
    "messageformat": "Heu canviat l'avatar del grup.",
    "description": "Shown in timeline or conversation preview when v2 group changes"
  },
  "icu:GroupV2--avatar--change--unknown": {
    "messageformat": "Un membre ha canviat l'avatar del grup.",
    "description": "Shown in timeline or conversation preview when v2 group changes"
  },
  "icu:GroupV2--avatar--remove--other": {
    "messageformat": "{memberName} ha suprimit l'avatar del grup.",
    "description": "Shown in timeline or conversation preview when v2 group changes"
  },
  "icu:GroupV2--avatar--remove--you": {
    "messageformat": "Has suprimit l'avatar del grup.",
    "description": "Shown in timeline or conversation preview when v2 group changes"
  },
  "icu:GroupV2--avatar--remove--unknown": {
    "messageformat": "Un membre ha suprimit l'avatar del grup.",
    "description": "Shown in timeline or conversation preview when v2 group changes"
  },
  "icu:GroupV2--access-attributes--admins--other": {
    "messageformat": "{adminName} ha canviat qui pot editar la informació del grup a Només els administradors.",
    "description": "Shown in timeline or conversation preview when v2 group changes"
  },
  "icu:GroupV2--access-attributes--admins--you": {
    "messageformat": "Heu canviat qui pot canviar la informació del grup a Només administradors.",
    "description": "Shown in timeline or conversation preview when v2 group changes"
  },
  "icu:GroupV2--access-attributes--admins--unknown": {
    "messageformat": "Un administrador ha canviat qui pot editar la informació del grup a Només administradors.",
    "description": "Shown in timeline or conversation preview when v2 group changes"
  },
  "icu:GroupV2--access-attributes--all--other": {
    "messageformat": "{adminName} ha canviat qui pot editar la informació del grup a Tots els membres.",
    "description": "Shown in timeline or conversation preview when v2 group changes"
  },
  "icu:GroupV2--access-attributes--all--you": {
    "messageformat": "Heu canviat qui pot canviar la informació del grup a Tots els membres.",
    "description": "Shown in timeline or conversation preview when v2 group changes"
  },
  "icu:GroupV2--access-attributes--all--unknown": {
    "messageformat": "Un administrador ha canviat qui pot editar la informació del grup a Tots els membres.",
    "description": "Shown in timeline or conversation preview when v2 group changes"
  },
  "icu:GroupV2--access-members--admins--other": {
    "messageformat": "{adminName} ha canviat qui pot editar els membres del grup a Només els administradors.",
    "description": "Shown in timeline or conversation preview when v2 group changes"
  },
  "icu:GroupV2--access-members--admins--you": {
    "messageformat": "Heu canviat qui pot editar els membres del grup a Només els administradors.",
    "description": "Shown in timeline or conversation preview when v2 group changes"
  },
  "icu:GroupV2--access-members--admins--unknown": {
    "messageformat": "Un administrador ha canviat qui pot editar els membres del grup a Només els administradors.",
    "description": "Shown in timeline or conversation preview when v2 group changes"
  },
  "icu:GroupV2--access-members--all--other": {
    "messageformat": "{adminName} ha canviat qui pot editar els membres del grup a Tots els membres.",
    "description": "Shown in timeline or conversation preview when v2 group changes"
  },
  "icu:GroupV2--access-members--all--you": {
    "messageformat": "Heu canviat qui pot canviar els membres del grup a Tots els membres.",
    "description": "Shown in timeline or conversation preview when v2 group changes"
  },
  "icu:GroupV2--access-members--all--unknown": {
    "messageformat": "Un administrador ha canviat qui pot canviar els membres del grup a Tots els membres.",
    "description": "Shown in timeline or conversation preview when v2 group changes"
  },
  "icu:GroupV2--access-invite-link--disabled--you": {
    "messageformat": "Heu desactivat l'aprovació de l'administrador per a l'enllaç de grup.",
    "description": "Shown in timeline or conversation preview when v2 group changes"
  },
  "icu:GroupV2--access-invite-link--disabled--other": {
    "messageformat": "{adminName} ha desactivat l'aprovació de l'administrador per a l'enllaç de grup.",
    "description": "Shown in timeline or conversation preview when v2 group changes"
  },
  "icu:GroupV2--access-invite-link--disabled--unknown": {
    "messageformat": "S'ha desactivat l'aprovació de l'administrador per a l'enllaç de grup.",
    "description": "Shown in timeline or conversation preview when v2 group changes"
  },
  "icu:GroupV2--access-invite-link--enabled--you": {
    "messageformat": "Heu activat l'aprovació de l'administrador per a l'enllaç de grup.",
    "description": "Shown in timeline or conversation preview when v2 group changes"
  },
  "icu:GroupV2--access-invite-link--enabled--other": {
    "messageformat": "{adminName} ha activat l'aprovació de l'administrador per a l'enllaç de grup.",
    "description": "Shown in timeline or conversation preview when v2 group changes"
  },
  "icu:GroupV2--access-invite-link--enabled--unknown": {
    "messageformat": "S'ha activat l'aprovació de l'administrador per a l'enllaç de grup.",
    "description": "Shown in timeline or conversation preview when v2 group changes"
  },
  "icu:GroupV2--member-add--invited--you": {
    "messageformat": "Hi heu afegit el membre convidat {inviteeName}.",
    "description": "Shown in timeline or conversation preview when v2 group changes"
  },
  "icu:GroupV2--member-add--invited--other": {
    "messageformat": "{memberName} ha afegit el membre convidat {inviteeName}.",
    "description": "Shown in timeline or conversation preview when v2 group changes"
  },
  "icu:GroupV2--member-add--invited--unknown": {
    "messageformat": "Un membre ha afegit el membre convidat {inviteeName}.",
    "description": "Shown in timeline or conversation preview when v2 group changes"
  },
  "icu:GroupV2--member-add--from-invite--other": {
    "messageformat": "{inviteeName} ha acceptat una invitació al grup de {inviterName}.",
    "description": "Shown in timeline or conversation preview when v2 group changes"
  },
  "icu:GroupV2--member-add--from-invite--other-no-from": {
    "messageformat": "{inviteeName} ha acceptat la invitació al grup.",
    "description": "Shown in timeline or conversation preview when v2 group changes"
  },
  "icu:GroupV2--member-add--from-invite--you": {
    "messageformat": "Heu acceptat una invitació de grup de {inviterName}.",
    "description": "Shown in timeline or conversation preview when v2 group changes"
  },
  "icu:GroupV2--member-add--from-invite--you-no-from": {
    "messageformat": "Heu acceptat una invitació al grup.",
    "description": "Shown in timeline or conversation preview when v2 group changes"
  },
  "icu:GroupV2--member-add--from-invite--from-you": {
    "messageformat": "{inviteeName} ha acceptat la invitació al grup.",
    "description": "Shown in timeline or conversation preview when v2 group changes"
  },
  "icu:GroupV2--member-add--other--other": {
    "messageformat": "{adderName} ha afegit {addeeName}.",
    "description": "Shown in timeline or conversation preview when v2 group changes"
  },
  "icu:GroupV2--member-add--other--you": {
    "messageformat": "Heu afegit {memberName}.",
    "description": "Shown in timeline or conversation preview when v2 group changes"
  },
  "icu:GroupV2--member-add--other--unknown": {
    "messageformat": "Un membre ha afegit {memberName}.",
    "description": "Shown in timeline or conversation preview when v2 group changes"
  },
  "icu:GroupV2--member-add--you--other": {
    "messageformat": "{memberName} us ha afegit al grup.",
    "description": "Shown in timeline or conversation preview when v2 group changes"
  },
  "icu:GroupV2--member-add--you--you": {
    "messageformat": "Us heu unit al grup.",
    "description": "Shown in timeline or conversation preview when v2 group changes"
  },
  "icu:GroupV2--member-add--you--unknown": {
    "messageformat": "Se us ha afegit al grup.",
    "description": "Shown in timeline or conversation preview when v2 group changes"
  },
  "icu:GroupV2--member-add-from-link--you--you": {
    "messageformat": "Us heu afegit al grup per l'enllaç de grup.",
    "description": "Shown in timeline or conversation preview when v2 group changes"
  },
  "icu:GroupV2--member-add-from-link--other": {
    "messageformat": "{memberName} s'ha afegit al grup per l'enllaç de grup.",
    "description": "Shown in timeline or conversation preview when v2 group changes"
  },
  "icu:GroupV2--member-add-from-admin-approval--you--other": {
    "messageformat": "{adminName} ha aprovat la sol·licitud per a afegir-vos al grup.",
    "description": "Shown in timeline or conversation preview when v2 group changes"
  },
  "icu:GroupV2--member-add-from-admin-approval--you--unknown": {
    "messageformat": "S'ha aprovat la sol·licitud per a afegir-vos al grup.",
    "description": "Shown in timeline or conversation preview when v2 group changes"
  },
  "icu:GroupV2--member-add-from-admin-approval--other--you": {
    "messageformat": "Heu aprovat una sol·licitud d'adhesió al grup de {joinerName}.",
    "description": "Shown in timeline or conversation preview when v2 group changes"
  },
  "icu:GroupV2--member-add-from-admin-approval--other--other": {
    "messageformat": "{adminName} ha aprovat una sol·licitud d'adhesió al grup de {joinerName}.",
    "description": "Shown in timeline or conversation preview when v2 group changes"
  },
  "icu:GroupV2--member-add-from-admin-approval--other--unknown": {
    "messageformat": "S'ha aprovat la sol·licitud de {joinerName} per a afegir-se al grup.",
    "description": "Shown in timeline or conversation preview when v2 group changes"
  },
  "icu:GroupV2--member-remove--other--other": {
    "messageformat": "{adminName} ha suprimit {memberName}.",
    "description": "Shown in timeline or conversation preview when v2 group changes"
  },
  "icu:GroupV2--member-remove--other--self": {
    "messageformat": "{memberName} ha abandonat el grup.",
    "description": "Shown in timeline or conversation preview when v2 group changes"
  },
  "icu:GroupV2--member-remove--other--you": {
    "messageformat": "Has suprimit {memberName}.",
    "description": "Shown in timeline or conversation preview when v2 group changes"
  },
  "icu:GroupV2--member-remove--other--unknown": {
    "messageformat": "Un membre ha suprimit {memberName}.",
    "description": "Shown in timeline or conversation preview when v2 group changes"
  },
  "icu:GroupV2--member-remove--you--other": {
    "messageformat": "{adminName} us ha suprimit.",
    "description": "Shown in timeline or conversation preview when v2 group changes"
  },
  "icu:GroupV2--member-remove--you--you": {
    "messageformat": "Heu abandonat el grup.",
    "description": "Shown in timeline or conversation preview when v2 group changes"
  },
  "icu:GroupV2--member-remove--you--unknown": {
    "messageformat": "T'han esborrat del grup.",
    "description": "Shown in timeline or conversation preview when v2 group changes"
  },
  "icu:GroupV2--member-privilege--promote--other--other": {
    "messageformat": "{adminName} ha fet {memberName} administrador.",
    "description": "Shown in timeline or conversation preview when v2 group changes"
  },
  "icu:GroupV2--member-privilege--promote--other--you": {
    "messageformat": "Heu fet {memberName} administrador.",
    "description": "Shown in timeline or conversation preview when v2 group changes"
  },
  "icu:GroupV2--member-privilege--promote--other--unknown": {
    "messageformat": "Un administrador ha fet {memberName} administrador.",
    "description": "Shown in timeline or conversation preview when v2 group changes"
  },
  "icu:GroupV2--member-privilege--promote--you--other": {
    "messageformat": "{adminName} us ha fet administrador.",
    "description": "Shown in timeline or conversation preview when v2 group changes"
  },
  "icu:GroupV2--member-privilege--promote--you--unknown": {
    "messageformat": "Un administrador us ha fet administrador.",
    "description": "Shown in timeline or conversation preview when v2 group changes"
  },
  "icu:GroupV2--member-privilege--demote--other--other": {
    "messageformat": "{adminName} ha revocat els privilegis d'administrador de {memberName}.",
    "description": "Shown in timeline or conversation preview when v2 group changes"
  },
  "icu:GroupV2--member-privilege--demote--other--you": {
    "messageformat": "Heu revocat els privilegis d'administrador de {memberName}.",
    "description": "Shown in timeline or conversation preview when v2 group changes"
  },
  "icu:GroupV2--member-privilege--demote--other--unknown": {
    "messageformat": "Un administrador ha revocat els privilegis d'administrador de {memberName}.",
    "description": "Shown in timeline or conversation preview when v2 group changes"
  },
  "icu:GroupV2--member-privilege--demote--you--other": {
    "messageformat": "{adminName} ha revocat els vostres privilegis d'administrador.",
    "description": "Shown in timeline or conversation preview when v2 group changes"
  },
  "icu:GroupV2--member-privilege--demote--you--unknown": {
    "messageformat": "Un administrador ha revocat els vostres privilegis d'administrador.",
    "description": "Shown in timeline or conversation preview when v2 group changes"
  },
  "icu:GroupV2--pending-add--one--other--other": {
    "messageformat": "{memberName} ha convidat 1 persona al grup.",
    "description": "Shown in timeline or conversation preview when v2 group changes"
  },
  "icu:GroupV2--pending-add--one--other--you": {
    "messageformat": "Heu convidat {inviteeName} al grup.",
    "description": "Shown in timeline or conversation preview when v2 group changes"
  },
  "icu:GroupV2--pending-add--one--other--unknown": {
    "messageformat": "S'ha convidat una persona al grup.",
    "description": "Shown in timeline or conversation preview when v2 group changes"
  },
  "icu:GroupV2--pending-add--one--you--other": {
    "messageformat": "{memberName} us ha convidat al grup.",
    "description": "Shown in timeline or conversation preview when v2 group changes"
  },
  "icu:GroupV2--pending-add--one--you--unknown": {
    "messageformat": "Heu estat convidat al grup.",
    "description": "Shown in timeline or conversation preview when v2 group changes"
  },
  "icu:GroupV2--pending-add--many--other": {
    "messageformat": "{memberName} ha convidat {count,number} persones al grup.",
    "description": "Shown in timeline or conversation preview when v2 group changes"
  },
  "icu:GroupV2--pending-add--many--you": {
    "messageformat": "Heu convidat {count,number} persones al grup.",
    "description": "Shown in timeline or conversation preview when v2 group changes"
  },
  "icu:GroupV2--pending-add--many--unknown": {
    "messageformat": "S'han convidat {count,number} persones al grup.",
    "description": "Shown in timeline or conversation preview when v2 group changes"
  },
  "icu:GroupV2--pending-remove--decline--other": {
    "messageformat": "1 persona convidada per {memberName} ha rebutjat la invitació al grup.",
    "description": "Shown in timeline or conversation preview when v2 group changes"
  },
  "icu:GroupV2--pending-remove--decline--you": {
    "messageformat": "{inviteeName} ha rebutjat la vostra invitació al grup.",
    "description": "Shown in timeline or conversation preview when v2 group changes"
  },
  "icu:GroupV2--pending-remove--decline--from-you": {
    "messageformat": "Heu rebutjat la invitació al grup.",
    "description": "Shown in timeline or conversation preview when v2 group changes"
  },
  "icu:GroupV2--pending-remove--decline--unknown": {
    "messageformat": "1 persona ha rebutjat la invitació al grup.",
    "description": "Shown in timeline or conversation preview when v2 group changes"
  },
  "icu:GroupV2--pending-remove--revoke--one--other": {
    "messageformat": "{memberName} ha rebutjat una invitació al grup per a 1 persona.",
    "description": "Shown in timeline or conversation preview when v2 group changes"
  },
  "icu:GroupV2--pending-remove--revoke--one--you": {
    "messageformat": "Heu rebutjat una invitació al grup per a 1 persona.",
    "description": "Shown in timeline or conversation preview when v2 group changes"
  },
  "icu:GroupV2--pending-remove--revoke-own--to-you": {
    "messageformat": "{inviterName} us ha revocat la invitació.",
    "description": "Shown in timeline or conversation preview when v2 group changes"
  },
  "icu:GroupV2--pending-remove--revoke-own--unknown": {
    "messageformat": "{inviterName} ha revocat la invitació a una persona.",
    "description": "Shown in timeline or conversation preview when v2 group changes"
  },
  "icu:GroupV2--pending-remove--revoke--one--unknown": {
    "messageformat": "Un administrador ha rebutjat una invitació de grup per a 1 persona.",
    "description": "Shown in timeline or conversation preview when v2 group changes"
  },
  "icu:GroupV2--pending-remove--revoke--many--other": {
    "messageformat": "{memberName} ha rebutjar invitacions al grup per a {count,number} persones.",
    "description": "Shown in timeline or conversation preview when v2 group changes"
  },
  "icu:GroupV2--pending-remove--revoke--many--you": {
    "messageformat": "Heu rebutjat invitacions al grup per a {count,number} persones.",
    "description": "Shown in timeline or conversation preview when v2 group changes"
  },
  "icu:GroupV2--pending-remove--revoke--many--unknown": {
    "messageformat": "Un administrador ha rebutjat invitacions al grup per a {count,number} persones.",
    "description": "Shown in timeline or conversation preview when v2 group changes"
  },
  "icu:GroupV2--pending-remove--revoke-invite-from--one--other": {
    "messageformat": "{adminName} ha rebutjat una invitació al grup per a 1 persona convidada per {memberName}.",
    "description": "Shown in timeline or conversation preview when v2 group changes"
  },
  "icu:GroupV2--pending-remove--revoke-invite-from--one--you": {
    "messageformat": "Heu rebutjat una invitació al grup per a 1 persona convidada per {memberName}.",
    "description": "Shown in timeline or conversation preview when v2 group changes"
  },
  "icu:GroupV2--pending-remove--revoke-invite-from--one--unknown": {
    "messageformat": "Un administrador ha rebutjat una invitació al grup per a 1 persona convidada per {memberName}.",
    "description": "Shown in timeline or conversation preview when v2 group changes"
  },
  "icu:GroupV2--pending-remove--revoke-invite-from-you--one--other": {
    "messageformat": "{adminName} ha rebutjat la invitació al grup que heu enviat a {inviteeName}.",
    "description": "Shown in timeline or conversation preview when v2 group changes"
  },
  "icu:GroupV2--pending-remove--revoke-invite-from-you--one--you": {
    "messageformat": "Heu rescindit la invitació a {inviteeName}.",
    "description": "Shown in timeline or conversation preview when v2 group changes"
  },
  "icu:GroupV2--pending-remove--revoke-invite-from-you--one--unknown": {
    "messageformat": "Un administrador ha rebutjat la invitació al grup que heu enviat a {inviteeName}.",
    "description": "Shown in timeline or conversation preview when v2 group changes"
  },
  "icu:GroupV2--pending-remove--revoke-invite-from--many--other": {
    "messageformat": "{adminName} ha rebutjat invitacions al grup per a {count,number} persones convidades per {memberName}.",
    "description": "Shown in timeline or conversation preview when v2 group changes"
  },
  "icu:GroupV2--pending-remove--revoke-invite-from--many--you": {
    "messageformat": "Heu rebutjat invitacions al grup per a {count,number} persones convidades per {memberName}.",
    "description": "Shown in timeline or conversation preview when v2 group changes"
  },
  "icu:GroupV2--pending-remove--revoke-invite-from--many--unknown": {
    "messageformat": "Un administrador ha rebutjat invitacions al grup per a {count,number} persones convidades per {memberName}.",
    "description": "Shown in timeline or conversation preview when v2 group changes"
  },
  "icu:GroupV2--pending-remove--revoke-invite-from-you--many--other": {
    "messageformat": "{adminName} ha rebutjat les invitacions al grup que heu enviat a {count,number} persones.",
    "description": "Shown in timeline or conversation preview when v2 group changes"
  },
  "icu:GroupV2--pending-remove--revoke-invite-from-you--many--you": {
    "messageformat": "Heu rescindit la invitació a {count,number} persones.",
    "description": "Shown in timeline or conversation preview when v2 group changes"
  },
  "icu:GroupV2--pending-remove--revoke-invite-from-you--many--unknown": {
    "messageformat": "Un administrador ha rebutjat les invitacions al grup que heu enviat a {count,number} persones.",
    "description": "Shown in timeline or conversation preview when v2 group changes"
  },
  "icu:GroupV2--admin-approval-add-one--you": {
    "messageformat": "Heu enviat la sol·licitud per a afegir-vos al grup.",
    "description": "Shown in timeline or conversation preview when v2 group changes"
  },
  "icu:GroupV2--admin-approval-add-one--other": {
    "messageformat": "{joinerName} ha demanat afegir-s'hi per l'enllaç de grup.",
    "description": "Shown in timeline or conversation preview when v2 group changes"
  },
  "icu:GroupV2--admin-approval-remove-one--you--you": {
    "messageformat": "Heu cancel·lat la sol·licitud per a afegir-vos al grup.",
    "description": "Shown in timeline or conversation preview when v2 group changes"
  },
  "icu:GroupV2--admin-approval-remove-one--you--unknown": {
    "messageformat": "Un administrador ha rebutjat la sol·licitud per a afegir-vos al grup.",
    "description": "Shown in timeline or conversation preview when v2 group changes"
  },
  "icu:GroupV2--admin-approval-remove-one--other--you": {
    "messageformat": "Heu rebutjat una sol·licitud d'adhesió al grup de {joinerName}.",
    "description": "Shown in timeline or conversation preview when v2 group changes"
  },
  "icu:GroupV2--admin-approval-remove-one--other--own": {
    "messageformat": "{joinerName} ha cancel·lat la sol·licitud per a afegir-se al grup.",
    "description": "Shown in timeline or conversation preview when v2 group changes"
  },
  "icu:GroupV2--admin-approval-remove-one--other--other": {
    "messageformat": "{adminName} ha rebutjat una sol·licitud d'adhesió al grup de {joinerName}.",
    "description": "Shown in timeline or conversation preview when v2 group changes"
  },
  "icu:GroupV2--admin-approval-bounce--one": {
    "messageformat": "{joinerName} han sol·licitat i cancel·lat la sol·licitud per afegir-s'hi mitjançant l'enllaç del grup.",
    "description": "Shown in timeline or conversation preview when v2 group changes"
  },
  "icu:GroupV2--admin-approval-bounce": {
    "messageformat": "{joinerName} han sol·licitat i cancel·lat {numberOfRequests,number} sol·licituds per afegir-s'hi mitjançant l'enllaç del grup.",
    "description": "Shown in timeline or conversation preview when v2 group changes"
  },
  "icu:GroupV2--group-link-add--disabled--you": {
    "messageformat": "Heu activat l'enllaç de grup amb l'aprovació de l'administrador desactivada.",
    "description": "Shown in timeline or conversation preview when v2 group changes"
  },
  "icu:GroupV2--group-link-add--disabled--other": {
    "messageformat": "{adminName} ha activat l'enllaç de grup amb l'aprovació de l'administrador desactivada.",
    "description": "Shown in timeline or conversation preview when v2 group changes"
  },
  "icu:GroupV2--group-link-add--disabled--unknown": {
    "messageformat": "S'ha activat l'enllaç de grup amb l'aprovació de l'administrador desactivada.",
    "description": "Shown in timeline or conversation preview when v2 group changes"
  },
  "icu:GroupV2--group-link-add--enabled--you": {
    "messageformat": "Heu activat l'enllaç de grup amb l'aprovació de l'administrador activada.",
    "description": "Shown in timeline or conversation preview when v2 group changes"
  },
  "icu:GroupV2--group-link-add--enabled--other": {
    "messageformat": "{adminName} ha activat l'enllaç de grup amb l'aprovació de l'administrador activada.",
    "description": "Shown in timeline or conversation preview when v2 group changes"
  },
  "icu:GroupV2--group-link-add--enabled--unknown": {
    "messageformat": "S'ha activat l'enllaç de grup amb l'aprovació de l'administrador activada.",
    "description": "Shown in timeline or conversation preview when v2 group changes"
  },
  "icu:GroupV2--group-link-remove--you": {
    "messageformat": "Heu desactivat l'enllaç de grup.",
    "description": "Shown in timeline or conversation preview when v2 group changes"
  },
  "icu:GroupV2--group-link-remove--other": {
    "messageformat": "{adminName} ha desactivat l'enllaç de grup.",
    "description": "Shown in timeline or conversation preview when v2 group changes"
  },
  "icu:GroupV2--group-link-remove--unknown": {
    "messageformat": "S'ha desactivat l'enllaç de grup.",
    "description": "Shown in timeline or conversation preview when v2 group changes"
  },
  "icu:GroupV2--group-link-reset--you": {
    "messageformat": "Heu restablert l'enllaç de grup.",
    "description": "Shown in timeline or conversation preview when v2 group changes"
  },
  "icu:GroupV2--group-link-reset--other": {
    "messageformat": "{adminName} ha restablert l'enllaç de grup.",
    "description": "Shown in timeline or conversation preview when v2 group changes"
  },
  "icu:GroupV2--group-link-reset--unknown": {
    "messageformat": "S'ha restablert l'enllaç de grup.",
    "description": "Shown in timeline or conversation preview when v2 group changes"
  },
  "icu:GroupV2--description--remove--you": {
    "messageformat": "Has suprimit la descripció del grup.",
    "description": "Shown in timeline or conversation preview when v2 group changes"
  },
  "icu:GroupV2--description--remove--other": {
    "messageformat": "{memberName} ha suprimit la descripció del grup.",
    "description": "Shown in timeline or conversation preview when v2 group changes"
  },
  "icu:GroupV2--description--remove--unknown": {
    "messageformat": "S'ha suprimit la descripció del grup.",
    "description": "Shown in timeline or conversation preview when v2 group changes"
  },
  "icu:GroupV2--description--change--you": {
    "messageformat": "Heu canviat la descripció del grup.",
    "description": "Shown in timeline or conversation preview when v2 group changes"
  },
  "icu:GroupV2--description--change--other": {
    "messageformat": "{memberName} ha canviat la descripció del grup.",
    "description": "Shown in timeline or conversation preview when v2 group changes"
  },
  "icu:GroupV2--description--change--unknown": {
    "messageformat": "La descripció del grup ha canviat.",
    "description": "Shown in timeline or conversation preview when v2 group changes"
  },
  "icu:GroupV2--announcements--admin--you": {
    "messageformat": "Heu canviat la configuració del grup per permetre enviar missatges només als administradors.",
    "description": "Shown in timeline or conversation preview when v2 group changes"
  },
  "icu:GroupV2--announcements--admin--other": {
    "messageformat": "{memberName} ha canviat la configuració del grup per a permetre enviar missatges només als administradors.",
    "description": "Shown in timeline or conversation preview when v2 group changes"
  },
  "icu:GroupV2--announcements--admin--unknown": {
    "messageformat": "El grup s'ha canviat per a permetre enviar missatges només als administradors.",
    "description": "Shown in timeline or conversation preview when v2 group changes"
  },
  "icu:GroupV2--announcements--member--you": {
    "messageformat": "Heu canviat la configuració del grup per a permetre enviar missatges a tots els membres.",
    "description": "Shown in timeline or conversation preview when v2 group changes"
  },
  "icu:GroupV2--announcements--member--other": {
    "messageformat": "{memberName} ha canviat la configuració del grup per a permetre enviar missatges només a tots els membres.",
    "description": "Shown in timeline or conversation preview when v2 group changes"
  },
  "icu:GroupV2--announcements--member--unknown": {
    "messageformat": "El grup s'ha canviat per a permetre enviar missatges a tots els membres.",
    "description": "Shown in timeline or conversation preview when v2 group changes"
  },
  "icu:GroupV2--summary": {
    "messageformat": "Els membres o la configuració d'aquest grup han canviat.",
    "description": "When rejoining a group, any detected changes are collapsed down into this summary"
  },
  "icu:GroupV1--Migration--disabled--link": {
    "messageformat": "Actualitzeu aquest grup per activar les noves funcions com ara les @mencions i els admins. Aquelles persones que encara no comparteixin el nom o la fotografia es convidaran a afegir-s'hi. <learnMoreLink>Més informació.</learnMoreLink>",
    "description": "Shown instead of composition area when user is forced to migrate a legacy group (GV1)."
  },
  "icu:GroupV1--Migration--was-upgraded": {
    "messageformat": "Aquest grup s'ha actualitzat a un grup nou.",
    "description": "Shown in timeline when a legacy group (GV1) is upgraded to a new group (GV2)"
  },
  "icu:GroupV1--Migration--learn-more": {
    "messageformat": "Més informació",
    "description": "Shown on a bubble below a 'group was migrated' timeline notification, or as button on Migrate dialog"
  },
  "icu:GroupV1--Migration--migrate": {
    "messageformat": "Actualitza",
    "description": "Shown on Migrate dialog to kick off the process"
  },
  "icu:GroupV1--Migration--info--title": {
    "messageformat": "Què són els grups nous?",
    "description": "Shown on Learn More popup after GV1 migration"
  },
  "icu:GroupV1--Migration--migrate--title": {
    "messageformat": "Actualitza a grup nou",
    "description": "Shown on Migration popup after choosing to migrate group"
  },
  "icu:GroupV1--Migration--info--summary": {
    "messageformat": "Els grups nous tenen funcions com ara @mencions i administradors de grups, i admetran més funcions en el futur.",
    "description": "Shown on Learn More popup after or Migration popup before GV1 migration"
  },
  "icu:GroupV1--Migration--info--keep-history": {
    "messageformat": "S'han conservat tot l'historial de missatges i el contingut anteriors a l'actualització.",
    "description": "Shown on Learn More popup after GV1 migration"
  },
  "icu:GroupV1--Migration--migrate--keep-history": {
    "messageformat": "Es conservaran tot l'historial i tot el contingut d'abans de l'actualització.",
    "description": "Shown on Migration popup before GV1 migration"
  },
  "icu:GroupV1--Migration--info--invited--you": {
    "messageformat": "Caldrà que accepteu una invitació per a tornar-vos a afegir al grup i no en rebreu missatges fins que no ho feu.",
    "description": "Shown on Learn More popup after GV1 migration"
  },
  "icu:GroupV1--Migration--info--invited--many": {
    "messageformat": "Aquests membres hauran d'acceptar una invitació per a tornar a afegir-se a aquest grup i no en rebran missatges fins que no l'acceptin:",
    "description": "Shown on Learn More popup after or Migration popup before GV1 migration"
  },
  "icu:GroupV1--Migration--info--invited--one": {
    "messageformat": "Aquest membre haurà d'acceptar una invitació per a tornar a afegir-se a aquest grup i no en rebrà missatges fins que no l'accepti:",
    "description": "Shown on Learn More popup after or Migration popup before GV1 migration"
  },
  "icu:GroupV1--Migration--info--removed--before--many": {
    "messageformat": "Aquests membres no són capaços d'afegir-se als grups nous i han estat esborrats del grup:",
    "description": "Shown on Learn More popup after or Migration popup before GV1 migration"
  },
  "icu:GroupV1--Migration--info--removed--before--one": {
    "messageformat": "Aquest membre no és capaç d'afegir-se als grups nous i serà esborrat del grup.",
    "description": "Shown on Learn More popup after or Migration popup before GV1 migration"
  },
  "icu:GroupV1--Migration--info--removed--after--many": {
    "messageformat": "Aquests membres no eren capaços d'afegir-se als grups nous i han estat esborrats del grup:",
    "description": "Shown on Learn More popup after or Migration popup before GV1 migration"
  },
  "icu:GroupV1--Migration--info--removed--after--one": {
    "messageformat": "Aquest membre no podia afegir-se als grups nous i ha estat esborrat del grup:",
    "description": "Shown on Learn More popup after or Migration popup before GV1 migration"
  },
  "icu:GroupV1--Migration--invited--you": {
    "messageformat": "No se us ha pogut afegir al grup nou i se us ha convidat a afegir-vos-hi.",
    "description": "Shown in timeline when a group is upgraded and you were invited instead of added"
  },
  "icu:GroupV1--Migration--invited--one": {
    "messageformat": "{contact} no s'ha pogut afegir al grup nou i s'ha convidat a afegir-s'hi.",
    "description": "Shown in timeline when a group is upgraded and one person was invited, instead of added"
  },
  "icu:GroupV1--Migration--invited--many": {
    "messageformat": "{count,number} membres no s'han pogut afegir al grup nou i s'han convidat a afegir-s'hi.",
    "description": "Shown in timeline when a group is upgraded and some people were invited, instead of added"
  },
  "icu:GroupV1--Migration--removed--one": {
    "messageformat": "{contact} ha estat esborrat del grup.",
    "description": "Shown in timeline when a group is upgraded and one person was removed entirely during the upgrade"
  },
  "icu:GroupV1--Migration--removed--many": {
    "messageformat": "S'han esborrat {count,number} membres del grup.",
    "description": "Shown in timeline when a group is upgraded and some people were removed entirely during the upgrade"
  },
  "icu:close": {
    "messageformat": "Tanca",
    "description": "Generic close label"
  },
  "icu:previous": {
    "messageformat": "anterior",
    "description": "Generic previous label"
  },
  "icu:next": {
    "messageformat": "següent",
    "description": "Generic next label"
  },
  "icu:BadgeDialog__become-a-sustainer-button": {
    "messageformat": "Feu una donació a Signal",
    "description": "In the badge dialog. This button is shown under sustainer badges, taking users to some instructions"
  },
  "icu:BadgeSustainerInstructions__header": {
    "messageformat": "Feu una donació a Signal",
    "description": "In the instructions for becoming a sustainer. The heading."
  },
  "icu:BadgeSustainerInstructions__subheader": {
    "messageformat": "El Signal és sostingut per persones com vós. Contribuïu-hi i rebeu una insígnia.",
    "description": "In the instructions for becoming a sustainer. The subheading."
  },
  "icu:BadgeSustainerInstructions__instructions__1": {
    "messageformat": "Obriu el Signal al telèfon.",
    "description": "In the instructions for becoming a sustainer. First instruction."
  },
  "icu:BadgeSustainerInstructions__instructions__2": {
    "messageformat": "Toqueu la foto del perfil a la part superior esquerra per obrir-ne la Configuració.",
    "description": "In the instructions for becoming a sustainer. Second instruction."
  },
  "icu:BadgeSustainerInstructions__instructions__3": {
    "messageformat": "Toca sobre \"Fer donació a Signal\" per a subscriure't",
    "description": "In the instructions for becoming a sustainer. Third instruction."
  },
  "icu:CompositionArea--expand": {
    "messageformat": "Expandeix",
    "description": "Aria label for expanding composition area"
  },
  "icu:CompositionArea--attach-file": {
    "messageformat": "Adjunta un fitxer",
    "description": "Aria label for file attachment button in composition area"
  },
  "icu:CompositionArea--sms-only__title": {
    "messageformat": "Aquesta persona no usa el Signal.",
    "description": "Title for the composition area for the SMS-only contact"
  },
  "icu:CompositionArea--sms-only__body": {
    "messageformat": "El Signal Desktop no admet missatges de contactes que no són del Signal. Demaneu a aquesta persona que l'instal·li per a tenir una experiència de missatgeria més segura.",
    "description": "Body for the composition area for the SMS-only contact"
  },
  "icu:CompositionArea--sms-only__spinner-label": {
    "messageformat": "Comprovació de l’estat de registre del contacte",
    "description": "Displayed while checking if the contact is SMS-only"
  },
  "icu:CompositionArea__edit-action--discard": {
    "messageformat": "Descarta el missatge",
    "description": "aria-label for discard edit button"
  },
  "icu:CompositionArea__edit-action--send": {
    "messageformat": "Envia el missatge editat",
    "description": "aria-label for send edit button"
  },
  "icu:CompositionInput__editing-message": {
    "messageformat": "Editar missatge",
    "description": "Status text displayed above composition input when editing a message"
  },
  "icu:countMutedConversationsDescription": {
    "messageformat": "Inclou els xats silenciats al recompte de notificacions",
    "description": "Description for counting muted conversations in badge setting"
  },
  "icu:ContactModal--message": {
    "messageformat": "Missatge",
    "description": "Button text for send message button in Group Contact Details modal"
  },
  "icu:ContactModal--rm-admin": {
    "messageformat": "Esborra com a administrador",
    "description": "Button text for removing as admin button in Group Contact Details modal"
  },
  "icu:ContactModal--make-admin": {
    "messageformat": "Fes adminstrador",
    "description": "Button text for make admin button in Group Contact Details modal"
  },
  "icu:ContactModal--make-admin-info": {
    "messageformat": "{contact} podrà editar aquest grup i els seus membres.",
    "description": "Shown in a confirmation dialog when you are about to grant admin privileges to someone"
  },
  "icu:ContactModal--rm-admin-info": {
    "messageformat": "Vols suprimir a {contact} com a administrador del grup?",
    "description": "Shown in a confirmation dialog when you are about to remove admin privileges from someone"
  },
  "icu:ContactModal--add-to-group": {
    "messageformat": "Afegeix-lo a un altre grup",
    "description": "Button text for adding contact to another group in Group Contact Details modal"
  },
  "icu:ContactModal--remove-from-group": {
    "messageformat": "Esborra del grup",
    "description": "Button text for remove from group button in Group Contact Details modal"
  },
  "icu:showChatColorEditor": {
    "messageformat": "Color del xat",
    "description": "This is a button in the conversation context menu to show the chat color editor"
  },
  "icu:showConversationDetails": {
    "messageformat": "Configuració del grup",
    "description": "This is a button in the conversation context menu to show group settings"
  },
  "icu:showConversationDetails--direct": {
    "messageformat": "Ajustos del xat",
    "description": "This is a button in the conversation context menu to show chat settings"
  },
  "icu:ConversationDetails__unmute--title": {
    "messageformat": "Vols silenciar aquest xat?",
    "description": "Title for the modal to unmute a chat"
  },
  "icu:ConversationDetails--group-link": {
    "messageformat": "Enllaç del grup",
    "description": "This is the label for the group link management panel"
  },
  "icu:ConversationDetails--disappearing-messages-label": {
    "messageformat": "Missatges efímers",
    "description": "This is the label for the disappearing messages setting panel"
  },
  "icu:ConversationDetails--disappearing-messages-info--group": {
    "messageformat": "Quan s'activa, els missatges enviats i rebuts al grup desapareixeran després que s'hagin llegit.",
    "description": "This is the info about the disappearing messages setting, in groups"
  },
  "icu:ConversationDetails--disappearing-messages-info--direct": {
    "messageformat": "Quan s'activa, els missatges enviats i rebuts en aquest xat 1:1 desapareixeran un cop s'hagin vist.",
    "description": "This is the info about the disappearing messages setting, for direct conversations"
  },
  "icu:ConversationDetails--notifications": {
    "messageformat": "Notificacions",
    "description": "This is the label for notifications in the conversation details screen"
  },
  "icu:ConversationDetails--group-info-label": {
    "messageformat": "Qui pot editar la informació del grup",
    "description": "This is the label for the 'who can edit the group' panel"
  },
  "icu:ConversationDetails--group-info-info": {
    "messageformat": "Trieu qui pot editar el nom del grup, la fotografia, la descripció i el temporitzador dels missatges efímers.",
    "description": "This is the additional info for the 'who can edit the group' panel"
  },
  "icu:ConversationDetails--add-members-label": {
    "messageformat": "Qui pot afegir membres",
    "description": "This is the label for the 'who can add members' panel"
  },
  "icu:ConversationDetails--add-members-info": {
    "messageformat": "Trieu qui pot afegir membres a aquest grup.",
    "description": "This is the additional info for the 'who can add members' panel"
  },
  "icu:ConversationDetails--announcement-label": {
    "messageformat": "Qui pot enviar missatges",
    "description": "This is the additional info for the 'who can send messages' panel"
  },
  "icu:ConversationDetails--announcement-info": {
    "messageformat": "Qui pot enviar missatges al grup",
    "description": "This is the additional info for the 'who can send messages' panel"
  },
  "icu:ConversationDetails--requests-and-invites": {
    "messageformat": "Sol·licituds i invitacions",
    "description": "This is a button to display which members have been invited but have not joined yet"
  },
  "icu:ConversationDetailsActions--leave-group": {
    "messageformat": "Abandona el grup",
    "description": "This is a button to leave a group"
  },
  "icu:ConversationDetailsActions--block-group": {
    "messageformat": "Bloquejar el grup",
    "description": "This is a button to block a group"
  },
  "icu:ConversationDetailsActions--unblock-group": {
    "messageformat": "Desbloquejar el grup",
    "description": "This is a button to unblock a group"
  },
  "icu:ConversationDetailsActions--leave-group-must-choose-new-admin": {
    "messageformat": "Abans d'abandonar-lo, heu de triar almenys un administrador nou per a aquest grup.",
    "description": "Shown if, before leaving a group, you need to choose an admin"
  },
  "icu:ConversationDetailsActions--leave-group-modal-title": {
    "messageformat": "Segur que voleu abandonar-lo?",
    "description": "This is the modal title for confirming leaving a group"
  },
  "icu:ConversationDetailsActions--leave-group-modal-content": {
    "messageformat": "Ja no podreu enviar o rebre missatges d'aquest grup.",
    "description": "This is the modal content for confirming leaving a group"
  },
  "icu:ConversationDetailsActions--leave-group-modal-confirm": {
    "messageformat": "Surt",
    "description": "This is the modal button to confirm leaving a group"
  },
  "icu:ConversationDetailsActions--unblock-group-modal-title": {
    "messageformat": "Vols desbloquejar el grup \"{groupName}\"?",
    "description": "This is the modal title for confirming unblock of a group"
  },
  "icu:ConversationDetailsActions--block-group-modal-title": {
    "messageformat": "Vols bloquejar i abandonar el grup {groupName}?",
    "description": "This is the modal title for confirming blocking a group"
  },
  "icu:ConversationDetailsActions--block-group-modal-content": {
    "messageformat": "Ja no rebreu missatges ni actualitzacions d'aquest grup.",
    "description": "This is the modal content for confirming blocking a group"
  },
  "icu:ConversationDetailsActions--block-group-modal-confirm": {
    "messageformat": "Bloquejar",
    "description": "This is the modal button to confirm blocking a group"
  },
  "icu:ConversationDetailsActions--unblock-group-modal-content": {
    "messageformat": "Els teus contactes podran afegir-te a aquest grup.",
    "description": "This is the modal content for confirming unblock of a group"
  },
  "icu:ConversationDetailsActions--unblock-group-modal-confirm": {
    "messageformat": "Desbloquejar",
    "description": "This is the modal button to confirm unblock of a group"
  },
  "icu:ConversationDetailsHeader--members": {
    "messageformat": "{number, plural, one {{number,number} membre} other {{number,number} membres}}",
    "description": "This is the number of members in a group"
  },
  "icu:ConversationDetailsMediaList--shared-media": {
    "messageformat": "Contingut compartit",
    "description": "Title for the media thumbnails in the conversation details screen"
  },
  "icu:ConversationDetailsMediaList--show-all": {
    "messageformat": "Mostra-ho tot",
    "description": "This is a button on the conversation details to show all media"
  },
  "icu:ConversationDetailsMembershipList--title": {
    "messageformat": "{number, plural, one {{number,number} membre} other {{number,number} membres}}",
    "description": "The title of the membership list panel"
  },
  "icu:ConversationDetailsMembershipList--add-members": {
    "messageformat": "Afegeix-hi membres",
    "description": "The button that you can click to add new members"
  },
  "icu:ConversationDetailsMembershipList--show-all": {
    "messageformat": "Mostra-ho tot",
    "description": "This is a button on the conversation details to show all members"
  },
  "icu:ConversationDetailsGroups--title": {
    "messageformat": "{count, plural, one {{count,number} grup en comú} other {{count,number} grups en comú}}",
    "description": "Title of the groups-in-common panel, in the contact details"
  },
  "icu:ConversationDetailsGroups--title--with-zero-groups-in-common": {
    "messageformat": "No hi ha grups en comú.",
    "description": "Title of the groups-in-common panel, in the contact details, with zero groups in common"
  },
  "icu:ConversationDetailsGroups--add-to-group": {
    "messageformat": "Afegeix-lo a un grup",
    "description": "The button shown on a conversation details (for a direct contact) that you can click to add that contact to groups"
  },
  "icu:ConversationDetailsGroups--show-all": {
    "messageformat": "Mostra-ho tot",
    "description": "This is a button on the conversation details (for a direct contact) to show all groups-in-common"
  },
  "icu:ConversationNotificationsSettings__mentions__label": {
    "messageformat": "Mencions",
    "description": "In the conversation notifications settings, this is the label for the mentions option"
  },
  "icu:ConversationNotificationsSettings__mentions__info": {
    "messageformat": "Rep notificacions quan se't mencioni en xats silenciats",
    "description": "In the conversation notifications settings, this is the sub-label for the mentions option"
  },
  "icu:ConversationNotificationsSettings__mentions__select__always-notify": {
    "messageformat": "Notifica-m'ho sempre",
    "description": "In the conversation notifications settings, this is the option that always notifies you for @mentions"
  },
  "icu:ConversationNotificationsSettings__mentions__select__dont-notify-for-mentions-if-muted": {
    "messageformat": "No m'ho notifiquis si està silenciada",
    "description": "In the conversation notifications settings, this is the option that doesn't notify you for @mentions if the conversation is muted"
  },
  "icu:GroupLinkManagement--clipboard": {
    "messageformat": "Enllaç del grup copiat",
    "description": "Shown in a toast when a user selects to copy group link"
  },
  "icu:GroupLinkManagement--share": {
    "messageformat": "Copiar l'enllaç",
    "description": "This lets users share their group link"
  },
  "icu:GroupLinkManagement--confirm-reset": {
    "messageformat": "Segur que voleu restablir l'enllaç del grup? La gent ja no podrà afegir-se al grup amb l’enllaç actual.",
    "description": "Shown in the confirmation dialog when an admin is about to reset the group link"
  },
  "icu:GroupLinkManagement--reset": {
    "messageformat": "Restableix l'enllaç",
    "description": "This lets users generate a new group link"
  },
  "icu:GroupLinkManagement--approve-label": {
    "messageformat": "Aproveu membres nous",
    "description": "Title for the approve new members select area"
  },
  "icu:GroupLinkManagement--approve-info": {
    "messageformat": "Requereix que un administrador aprovi els membres nous que s’afegeixin per l’enllaç del grup.",
    "description": "Description for the approve new members select area"
  },
  "icu:PendingInvites--tab-requests": {
    "messageformat": "Sol·licituds ({count,number})",
    "description": "Label for the tab to view pending requests"
  },
  "icu:PendingInvites--tab-invites": {
    "messageformat": "Invitacions ({count,number})",
    "description": "Label for the tab to view pending invites"
  },
  "icu:PendingRequests--approve-for": {
    "messageformat": "Voleu aprovar la sol·licitud de {name}?",
    "description": "This is the modal content when confirming approving a group request to join"
  },
  "icu:PendingRequests--deny-for": {
    "messageformat": "Voleu rebutjar la sol·licitud de {name}?",
    "description": "This is the modal content when confirming denying a group request to join"
  },
  "icu:PendingRequests--deny-for--with-link": {
    "messageformat": "Voleu denegar la sol·licitud de {name}? No podran tornar a sol·licitar afegir-s'hi mitjançant l'enllaç del grup.",
    "description": "This is the modal content when confirming denying a group request to join"
  },
  "icu:PendingInvites--invites": {
    "messageformat": "Convidat per vós",
    "description": "This is the title list of all invites"
  },
  "icu:PendingInvites--invited-by-you": {
    "messageformat": "Convidat per vós",
    "description": "This is the title for the list of members you have invited"
  },
  "icu:PendingInvites--invited-by-others": {
    "messageformat": "Convidat per altres",
    "description": "This is the title for the list of members who have invited other people"
  },
  "icu:PendingInvites--invited-count": {
    "messageformat": "N'ha convidat {number,number}",
    "description": "This is the label for the number of members someone has invited"
  },
  "icu:PendingInvites--revoke-for-label": {
    "messageformat": "Rebutja la invitació de grup",
    "description": "This is aria label for revoking a group invite icon"
  },
  "icu:PendingInvites--revoke-for": {
    "messageformat": "Voleu rebutjar la invitació de grup per a {name}?",
    "description": "This is the modal content when confirming revoking a single invite"
  },
  "icu:PendingInvites--revoke-from": {
    "messageformat": "{number, plural, one {Vols rebutjar {number,number} invitació enviada per {name}?} other {Vols rebutjar {number,number} invitacions enviades per {name}?}}",
    "description": "This is the modal content when confirming revoking multiple invites"
  },
  "icu:PendingInvites--revoke": {
    "messageformat": "Rebutja",
    "description": "This is the modal button to confirm revoking invites"
  },
  "icu:PendingRequests--approve": {
    "messageformat": "Aprova la sol·licitud",
    "description": "This is the modal button to approve group request to join"
  },
  "icu:PendingRequests--deny": {
    "messageformat": "Rebutja la sol·licitud",
    "description": "This is the modal button to deny group request to join"
  },
  "icu:PendingRequests--info": {
    "messageformat": "La gent d'aquesta llista intenta afegir-se a {name} per l'enllaç del grup.",
    "description": "Information shown below the pending admin approval list"
  },
  "icu:PendingInvites--info": {
    "messageformat": "Els detalls de les persones convidades a aquest grup no es mostren fins que s'hi afegeixen. Els convidats només veuen els missatges després d'afegir-s'hi.",
    "description": "Information shown below the invite list"
  },
  "icu:PendingRequests--block--button": {
    "messageformat": "Bloquejar la sol·licitud",
    "description": "Shown in timeline if users cancel their request to join a group via a group link"
  },
  "icu:PendingRequests--block--title": {
    "messageformat": "Bloquejar la sol·licitud?",
    "description": "Title of dialog to block a user from requesting to join via the link again"
  },
  "icu:PendingRequests--block--contents": {
    "messageformat": "{name}no s'hi podrà afegir ni sol·licitar afegir-se a aquest grup mitjançant l'enllaç del grup. Encara s'hi poden afegir manualment.",
    "description": "Details of dialog to block a user from requesting to join via the link again"
  },
  "icu:PendingRequests--block--confirm": {
    "messageformat": "Sol·licitud de bloqueig",
    "description": "Confirmation button of dialog to block a user from requesting to join via the link again"
  },
  "icu:SelectModeActions--exitSelectMode": {
    "messageformat": "Sortir del mode de selecció",
    "description": "conversation > in select mode > composition area actions > exit select mode > accessibility label"
  },
  "icu:SelectModeActions--selectedMessages": {
    "messageformat": "{count,number} seleccionats",
    "description": "conversation > in select mode > composition area actions > count of selected messsages"
  },
  "icu:SelectModeActions--deleteSelectedMessages": {
    "messageformat": "Eliminar el missatge seleccionat",
    "description": "conversation > in select mode > composition area actions > delete selected messsages action > accessibility label"
  },
  "icu:SelectModeActions--forwardSelectedMessages": {
    "messageformat": "Reenvia els missatges seleccionats",
    "description": "conversation > in select mode > composition area actions > forward selected messsages action > accessibility label"
  },
  "icu:DeleteMessagesModal--title": {
    "messageformat": "{count, plural, one {Vols eliminar {count,number} missatge?} other {Vols eliminar {count,number} missatges?}}",
    "description": "delete selected messages > confirmation modal > title"
  },
  "icu:DeleteMessagesModal--description": {
    "messageformat": "{count, plural, one {Per a qui vols eliminar aquest missatge?} other {Per a qui vols eliminar aquests missatges?}}",
    "description": "delete selected messages > confirmation modal > description"
  },
  "icu:DeleteMessagesModal--description--noteToSelf": {
    "messageformat": "{count, plural, one {De quins dispositius t'agradaria eliminar aquest missatge?} other {De quins dispositius t'agradaria eliminar aquests missatges?}}",
    "description": "within note to self conversation > delete selected messages > confirmation modal > description"
  },
  "icu:DeleteMessagesModal--deleteForMe": {
    "messageformat": "Eliminar per a mi",
    "description": "delete selected messages > confirmation modal > delete for me"
  },
  "icu:DeleteMessagesModal--deleteFromThisDevice": {
    "messageformat": "Eliminar d'aquest dispositiu",
    "description": "within note to self conversation > delete selected messages > confirmation modal > delete from this device (same as delete for me)"
  },
  "icu:DeleteMessagesModal--deleteForEveryone": {
    "messageformat": "Eliminar per a tothom",
    "description": "delete selected messages > confirmation modal > delete for everyone"
  },
  "icu:DeleteMessagesModal--deleteFromAllDevices": {
    "messageformat": "Eliminar de tots els dispositius",
    "description": "within note to self conversation > delete selected messages > confirmation modal > delete from all devices (same as delete for everyone)"
  },
  "icu:DeleteMessagesModal__toast--TooManyMessagesToDeleteForEveryone": {
    "messageformat": "{count, plural, one {Només pots seleccionar {count,number} missatge per eliminar per a tothom} other {Només pots seleccionar {count,number} missatges per eliminar per a tothom}}",
    "description": "delete selected messages > confirmation modal > deleted for everyone (disabled) > toast > too many messages to 'delete for everyone'"
  },
  "icu:SelectModeActions__toast--TooManyMessagesToForward": {
    "messageformat": "Només pots reenviar fins a 30 missatges",
    "description": "conversation > in select mode > composition area actions > forward selected messages (disabled) > toast message when too many messages"
  },
  "icu:AvatarInput--no-photo-label--group": {
    "messageformat": "Afegiu una fotografia de grup",
    "description": "The label for the avatar uploader when no group photo is selected"
  },
  "icu:AvatarInput--no-photo-label--profile": {
    "messageformat": "Afegiu-hi una fotografia",
    "description": "The label for the avatar uploader when no profile photo is selected"
  },
  "icu:AvatarInput--change-photo-label": {
    "messageformat": "Canvia la fotografia",
    "description": "The label for the avatar uploader when a photo is selected"
  },
  "icu:AvatarInput--upload-photo-choice": {
    "messageformat": "Carrega una fotografia",
    "description": "The button text when you click on an uploaded avatar and want to upload a new one"
  },
  "icu:AvatarInput--remove-photo-choice": {
    "messageformat": "Esborrar la foto",
    "description": "The button text when you click on an uploaded avatar and want to remove it"
  },
  "icu:ContactPill--remove": {
    "messageformat": "Esborrar el contacte",
    "description": "The label for the 'remove' button on the contact pill"
  },
  "icu:ComposeErrorDialog--close": {
    "messageformat": "D'acord",
    "description": "The text on the button when there's an error in the composer"
  },
  "icu:NewlyCreatedGroupInvitedContactsDialog--title": {
    "messageformat": "{count, plural, one {Invitació enviada} other {{count,number} invitacions enviades}}",
    "description": "When creating a new group and inviting users, this is shown in the dialog"
  },
  "icu:NewlyCreatedGroupInvitedContactsDialog--body--user-paragraph--one": {
    "messageformat": "No podeu afegir automàticament {name} a aquest grup.",
    "description": "When creating a new group and inviting users, this is shown in the dialog"
  },
  "icu:NewlyCreatedGroupInvitedContactsDialog--body--user-paragraph--many": {
    "messageformat": "No podeu afegir automàticament aquests usuaris a aquest grup.",
    "description": "When creating a new group and inviting users, this is shown in the dialog"
  },
  "icu:NewlyCreatedGroupInvitedContactsDialog--body--info-paragraph": {
    "messageformat": "S'han convidat a afegir-s'hi però no veuran cap missatge del grup fins que no ho acceptin.",
    "description": "When creating a new group and inviting users, this is shown in the dialog"
  },
  "icu:NewlyCreatedGroupInvitedContactsDialog--body--learn-more": {
    "messageformat": "Més informació",
    "description": "When creating a new group and inviting users, this is shown in the dialog"
  },
  "icu:AddGroupMembersModal--title": {
    "messageformat": "Afegeix-hi membres",
    "description": "When adding new members to an existing group, this is shown in the dialog"
  },
  "icu:AddGroupMembersModal--continue-to-confirm": {
    "messageformat": "Actualitza-la",
    "description": "When adding new members to an existing group, this is shown in the dialog"
  },
  "icu:AddGroupMembersModal--confirm-title--one": {
    "messageformat": "Afegeix {person} a {group}?",
    "description": "When adding new members to an existing group, this is shown in the confirmation dialog"
  },
  "icu:AddGroupMembersModal--confirm-title--many": {
    "messageformat": "Afegeix {count,number} membres a {group}?",
    "description": "When adding new members to an existing group, this is shown in the confirmation dialog"
  },
  "icu:AddGroupMembersModal--confirm-button--one": {
    "messageformat": "Afegeix membre",
    "description": "When adding new members to an existing group, this is shown on the confirmation dialog button"
  },
  "icu:AddGroupMembersModal--confirm-button--many": {
    "messageformat": "Afegeix-hi membres",
    "description": "When adding new members to an existing group, this is shown on the confirmation dialog button"
  },
  "icu:createNewGroupButton": {
    "messageformat": "Grup nou",
    "description": "The text of the button to create new groups"
  },
  "icu:selectContact": {
    "messageformat": "Selecciona el contacte {name}",
    "description": "The label for contact checkboxes that are non-selected (clicking them should select the contact)"
  },
  "icu:deselectContact": {
    "messageformat": "No seleccionis el contacte {name}",
    "description": "The label for contact checkboxes that are selected (clicking them should de-select the contact)"
  },
  "icu:cannotSelectContact": {
    "messageformat": "No es pot seleccionar el contacte {name}",
    "description": "The label for contact checkboxes that are disabled"
  },
  "icu:alreadyAMember": {
    "messageformat": "Ja n'és membre",
    "description": "The label for contact checkboxes that are disabled because they're already a member"
  },
  "icu:MessageAudio--play": {
    "messageformat": "Reprodueix l'àudio adjunt",
    "description": "Aria label for audio attachment's Play button"
  },
  "icu:MessageAudio--pause": {
    "messageformat": "Interromp l'àudio adjunt",
    "description": "Aria label for audio attachment's Pause button"
  },
  "icu:MessageAudio--download": {
    "messageformat": "Baixa l'àudio adjunt",
    "description": "Aria label for audio attachment's Download button"
  },
  "icu:MessageAudio--pending": {
    "messageformat": "Baixant l'àudio adjunt…",
    "description": "Aria label for pending audio attachment spinner"
  },
  "icu:MessageAudio--slider": {
    "messageformat": "Temps de reproducció de l'àudio adjunt",
    "description": "Aria label for audio attachment's playback time slider"
  },
  "icu:MessageAudio--playbackRate1": {
    "messageformat": "1",
    "description": "Button in the voice note message widget that shows the current playback rate of 1x (regular speed) and allows the user to toggle to the next rate. Don't include the 'x'."
  },
  "icu:MessageAudio--playbackRate1p5": {
    "messageformat": "1,5",
    "description": "Button in the voice note message widget that shows the current playback rate of 1.5x (%50 faster) and allows the user to toggle to the next rate. Don't include the 'x'."
  },
  "icu:MessageAudio--playbackRate2": {
    "messageformat": "2",
    "description": "Button in the voice note message widget that shows the current playback rate of 2x (double speed) and allows the user to toggle to the next rate. Don't include the 'x'."
  },
  "icu:MessageAudio--playbackRatep5": {
    "messageformat": "0,5",
    "description": "Button in the voice note message widget that shows the current playback rate of .5x (half speed) and allows the user to toggle to the next rate. Don't include the 'x'."
  },
  "icu:emptyInboxMessage": {
    "messageformat": "Cliqueu el {composeIcon} i cerqueu contactes i grups a qui enviar missatges.",
    "description": "Shown in the left-pane when the inbox is empty"
  },
  "icu:composeIcon": {
    "messageformat": "botó per a escriure",
    "description": "Shown in the left-pane when the inbox is empty. Describes the button that composes a new message."
  },
  "icu:ForwardMessageModal__title": {
    "messageformat": "Reenvia a",
    "description": "Title for the forward a message modal dialog"
  },
  "icu:ForwardMessageModal--continue": {
    "messageformat": "Continua",
    "description": "aria-label for the 'next' button in the forward a message modal dialog"
  },
  "icu:ForwardMessagesModal__toast--CannotForwardEmptyMessage": {
    "messageformat": "No es poden reenviar missatges buits o eliminats",
    "description": "Toast message shown when trying to forward an empty or deleted message"
  },
  "icu:MessageRequestWarning__learn-more": {
    "messageformat": "Més informació",
    "description": "Shown on the message request warning. Clicking this button will open a dialog with more information"
  },
  "icu:MessageRequestWarning__dialog__details": {
    "messageformat": "No teniu cap grup en comú amb aquesta persona. Reviseu les sol·licituds amb atenció abans d’acceptar-les per a evitar missatges no desitjats.",
    "description": "Shown in the message request warning dialog. Gives more information about message requests"
  },
  "icu:MessageRequestWarning__dialog__learn-even-more": {
    "messageformat": "Quant a les sol·licituds de missatges",
    "description": "Shown in the message request warning dialog. Clicking this button will open a page on Signal's support site"
  },
  "icu:ContactSpoofing__same-name--link": {
    "messageformat": "Revisa les sol·licituds amb atenció. Signal ha trobat un altre contacte amb el mateix nom. <reviewRequestLink>Revisar sol·licitud</reviewRequestLink>",
    "description": "Shown in the timeline warning when you have a message request from someone with the same name as someone else"
  },
  "icu:ContactSpoofing__same-name-in-group--link": {
    "messageformat": "{count, plural, one {{count,number} membre del grup té el mateix nom. <reviewRequestLink>Revisar els membres</reviewRequestLink>} other {{count,number} membres del grup tenen el mateix nom. <reviewRequestLink>Revisar els membres</reviewRequestLink>}}",
    "description": "Shown in the timeline warning when you multiple group members have the same name"
  },
  "icu:ContactSpoofing__same-names-in-group--link": {
    "messageformat": "{count, plural, one {S'ha trobat {count,number} conflicte de nom en aquest grup. <reviewRequestLink>Revisar els membres</reviewRequestLink>} other {S'han trobat {count,number} conflictes de nom en aquest grup. <reviewRequestLink>Revisar els membres</reviewRequestLink>}}",
    "description": "Shown in the timeline warning when multiple names are shared by members of a group."
  },
  "icu:ContactSpoofingReviewDialog__title": {
    "messageformat": "Reviseu la sol·licitud",
    "description": "Title for the contact name spoofing review dialog"
  },
  "icu:ContactSpoofingReviewDialog__description": {
    "messageformat": "Si no esteu segur de qui prové la sol·licitud, reviseu els contactes que hi ha a continuació.",
    "description": "Description for the contact spoofing review dialog"
  },
  "icu:ContactSpoofingReviewDialog__possibly-unsafe-title": {
    "messageformat": "Sol·licitud",
    "description": "Header in the contact spoofing review dialog, shown above the potentially-unsafe user"
  },
  "icu:ContactSpoofingReviewDialog__safe-title": {
    "messageformat": "Contacte",
    "description": "Header in the contact spoofing review dialog, shown above the \"safe\" user"
  },
  "icu:ContactSpoofingReviewDialog__group__title": {
    "messageformat": "Reviseu els membres",
    "description": "Title for the contact name spoofing review dialog in groups"
  },
  "icu:ContactSpoofingReviewDialog__group__description": {
    "messageformat": "{count, plural, one {{count,number} membre del grup té un nom semblant. Revisa els membres següents i tria una acció.} other {{count,number} membres del grup tenen noms semblants. Revisa els membres següents i tria una acció.}}",
    "description": "Description for the group contact spoofing review dialog"
  },
  "icu:ContactSpoofingReviewDialog__group__multiple-conflicts__description": {
    "messageformat": "{count, plural, one {S'ha trobat {count,number} conflicte de nom en aquest grup. Revisar els membres més avall o pren mesures.} other {S'han trobat {count,number} conflictes de nom en aquest grup. Revisar els membres més avall o pren mesures.}}",
    "description": "Description for the group contact spoofing review dialog when there are multiple shared names"
  },
  "icu:ContactSpoofingReviewDialog__group__members-header": {
    "messageformat": "Membres",
    "description": "Header in the group contact spoofing review dialog. After this header, there will be a list of members"
  },
  "icu:ContactSpoofingReviewDialog__group__name-change-info": {
    "messageformat": "Recentment han canviat el nom del perfil de {oldName} a {newName}.",
    "description": "In the group contact spoofing review dialog, this text is shown when someone has changed their name recently"
  },
  "icu:RemoveGroupMemberConfirmation__remove-button": {
    "messageformat": "Esborra del grup",
    "description": "When confirming the removal of a group member, show this text in the button"
  },
  "icu:RemoveGroupMemberConfirmation__description": {
    "messageformat": "Vols esborrar a {name} del grup?",
    "description": "When confirming the removal of a group member, show this text in the dialog"
  },
  "icu:RemoveGroupMemberConfirmation__description__with-link": {
    "messageformat": "Vols esborrar a {name} del grup? No s'hi podran tornar a afegir mitjançant l'enllaç del grup.",
    "description": "When confirming the removal of a group member, show this text in the dialog"
  },
  "icu:CaptchaDialog__title": {
    "messageformat": "Verifiqueu-ho per continuar la missatgeria",
    "description": "Header in the captcha dialog"
  },
  "icu:CaptchaDialog__first-paragraph": {
    "messageformat": "Per a ajudar a prevenir el correu brossa al Signal, completeu la verificació.",
    "description": "First paragraph in the captcha dialog"
  },
  "icu:CaptchaDialog__second-paragraph": {
    "messageformat": "Després de verificar-ho, podeu continuar enviant missatges. Qualsevol missatge interromput s'enviarà automàticament.",
    "description": "First paragraph in the captcha dialog"
  },
  "icu:CaptchaDialog--can-close__title": {
    "messageformat": "Voleu continuar sense la verificació?",
    "description": "Header in the captcha dialog that can be closed"
  },
  "icu:CaptchaDialog--can-close__body": {
    "messageformat": "Si decidiu ometre la verificació, és possible que trobeu a faltar missatges d'altres persones i és possible que no s'enviïn missatges vostres.",
    "description": "Body of the captcha dialog that can be closed"
  },
  "icu:CaptchaDialog--can_close__skip-verification": {
    "messageformat": "Omet la verificació",
    "description": "Skip button of the captcha dialog that can be closed"
  },
  "icu:verificationComplete": {
    "messageformat": "Verificació completa",
    "description": "Displayed after successful captcha"
  },
  "icu:verificationFailed": {
    "messageformat": "Ha fallat la verificació. Proveu-ho més tard.",
    "description": "Displayed after unsuccessful captcha"
  },
  "icu:deleteForEveryoneFailed": {
    "messageformat": "No s'ha pogut esborrar el missatge per a tots. Torna-ho a intentar més tard.",
    "description": "Displayed when delete-for-everyone has failed to send to all recipients"
  },
  "icu:ChatColorPicker__delete--title": {
    "messageformat": "Suprimeix el color",
    "description": "Confirm title for deleting custom color"
  },
  "icu:ChatColorPicker__delete--message": {
    "messageformat": "{num, plural, one {Aquest color personalitzat s'està utilitzant en {num,number} xat. Vols eliminar-lo per a tots?} other {Aquest color personalitzat s'està utilitzant en {num,number} xats. Vols eliminar-lo per a tots?}}",
    "description": "Confirm message for deleting custom color"
  },
  "icu:ChatColorPicker__global-chat-color": {
    "messageformat": "Color global del xat",
    "description": "Modal title for the chat color picker and editor for all conversations"
  },
  "icu:ChatColorPicker__menu-title": {
    "messageformat": "Color del xat",
    "description": "View title for the chat color picker and editor"
  },
  "icu:ChatColorPicker__reset": {
    "messageformat": "Restableix el color del xat",
    "description": "Button label for resetting chat colors"
  },
  "icu:ChatColorPicker__resetDefault": {
    "messageformat": "Restableix els colors del xat",
    "description": "Confirmation dialog title for resetting all chat colors or only the global default one"
  },
  "icu:ChatColorPicker__resetAll": {
    "messageformat": "Restableix els colors del xats",
    "description": "Button label for resetting all chat colors"
  },
  "icu:ChatColorPicker__confirm-reset-default": {
    "messageformat": "Restableix-ne el valor per defecte",
    "description": "Button label for resetting only global chat color"
  },
  "icu:ChatColorPicker__confirm-reset": {
    "messageformat": "Restableix",
    "description": "Confirm button label for resetting chat colors"
  },
  "icu:ChatColorPicker__confirm-reset-message": {
    "messageformat": "Vols substituir tots els colors del xat?",
    "description": "Modal message text for confirming resetting of chat colors"
  },
  "icu:ChatColorPicker__custom-color--label": {
    "messageformat": "Mostra l'editor de color personalitzat",
    "description": "aria-label for custom color editor button"
  },
  "icu:ChatColorPicker__sampleBubble1": {
    "messageformat": "Aquí tens una previsualització del color del xat.",
    "description": "An example message bubble for selecting the chat color"
  },
  "icu:ChatColorPicker__sampleBubble2": {
    "messageformat": "Una altra bafarada",
    "description": "An example message bubble for selecting the chat color"
  },
  "icu:ChatColorPicker__sampleBubble3": {
    "messageformat": "El color només el veieu vós.",
    "description": "An example message bubble for selecting the chat color"
  },
  "icu:ChatColorPicker__context--edit": {
    "messageformat": "Edita el color",
    "description": "Option in the custom color bubble context menu"
  },
  "icu:ChatColorPicker__context--duplicate": {
    "messageformat": "Duplica",
    "description": "Option in the custom color bubble context menu"
  },
  "icu:ChatColorPicker__context--delete": {
    "messageformat": "Suprimeix",
    "description": "Option in the custom color bubble context menu"
  },
  "icu:CustomColorEditor__solid": {
    "messageformat": "Sòlid",
    "description": "Tab label for selecting solid colors"
  },
  "icu:CustomColorEditor__gradient": {
    "messageformat": "Gradient",
    "description": "Tab label for selecting a gradient"
  },
  "icu:CustomColorEditor__hue": {
    "messageformat": "Tonalitat",
    "description": "Label for the hue slider"
  },
  "icu:CustomColorEditor__saturation": {
    "messageformat": "Saturació",
    "description": "Label for the saturation slider"
  },
  "icu:CustomColorEditor__title": {
    "messageformat": "Color personalitzat",
    "description": "Modal title for the custom color editor"
  },
  "icu:GradientDial__knob-start": {
    "messageformat": "Inici gradient",
    "description": "aria-label for the custom color gradient creator knob"
  },
  "icu:GradientDial__knob-end": {
    "messageformat": "Final gradient",
    "description": "aria-label for the custom color gradient creator knob"
  },
  "icu:customDisappearingTimeOption": {
    "messageformat": "Temps personalitzat…",
    "description": "Text for an option in Disappearing Messages menu and Conversation Details Disappearing Messages setting when no user value is available"
  },
  "icu:selectedCustomDisappearingTimeOption": {
    "messageformat": "Temps personalitzat",
    "description": "Text for an option in Conversation Details Disappearing Messages setting when user previously selected custom time"
  },
  "icu:DisappearingTimeDialog__label--value": {
    "messageformat": "Número",
    "description": "aria-label for the number select box"
  },
  "icu:DisappearingTimeDialog__label--units": {
    "messageformat": "Unitat de temps",
    "description": "aria-label for the units of time select box"
  },
  "icu:DisappearingTimeDialog__title": {
    "messageformat": "Hora personalitzada",
    "description": "Title for the custom disappearing message timeout dialog"
  },
  "icu:DisappearingTimeDialog__body": {
    "messageformat": "Trieu un temps personalitzat per als missatges efímers.",
    "description": "Body for the custom disappearing message timeout dialog"
  },
  "icu:DisappearingTimeDialog__set": {
    "messageformat": "Estableix",
    "description": "Text for the dialog button confirming the custom disappearing message timeout"
  },
  "icu:DisappearingTimeDialog__seconds": {
    "messageformat": "segons",
    "description": "Name of the 'seconds' unit select for the custom disappearing message timeout dialog"
  },
  "icu:DisappearingTimeDialog__minutes": {
    "messageformat": "minuts",
    "description": "Name of the 'minutes' unit select for the custom disappearing message timeout dialog"
  },
  "icu:DisappearingTimeDialog__hours": {
    "messageformat": "hores",
    "description": "Name of the 'hours' unit select for the custom disappearing message timeout dialog"
  },
  "icu:DisappearingTimeDialog__days": {
    "messageformat": "dies",
    "description": "Name of the 'days' unit select for the custom disappearing message timeout dialog"
  },
  "icu:DisappearingTimeDialog__weeks": {
    "messageformat": "setmanes",
    "description": "Name of the 'weeks' unit select for the custom disappearing message timeout dialog"
  },
  "icu:settings__DisappearingMessages__footer": {
    "messageformat": "Estableix un temporitzador per defecte de desaparició de missatges per a tots els xats nous que hagis iniciat.",
    "description": "Footer for the Disappearing Messages settings section"
  },
  "icu:settings__DisappearingMessages__timer__label": {
    "messageformat": "Temporitzador per defecte per als nous xats",
    "description": "Label for the Disappearing Messages default timer setting"
  },
  "icu:UniversalTimerNotification__text": {
    "messageformat": "El temps dels missatges efímers s'establirà a {timeValue} quan n'envieu un.",
    "description": "A message displayed when default disappearing message timeout is about to be applied"
  },
  "icu:ContactRemovedNotification__text": {
    "messageformat": "Has eliminat a aquesta persona, si tornes a enviar-li un missatge se l'afegirà de nou a la teva llista.",
    "description": "A message displayed when contact was removed and will be added back on an outgoing message"
  },
  "icu:ErrorBoundaryNotification__text": {
    "messageformat": "No s'ha pogut mostrar aquest missatge. Cliqueu per a enviar un registre de depuració.",
    "description": "An error notification displayed when message fails to render due to an internal error"
  },
  "icu:GroupDescription__read-more": {
    "messageformat": "Llegiu-ne més.",
    "description": "Button text when the group description is too long"
  },
  "icu:EditConversationAttributesModal__description-warning": {
    "messageformat": "Les descripcions del grup seran visibles per als membres d’aquest grup i per a les persones que hi hagin estat convidades.",
    "description": "Label text shown when editing group description"
  },
  "icu:ConversationDetailsHeader--add-group-description": {
    "messageformat": "Afegeix-hi una descripció del grup…",
    "description": "Placeholder text in the details header for those that can edit the group description"
  },
  "icu:MediaQualitySelector--button": {
    "messageformat": "Seleccioneu la qualitat dels mitjans",
    "description": "aria-label for the media quality selector button"
  },
  "icu:MediaQualitySelector--title": {
    "messageformat": "Qualitat dels mitjans",
    "description": "Popup selector title"
  },
  "icu:MediaQualitySelector--standard-quality-title": {
    "messageformat": "Estàndard",
    "description": "Title for option for standard quality"
  },
  "icu:MediaQualitySelector--standard-quality-description": {
    "messageformat": "Més ràpid, menys dades",
    "description": "Description of standard quality selector"
  },
  "icu:MediaQualitySelector--high-quality-title": {
    "messageformat": "Alta",
    "description": "Title for option for high quality"
  },
  "icu:MediaQualitySelector--high-quality-description": {
    "messageformat": "Més lent, més dades",
    "description": "Description of high quality selector"
  },
  "icu:MessageDetailsHeader--Failed": {
    "messageformat": "No enviat",
    "description": "In the message details screen, shown above contacts where the message failed to deliver"
  },
  "icu:MessageDetailsHeader--Pending": {
    "messageformat": "Pendent",
    "description": "In the message details screen, shown above contacts where the message is still sending"
  },
  "icu:MessageDetailsHeader--Sent": {
    "messageformat": "Enviat a",
    "description": "In the message details screen, shown above contacts where the message has been sent (but not delivered, read, or viewed)"
  },
  "icu:MessageDetailsHeader--Delivered": {
    "messageformat": "Lliurat a",
    "description": "In the message details screen, shown above contacts who have received your message"
  },
  "icu:MessageDetailsHeader--Read": {
    "messageformat": "Llegit per",
    "description": "In the message details screen, shown above contacts who have read this message"
  },
  "icu:MessageDetailsHeader--Viewed": {
    "messageformat": "Vist per",
    "description": "In the message details screen, shown above contacts who have viewed this message"
  },
  "icu:MessageDetail--disappears-in": {
    "messageformat": "Desapareix en",
    "description": "In the message details screen, shown as a label of how long it will be before the message disappears"
  },
  "icu:MessageDetail__view-edits": {
    "messageformat": "Veure l'historial d'edicions",
    "description": "Link to view a message's edit history"
  },
  "icu:ProfileEditor--about": {
    "messageformat": "Quant a",
    "description": "Default text for about field"
  },
  "icu:ProfileEditor--username": {
    "messageformat": "Nom d'usuari",
    "description": "Default text for username field"
  },
  "icu:ProfileEditor__username-link": {
    "messageformat": "Codi QR o enllaç",
    "description": "Label of a profile editor row that navigates to username link and qr code modal"
  },
  "icu:ProfileEditor__username-link__tooltip__title": {
    "messageformat": "Comparteix el teu àlies",
    "description": "Title of tooltip displayed under 'QR code or link' button for getting username link"
  },
  "icu:ProfileEditor__username-link__tooltip__body": {
    "messageformat": "Deixa que altres persones comencin un xat amb tu compartint el teu codi QR o enllaç únic.",
    "description": "Body of tooltip displayed under 'QR code or link' button for getting username link"
  },
  "icu:ProfileEditor--username--title": {
    "messageformat": "Tria un nom d'usuari",
    "description": "Title text for username modal"
  },
  "icu:ProfileEditor--username--check-characters": {
    "messageformat": "Els noms d'usuari només poden contenir a-z, 0-9 i _",
    "description": "Shown if user has attempted to use forbidden characters in username"
  },
  "icu:ProfileEditor--username--check-starting-character": {
    "messageformat": "Els noms d'usuari no poden començar amb un número.",
    "description": "Shown if user has attempted to begin their username with a number"
  },
  "icu:ProfileEditor--username--check-character-min": {
    "messageformat": "Els noms d'usuari han de tenir un mínim de {min,number} caràcters.",
    "description": "Shown if user has attempted to enter a username with too few characters - currently min is 3"
  },
  "icu:ProfileEditor--username--check-character-max": {
    "messageformat": "Els noms d'usuari han de tenir un màxim de{max,number} caràcters.",
    "description": "Shown if user has attempted to enter a username with too many characters - currently min is 25"
  },
  "icu:ProfileEditor--username--unavailable": {
    "messageformat": "Aquest nom d'usuari no està disponible",
    "description": "Shown if the username is not available for registration"
  },
  "icu:ProfileEditor--username--check-username-taken": {
    "messageformat": "Aquest nom d'usuari ja està agafat.",
    "description": "Shown if user has attempted to save a username which is not available"
  },
  "icu:ProfileEditor--username--general-error": {
    "messageformat": "No s'ha pogut desar el nom d'usuari. Comproveu la connexió i torneu-ho a provar.",
    "description": "Shown if something unknown has gone wrong with username save."
  },
  "icu:ProfileEditor--username--reservation-gone": {
    "messageformat": "{username} ja no està disponible. S'associarà un nou conjunt de dígits amb el teu àlies; prova de desar-lo de nou.",
    "description": "Shown if username reservation has expired and new one needs to be generated."
  },
  "icu:ProfileEditor--username--delete-general-error": {
    "messageformat": "No s'ha pogut suprimir el nom d'usuari. Comprova la connexió i torna-ho a provar.",
    "description": "Shown if something unknown has gone wrong with username delete."
  },
  "icu:ProfileEditor--username--copied-username": {
    "messageformat": "S'ha copiat el nom d'usuari",
    "description": "Shown when username is copied to clipboard."
  },
  "icu:ProfileEditor--username--copied-username-link": {
    "messageformat": "S'ha copiat l'enllaç",
    "description": "Shown when username link is copied to clipboard."
  },
  "icu:ProfileEditor--username--deleting-username": {
    "messageformat": "Suprimint el nom d'usuari",
    "description": "Shown as aria label for spinner icon next to username"
  },
  "icu:ProfileEditor--username--delete-username": {
    "messageformat": "Suprimeix el nom d'usuari",
    "description": "Shown as aria label for trash icon next to username"
  },
  "icu:ProfileEditor--username--confirm-delete-body": {
    "messageformat": "Això suprimirà el vostre nom d'usuari i permetrà que altres usuaris el reclamin. Estàs segur?",
    "description": "(deleted 07/10/2023) Shown in dialog body if user has saved an empty string to delete their username"
  },
  "icu:ProfileEditor--username--confirm-delete-body-2": {
<<<<<<< HEAD
    "messageformat": "This will remove your username and disable your QR code and link. “{username}” will be available for others to claim. Are you sure?",
=======
    "messageformat": "Això eliminarà el teu àlies i desactivarà el teu codi QR i enllaç. \"{username}\" estarà disponible perquè altres puguin utilitzar-lo. Segur que vols fer això?",
>>>>>>> 620e85ca
    "description": "Shown in dialog body if user has saved an empty string to delete their username"
  },
  "icu:ProfileEditor--username--confirm-delete-button": {
    "messageformat": "Suprimeix",
    "description": "Shown in dialog button if user has saved an empty string to delete their username"
  },
  "icu:ProfileEditor--username--context-menu": {
    "messageformat": "Copiar o suprimir el nom d'usuari",
    "description": "Shown as aria label for context menu next to username"
  },
  "icu:ProfileEditor--username--copy": {
    "messageformat": "Copiar el nom d'usuari",
    "description": "Shown as a button in context menu next to username. The action of the button is to put username into the clipboard."
  },
  "icu:ProfileEditor--username--copy-link": {
    "messageformat": "Copiar l'enllaç",
    "description": "Shown as a button in context menu next to username. The action of the button is to put a username link into the clipboard."
  },
  "icu:ProfileEditor--username--delete": {
    "messageformat": "Suprimeix",
    "description": "Shown as a button in context menu next to username. The action of the button is to open a confirmation dialog for deleting username."
  },
  "icu:ProfileEditor--about-placeholder": {
    "messageformat": "Escriu alguna cosa sobre tu…",
    "description": "Placeholder text for about input field"
  },
  "icu:ProfileEditor--first-name": {
    "messageformat": "Nom (necessari)",
    "description": "Placeholder text for first name field"
  },
  "icu:ProfileEditor--last-name": {
    "messageformat": "Cognoms (opcional)",
    "description": "Placeholder text for last name field"
  },
  "icu:ConfirmDiscardDialog--discard": {
    "messageformat": "Voleu descartar aquests canvis?",
    "description": "ConfirmationDialog text for discarding changes"
  },
  "icu:ProfileEditor--info--link": {
    "messageformat": "El teu perfil està encriptat. El teu perfil i els canvis que hi realitzis seran visibles per als teus contactes i per aquelles persones amb les quals iniciïs o acceptis un xat nou. <learnMoreLink>Més informació</learnMoreLink>",
    "description": "Information shown at the bottom of the profile editor section"
  },
  "icu:Bio--speak-freely": {
    "messageformat": "Parleu lliurement",
    "description": "A default bio option"
  },
  "icu:Bio--encrypted": {
    "messageformat": "Encriptat",
    "description": "A default bio option"
  },
  "icu:Bio--free-to-chat": {
    "messageformat": "Disponible per xatejar",
    "description": "A default bio option"
  },
  "icu:Bio--coffee-lover": {
    "messageformat": "Amant del cafè",
    "description": "A default bio option"
  },
  "icu:Bio--taking-break": {
    "messageformat": "Faig un descans.",
    "description": "A default bio option"
  },
  "icu:ProfileEditorModal--profile": {
    "messageformat": "Perfil",
    "description": "Title for profile editing"
  },
  "icu:ProfileEditorModal--name": {
    "messageformat": "El nom",
    "description": "Title for editing your name"
  },
  "icu:ProfileEditorModal--about": {
    "messageformat": "Quant a",
    "description": "Title for about editing"
  },
  "icu:ProfileEditorModal--avatar": {
    "messageformat": "El vostre avatar",
    "description": "Title for profile avatar editing"
  },
  "icu:ProfileEditorModal--username": {
    "messageformat": "Nom d'usuari",
    "description": "Title for username editing"
  },
  "icu:ProfileEditorModal--error": {
    "messageformat": "No s'ha pogut actualitzar el perfil. Torneu-ho a provar més tard.",
    "description": "Error message when something goes wrong updating your profile."
  },
  "icu:AnnouncementsOnlyGroupBanner--modal": {
    "messageformat": "Envia un missatge a un administrador",
    "description": "Modal title for the list of admins in a group"
  },
  "icu:AnnouncementsOnlyGroupBanner--announcements-only": {
    "messageformat": "Només els {admins} poden enviar missatges.",
    "description": "Displayed if sending of messages is disabled to non-admins"
  },
  "icu:AnnouncementsOnlyGroupBanner--admins": {
    "messageformat": "administradors",
    "description": "Clickable text describing administrators of a group, used in the message an admin label"
  },
  "icu:AvatarEditor--choose": {
    "messageformat": "Seleccioneu un avatar",
    "description": "Label for the avatar selector"
  },
  "icu:AvatarColorPicker--choose": {
    "messageformat": "Trieu un color",
    "description": "Label for when you need to choose your fighter, err color"
  },
  "icu:LeftPaneSetGroupMetadataHelper__avatar-modal-title": {
    "messageformat": "Avatar del grup",
    "description": "Title for the avatar picker in the group creation flow"
  },
  "icu:Preferences__message-audio-title": {
    "messageformat": "Sons de missatge al xat",
    "description": "Title for message audio setting"
  },
  "icu:Preferences__message-audio-description": {
    "messageformat": "Escolta un so de notificació dels missatges enviats i rebuts mentre estiguis al xat.",
    "description": "Description for message audio setting"
  },
  "icu:Preferences__button--general": {
    "messageformat": "General",
    "description": "Button to switch the settings view"
  },
  "icu:Preferences__button--appearance": {
    "messageformat": "Aparença",
    "description": "Button to switch the settings view"
  },
  "icu:Preferences__button--chats": {
    "messageformat": "Xats",
    "description": "Button to switch the settings view (and a title of pane)"
  },
  "icu:Preferences__button--calls": {
    "messageformat": "Trucades",
    "description": "Button to switch the settings view"
  },
  "icu:Preferences__button--notifications": {
    "messageformat": "Notificacions",
    "description": "Button to switch the settings view"
  },
  "icu:Preferences__button--privacy": {
    "messageformat": "Privadesa",
    "description": "Button to switch the settings view"
  },
  "icu:Preferences--lastSynced": {
    "messageformat": "Darrera importació: {date} {time}",
    "description": "Label for date and time of last sync operation"
  },
  "icu:Preferences--system": {
    "messageformat": "Sistema",
    "description": "Title for system type settings"
  },
  "icu:Preferences--zoom": {
    "messageformat": "Nivell de l'ampliació",
    "description": "Label for changing the zoom level"
  },
  "icu:Preferences__link-previews--title": {
    "messageformat": "Genera previsualitzacions d'enllaç",
    "description": "Title for the generate link previews setting"
  },
  "icu:Preferences__link-previews--description": {
    "messageformat": "Per a canviar aquests ajustos, obre l'app de Signal al teu dispositiu mòbil i ves a Ajustos > Xats.",
    "description": "Description for the generate link previews setting"
  },
  "icu:Preferences--advanced": {
    "messageformat": "Avançada",
    "description": "Title for advanced settings"
  },
  "icu:Preferences--notification-content": {
    "messageformat": "Contingut de les notificacions",
    "description": "Label for the notification content setting select box"
  },
  "icu:Preferences--blocked": {
    "messageformat": "Bloquejat",
    "description": "Label for blocked contacts setting"
  },
  "icu:Preferences--blocked-count": {
    "messageformat": "{num, plural, one {{num,number} contacte} other {{num,number} contactes}}",
    "description": "Number of contacts blocked plural"
  },
  "icu:Preferences__privacy--description": {
    "messageformat": "Per a canviar aquesta configuració, obriu l'aplicació del Signal al dispositiu mòbil i aneu a Configuració > Privadesa.",
    "description": "Description for the 'who can do X' setting"
  },
  "icu:Preferences__pnp__row--title": {
    "messageformat": "Número de telèfon",
    "description": "Title of Phone Number row in Privacy section of Preferences window"
  },
  "icu:Preferences__pnp__row--body": {
    "messageformat": "Tria qui pot veure el teu número de telèfon i qui pot contactar-te a Signal a través d'ell.",
    "description": "Body of Phone Number row in Privacy section of Preferences window"
  },
  "icu:Preferences__pnp__sharing--title": {
    "messageformat": "Qui pot veure el meu número",
    "description": "Title for the phone number sharing setting row"
  },
  "icu:Preferences__pnp__sharing--description--everyone": {
    "messageformat": "El teu número de telèfon serà visible per a totes les persones i grups als quals enviïs un missatge. Les persones que tinguin el teu número als contactes del telèfon també et veuran a Signal.",
    "description": "Description for the phone number sharing setting row when the value is Everyone"
  },
  "icu:Preferences__pnp__sharing--description--nobody": {
    "messageformat": "Ningú no veurà el teu número de telèfon a Signal.",
    "description": "Description for the phone number sharing setting row when the value is Nobody"
  },
  "icu:Preferences__pnp--page-title": {
    "messageformat": "Número de telèfon",
    "description": "Title of the page in Phone Number Privacy settings"
  },
  "icu:Preferences__pnp__sharing__everyone": {
    "messageformat": "Tothom",
    "description": "Option for sharing phone number with everyone"
  },
  "icu:Preferences__pnp__sharing__nobody": {
    "messageformat": "Ningú",
    "description": "Option for sharing phone number with nobody"
  },
  "icu:Preferences__pnp__discoverability--title": {
    "messageformat": "Qui pot trobar-me a través del meu número",
    "description": "Title for the phone number discoverability setting row"
  },
  "icu:Preferences__pnp__discoverability--description--everyone": {
    "messageformat": "Les persones que tinguin el teu número de telèfon guardat als seus contactes et veuran com a contacte a Signal. Els altres podran posar-se en contacte amb tu a través del teu número de telèfon quan comencin un nou xat o grup.",
    "description": "Description for the phone number discoverability setting row wth the value is everyone"
  },
  "icu:Preferences__pnp__discoverability--description--nobody": {
    "messageformat": "Ningú a Signal podrà posar-se en contacte amb tu a través del teu número de telèfon.",
    "description": "Description for the phone number discoverability setting row wth the value is nobody"
  },
  "icu:Preferences__pnp__discoverability__everyone": {
    "messageformat": "Tothom",
    "description": "Option for letting everyone discover you by phone number"
  },
  "icu:Preferences__pnp__discoverability__nobody": {
    "messageformat": "Ningú",
    "description": "Option for letting nobody discover you by phone number"
  },
  "icu:Preferences--messaging": {
    "messageformat": "Missatges",
    "description": "Title for the messaging settings"
  },
  "icu:Preferences--see-me": {
    "messageformat": "Mostra el meu número de telèfon",
    "description": "Label for the see my phone number setting"
  },
  "icu:Preferences--find-me": {
    "messageformat": "Troba’m pel número de telèfon",
    "description": "Label for the find me by my phone number setting"
  },
  "icu:Preferences--read-receipts": {
    "messageformat": "Confirmació de lectura",
    "description": "Label for the read receipts setting"
  },
  "icu:Preferences--typing-indicators": {
    "messageformat": "Indicadors de tecleig",
    "description": "Label for the typing indicators setting"
  },
  "icu:Preferences--updates": {
    "messageformat": "Actualitzacions",
    "description": "Header for settings having to do with updates"
  },
  "icu:Preferences__download-update": {
    "messageformat": "Baixa les actualitzacions automàticament",
    "description": "Label for checkbox for the auto download updates setting"
  },
  "icu:Preferences__enable-notifications": {
    "messageformat": "Habilita les notificacions",
    "description": "Label for checkbox for the notifications setting"
  },
  "icu:Preferences__devices": {
    "messageformat": "Dispositius",
    "description": "Label for Device list in call settings pane"
  },
  "icu:Preferences__turn-stories-on": {
    "messageformat": "Activar històries",
    "description": "Label to enable stories"
  },
  "icu:Preferences__turn-stories-off": {
    "messageformat": "Desactivar històries",
    "description": "Label to disable stories"
  },
  "icu:Preferences__turn-stories-off--action": {
    "messageformat": "Desactiva",
    "description": "Label in confirmation modal to disable stories"
  },
  "icu:Preferences__turn-stories-off--body": {
    "messageformat": "Ja no podràs compartir o veure històries. Les històries que hagis compartit recentment també seran esborrades.",
    "description": "Confirmation modal body for disabling stories"
  },
  "icu:DialogUpdate--version-available": {
    "messageformat": "Actualització a la versió {version} disponible",
    "description": "Tooltip for new update available"
  },
  "icu:DialogUpdate__downloading": {
    "messageformat": "Descarregant l'actualització…",
    "description": "The title of update dialog when update download is in progress."
  },
  "icu:DialogUpdate__downloaded": {
    "messageformat": "Actualització descarregada",
    "description": "The title of update dialog when update download is completed."
  },
  "icu:InstallScreenUpdateDialog--unsupported-os__title": {
    "messageformat": "Actualització necessària",
    "description": "The title of update dialog on install screen when user OS is unsupported"
  },
  "icu:InstallScreenUpdateDialog--auto-update__body": {
    "messageformat": "Per continuar utilitzant Signal, has d'actualitzar a la darrera versió.",
    "description": "The body of update dialog on install screen when auto update is downloaded and available."
  },
  "icu:InstallScreenUpdateDialog--manual-update__action": {
    "messageformat": "Descarregar {downloadSize}",
    "description": "The text of a confirmation button in update dialog on install screen when manual update is ready to be downloaded."
  },
  "icu:InstallScreenUpdateDialog--downloaded__body": {
    "messageformat": "Reinicia Signal per instal·lar l'actualització.",
    "description": "The body of the update dialog on install screen when manual update was downloaded."
  },
  "icu:InstallScreenUpdateDialog--cannot-update__body": {
    "messageformat": "Signal per a Escriptori no s'ha pogut actualitzar, però hi ha una versió nova disponible. Ves a {downloadUrl}, instal·la la versió nova manualment i després posat en contacte amb el servei d'assistència o envia un informe sobre aquest problema.",
    "description": "The body of the update dialog on install screen when update cannot be installed."
  },
  "icu:NSIS__retry-dialog--first-line": {
    "messageformat": "No es pot tancar el Signal.",
    "description": "First line of the dialog displayed when Windows installer can't close application automatically and needs user intervention to complete the installation."
  },
  "icu:NSIS__retry-dialog--second-line": {
    "messageformat": "Tanqueu-lo manualment i cliqueu a tornar-ho a provar per a continuar.",
    "description": "Second line of the dialog displayed when Windows installer can't close application automatically and needs user intervention to complete the installation."
  },
  "icu:NSIS__appRunning": {
    "messageformat": "{appName}s'executa.\nFeu clic a D'acord per tancar-la.\nSi no es tanca, proveu de tancar-la manualment.",
    "description": "The contents of a dialog displayed when Windows installer detect that the application is running and asks user to close it. Note: please keep the line breaks so that the text occupies three separate lines"
  },
  "icu:NSIS__decompressionFailed": {
    "messageformat": "No s'han pogut descomprimir els fitxers. Si us plau, proveu d'executar l'instal·lador un altre cop.",
    "description": "Displayed when Windows installer cannot decompress application files"
  },
  "icu:NSIS__uninstallFailed": {
    "messageformat": "No s'han pogut desinstal·lar els fitxers d'aplicacions antics. Si us plau, proveu d'executar l'instal·lador un altre cop.",
    "description": "Displayed when Windows installer cannot uninstall the old application"
  },
  "icu:NSIS__semver-downgrade": {
    "messageformat": "Ja està instal·lada una versió més recent de Signal. Segur que vols continuar?",
    "description": "A text of the dialog displayed when user tries to overwrite Signal installation with an older version."
  },
  "icu:CrashReportDialog__title": {
    "messageformat": "Ha fallat l'aplicació.",
    "description": "A title of the dialog displayed when starting an application after a recent crash"
  },
  "icu:CrashReportDialog__body": {
    "messageformat": "El Signal s'ha reiniciat després d'una fallada. Podeu enviar un informe d'error per a ajudar el Signal a investigar el problema.",
    "description": "The body of the dialog displayed when starting an application after a recent crash"
  },
  "icu:CrashReportDialog__submit": {
    "messageformat": "Envia",
    "description": "A button label for submission of the crash reporter data after a recent crash"
  },
  "icu:CrashReportDialog__erase": {
    "messageformat": "No l'enviïs",
    "description": "A button label for erasure of the crash reporter data after a recent crash and continuing to start the app"
  },
  "icu:CustomizingPreferredReactions__title": {
    "messageformat": "Personalització de reaccions",
    "description": "Shown in the header of the modal for customizing the preferred reactions. Also shown in the tooltip for the button that opens this modal."
  },
  "icu:CustomizingPreferredReactions__subtitle": {
    "messageformat": "Cliqueu per a reemplaçar una emoticona",
    "description": "Instructions in the modal for customizing the preferred reactions."
  },
  "icu:CustomizingPreferredReactions__had-save-error": {
    "messageformat": "Hi ha hagut un error en desar la configuració. Torneu-ho a provar.",
    "description": "Shown if there is an error when saving your preferred reaction settings. Should be very rare to see this message."
  },
  "icu:MediaEditor__clock-more-styles": {
    "messageformat": "Més estils",
    "description": "Action button for switching up the clock styles"
  },
  "icu:MediaEditor__control--draw": {
    "messageformat": "Dibuix",
    "description": "Label for the draw button in the media editor"
  },
  "icu:MediaEditor__control--text": {
    "messageformat": "Afegiu-hi text",
    "description": "Label for the text button in the media editor"
  },
  "icu:MediaEditor__control--sticker": {
    "messageformat": "Adhesius",
    "description": "Label for the sticker button in the media editor"
  },
  "icu:MediaEditor__control--crop": {
    "messageformat": "Retalla i gira",
    "description": "Label for the crop & rotate button in the media editor"
  },
  "icu:MediaEditor__control--undo": {
    "messageformat": "Desfés",
    "description": "Label for the undo button in the media editor"
  },
  "icu:MediaEditor__control--redo": {
    "messageformat": "Refés",
    "description": "Label for the redo button in the media editor"
  },
  "icu:MediaEditor__text--regular": {
    "messageformat": "Regular",
    "description": "Describes what attribute the color picker will change on the text"
  },
  "icu:MediaEditor__text--highlight": {
    "messageformat": "Ressaltat",
    "description": "Describes what attribute the color picker will change on the text"
  },
  "icu:MediaEditor__text--outline": {
    "messageformat": "Contorn",
    "description": "Describes what attribute the color picker will change on the text"
  },
  "icu:MediaEditor__text--underline": {
    "messageformat": "Subratllat",
    "description": "Describes what attribute the color picker will change on the text"
  },
  "icu:MediaEditor__draw--pen": {
    "messageformat": "Bolígraf",
    "description": "Type of brush to free draw"
  },
  "icu:MediaEditor__draw--highlighter": {
    "messageformat": "Retolador",
    "description": "Type of brush to free draw"
  },
  "icu:MediaEditor__draw--thin": {
    "messageformat": "Prima",
    "description": "Tip width of the brush"
  },
  "icu:MediaEditor__draw--regular": {
    "messageformat": "Regular",
    "description": "Tip width of the brush"
  },
  "icu:MediaEditor__draw--medium": {
    "messageformat": "Mitjana",
    "description": "Tip width of the brush"
  },
  "icu:MediaEditor__draw--heavy": {
    "messageformat": "Gruixuda",
    "description": "Tip width of the brush"
  },
  "icu:MediaEditor__crop--reset": {
    "messageformat": "Restableix",
    "description": "Reset the crop state"
  },
  "icu:MediaEditor__crop--rotate": {
    "messageformat": "Gira",
    "description": "Rotate the canvas"
  },
  "icu:MediaEditor__crop--flip": {
    "messageformat": "Canvia",
    "description": "Flip/mirror the canvas"
  },
  "icu:MediaEditor__crop--lock": {
    "messageformat": "Bloca",
    "description": "Lock the aspect ratio"
  },
  "icu:MediaEditor__crop--crop": {
    "messageformat": "Retalla",
    "description": "Performs the crop"
  },
  "icu:MediaEditor__caption-button": {
    "messageformat": "Afegiu-hi un missatge",
    "description": "Label of the button on the bottom of the media editor that trigger the add-caption dialog"
  },
  "icu:MyStories__title": {
    "messageformat": "Les meves històries",
    "description": "Title for the my stories list"
  },
  "icu:MyStories__list_item": {
    "messageformat": "Les meves històries",
    "description": "Label for the my stories in the list of all stories"
  },
  "icu:MyStories__story": {
    "messageformat": "La vostra història",
    "description": "aria-label for each one of your stories"
  },
  "icu:MyStories__download": {
    "messageformat": "Baixa la història",
    "description": "aria-label for the download button"
  },
  "icu:MyStories__more": {
    "messageformat": "Més opcions",
    "description": "aria-label for the more button"
  },
  "icu:MyStories__views": {
    "messageformat": "{views, plural, one {{views,number} visualització} other {{views,number} visualitzacions}}",
    "description": "Number of views your story has"
  },
  "icu:MyStories__views--strong": {
    "messageformat": "{views, plural, one {<strong>{views,number}</strong> visualització} other {<strong>{views,number}</strong> visualitzacions}}",
    "description": "Number of views your story has"
  },
  "icu:MyStories__views-off": {
    "messageformat": "Visualitzacions desactivades",
    "description": "Shown next to the user's story when the user has read receipts turned off"
  },
  "icu:MyStories__replies": {
    "messageformat": "{replyCount, plural, one {<strong>{replyCount,number}</strong> resposta} other {<strong>{replyCount,number}</strong> respostes}}",
    "description": "Number of replies your story has"
  },
  "icu:MyStories__delete": {
    "messageformat": "Vols suprimir aquesta història? També s'esborrarà per a tothom que l'hagi rebuda.",
    "description": "Confirmation dialog description text for deleting a story"
  },
  "icu:payment-event-notification-message-you-label": {
    "messageformat": "Has iniciat un pagament per {receiver}",
    "description": "Payment event notification from you message bubble label"
  },
  "icu:payment-event-notification-message-you-label-without-receiver": {
    "messageformat": "Has iniciat un pagament",
    "description": "Payment event notification from you message bubble label"
  },
  "icu:payment-event-notification-message-label": {
    "messageformat": "Has iniciat un pagament per {sender}",
    "description": "Payment event notification from contact message bubble label"
  },
  "icu:payment-event-activation-request-label": {
    "messageformat": "{sender} vol que activis Pagaments. Envia pagaments només a persones de confiança. Pots activar els Pagaments al teu dispositiu mòbil anant a Ajustos -> Pagaments.",
    "description": "Payment event activation request from contact label"
  },
  "icu:payment-event-activation-request-you-label": {
    "messageformat": "Has enviat una sol·licitud a {receiver} perquè activi Pagaments.",
    "description": "Payment event activation request from you label"
  },
  "icu:payment-event-activation-request-you-label-without-receiver": {
    "messageformat": "Has enviat una sol·licitud perquè activi Pagaments.",
    "description": "Payment event activation request from you label"
  },
  "icu:payment-event-activated-label": {
    "messageformat": "{sender} ja pot acceptar Pagaments.",
    "description": "Payment event activation from contact label"
  },
  "icu:payment-event-activated-you-label": {
    "messageformat": "Has activat Pagaments.",
    "description": "Payment event activation from you label"
  },
  "icu:payment-event-notification-label": {
    "messageformat": "Pagament",
    "description": "Payment event notification label"
  },
  "icu:payment-event-notification-check-primary-device": {
    "messageformat": "Comprova l'estat d'aquest pagament al teu dispositiu principal",
    "description": "Payment event notification check device label"
  },
  "icu:SignalConnectionsModal__title": {
    "messageformat": "Contactes de Signal",
    "description": "The phrase/term: 'Signal Connections'"
  },
  "icu:SignalConnectionsModal__header": {
    "messageformat": "{connections} són persones en les quals has indicat que confies, ja sigui:",
    "description": "The beginning sentence to list the different ways a signal connection is formed"
  },
  "icu:SignalConnectionsModal__bullet--1": {
    "messageformat": "Començar xat",
    "description": "A way that signal connection is formed"
  },
  "icu:SignalConnectionsModal__bullet--2": {
    "messageformat": "acceptar un missatge de sol·icitud",
    "description": "A way that signal connection is formed"
  },
  "icu:SignalConnectionsModal__bullet--3": {
    "messageformat": "tenir-les als contactes del sistema",
    "description": "A way that signal connection is formed"
  },
  "icu:SignalConnectionsModal__footer": {
    "messageformat": "Els teus contactes poden veure el teu nom i la teva foto, i poden veure el que pugis a \"La meva història\" tret que decideixis ocultar-los-hi.",
    "description": "Additional information about signal connections and the stories they can see"
  },
  "icu:Stories__title": {
    "messageformat": "Històries",
    "description": "Title for the stories list"
  },
  "icu:Stories__mine": {
    "messageformat": "La meva història",
    "description": "Label for your stories"
  },
  "icu:Stories__add": {
    "messageformat": "Afegiu-hi una història",
    "description": "Description hint to add a story"
  },
  "icu:Stories__add-story--text": {
    "messageformat": "Història de text",
    "description": "Label to create a new text story"
  },
  "icu:Stories__add-story--media": {
    "messageformat": "Foto o vídeo",
    "description": "Label to create a new multimedia story"
  },
  "icu:Stories__hidden-stories": {
    "messageformat": "Històries amagades",
    "description": "Button label to go to hidden stories pane"
  },
  "icu:Stories__list-empty": {
    "messageformat": "Ara no hi ha històries per veure",
    "description": "Description for when there are no stories to show"
  },
  "icu:Stories__list--sending": {
    "messageformat": "Enviant…",
    "description": "Pending text for story being sent in list view"
  },
  "icu:Stories__list--send_failed": {
    "messageformat": "L'enviament ha fallat",
    "description": "Error text for story failed to send in list view"
  },
  "icu:Stories__list--partially-sent": {
    "messageformat": "Enviat parcialment",
    "description": "Error text for story failed partially to send"
  },
  "icu:Stories__list--retry-send": {
    "messageformat": "Fes clic per tornar-ho a intentar",
    "description": "Actionable link to retry a send"
  },
  "icu:Stories__placeholder--text": {
    "messageformat": "Cliqueu per veure la història",
    "description": "Placeholder label for the story view"
  },
  "icu:Stories__from-to-group": {
    "messageformat": "{name} a {group}",
    "description": "Title for someone sending a story to a group"
  },
  "icu:Stories__toast--sending-reply": {
    "messageformat": "Enviant resposta…",
    "description": "Toast message"
  },
  "icu:Stories__toast--sending-reaction": {
    "messageformat": "Enviant reacció…",
    "description": "Toast message"
  },
  "icu:Stories__toast--hasNoSound": {
    "messageformat": "Aquesta història no té so",
    "description": "Toast message"
  },
  "icu:Stories__failed-send": {
    "messageformat": "No s'ha pogut enviar aquesta història a algunes persones. Comprova la connexió i torna-ho a provar.",
    "description": "Alert error message when unable to send a story"
  },
  "icu:StoriesSettings__title": {
    "messageformat": "Privacitat de la història",
    "description": "Title for the story settings modal"
  },
  "icu:StoriesSettings__description": {
    "messageformat": "Les històries desapareixeran automàticament després de 24 hores. Tria qui pot veure la teva història o crea noves històries amb espectadors o grups específics.",
    "description": "Description for story settings modal"
  },
  "icu:StoriesSettings__my_stories": {
    "messageformat": "Les meves històries",
    "description": "Title of distribution lists section in stories settings modal"
  },
  "icu:StoriesSettings__new-list": {
    "messageformat": "Història nova",
    "description": "Label to create a new custom distribution list"
  },
  "icu:StoriesSettings__new-list--visibility": {
    "messageformat": "Només tu pots veure el nom d'aquesta història.",
    "description": "Explanation about the visibility of custom distribution list names"
  },
  "icu:StoriesSettings__custom-story-subtitle": {
    "messageformat": "Història personalitzada",
    "description": "Story settings modal custom story distribution list selection subtitle"
  },
  "icu:StoriesSettings__group-story-subtitle": {
    "messageformat": "Història del grup",
    "description": "Story settings modal group story selection subtitle"
  },
  "icu:StoriesSettings__viewers": {
    "messageformat": "{count, plural, one {1 espectador} other {{count,number} espectadors}}",
    "description": "The number of viewers for a story distribution list"
  },
  "icu:StoriesSettings__who-can-see": {
    "messageformat": "Qui pot veure aquesta història",
    "description": "Title for the who can see this story section"
  },
  "icu:StoriesSettings__add-viewer": {
    "messageformat": "Afegiu-hi un espectador",
    "description": "Button label to add a viewer to a story"
  },
  "icu:StoriesSettings__remove--action": {
    "messageformat": "Suprimeix",
    "description": "Button to remove a member from a custom list"
  },
  "icu:StoriesSettings__remove--title": {
    "messageformat": "Esborrar {title}",
    "description": "Title of the confirmation dialog, has a person's name"
  },
  "icu:StoriesSettings__remove--body": {
    "messageformat": "Aquesta persona ja no veurà la vostra història.",
    "description": "Body of the confirmation dialog to remove someone from a custom distribution list"
  },
  "icu:StoriesSettings__replies-reactions--title": {
    "messageformat": "Respostes i reaccions",
    "description": "Title for the replies & reactions section"
  },
  "icu:StoriesSettings__replies-reactions--label": {
    "messageformat": "Permetre respostes i reaccions",
    "description": "Checkbox label to allow or disallow replies to your stories"
  },
  "icu:StoriesSettings__replies-reactions--description": {
    "messageformat": "Deixa que les persones que veuen la teva història puguin reaccionar i respondre.",
    "description": "Description of checkbox to allow or disallow replies to your stories"
  },
  "icu:StoriesSettings__delete-list": {
    "messageformat": "Esborrar història personalitzada",
    "description": "Button label to delete a custom distribution list"
  },
  "icu:StoriesSettings__delete-list--confirm": {
    "messageformat": "Segur que vols esborrar \"{name}\"? També s'esborraran les actualitzacions compartides en aquesta història.",
    "description": "Confirmation text to delete a custom distribution list"
  },
  "icu:StoriesSettings__choose-viewers": {
    "messageformat": "Triar espectadors",
    "description": "Modal title when choosing to add a viewer to a custom distribution list"
  },
  "icu:StoriesSettings__name-story": {
    "messageformat": "Nom de la història",
    "description": "Modal title when naming a custom distribution list"
  },
  "icu:StoriesSettings__name-placeholder": {
    "messageformat": "Nom de la història (cal)",
    "description": "Placeholder for input field"
  },
  "icu:StoriesSettings__hide-story": {
    "messageformat": "Amaga la història de",
    "description": "Modal title when hiding people from my stories"
  },
  "icu:StoriesSettings__mine__all--label": {
    "messageformat": "Tots els contactes de Signal",
    "description": "Input label to describe all signal connections"
  },
  "icu:StoriesSettings__mine__all--description": {
    "messageformat": "Compartir amb tots els contactes",
    "description": "Description of button StoriesSettings__mine__all--label"
  },
  "icu:StoriesSettings__mine__exclude--label": {
    "messageformat": "Tothom menys…",
    "description": "Input label to create a block list"
  },
  "icu:StoriesSettings__mine__exclude--description": {
    "messageformat": "{num,number} persones excloses",
    "description": "Description of how many people are excluded in a list"
  },
  "icu:StoriesSettings__mine__only--label": {
    "messageformat": "Compartir només amb…",
    "description": "Input label to create an exclude list"
  },
  "icu:StoriesSettings__mine__only--description": {
    "messageformat": "Compartir només amb les persones seleccionades",
    "description": "Description of button StoriesSettings__mine__only--label"
  },
  "icu:StoriesSettings__mine__only--description--people": {
    "messageformat": "{num,number} persones",
    "description": "Description of how many people are in the exclusive allow list"
  },
  "icu:StoriesSettings__mine__disclaimer--link": {
    "messageformat": "Tria qui pot veure la teva història. Aquests canvis no afectaran les històries que ja hagis enviat. <learnMoreLink>Més informació.</learnMoreLink>",
    "description": "Disclaimer on how changes to story settings work"
  },
  "icu:StoriesSettings__context-menu": {
    "messageformat": "Privacitat de la història",
    "description": "Button label to get to story settings"
  },
  "icu:StoriesSettings__view-receipts--label": {
    "messageformat": "Veure rebuts",
    "description": "Label of view receipts checkbox in story settings"
  },
  "icu:StoriesSettings__view-receipts--description": {
    "messageformat": "Per a canviar aquesta configuració, obre l'aplicació de Signal al dispositiu mòbil i ves a Configuració > Històries.",
    "description": "Description of how view receipts can be changed in story settings"
  },
  "icu:GroupStorySettingsModal__members_title": {
    "messageformat": "Qui pot veure aquesta història",
    "description": "Stories settings > Group Story > members list title"
  },
  "icu:GroupStorySettingsModal__members_help": {
    "messageformat": "Les persones que estiguin al xat de grup \"{groupTitle}\" podran veure i respondre a aquesta història. Pots gestionar qui pertany a aquest xat al grup.",
    "description": "Stories settings > Group Story > group story help text"
  },
  "icu:GroupStorySettingsModal__remove_group": {
    "messageformat": "Esborrar història de grup",
    "description": "Stories settings > Group Story > button to remove group story"
  },
  "icu:StoriesSettings__remove_group--confirm": {
    "messageformat": "Segur que vols esborrar \"{groupTitle}\"?",
    "description": "Stories settings > Group Story > confirm to remove group story"
  },
  "icu:SendStoryModal__choose-who-can-view": {
    "messageformat": "Tria qui pot veure la teva història",
    "description": "Shown during the first time posting a story"
  },
  "icu:SendStoryModal__title": {
    "messageformat": "Envia a",
    "description": "Title for the send story modal"
  },
  "icu:SendStoryModal__send": {
    "messageformat": "Enviar història",
    "description": "aria-label for the send story button"
  },
  "icu:SendStoryModal__custom-story": {
    "messageformat": "Història personalitzada",
    "description": "Subtitle for custom stories in the 'send to' list - shown next to the viewer count"
  },
  "icu:SendStoryModal__group-story": {
    "messageformat": "Història del grup",
    "description": "Subtitle for group stories in the 'send to' list - shown next to the member count"
  },
  "icu:SendStoryModal__only-share-with": {
    "messageformat": "Compartir només amb",
    "description": "Subtitle for My Story when the user has chosen an exclude list"
  },
  "icu:SendStoryModal__excluded": {
    "messageformat": "{count, plural, one {{count,number} persona exclosa} other {{count,number} persones excloses}}",
    "description": "Label for excluded count for My Story as an exclude list"
  },
  "icu:SendStoryModal__new": {
    "messageformat": "Nova",
    "description": "button to create a new distribution list to send story to"
  },
  "icu:SendStoryModal__new-custom--title": {
    "messageformat": "Nova història personalitzada",
    "description": "Create a new distribution list"
  },
  "icu:SendStoryModal__new-custom--name-visibility": {
    "messageformat": "Només tu pots veure el nom d'aquesta història.",
    "description": "Clarification below the text box to name your story distribution list"
  },
  "icu:SendStoryModal__new-custom--description": {
    "messageformat": "Visible només per a persones específiques",
    "description": "Description of what a distribution list would do"
  },
  "icu:SendStoryModal__new-group--title": {
    "messageformat": "Nova història de grup",
    "description": "Select a group to send a story to"
  },
  "icu:SendStoryModal__new-group--description": {
    "messageformat": "Compartiu-la amb un grup existent",
    "description": "Description of what selecting a group would do"
  },
  "icu:SendStoryModal__choose-groups": {
    "messageformat": "Trieu els grups",
    "description": "Modal title when choosing groups"
  },
  "icu:SendStoryModal__my-stories-privacy": {
    "messageformat": "Privacitat de la meva història",
    "description": "Modal title for setting privacy for My Story"
  },
  "icu:SendStoryModal__privacy-disclaimer--link": {
    "messageformat": "Tria quines connexions de Signal poden veure la teva història. Sempre podràs fer-hi canvis als Ajustos de privacitat. <learnMoreLink>Més informació.</learnMoreLink>",
    "description": "Disclaimer on how changes to story settings work"
  },
  "icu:SendStoryModal__delete-story": {
    "messageformat": "Esborrar història",
    "description": "Button label to delete a story"
  },
  "icu:SendStoryModal__confirm-remove-group": {
    "messageformat": "Esborrar història? Aquesta acció esborrarà la història de la teva llista, però podràs continuar veient les històries d'aquest grup.",
    "description": "Confirmation body for removing a group story"
  },
  "icu:SendStoryModal__announcements-only": {
    "messageformat": "Només els administradors poden enviar històries a aquest grup.",
    "description": "Alert body for groups that non-admins cannot send stories to"
  },
  "icu:SendStoryModal__my-stories-description-all": {
    "messageformat": "{viewersCount, plural, one {Totes les connexions de Signal · 1 espectador} other {Totes les connexions de Signal · {viewersCount,number} espectadors}}",
    "description": "Shown as a subtitle under My Stories option in the send-story-to dialog when not exluding anyone"
  },
  "icu:SendStoryModal__my-stories-description-excluding": {
    "messageformat": "{excludedCount, plural, one {Totes les connexions de Signal · 1 persona exclosa} other {Totes les connexions de Signal · {excludedCount,number} persones excloses}}",
    "description": "Shown as a subtitle under My Stories option in the send-story-to dialog when excluding some"
  },
  "icu:SendStoryModal__private-story-description": {
    "messageformat": "{viewersCount, plural, one {Història privada · {viewersCount,number} espectador} other {Història privada · {viewersCount,number} espectadors}}",
    "description": "Shown as a subtitle of each private story in the send-story-to dialog"
  },
  "icu:SendStoryModal__group-story-description": {
    "messageformat": "{membersCount, plural, one {Història de grup · 1 persona} other {Història de grup · {membersCount,number} persones}}",
    "description": "Shown as a subtitle of each group story in the send-story-to dialog"
  },
  "icu:Stories__settings-toggle--title": {
    "messageformat": "Compartir i veure històries",
    "description": "Select box title for the stories on/off toggle"
  },
  "icu:Stories__settings-toggle--description": {
    "messageformat": "Si decideixes desactivar les històries, ja no podràs compartir o visualitzar històries.",
    "description": "Select box description for the stories on/off toggle"
  },
  "icu:Stories__settings-toggle--button": {
    "messageformat": "Desactivar històries",
    "description": "Button to turn off stories in stories settings modal"
  },
  "icu:StoryViewer__pause": {
    "messageformat": "Pausa",
    "description": "Aria label for pausing a story"
  },
  "icu:StoryViewer__play": {
    "messageformat": "Reprodueix",
    "description": "Aria label for playing a story"
  },
  "icu:StoryViewer__reply": {
    "messageformat": "Respon",
    "description": "Button label to reply to a story"
  },
  "icu:StoryViewer__reply-placeholder": {
    "messageformat": "Respondre a {firstName}",
    "description": "Button label to reply to a story"
  },
  "icu:StoryViewer__reply-group": {
    "messageformat": "Respon al grup",
    "description": "Button label to reply to a group story"
  },
  "icu:StoryViewer__mute": {
    "messageformat": "Silenciats",
    "description": "Aria label for muting stories"
  },
  "icu:StoryViewer__unmute": {
    "messageformat": "No la silenciïs",
    "description": "Aria label for unmuting stories"
  },
  "icu:StoryViewer__views-off": {
    "messageformat": "Visualitzacions desactivades",
    "description": "When the user has read receipts turned off"
  },
  "icu:StoryViewer__sending": {
    "messageformat": "Enviant…",
    "description": "Label for when a story is sending"
  },
  "icu:StoryViewer__failed": {
    "messageformat": "No s'ha pogut enviar. Fes clic per tornar-ho a intentar",
    "description": "Label for when a send failed"
  },
  "icu:StoryViewer__partial-fail": {
    "messageformat": "Enviat parcialment. Fes clic per tornar-ho a intentar",
    "description": "Label for when a send partially failed"
  },
  "icu:StoryDetailsModal__sent-time": {
    "messageformat": "Enviat a les {time}",
    "description": "Sent timestamp"
  },
  "icu:StoryDetailsModal__file-size": {
    "messageformat": "Mida de l'arxiu {size}",
    "description": "File size description"
  },
  "icu:StoryDetailsModal__disappears-in": {
    "messageformat": "Desapareix en {countdown}",
    "description": "File size description"
  },
  "icu:StoryDetailsModal__copy-timestamp": {
    "messageformat": "Copiar timestamp",
    "description": "Context menu item to help debugging"
  },
  "icu:StoryDetailsModal__download-attachment": {
    "messageformat": "Baixa l'adjunt",
    "description": "Context menu item to help debugging"
  },
  "icu:StoryViewsNRepliesModal__read-receipts-off": {
    "messageformat": "Activa les confirmacions de visualització per veure qui ha vist les teves històries. Obre l'app de Signal al teu dispositiu mòbil i ves a Ajustos > Històries.",
    "description": "Instructions on how to enable read receipts"
  },
  "icu:StoryViewsNRepliesModal__no-replies": {
    "messageformat": "Encara no té respostes",
    "description": "Placeholder text for when there are no replies"
  },
  "icu:StoryViewsNRepliesModal__no-views": {
    "messageformat": "Encara no té visualitzacions",
    "description": "Placeholder text for when there are no views"
  },
  "icu:StoryViewsNRepliesModal__tab--views": {
    "messageformat": "Visualitzacions",
    "description": "Title for views tab"
  },
  "icu:StoryViewsNRepliesModal__tab--replies": {
    "messageformat": "Respostes",
    "description": "Title for replies tab"
  },
  "icu:StoryViewsNRepliesModal__reacted": {
    "messageformat": "Ha reaccionat a la història",
    "description": "Description of someone reacting to a story"
  },
  "icu:StoryViewsNRepliesModal__not-a-member": {
    "messageformat": "No pots respondre a aquesta història perquè ja no pertanys a aquest grup.",
    "description": "Shown in the composer area of the reply-to-story modal when a user can't make a reply because they are no longer a member"
  },
  "icu:StoryViewsNRepliesModal__delete-reply": {
    "messageformat": "Suprimeix per a mi",
    "description": "Shown as a menu item in the context menu of a story reply, to the author of the reply, for deleting the reply just for the author"
  },
  "icu:StoryViewsNRepliesModal__delete-reply-for-everyone": {
    "messageformat": "Suprimeix per a tothom",
    "description": "Shown as a menu item in the context menu of a story reply, to the author of the reply, for deleting the reply for everyone"
  },
  "icu:StoryViewsNRepliesModal__copy-reply-timestamp": {
    "messageformat": "Copiar timestamp",
    "description": "Shown for internal users as a menu item in the context menu of a story reply, to the author of the reply, for copying the reply timestamp"
  },
  "icu:StoryListItem__label": {
    "messageformat": "Història",
    "description": "aria-label for the story list button"
  },
  "icu:StoryListItem__unhide": {
    "messageformat": "Mostra les històries",
    "description": "Label for menu item to un-hide the story"
  },
  "icu:StoryListItem__hide": {
    "messageformat": "Amaga la història",
    "description": "Label for menu item to hide the story"
  },
  "icu:StoryListItem__go-to-chat": {
    "messageformat": "Ves al xat",
    "description": "Label for menu item to go to conversation"
  },
  "icu:StoryListItem__delete": {
    "messageformat": "Suprimeix",
    "description": "Label for menu item to delete a story"
  },
  "icu:StoryListItem__info": {
    "messageformat": "Informació",
    "description": "Label for menu item to get a story's information"
  },
  "icu:StoryListItem__hide-modal--body": {
    "messageformat": "Voleu amagar la història? Les actualitzacions noves de la història de {name} ja no apareixeran a dalt de tot de la llista.",
    "description": "Body for the confirmation dialog for hiding a story"
  },
  "icu:StoryListItem__hide-modal--confirm": {
    "messageformat": "Amaga",
    "description": "Action button for the confirmation dialog to hide a story"
  },
  "icu:StoryImage__error2": {
    "messageformat": "No es pot descarregar la història. {name} haurà de tornar-la a compartir.",
    "description": "Description for image errors"
  },
  "icu:StoryImage__error--you": {
    "messageformat": "No es pot descarregar la història. Hauràs de tornar-la a compartir.",
    "description": "Description for image errors but when it is your own image"
  },
  "icu:StoryCreator__error--video-unsupported": {
    "messageformat": "No s'ha pogut publicar aquest vídeo a la teva història perquè el format no és compatible",
    "description": "Error string for when a video post to story fails"
  },
  "icu:StoryCreator__error--video-too-long": {
    "messageformat": "{maxDurationInSec, plural, one {No s'ha pogut publicar aquest vídeo a la teva història perquè dura més d'1 segon.} other {No s'ha pogut publicar aquest vídeo a la teva història perquè dura més de {maxDurationInSec,number} segons.}}",
    "description": "Error string for when a video post to story fails because video's duration is too long"
  },
  "icu:StoryCreator__error--video-too-big": {
    "messageformat": "No s'ha pogut publicar aquest vídeo a la teva història perquè és més gran de {limit,number}{units}.",
    "description": "Error string for when a video post to story fails because video's file size is too big"
  },
  "icu:StoryCreator__error--video-error": {
    "messageformat": "No s'ha pogut carregar el vídeo",
    "description": "Error string for when a video post to story fails"
  },
  "icu:StoryCreator__text-bg--background": {
    "messageformat": "El text té un fons de color blanc",
    "description": "Button label"
  },
  "icu:StoryCreator__text-bg--inverse": {
    "messageformat": "El text ha seleccionat color com el color de fons",
    "description": "Button label"
  },
  "icu:StoryCreator__text-bg--none": {
    "messageformat": "El text no té cap color de fons",
    "description": "Button label"
  },
  "icu:StoryCreator__story-bg": {
    "messageformat": "Canviar el color de fons de la teva història",
    "description": "Button label"
  },
  "icu:StoryCreator__next": {
    "messageformat": "Següent",
    "description": "Button label text to advance to next step of story creation"
  },
  "icu:StoryCreator__add-link": {
    "messageformat": "Afegir enllaç",
    "description": "Button label to apply the link preview to story"
  },
  "icu:StoryCreator__input-placeholder": {
    "messageformat": "Afegiu-hi text",
    "description": "Placeholder to add text"
  },
  "icu:StoryCreator__text--regular": {
    "messageformat": "Regular",
    "description": "Label for font"
  },
  "icu:StoryCreator__text--bold": {
    "messageformat": "Negreta",
    "description": "Label for font"
  },
  "icu:StoryCreator__text--serif": {
    "messageformat": "Serif",
    "description": "Label for font"
  },
  "icu:StoryCreator__text--script": {
    "messageformat": "Cal·ligrafia",
    "description": "Label for font"
  },
  "icu:StoryCreator__text--condensed": {
    "messageformat": "Condensada",
    "description": "Label for font"
  },
  "icu:StoryCreator__control--text": {
    "messageformat": "Afegir text de la història",
    "description": "aria-label for edit text button"
  },
  "icu:StoryCreator__control--link": {
    "messageformat": "Afegir un link",
    "description": "aria-label for adding a link preview"
  },
  "icu:StoryCreator__link-preview-placeholder": {
    "messageformat": "Escriviu o enganxeu-hi un URL",
    "description": "Placeholder for the URL input for link previews"
  },
  "icu:StoryCreator__link-preview-empty": {
    "messageformat": "Afegeix un enllaç per a les visualitzacions de la teva història",
    "description": "Empty state for the link preview"
  },
  "icu:Stories__failed-send--full": {
    "messageformat": "No s'ha pogut enviar la història",
    "description": "Notification text whenever a story fails to send"
  },
  "icu:Stories__failed-send--partial": {
    "messageformat": "No s'ha pogut enviar la història a tots els destinataris",
    "description": "Notification text whenever a story partially fails to send"
  },
  "icu:TextAttachment__placeholder": {
    "messageformat": "Afegiu-hi text",
    "description": "Placeholder for the add text input"
  },
  "icu:TextAttachment__preview__link": {
    "messageformat": "Obre l'enllaç",
    "description": "Title for the link preview tooltip"
  },
  "icu:Quote__story": {
    "messageformat": "Història",
    "description": "Title for replies to stories"
  },
  "icu:Quote__story-reaction": {
    "messageformat": "Ha reaccionat a una història de {name}",
    "description": "Label for when a person reacts to a story"
  },
  "icu:Quote__story-reaction--single": {
    "messageformat": "Ha reaccionat a una història",
    "description": "Used whenever we can't find a user's first name"
  },
  "icu:Quote__story-reaction-notification--incoming": {
    "messageformat": "Ha reaccionat {emoji} a la teva història",
    "description": "Notification test for incoming story reactions"
  },
  "icu:Quote__story-reaction-notification--outgoing": {
    "messageformat": "Has reaccionat {emoji} a la història de {name}",
    "description": "Notification test for outgoing story reactions"
  },
  "icu:Quote__story-reaction-notification--outgoing--nameless": {
    "messageformat": "Has reaccionat {emoji} a una història",
    "description": "Notification test for outgoing story reactions but no name"
  },
  "icu:Quote__story-unavailable": {
    "messageformat": "Ja no està disponible",
    "description": "Label for when a story is not found"
  },
  "icu:ContextMenu--button": {
    "messageformat": "Menú de context",
    "description": "Default aria-label for the context menu buttons"
  },
  "icu:EditUsernameModalBody__username-placeholder": {
    "messageformat": "Nom d'usuari",
    "description": "Placeholder for the username field"
  },
  "icu:EditUsernameModalBody__username-helper": {
    "messageformat": "Els noms d'usuari permeten a altres persones enviar-te un missatge sense necessitat del teu número de telèfon. Funcionen conjuntament amb una sèrie de dígits per ajudar-te a mantenir privada la teva adreça.",
    "description": "Shown on the edit username screen"
  },
  "icu:EditUsernameModalBody__learn-more": {
    "messageformat": "Més informació",
    "description": "Text that open a popup with information about discriminator in username"
  },
  "icu:EditUsernameModalBody__learn-more__title": {
    "messageformat": "Què és aquest número?",
    "description": "Title of the popup with information about discriminator in username"
  },
  "icu:EditUsernameModalBody__learn-more__body": {
    "messageformat": "Aquests dígits ajudaran a mantenir el teu àlies en privat per tal d'evitar rebre missatges no desitjats. Comparteix el teu àlies només amb aquelles persones i grups amb els que vulguis parlar. Si canvies el teu àlies, rebràs una nova sèrie de dígits.",
    "description": "Body of the popup with information about discriminator in username"
  },
  "icu:EditUsernameModalBody__change-confirmation": {
<<<<<<< HEAD
    "messageformat": "Changing your username will reset your existing QR code and link. Are you sure?",
=======
    "messageformat": "Canviar el teu àlies restablirà el teu codi QR i enllaç actuals. Segur que vols fer això?",
>>>>>>> 620e85ca
    "description": "Body of the confirmation dialog displayed when user is about to change their username"
  },
  "icu:EditUsernameModalBody__change-confirmation__continue": {
    "messageformat": "Continua",
    "description": "Text of the primary button on username change confirmation modal"
  },
  "icu:UsernameLinkModalBody__save": {
    "messageformat": "Desa",
    "description": "Name of the button for saving username link QR code to disk in the username link modal"
  },
  "icu:UsernameLinkModalBody__color": {
    "messageformat": "Color",
    "description": "Name of the button for changing the username link QR code color in the username link modal"
  },
  "icu:UsernameLinkModalBody__copy": {
    "messageformat": "Copia al porta-retalls",
    "description": "ARIA label of the button for copying the username link to clipboard in the username link modal"
  },
  "icu:UsernameLinkModalBody__help": {
<<<<<<< HEAD
    "messageformat": "Only share your QR code and link with people you trust. When shared others will be able to view your username and start a chat with you.",
=======
    "messageformat": "Comparteix el teu codi QR i enllaç només amb persones de confiança. Quan ho comparteixis, els altres podran veure el teu àlies i iniciar un xat amb tu.",
>>>>>>> 620e85ca
    "description": "Text of disclaimer at the bottom of the username link modal"
  },
  "icu:UsernameLinkModalBody__reset": {
    "messageformat": "Restableix",
    "description": "Text of button at the bottom of the username link modal"
  },
  "icu:UsernameLinkModalBody__color__radio": {
<<<<<<< HEAD
    "messageformat": "Username link color, {index,number} of {total,number}",
    "description": "ARIA label of button for selecting username link color"
  },
  "icu:UsernameLinkModalBody__reset__confirm": {
    "messageformat": "If you reset your QR code, your existing QR code and link will no longer work.",
=======
    "messageformat": "Color de l'enllaç de l'àlies, {index,number} de {total,number}",
    "description": "ARIA label of button for selecting username link color"
  },
  "icu:UsernameLinkModalBody__reset__confirm": {
    "messageformat": "Si restableixes el teu codi QR, el teu codi QR i enllaç actuals deixaran de funcionar.",
>>>>>>> 620e85ca
    "description": "Text of confirmation modal when resetting the username link"
  },
  "icu:UsernameOnboardingModalBody__title": {
    "messageformat": "Configura el teu àlies de Signal",
    "description": "Title of username onboarding modal"
  },
  "icu:UsernameOnboardingModalBody__row__number": {
    "messageformat": "Els àlies s'emparellen amb un conjunt de dígits i no es comparteixen al teu perfil",
    "description": "Content of the first row of username onboarding modal"
  },
  "icu:UsernameOnboardingModalBody__row__link": {
    "messageformat": "Cada nom d'usuari té un codi QR únic que pots compartir amb els teus amics perquè iniciïn un xat amb tu",
    "description": "Content of the second row of username onboarding modal"
  },
  "icu:UsernameOnboardingModalBody__row__lock": {
    "messageformat": "Desactiva el descobriment de números de telèfon a Ajustos > Privacitat > Número de telèfon > Qui pot trobar el meu número, per utilitzar el teu àlies com a manera principal de contactar amb tu.",
    "description": "Content of the third row of username onboarding modal"
  },
  "icu:UsernameOnboardingModalBody__learn-more": {
    "messageformat": "Més informació",
    "description": "Text that open a popup with information about username onboarding"
  },
  "icu:UsernameOnboardingModalBody__continue": {
    "messageformat": "Continua",
    "description": "Text of the primary button on username onboarding modal"
  },
  "icu:UnsupportedOSWarningDialog__body": {
    "messageformat": "Signal per a Escriptori aviat deixarà de ser compatible amb la versió de {OS} del teu ordinador. Per continuar utilitzant Signal, actualitza el sistema operatiu de l'ordinador abans de {expirationDate}. <learnMoreLink>Més informació</learnMoreLink>",
    "description": "Body of a dialog displayed on unsupported operating systems"
  },
  "icu:UnsupportedOSErrorDialog__body": {
    "messageformat": "Signal per a Escriptori ja no funciona en aquest ordinador. Per tornar a utilitzar Signal per a Escriptori, actualitza la versió de l'ordinador de {OS}. <learnMoreLink>Més informació</learnMoreLink>",
    "description": "Body of a dialog displayed on unsupported operating systems"
  },
  "icu:UnsupportedOSErrorToast": {
    "messageformat": "Signal per a Escriptori ja no funciona en aquest ordinador. Per tornar a utilitzar Signal per a Escriptori, actualitza la versió de l'ordinador de {OS}.",
    "description": "Body of a dialog displayed on unsupported operating systems"
  },
  "icu:MessageMetadata__edited": {
    "messageformat": "editat",
    "description": "label for an edited message"
  },
  "icu:EditHistoryMessagesModal__title": {
    "messageformat": "Historial de canvis",
    "description": "Modal title for the edit history messages modal"
  },
  "icu:ResendMessageEdit__body": {
    "messageformat": "No s'ha pogut enviar el missatge editat. Comprova la teva connexió i torna-ho a intentar",
    "description": "Modal body for the confirmation dialog shown to user when attempting to resend message edit"
  },
  "icu:ResendMessageEdit__button": {
    "messageformat": "Envieu de nou",
    "description": "Button text for the confirmation dialog shown to user when attempting to resend message edit"
  },
  "icu:WhatsNew__modal-title": {
    "messageformat": "Què hi ha de nou",
    "description": "Title for the whats new modal"
  },
  "icu:WhatsNew__bugfixes": {
    "messageformat": "Aquesta versió conté una sèrie de petites modificacions i correccions d'errors per tal que el Signal funcioni sense problemes.",
    "description": "Release notes for releases that only include bug fixes"
  },
  "icu:WhatsNew__bugfixes--1": {
    "messageformat": "Hem fet alguns petits retocs, arreglat errors i millorat el rendiment. Gràcies per utilitzar Signal!",
    "description": "Release notes for releases that only include bug fixes"
  },
  "icu:WhatsNew__bugfixes--2": {
    "messageformat": "Diverses correccions d'errors fan que la teva aplicació funcioni sense problemes. Més canvis emocionants pròximament! ",
    "description": "Release notes for releases that only include bug fixes"
  },
  "icu:WhatsNew__bugfixes--3": {
    "messageformat": "Ajustos, correccions d'errors i millores de rendiment. Continua enviant missatges de text, trucant i xatejant per vídeo com de costum.",
    "description": "Release notes for releases that only include bug fixes"
  },
  "icu:WhatsNew__bugfixes--4": {
    "messageformat": "Treballant força per tal de corregir errors i fer altres tasques de millora de rendiment per aconseguir que l'aplicació funcioni sense problemes. ",
    "description": "Release notes for releases that only include bug fixes"
  },
  "icu:WhatsNew__bugfixes--5": {
    "messageformat": "Petits ajustos addicionals, correccions d'errors i un munt de plans pel futur.",
    "description": "Release notes for releases that only include bug fixes"
  },
  "icu:WhatsNew__bugfixes--6": {
    "messageformat": "Petits ajustos, correccions d'errors i tasques de millora de rendiment. Gràcies per utilitzar Signal!",
    "description": "Release notes for releases that only include bug fixes"
  },
  "icu:WhatsNew__v6.27--0": {
    "messageformat": "Aquesta actualització inclou algunes millores per a trucades de veu i videotrucades, i algunes actualitzacions menors de la documentació (gràcies, {linkToGithub}!)."
  },
  "icu:WhatsNew__v6.28--0": {
<<<<<<< HEAD
    "messageformat": "We modified the notification icons that appear for group updates, like when someone new joins a group. These icons help improve legibility, especially if you live within the darkness of the Dark Theme. The previous icons merely adopted the dark. The new icons were born in it, molded by it."
=======
    "messageformat": "Hem modificat algunes de les icones de notificacions per a grups ."
>>>>>>> 620e85ca
  }
}<|MERGE_RESOLUTION|>--- conflicted
+++ resolved
@@ -5325,11 +5325,7 @@
     "description": "(deleted 07/10/2023) Shown in dialog body if user has saved an empty string to delete their username"
   },
   "icu:ProfileEditor--username--confirm-delete-body-2": {
-<<<<<<< HEAD
-    "messageformat": "This will remove your username and disable your QR code and link. “{username}” will be available for others to claim. Are you sure?",
-=======
     "messageformat": "Això eliminarà el teu àlies i desactivarà el teu codi QR i enllaç. \"{username}\" estarà disponible perquè altres puguin utilitzar-lo. Segur que vols fer això?",
->>>>>>> 620e85ca
     "description": "Shown in dialog body if user has saved an empty string to delete their username"
   },
   "icu:ProfileEditor--username--confirm-delete-button": {
@@ -6509,11 +6505,7 @@
     "description": "Body of the popup with information about discriminator in username"
   },
   "icu:EditUsernameModalBody__change-confirmation": {
-<<<<<<< HEAD
-    "messageformat": "Changing your username will reset your existing QR code and link. Are you sure?",
-=======
     "messageformat": "Canviar el teu àlies restablirà el teu codi QR i enllaç actuals. Segur que vols fer això?",
->>>>>>> 620e85ca
     "description": "Body of the confirmation dialog displayed when user is about to change their username"
   },
   "icu:EditUsernameModalBody__change-confirmation__continue": {
@@ -6533,11 +6525,7 @@
     "description": "ARIA label of the button for copying the username link to clipboard in the username link modal"
   },
   "icu:UsernameLinkModalBody__help": {
-<<<<<<< HEAD
-    "messageformat": "Only share your QR code and link with people you trust. When shared others will be able to view your username and start a chat with you.",
-=======
     "messageformat": "Comparteix el teu codi QR i enllaç només amb persones de confiança. Quan ho comparteixis, els altres podran veure el teu àlies i iniciar un xat amb tu.",
->>>>>>> 620e85ca
     "description": "Text of disclaimer at the bottom of the username link modal"
   },
   "icu:UsernameLinkModalBody__reset": {
@@ -6545,19 +6533,11 @@
     "description": "Text of button at the bottom of the username link modal"
   },
   "icu:UsernameLinkModalBody__color__radio": {
-<<<<<<< HEAD
-    "messageformat": "Username link color, {index,number} of {total,number}",
-    "description": "ARIA label of button for selecting username link color"
-  },
-  "icu:UsernameLinkModalBody__reset__confirm": {
-    "messageformat": "If you reset your QR code, your existing QR code and link will no longer work.",
-=======
     "messageformat": "Color de l'enllaç de l'àlies, {index,number} de {total,number}",
     "description": "ARIA label of button for selecting username link color"
   },
   "icu:UsernameLinkModalBody__reset__confirm": {
     "messageformat": "Si restableixes el teu codi QR, el teu codi QR i enllaç actuals deixaran de funcionar.",
->>>>>>> 620e85ca
     "description": "Text of confirmation modal when resetting the username link"
   },
   "icu:UsernameOnboardingModalBody__title": {
@@ -6648,10 +6628,6 @@
     "messageformat": "Aquesta actualització inclou algunes millores per a trucades de veu i videotrucades, i algunes actualitzacions menors de la documentació (gràcies, {linkToGithub}!)."
   },
   "icu:WhatsNew__v6.28--0": {
-<<<<<<< HEAD
-    "messageformat": "We modified the notification icons that appear for group updates, like when someone new joins a group. These icons help improve legibility, especially if you live within the darkness of the Dark Theme. The previous icons merely adopted the dark. The new icons were born in it, molded by it."
-=======
     "messageformat": "Hem modificat algunes de les icones de notificacions per a grups ."
->>>>>>> 620e85ca
   }
 }