{
  "smartling": {
    "placeholder_format_custom": "(\\$.+?\\$)",
    "string_format_paths": "icu: [*/messageformat]",
    "translate_paths": [
      {
        "path": "*/messageformat",
        "key": "{*}/messageformat",
        "instruction": "*/description"
      },

      {
        "key": "{*}/message",
        "path": "*/message",
        "instruction": "*/description"
      }
    ]
  },
  "icu:AddCaptionModal__title": {
    "messageformat": "မက်ဆေ့ချ် ပေါင်းထည့်ရန်",
    "description": "Shown as the title of the dialog that allows you to add a caption to a story"
  },
  "icu:AddCaptionModal__placeholder": {
    "messageformat": "စာ",
    "description": "Placeholder text for textarea when adding a caption/message (we don't know which yet so we default to message)"
  },
  "icu:AddCaptionModal__submit-button": {
    "messageformat": "ပြီးပါပြီ",
    "description": "Label on the button that submits changes to a story's caption in the add-caption dialog"
  },
  "icu:AddUserToAnotherGroupModal__title": {
    "messageformat": "အဖွဲ့တစ်ဖွဲ့ထဲသို့ ထည့်မယ်",
    "description": "Shown as the title of the dialog that allows you to add a contact to an group"
  },
  "icu:AddUserToAnotherGroupModal__confirm-title": {
    "messageformat": "မန်ဘာအသစ် ထည့်မည်လား။",
    "description": "Shown as the title of the confirmation dialog when adding a contact to a group, after having selected the group"
  },
  "icu:AddUserToAnotherGroupModal__confirm-add": {
    "messageformat": "ပေါင်းထည့်မယ်",
    "description": "Shown in the affirmative button of the confirmation dialog when adding a contact to a group"
  },
  "icu:AddUserToAnotherGroupModal__confirm-message": {
    "messageformat": "“{contact}” ကို အဖွဲ့ “{group}” တွင် ပေါင်းထည့်ရန်",
    "description": "Shown in the confirmation dialog body when adding a contact to a group"
  },
  "icu:AddUserToAnotherGroupModal__toast--user-added-to-group": {
    "messageformat": "{contact} ကို {group} အဖွဲ့ထဲသို့ ပေါင်းထည့်ခဲ့ပါသည်",
    "description": "Shown in toast after a user is added to an existing group"
  },
  "icu:AddUserToAnotherGroupModal__toast--adding-user-to-group": {
    "messageformat": "{contact} ကို ပေါင်းထည့်နေဆဲ...",
    "description": "Shown in toast while a user is being added to a group"
  },
  "icu:RecordingComposer__cancel": {
    "messageformat": "မလုပ်တော့ပါ",
    "description": "Label of cancel button on voice note recording UI"
  },
  "icu:RecordingComposer__send": {
    "messageformat": "ပေးပို့ရန်",
    "description": "Label of send button on voice note recording UI"
  },
  "icu:GroupListItem__message-default": {
    "messageformat": "{count, plural, other {မန်ဘာ {count,number} ဦး}}",
    "description": "Shown below the group name when selecting a group to invite a contact to"
  },
  "icu:GroupListItem__message-already-member": {
    "messageformat": "အဖွဲ့ဝင် ဖြစ်ပြီး",
    "description": "Shown below the group name when selecting a group to invite a contact to, when the group item is disabled"
  },
  "icu:GroupListItem__message-pending": {
    "messageformat": "မန်ဘာဖြစ်မှုကို ဆိုင်းငံ့ထားပါသည်",
    "description": "Shown below the group name when selecting a group to invite a contact to, when the group item is disabled"
  },
  "icu:Preferences__sent-media-quality": {
    "messageformat": "မီဒီယာ အရည်အသွေး ပို့ပြီး",
    "description": "Title for the sent media quality setting"
  },
  "icu:sentMediaQualityStandard": {
    "messageformat": "áá¯á¶áá¾ááº á¡ááá·áºááá·áº",
    "description": "Label text for standard media quality option"
  },
  "icu:sentMediaQualityHigh": {
    "messageformat": "မြင့်သော",
    "description": "Label text for high media quality option"
  },
  "icu:softwareAcknowledgments": {
    "messageformat": "ဆော့ဖ်ဝဲ အသိအမှတ်ပြုမှုများ",
    "description": "Shown in the about box for the link to software acknowledgments"
  },
  "icu:privacyPolicy": {
    "messageformat": "လိုက်နာဆောင်ရွက်ရမည့် အချက်များ",
    "description": "Shown in the about box for the link to https://signal.org/legal"
  },
  "icu:appleSilicon": {
    "messageformat": "Apple Silicon",
    "description": "Shown in the about box for Apple silicon product name"
  },
  "icu:copyErrorAndQuit": {
    "messageformat": "ချို့ယွင်းချက်ကို ကူးပြီး ထွက်ရန်",
    "description": "Shown in the top-level error popup, allowing user to copy the error text and close the app"
  },
  "icu:unknownContact": {
    "messageformat": "မသိသော အဆက်အသွယ်",
    "description": "Shown as the name of a contact if we don't have any displayable information about them"
  },
  "icu:unknownGroup": {
    "messageformat": "မသိသော အဖွဲ့",
    "description": "Shown as the name of a group if we don't have any information about it"
  },
  "icu:databaseError": {
    "messageformat": "ဒေတာဘေ့စ် ချို့ယွင်းချက်",
    "description": "Shown in a popup if the database cannot start up properly"
  },
  "icu:deleteAndRestart": {
    "messageformat": "ဒေတာ အားလုံးကို ဖျက်ပြီး ပြန်လည်စတင်ရန်",
    "description": "Shown in a popup if the database cannot start up properly; allows user to delete database and restart"
  },
  "icu:mainMenuFile": {
    "messageformat": "&ဖိုင်",
    "description": "The label that is used for the File menu in the program main menu. The '&' indicates that the following letter will be used as the keyboard 'shortcut letter' for accessing the menu with the Alt-<letter> combination."
  },
  "icu:mainMenuCreateStickers": {
    "messageformat": "စတစ်ကာတွဲ ဖန်တီးရန်/အပ်လုဒ် လုပ်ရန်",
    "description": "The label that is used for the Create/upload sticker pack option in the File menu in the program main menu. The '&' indicates that the following letter will be used as the keyboard 'shortcut letter' for accessing the menu with the Alt-<letter> combination."
  },
  "icu:mainMenuEdit": {
    "messageformat": "&ပြင်ရန်",
    "description": "The label that is used for the Edit menu in the program main menu. The '&' indicates that the following letter will be used as the keyboard 'shortcut letter' for accessing the menu with the Alt-<letter> combination."
  },
  "icu:mainMenuView": {
    "messageformat": "&ကြည့်ရန်",
    "description": "The label that is used for the View menu in the program main menu. The '&' indicates that the following letter will be used as the keyboard 'shortcut letter' for accessing the menu with the Alt-<letter> combination."
  },
  "icu:mainMenuWindow": {
    "messageformat": "&ဝင်းဒိုး",
    "description": "The label that is used for the Window menu in the program main menu. The '&' indicates that the following letter will be used as the keyboard 'shortcut letter' for accessing the menu with the Alt-<letter> combination."
  },
  "icu:mainMenuHelp": {
    "messageformat": "&အကူအညီ",
    "description": "The label that is used for the Help menu in the program main menu. The '&' indicates that the following letter will be used as the keyboard 'shortcut letter' for accessing the menu with the Alt-<letter> combination."
  },
  "icu:mainMenuSettings": {
    "messageformat": "စိတ်ကြိုက်ဦးစားပေးများ…",
    "description": "The label that is used for the Preferences menu in the program main menu. This should be consistent with the standard naming for ‘Preferences’ on the operating system."
  },
  "icu:appMenuServices": {
    "messageformat": "ဝန်ဆောင်မှုများ",
    "description": "Application menu item for macOS 'Services'"
  },
  "icu:appMenuHide": {
    "messageformat": "ဝှက်ပါ",
    "description": "Application menu command to hide the window"
  },
  "icu:appMenuHideOthers": {
    "messageformat": "အခြားအရာများကို ဝှက်ရန်",
    "description": "Application menu command to hide all other windows"
  },
  "icu:appMenuUnhide": {
    "messageformat": "အားလုံးပြရန်",
    "description": "Application menu command to show all application windows"
  },
  "icu:appMenuQuit": {
    "messageformat": "Signal မှ ထွက်ရန်",
    "description": "Application menu command to close the application"
  },
  "icu:editMenuUndo": {
    "messageformat": "လုပ်ဆောင်ချက် ဖျက်သိမ်းရန်",
    "description": "Edit menu command to remove recently-typed text"
  },
  "icu:editMenuRedo": {
    "messageformat": "ပြန်လုပ်ရန်",
    "description": "Edit menu command to restore previously undone typed text"
  },
  "icu:editMenuCut": {
    "messageformat": "ဖြတ်ရန်",
    "description": "Edit menu command to remove selected text and add it to clipboard"
  },
  "icu:editMenuCopy": {
    "messageformat": "ကူးသည်",
    "description": "Edit menu command to add selected text to clipboard"
  },
  "icu:editMenuPaste": {
    "messageformat": "ကူးထည့်ရန်",
    "description": "Edit menu command to insert text from clipboard at cursor location"
  },
  "icu:editMenuPasteAndMatchStyle": {
    "messageformat": "ကူးထည့်ပြီး စတိုင် ညှိရန်",
    "description": "Edit menu command to insert text from clipboard at cursor location, taking only text and not style information"
  },
  "icu:editMenuDelete": {
    "messageformat": "ဖျက်ရန်",
    "description": "Edit menu command to remove the selected text"
  },
  "icu:editMenuSelectAll": {
    "messageformat": "အားလုံးကိုရွေးချယ်ပါ",
    "description": "Edit menu command to select all of the text in selected text box"
  },
  "icu:editMenuStartSpeaking": {
    "messageformat": "စကားပြောခြင်း စတင်ရန်",
    "description": "Edit menu item under 'speech' to start dictation"
  },
  "icu:editMenuStopSpeaking": {
    "messageformat": "စကားပြောခြင်း ရပ်ရန်",
    "description": "Edit menu item under 'speech' to stop dictation"
  },
  "icu:windowMenuClose": {
    "messageformat": "ဝင်းဒိုး ပိတ်ရန်",
    "description": "Window menu command to close the current window"
  },
  "icu:windowMenuMinimize": {
    "messageformat": "ချုံ့ရန်",
    "description": "Window menu command to minimize the current window"
  },
  "icu:windowMenuZoom": {
    "messageformat": "ဇူးမ်",
    "description": "Window menu command to make the current window the size of the whole screen"
  },
  "icu:windowMenuBringAllToFront": {
    "messageformat": "ဝင်းဒိုးအားလုံးကို ရှေ့သို့ ထားရန်",
    "description": "Window menu command to bring all windows of current application to front"
  },
  "icu:viewMenuResetZoom": {
    "messageformat": "ပုံမှန် အရွယ်အစား",
    "description": "View menu command to go back to the default zoom"
  },
  "icu:viewMenuZoomIn": {
    "messageformat": "ဇူးမ်ချဲ့ရန်",
    "description": "View menu command to make everything bigger"
  },
  "icu:viewMenuZoomOut": {
    "messageformat": "ဇူးမ်ချုံ့ရန်",
    "description": "View menu command to make everything smaller"
  },
  "icu:viewMenuToggleFullScreen": {
    "messageformat": "စခရင်အပြည့် ပြောင်းရန်",
    "description": "View menu command to enter or leave Full Screen mode"
  },
  "icu:viewMenuToggleDevTools": {
    "messageformat": "ဆော့ဖ်ဝဲရေးသားသူဆိုင်ရာ တူးလ်များကို ပြောင်းရန်",
    "description": "View menu command to show or hide the developer tools"
  },
  "icu:menuSetupAsNewDevice": {
    "messageformat": "စက်အသစ်အဖြစ် သတ်မှတ်ရန်",
    "description": "When the application is not yet set up, menu option to start up the set up as fresh device"
  },
  "icu:menuSetupAsStandalone": {
    "messageformat": "သီးခြားစက်အဖြစ် သတ်မှတ်ရန်",
    "description": "Only available on development modes, menu option to open up the standalone device setup sequence"
  },
  "icu:messageContextMenuButton": {
    "messageformat": "နောက်ထပ် လုပ်ဆောင်မှုများ",
    "description": "Label for context button next to each message"
  },
  "icu:contextMenuCopyLink": {
    "messageformat": "link ကို ကူးယူရန်",
    "description": "Shown in the context menu for a link to indicate that the user can copy the link"
  },
  "icu:contextMenuCopyImage": {
    "messageformat": "ပုံကို ကူးရန်",
    "description": "Shown in the context menu for an image to indicate that the user can copy the image"
  },
  "icu:contextMenuNoSuggestions": {
    "messageformat": "အကြံပြုချက်များ မရှိ",
    "description": "Shown in the context menu for a misspelled word to indicate that there are no suggestions to replace the misspelled word"
  },
  "icu:avatarMenuViewArchive": {
    "messageformat": "စုဆည်းမှုကို ကြည့်ရန်",
    "description": "One of the menu options available in the Avatar popup menu"
  },
  "icu:avatarMenuChatColors": {
    "messageformat": "ချက်(တ်)အရောင်",
    "description": "One of the menu options available in the Avatar popup menu"
  },
  "icu:avatarMenuUpdateAvailable": {
    "messageformat": "Signal အားအဆင့်မြှင့်မယ်",
    "description": "One of the menu options available in the Avatar popup menu"
  },
  "icu:loading": {
    "messageformat": "လုပ်ဆောင်နေဆဲ...",
    "description": "Message shown on the loading screen before we've loaded any messages"
  },
  "icu:optimizingApplication": {
    "messageformat": "အက်ပ်ကို ချိန်ညှိနေဆဲ...",
    "description": "Message shown on the loading screen while we are doing application optimizations"
  },
  "icu:migratingToSQLCipher": {
    "messageformat": "မက်ဆေ့ချ်များကို ချိန်ညှိနေဆဲ... {status} ပြီးပါပြီ။",
    "description": "Message shown on the loading screen while we are doing application optimizations"
  },
  "icu:archivedConversations": {
    "messageformat": "မှတ်တမ်းတင်ထားသော ချက်(တ်)များ",
    "description": "Shown in place of the search box when showing archived conversation list"
  },
  "icu:LeftPane--pinned": {
    "messageformat": "မှတ်ချိတ်ထားသည်",
    "description": "Shown as a header for pinned conversations in the left pane"
  },
  "icu:LeftPane--chats": {
    "messageformat": "ချက်(တ်)များ",
    "description": "Shown as a header for non-pinned conversations in the left pane"
  },
  "icu:archiveHelperText": {
    "messageformat": "ထိုချက်(တ်)များကို မှတ်တမ်းတင်ထားပြီး မက်ဆေ့ချ်အသစ်များ လက်ခံရရှိခဲ့လျှင်သာ ဝင်စာပုံးထဲတွင် ပေါ်နေပါလိမ့်မည်။",
    "description": "Shown at the top of the archived conversations list in the left pane"
  },
  "icu:noArchivedConversations": {
    "messageformat": "မှတ်တမ်းတင်ထားသော ချက်(တ်) မရှိပါ။",
    "description": "Shown at the top of the archived conversations list in the left pane if there is no any archived conversation"
  },
  "icu:archiveConversation": {
    "messageformat": "မှတ်တမ်း",
    "description": "Shown in menu for conversation, and moves conversation out of main conversation list"
  },
  "icu:markUnread": {
    "messageformat": "ဖတ်ပြီးပြီဟုမှတ်ပါ",
    "description": "Shown in menu for conversation, and marks conversation as unread"
  },
  "icu:ConversationHeader__menu__selectMessages": {
    "messageformat": "မက်ဆေ့ချ်များ ရွေးချယ်ခြင်း",
    "description": "Shown in menu for conversation, allows the user to start selecting multiple messages in the conversation"
  },
  "icu:ContactListItem__menu": {
    "messageformat": "အဆက်အသွယ်များကို စီမံရန်",
    "description": "Shown as aria label for context menu for a contact"
  },
  "icu:ContactListItem__menu__message": {
    "messageformat": "မက်ဆေ့ချ်",
    "description": "Shown in a context menu for a contact, allows the user to start the conversation with the contact"
  },
  "icu:ContactListItem__menu__audio-call": {
    "messageformat": "အော်ဒီယိုကောလ်",
    "description": "Shown in a context menu for a contact, allows the user to start the audio call with the contact"
  },
  "icu:ContactListItem__menu__video-call": {
    "messageformat": "ဗီဒီယိုကောလ်",
    "description": "Shown in a context menu for a contact, allows the user to start the video call with the contact"
  },
  "icu:ContactListItem__menu__remove": {
    "messageformat": "ဖယ်ရှားရန်",
    "description": "Shown in a context menu for a contact, allows the user to remove the contact from the contact list"
  },
  "icu:ContactListItem__menu__block": {
    "messageformat": "ဘလော့ခ်ရန်",
    "description": "Shown in a context menu for a contact, allows the user to block the contact"
  },
  "icu:ContactListItem__remove--title": {
    "messageformat": "{title} ကို ဖယ်ရှားမည်လား။",
    "description": "Shown as the title in the confirmation modal for removing a contact from the contact list"
  },
  "icu:ContactListItem__remove--body": {
    "messageformat": "ရှာဖွေသည့်အခါ ဤပုဂ္ဂိုလ်ကို မြင်ရမည် မဟုတ်ပါ။ နောင်တွင် ထိုသူတို့က သင့်ထံ မက်ဆေ့ချ်များ ပို့ခဲ့ပါက သင်သည် မက်ဆေ့ချ် တောင်းဆိုချက်ကို ရရှိပါမည်။",
    "description": "Shown as the body in the confirmation modal for removing a contact from the contact list"
  },
  "icu:ContactListItem__remove--confirm": {
    "messageformat": "ဖယ်ရှားရန်",
    "description": "Shown as the confirmation button text in the confirmation modal for removing a contact from the contact list"
  },
  "icu:ContactListItem__remove-system--title": {
    "messageformat": "{title} ကို ဖယ်ရှား၍ မရနိုင်ပါ",
    "description": "Shown as the title in the confirmation modal for removing a system contact from the contact list"
  },
  "icu:ContactListItem__remove-system--body": {
    "messageformat": "ဤပုဂ္ဂိုလ်ကို သင့်စက်၏ အဆက်အသွယ်များတွင် သိမ်းထားပါသည်။ ထိုသူတို့ကို သင့်မိုဘိုင်းစက်ရှိ သင့်အဆက်အသွယ်များမှ ဖျက်ပစ်ပြီး ထပ်ကြိုးစားကြည့်ပါ။",
    "description": "Shown as the body in the confirmation modal for removing a system contact from the contact list"
  },
  "icu:moveConversationToInbox": {
    "messageformat": "မှတ်တမ်းထဲမှ ပြန်ထုတ်ပါ",
    "description": "Undoes Archive Conversation action, and moves archived conversation back to the main conversation list"
  },
  "icu:pinConversation": {
    "messageformat": "ချက်(တ်)ကို ပင်တွဲရန်",
    "description": "Shown in menu for conversation, and pins the conversation to the top of the conversation list"
  },
  "icu:unpinConversation": {
    "messageformat": "ချက်(တ်)ကို ပင်ဖြုတ်ရန်",
    "description": "Undoes Archive Conversation action, and unpins the conversation from the top of the conversation list"
  },
  "icu:pinnedConversationsFull": {
    "messageformat": "ချက်(တ်) 4 ခုအထိသာ ပင်တွဲနိုင်ပါသည်",
    "description": "Shown in a toast when a user attempts to pin more than the maximum number of chats"
  },
  "icu:chooseDirectory": {
    "messageformat": "ဖိုင်တွဲအသစ် တစ်ခုရွေးချယ်ပါ",
    "description": "Button to allow the user to find a folder on disk"
  },
  "icu:chooseFile": {
    "messageformat": "ဖိုင် ရွေးရန်",
    "description": "Button to allow the user to find a file on disk"
  },
  "icu:loadDataHeader": {
    "messageformat": "သင့်ဒေတာကို ထည့်သွင်းလုပ်ဆောင်ရန်",
    "description": "Header shown on the first screen in the data import process"
  },
  "icu:loadDataDescription": {
    "messageformat": "တင်ပို့ခြင်း လုပ်ငန်းစဉ်အတိုင်း သွားနေခြင်းဖြစ်ပြီး သင့်အဆက်အသွယ်များနှင့် မက်ဆေ့ချ်များသည် သင့်ကွန်ပျူတာတွင် ကြာရှည်စွာ စောင့်ဆိုင်းနေကြပါသည်။ သင်၏ သိမ်းထားသော Signal ဒေတာများ ပါဝင်သည့် ဖိုင်တွဲကို ရွေးချယ်ပါ။",
    "description": "Introduction to the process of importing messages and contacts from disk"
  },
  "icu:importChooserTitle": {
    "messageformat": "တင်ပို့ ဒေတာများဖြင့် ဖိုင်လမ်းကြောင်းကို ရွေးရန်",
    "description": "Title of the popup window used to select data previously exported"
  },
  "icu:importErrorHeader": {
    "messageformat": "Something went wrong!",
    "description": "Header of the error screen after a failed import"
  },
  "icu:importingHeader": {
    "messageformat": "အဆက်အသွယ်များနှင့် မက်ဆေ့ချ်များ ထည့်သွင်းလုပ်ဆောင်နေဆဲ",
    "description": "Header of screen shown as data is import"
  },
  "icu:importErrorFirst": {
    "messageformat": "သင်၏ သိမ်းထားသော Signal ဒေတာများ ပါဝင်သည့် မှန်ကန်သော ဖိုင်လမ်းကြောင်းကို ရွေးချယ်ထားကြောင်း သေချာပါစေ။ ၎င်း၏အမည်သည် 'Signal Export.' ဖြင့် စသင့်ပါသည်။ သင့်ဒေတာ မိတ္တူအသစ်ကို Chrome App မှလည်း သိမ်းနိုင်ပါသည်။",
    "description": "Message shown if the import went wrong; first paragraph"
  },
  "icu:importErrorSecond": {
    "messageformat": "ဤအဆင့်များက သင့်အတွက် အလုပ်မဖြစ်ပါက ပြစ်ချက်မှတ်တမ်း (ကြည့်ရန် -> ပြစ်ချက်မှတ်တမ်း) ပေးပို့ခြင်းဖြင့် သင်ပြောင်းရွှေ့မှုလုပ်ရာတွင် အကူအညီပေးနိုင်ပါသည်။",
    "description": "Message shown if the import went wrong; second paragraph"
  },
  "icu:importAgain": {
    "messageformat": "Choose folder and try again",
    "description": "Button shown if the user runs into an error during import, allowing them to start over"
  },
  "icu:importCompleteHeader": {
    "messageformat": "အောင်မြင်!",
    "description": "Header shown on the screen at the end of a successful import process"
  },
  "icu:importCompleteStartButton": {
    "messageformat": "Signal Desktop စတင်သုံးရန်",
    "description": "Button shown at end of successful import process, nothing left but a restart"
  },
  "icu:importCompleteLinkButton": {
    "messageformat": "ဤစက်ကို သင့်ဖုန်းနှင့် ချိတ်ရန်",
    "description": "Button shown at end of successful 'light' import process, so the standard linking process still needs to happen"
  },
  "icu:selectedLocation": {
    "messageformat": "your selected location",
    "description": "Message shown as the export location if we didn't capture the target directory"
  },
  "icu:upgradingDatabase": {
    "messageformat": "ဒေတာဘေ့စ် အဆင့်မြှင့်တင်နေပါသည်။ အချိန်အနည်းငယ် ကြာနိုင်ပါသည်...",
    "description": "Message shown on the loading screen when we're changing database structure on first run of a new version"
  },
  "icu:loadingMessages--other": {
    "messageformat": "{daysAgo, plural, other {{daysAgo,number} နေ့အကြာက မက်ဆေ့များ ထည့်သွင်းလုပ်ဆောင်နေပါသည်...}}",
    "description": "Message shown on the loading screen when we're catching up on the backlog of messages from day before yesterday and earlier"
  },
  "icu:loadingMessages--yesterday": {
    "messageformat": "မနေ့က မက်ဆေ့များ ထည့်သွင်းလုပ်ဆောင်နေပါသည်...",
    "description": "Message shown on the loading screen when we're catching up on the backlog of messages from yesterday"
  },
  "icu:loadingMessages--today": {
    "messageformat": "ယနေ့ မက်ဆေ့များ ထည့်သွင်းလုပ်ဆောင်နေပါသည်...",
    "description": "Message shown on the loading screen when we're catching up on the backlog of messages from today"
  },
  "icu:view": {
    "messageformat": "ကြည့်ရန်",
    "description": "Used as a label on a button allowing user to see more information"
  },
  "icu:youLeftTheGroup": {
    "messageformat": "သင်သည် အဖွဲ့ဝင် မဟုတ်တော့ပါ။",
    "description": "Displayed when a user can't send a message because they have left the group"
  },
  "icu:invalidConversation": {
    "messageformat": "ဤအဖွဲ့သည် မှားယွင်းနေသည်။ အဖွဲ့အသစ်တစ်ခု ဖန်တီးပါ။",
    "description": "Displayed when a user can't send a message because something has gone wrong in the conversation."
  },
  "icu:scrollDown": {
    "messageformat": "ချက်(တ်)အောက်ခြေသို့ ဆွဲရန်",
    "description": "Alt text for button to take user down to bottom of conversation, shown when user scrolls up"
  },
  "icu:messagesBelow": {
    "messageformat": "New messages below",
    "description": "Alt text for button to take user down to bottom of conversation with more than one message out of screen"
  },
  "icu:mentionsBelow": {
    "messageformat": "အောက်တွင် မန်းရှင်းအသစ်များ ရှိသည်",
    "description": "Alt text for button to take user down to next mention of them further down the message list (currently out of screen)"
  },
  "icu:unreadMessage": {
    "messageformat": "1 Unread Message",
    "description": "Text for unread message separator, just one message"
  },
  "icu:unreadMessages": {
    "messageformat": "{count, plural, other {မဖတ်ရသေးသည့် စာတို {count,number}}}",
    "description": "Text for unread message separator, with count"
  },
  "icu:messageHistoryUnsynced": {
    "messageformat": "သင့်လုံခြုံရေးအတွက် ချက်(တ်)မှတ်တမ်းကို အသစ်ချိတ်ထားသည့် စက်များသို့ မလွှဲပြောင်းပါ။",
    "description": "Shown in the conversation history when a user links a new device to explain what is not supported."
  },
  "icu:youMarkedAsVerified": {
    "messageformat": "{name} နှင့်အတူ သင့်လုံခြုံရေးနံပါတ်ကို အတည်ပြုပြီးဟု မှတ်သားလိုက်ပါသည်",
    "description": "Shown in the conversation history when the user marks a contact as verified."
  },
  "icu:youMarkedAsNotVerified": {
    "messageformat": "{name} နှင့်အတူ သင့်လုံခြုံရေးနံပါတ်ကို အတည်မပြုထားဟု မှတ်သားလိုက်ပါသည်",
    "description": "Shown in the conversation history when the user marks a contact as not verified, whether on the Safety Number screen or by dismissing a banner or dialog."
  },
  "icu:youMarkedAsVerifiedOtherDevice": {
    "messageformat": "{name} နှင့်အတူ သင့်လုံခြုံရေးနံပါတ်ကို အခြားစက်မှ အတည်ပြုပြီးဟု မှတ်သားလိုက်ပါသည်",
    "description": "Shown in the conversation history when we discover that the user marked a contact as verified on another device."
  },
  "icu:youMarkedAsNotVerifiedOtherDevice": {
    "messageformat": "{name} နှင့်အတူ သင့်လုံခြုံရေးနံပါတ်ကို အခြားစက်မှ အတည်မပြုထားဟု မှတ်သားလိုက်ပါသည်",
    "description": "Shown in the conversation history when we discover that the user marked a contact as not verified on another device."
  },
  "icu:membersNeedingVerification": {
    "messageformat": "Your safety numbers with these group members have changed since you last verified. Click a group member to see your new safety number with them.",
    "description": "When there are multiple previously-verified group members with safety number changes, a banner will be shown. The list of contacts with safety number changes is shown, and this text introduces that list."
  },
  "icu:changedRightAfterVerify": {
    "messageformat": "သင်အတည်ပြုရန် ကြိုးစားနေသော လုံခြုံရေးနံပါတ် ပြောင်းသွားပါသည်။ သင့်လုံခြုံရေးနံပါတ်အသစ်ကို {name1} နှင့်အတူ သုံးသပ်ပါ။ ဤပြောင်းလဲမှုအားဖြင့် တစ်စုံတစ်ယောက်က သင်တို့၏ ဆက်သွယ်မှုကို ကြားဖြတ်နားထောင်ရန် ကြိုးစားနေကြောင်း ဆိုလိုပါသည်၊ သို့တည်းမဟုတ် {name2} က Signal ကို ပြန်ထည့်သွင်းလိုက်ခြင်းဖြစ်ကြောင်း သတိပြုပါ။",
    "description": "Shown on the safety number screen when the user has selected to verify/unverify a contact's safety number, and we immediately discover a safety number change"
  },
  "icu:safetyNumberChangeDialog__message": {
    "messageformat": "ဖော်ပြထားသူများသည် Signal ကို ပြန်လည်ထည့်သွင်းခဲ့ပါသည် သို့မဟုတ် စက်များ ပြောင်းခဲ့ပါသည်။ လုံခြုံရေးနံပါတ်အသစ်ကို အတည်ပြုရန် လက်ခံသူကို နှိပ်ပါ။ ဤသည်ကို မလုပ်လည်း ဖြစ်ပါသည်။",
    "description": "Shown on confirmation dialog when user attempts to send a message"
  },
  "icu:safetyNumberChangeDialog__pending-messages": {
    "messageformat": "ဆိုင်းငံ့ထား‌သော မက်ဆေ့ချ်များ ပို့ရန်",
    "description": "Shown on confirmation dialog when user attempts to send a message in the outbox"
  },
  "icu:safetyNumberChangeDialog__review": {
    "messageformat": "ပြန်လည်စိစစ်ရန်",
    "description": "Shown to enter 'review' mode if more than five contacts have changed safety numbers"
  },
  "icu:safetyNumberChangeDialog__many-contacts": {
    "messageformat": "{count, plural, other {သင့်တွင် Signal ကို ပြန်လည်ထည့်သွင်းထားသည့် သို့မဟုတ် စက်များ ပြောင်းထားသည့် အဆက်အသွယ် {count,number} ဦး ရှိပါသည်။ ထိုသူတို့ထံ သင့်စတိုရီကို ပေးပို့မှု မလုပ်မီ ၎င်းတို့၏ လုံခြုံရေးနံပါတ်ကို စိတ်ကြိုက် ပြန်လည်စိစစ်နိုင်ပါသည်။}}",
    "description": "Shown during an attempted send when more than five contacts have changed their safety numbers"
  },
  "icu:safetyNumberChangeDialog__post-review": {
    "messageformat": "အဆက်အသွယ်များအားလုံးကို ပြန်လည်စိစစ်ထားပါသည်၊ ဆက်လုပ်ရန်အတွက် ပေးပို့မည်ကို နှိပ်ပါ။",
    "description": "Shown after reviewing large number of contacts"
  },
  "icu:safetyNumberChangeDialog__confirm-remove-all": {
    "messageformat": "{count, plural, other {လက်ခံသူ {count,number} ဦးအား စတိုရီ {story} မှ ဖယ်ရှားလိုသည်မှာ သေချာပါသလား။}}",
    "description": "Shown if user selects 'remove all' option to remove all potentially untrusted contacts from a given story"
  },
  "icu:safetyNumberChangeDialog__remove-all": {
    "messageformat": "အားလုံး ဖယ်ရှားရန်",
    "description": "Shown in the context menu for a story header, to remove all contacts within from their parent list"
  },
  "icu:safetyNumberChangeDialog__verify-number": {
    "messageformat": "စိတ်ချရသောနံပါတ်ကို စစ်ဆေးအတည်ပြုခြင်း",
    "description": "Shown in the context menu for a story recipient header, to verify that they are still trusted"
  },
  "icu:safetyNumberChangeDialog__remove": {
    "messageformat": "စတိုရီမှ ဖယ်ရှားရန်",
    "description": "Shown in the context menu for a story recipient, to remove this contact from from their parent list"
  },
  "icu:safetyNumberChangeDialog__actions-contact": {
    "messageformat": "အဆက်အသွယ် {contact} အတွက် လုပ်ဆောင်ချက်များ",
    "description": "Label for button that opens context menu for contact"
  },
  "icu:safetyNumberChangeDialog__actions-story": {
    "messageformat": "စတိုရီ {story} အတွက် လုပ်ဆောင်ချက်များ",
    "description": "Label for button that opens context menu for story"
  },
  "icu:identityKeyErrorOnSend": {
    "messageformat": "သင်အတည်ပြုရန် ကြိုးစားနေသော လုံခြုံရေးနံပါတ် ပြောင်းသွားပါသည်။ သင့်လုံခြုံရေးနံပါတ်အသစ်ကို {name1} နှင့်အတူ သုံးသပ်ပါ။ ဤပြောင်းလဲမှုအားဖြင့် တစ်စုံတစ်ယောက်က သင်တို့၏ ဆက်သွယ်မှုကို ကြားဖြတ်နားထောင်ရန် ကြိုးစားနေကြောင်း ဆိုလိုပါသည်၊ သို့တည်းမဟုတ် {name2} က Signal ကို ပြန်ထည့်သွင်းလိုက်ခြင်းဖြစ်ပါသည်။ ဤအဆက်အသွယ်နှင့် သင့်လုံခြုံရေးနံပါတ်အား အတည်ပြုလိုပါက ပြုနိုင်ပါသည်။",
    "description": "Shown when user clicks on a failed recipient in the message detail view after an identity key change"
  },
  "icu:sendAnyway": {
    "messageformat": "ဘာပဲဖြစ်ဖြစ်ပို့ပါ",
    "description": "Used on a warning dialog to make it clear that it might be risky to send the message."
  },
  "icu:safetyNumberChangeDialog_send": {
    "messageformat": "ပေးပို့ရန်",
    "description": "Used on a warning dialog to make it clear that it might be risky to send the message."
  },
  "icu:safetyNumberChangeDialog_done": {
    "messageformat": "ပြီးပါပြီ",
    "description": "Used when there are enough safety number changes to require an explicit review step, to signal that the review is complete."
  },
  "icu:callAnyway": {
    "messageformat": "ဘာပဲဖြစ်ဖြစ်ဖုန်းခေါ်ပါ",
    "description": "Used on a warning dialog to make it clear that it might be risky to call the conversation."
  },
  "icu:continueCall": {
    "messageformat": "ခေါ်ဆိုမှုသို့ ဆက်မယ်",
    "description": "Used on a warning dialog to make it clear that it might be risky to continue the group call."
  },
  "icu:noLongerVerified": {
    "messageformat": "Your safety number with {name} has changed and is no longer verified. Click to show.",
    "description": "Shown in conversation banner when user's safety number has changed, but they were previously verified."
  },
  "icu:multipleNoLongerVerified": {
    "messageformat": "Your safety numbers with multiple members of this group have changed and are no longer verified. Click to show.",
    "description": "Shown in conversation banner when more than one group member's safety number has changed, but they were previously verified."
  },
  "icu:debugLogExplanation": {
    "messageformat": "ပေးပို့ရန်ကို နှိပ်သည့်အခါ သင့်မှတ်တမ်းကို သီးခြား အများနှင့်မဆိုင်သော URL တွင် ရက် ၃၀ ကြာ ပို့စ်တင်ထားပါမည်။ ဦးစွာ ၎င်းကို စက်တွင်း သိမ်းထားနိုင်ပါသည်။",
    "description": "Description of what will happen with your debug log"
  },
  "icu:debugLogError": {
    "messageformat": "အပ်လုဒ်လုပ်ရာတွင် တစ်စုံတစ်ခု မှားယွင်းသွားသည်။ support@signal.org ကို အီးမေးလ် ပို့ပြီး သင့်မှတ်တမ်းကို စာသားဖိုင်အဖြစ် ဖိုင်တွဲပို့ပါ။",
    "description": "Error message a recommendations if debug log upload fails"
  },
  "icu:debugLogSuccess": {
    "messageformat": "ပြစ်ချက်မှတ်တမ်း ပေးပို့ပြီး",
    "description": "Title of the success page for submitting a debug log"
  },
  "icu:debugLogSuccessNextSteps": {
    "messageformat": "ပြစ်ချက်မှတ်တမ်း အပ်ဒိတ်လုပ်ပြီး။ ပံ့ပိုးမှုစင်တာသို့ ဆက်သွယ်သည့်အခါ အောက်ပါ URL ကို ကူးပြီး သင်မြင်တွေ့သော ပြဿနာဖော်ပြချက်၊ ၎င်းကို ပြုလုပ်ရန် အဆင့်များနှင့်အတူ တွဲပို့ပါ။",
    "description": "Explanation of next steps to take when submitting debug log"
  },
  "icu:debugLogLogIsIncomplete": {
    "messageformat": "... မှတ်တမ်းအပြည့်ကြည့်ရန်အတွက် သိမ်းရန်ကို နှိပ်ပါ",
    "description": "Shown as the text for the copy button on the debug log screen"
  },
  "icu:debugLogCopy": {
    "messageformat": "link ကို ကူးယူရန်",
    "description": "Shown as the text for the copy button on the debug log screen"
  },
  "icu:debugLogSave": {
    "messageformat": "သိမ်းမယ်",
    "description": "Shown as the text for the download button on the debug log screen"
  },
  "icu:debugLogLinkCopied": {
    "messageformat": "သင့် ကလစ်ဘုတ်တွင် လင့်ခ် ကူးပြီး",
    "description": "Shown in a toast to let the user know that the link to the debug log has been copied to their clipboard"
  },
  "icu:reportIssue": {
    "messageformat": "ပံ့ပိုးမှုစင်တာသို့ ဆက်သွယ်ပါ",
    "description": "Link to open the issue tracker"
  },
  "icu:gotIt": {
    "messageformat": "Got it!",
    "description": "Label for a button that dismisses a dialog. The user clicks it to confirm that they understand the message in the dialog."
  },
  "icu:submit": {
    "messageformat": "တင်မည်"
  },
  "icu:acceptNewKey": {
    "messageformat": "လက်ခံသည်",
    "description": "Label for a button to accept a new safety number"
  },
  "icu:SafetyNumberViewer__migration__text": {
    "messageformat": "လုံခြုံရေးနံပါတ်များကို အပ်ဒိတ်ပြုလုပ်နေပါသည်။",
    "description": "An explanatory note in SafetyNumberViewer describing the safety number migration process."
  },
  "icu:SafetyNumberViewer__migration__learn_more": {
    "messageformat": "ထပ်မံလေ့လာရန်",
    "description": "A link text in SafetyNumberViewer describing the safety number migration process."
  },
  "icu:SafetyNumberViewer__card__prev": {
    "messageformat": "ယခင် လုံခြုံရေးနံပါတ်",
    "description": "An ARIA label for safety number navigation button."
  },
  "icu:SafetyNumberViewer__card__next": {
    "messageformat": "နောက်လာမည့် လုံခြုံရေးနံပါတ်",
    "description": "An ARIA label for safety number navigation button."
  },
  "icu:SafetyNumberViewer__carousel__dot": {
    "messageformat": "လုံခြုံရေးနံပါတ် ဗားရှင်း၊ {total,number} ခုထဲမှ {index,number} ခုမြောက်",
    "description": "An ARIA label for safety number carousel button."
  },
  "icu:SafetyNumberViewer__markAsVerified": {
    "messageformat": "အတည်ပြုပြီး အမှတ်အသား",
    "description": "Safety number viewer, verification toggle button, when not verified, sets verified"
  },
  "icu:SafetyNumberViewer__clearVerification": {
    "messageformat": "အတည်ပြုမှု ရှင်းလင်းရန်",
    "description": "Safety number viewer, verification toggle button, when verified, clears verification state"
  },
  "icu:SafetyNumberViewer__hint--migration": {
    "messageformat": "{name} နှင့် ဟိုဘက်သည်ဘက် ကုဒ်ပြောင်းဝှက်ထားခြင်းကို စိစစ်အတည်ပြုရန် အထက်ပါ အရောင်ကတ်ပြားကို ၎င်း၏စက်နှင့် ယှဉ်ကြည့်ပြီး နံပါတ်များကို နှိုင်းယှဉ်ပါ။ ထိုနံပါတ်များ မကိုက်ညီပါက လုံခြုံရေးနံပါတ် နောက်တစ်တွဲဖြင့် စမ်းကြည့်ပါ။ နံပါတ်အတွဲတစ်တွဲသာလျှင် ကိုက်ညီရန် လိုအပ်ပါသည်။",
    "description": "Safety number viewer, text of the hint during migration period"
  },
  "icu:SafetyNumberViewer__hint--normal": {
    "messageformat": "{name} နှင့် ဟိုဘက်သည်ဘက် ကုဒ်ပြောင်းဝှက်ထားခြင်းကို စိစစ်အတည်ပြုရန် အထက်ပါနံပါတ်များကို ၎င်း၏စက်နှင့် နှိုင်းယှဉ်ပါ။ ၎င်းအနေဖြင့် သင့်ကုဒ်ကိုလည်း ၎င်း၏စက်ဖြင့် စကန်ဖတ်နိုင်ပါသည်။",
    "description": "Safety number viewer, text of the hint after migration period"
  },
  "icu:SafetyNumberOnboarding__title": {
    "messageformat": "လုံခြုံရေးနံပါတ်များဆိုင်ရာ အပြောင်းအလဲများ",
    "description": "Title of Safety number onboarding modal"
  },
  "icu:SafetyNumberOnboarding__p1": {
    "messageformat": "Signal တွင် ပါဝင်လာမည့် ကိုယ်ပိုင်အချက်အလက်ဆိုင်ရာ အင်္ဂါရပ်များကို ဖွင့်နိုင်ရန်အတွက် လုံခြုံရေးနံပါတ်များကို အကူးအပြောင်းကာလတစ်ခုအတွင်း အပ်ဒိတ်ပြုလုပ်နေပါသည်။",
    "description": "Paragraph 1 of Safety number onboarding modal"
  },
  "icu:SafetyNumberOnboarding__p2": {
    "messageformat": "လုံခြုံရေးနံပါတ်များကို စိစစ်အတည်ပြုရန် အရောင်ကတ်ပြားကို သင့်အဆက်အသွယ်၏စက်နှင့် ယှဉ်ကြည့်ပါ။ ထိုနံပါတ်များ မကိုက်ညီပါက လုံခြုံရေးနံပါတ် နောက်တစ်တွဲဖြင့် စမ်းကြည့်ပါ။ နံပါတ်အတွဲတစ်တွဲသာလျှင် ကိုက်ညီရန် လိုအပ်ပါသည်။",
    "description": "Paragraph 2 of Safety number onboarding modal"
  },
  "icu:SafetyNumberOnboarding__help": {
    "messageformat": "အကူအညီ လိုအပ်ပါသလား?",
    "description": "Text of a secondary button in Safety number onboarding modal"
  },
  "icu:SafetyNumberOnboarding__close": {
    "messageformat": "ရပြီ",
    "description": "Text of a secondary button in Safety number onboarding modal"
  },
  "icu:SafetyNumberNotReady__body": {
    "messageformat": "ဤပုဂ္ဂိုလ်နှင့် သင် မက်ဆေ့ချ်များ အပြန်အလှန်ပေးပို့ပြီးသောအခါ ၎င်းနှင့်သက်ဆိုင်သော လုံခြုံရေးနံပါတ်တစ်ခုကို ဖန်တီးလိုက်ပါမည်။",
    "description": "Body of SafetyNumberNotReady modal"
  },
  "icu:SafetyNumberNotReady__learn-more": {
    "messageformat": "ထပ်မံလေ့လာရန်",
    "description": "Text of 'Learn more' button of SafetyNumberNotReady modal"
  },
  "icu:isVerified": {
    "messageformat": "You have verified your safety number with {name}.",
    "description": "Summary state shown at top of the safety number screen if user has verified contact."
  },
  "icu:isNotVerified": {
    "messageformat": "You have not verified your safety number with {name}.",
    "description": "Summary state shown at top of the safety number screen if user has not verified contact."
  },
  "icu:verified": {
    "messageformat": "အတည်ပြုပြီး"
  },
  "icu:newIdentity": {
    "messageformat": "လုံခြုံရေးနံပါတ် အသစ်",
    "description": "Header for a key change dialog"
  },
  "icu:identityChanged": {
    "messageformat": "Your safety number with this contact has changed. This could either mean that someone is trying to intercept your communication, or this contact simply reinstalled Signal. You may wish to verify the new safety number below."
  },
  "icu:incomingError": {
    "messageformat": "အဝင် မက်ဆေ့ချ်ကို ကိုင်တွယ်နေစဥ် အမှားဖြစ်"
  },
  "icu:media": {
    "messageformat": "ရုပ်၊သံ၊ပုံ များ",
    "description": "Header of the default pane in the media gallery, showing images and videos"
  },
  "icu:mediaEmptyState": {
    "messageformat": "ဤချက်(တ်)ထဲတွင် မည်သည့်မီဒီယာမျှ မရှိပါ",
    "description": "Message shown to user in the media gallery when there are no messages with media attachments (images or video)"
  },
  "icu:allMedia": {
    "messageformat": "ရုပ်/သံ/ပုံ အားလုံး",
    "description": "Header for the media gallery"
  },
  "icu:documents": {
    "messageformat": "စာရွက်စာတမ်းများ",
    "description": "Header of the secondary pane in the media gallery, showing every non-media attachment"
  },
  "icu:documentsEmptyState": {
    "messageformat": "ဤချက်(တ်)ထဲတွင် မည်သည့်စာရွက်စာတမ်းမျှ မရှိပါ",
    "description": "Message shown to user in the media gallery when there are no messages with document attachments (anything other than images or video)"
  },
  "icu:today": {
    "messageformat": "ယနေ့",
    "description": "The string \"today\""
  },
  "icu:yesterday": {
    "messageformat": "မနေ့",
    "description": "The string \"yesterday\""
  },
  "icu:thisWeek": {
    "messageformat": "ဤအပတ်",
    "description": "Section header in the media gallery"
  },
  "icu:thisMonth": {
    "messageformat": "ယခုလ",
    "description": "Section header in the media gallery"
  },
  "icu:unsupportedAttachment": {
    "messageformat": "Unsupported attachment type. Click to save.",
    "description": "Displayed for incoming unsupported attachment"
  },
  "icu:clickToSave": {
    "messageformat": "Click to save",
    "description": "Hover text for attachment filenames"
  },
  "icu:unnamedFile": {
    "messageformat": "Unnamed File",
    "description": "Hover text for attachment filenames"
  },
  "icu:voiceMessage": {
    "messageformat": "အသံသတင်းစကား",
    "description": "Name for a voice message attachment"
  },
  "icu:dangerousFileType": {
    "messageformat": "လုံခြုံရေး အကြောင်းရင်းများကြောင့် ပူးတွဲဖိုင် အမျိုးအစားကို ခွင့်မပြုပါ",
    "description": "Shown in toast when user attempts to send .exe file, for example"
  },
  "icu:loadingPreview": {
    "messageformat": "အစမ်းကြည့်ရှုမှု လုပ်ဆောင်နေဆဲ...",
    "description": "Shown while Signal Desktop is fetching metadata for a url in composition area"
  },
  "icu:stagedPreviewThumbnail": {
    "messageformat": "{domain} အတွက် အကြမ်း လင့်ခ်ကြိုတင်ကြည့်ရှုမှု",
    "description": "Shown while Signal Desktop is fetching metadata for a url in composition area"
  },
  "icu:previewThumbnail": {
    "messageformat": "{domain} အတွက် အကြမ်း လင့်ခ်ကြိုတင်ကြည့်ရှုမှု",
    "description": "Shown while Signal Desktop is fetching metadata for a url in composition area"
  },
  "icu:stagedImageAttachment": {
    "messageformat": "ပုံကြမ်း ပူးတွဲဖိုင်- {path}",
    "description": "Alt text for staged attachments"
  },
  "icu:cdsMirroringErrorToast": {
    "messageformat": "Desktop တွင် အဆက်အသွယ် ရှာဖွေရေး ဝန်ဆောင်မှု မညီညွတ်ခြင်းဖြစ်ပေါ်နေသည်။",
    "description": "An error popup when we discovered an inconsistency between mirrored Contact Discovery Service requests."
  },
  "icu:decryptionErrorToast": {
    "messageformat": "Desktop သည် {name} ၊ စက် {deviceId} မှ ကုဒ်ဖြေရာတွင် ချို့ယွင်းချက် ဖြစ်ပေါ်ခဲ့ပါသည်",
    "description": "An error popup when we haven't added an in-timeline error for decryption error, only for beta/internal users."
  },
  "icu:decryptionErrorToastAction": {
    "messageformat": "မှတ်တမ်းကို ပေးပို့ရန်",
    "description": "Label for the decryption error toast button"
  },
  "icu:cannotSelectPhotosAndVideosAlongWithFiles": {
    "messageformat": "ဖိုင်များနှင့်အတူ ဓာတ်ပုံများနှင့် ဗီဒီယိုများကို ရွေး၍ မရနိုင်ပါ။",
    "description": "An error popup when the user has attempted to add an attachment"
  },
  "icu:cannotSelectMultipleFileAttachments": {
    "messageformat": "တစ်ကြိမ်လျှင် ဖိုင်တစ်ဖိုင်သာ ရွေးချယ်နိုင်ပါသည်။",
    "description": "An error popup when the user has attempted to add multiple non-image attachments"
  },
  "icu:maximumAttachments": {
    "messageformat": "ဤမက်ဆေ့ချ်တွင် နောက်ထပ်ပူးတွဲဖိုင်များ မပေါင်းထည့်နိုင်ပါ။",
    "description": "An error popup when the user has attempted to add an attachment"
  },
  "icu:fileSizeWarning": {
    "messageformat": "Sorry, the selected file exceeds message size restrictions. {limit,number} {units}",
    "description": "Shown in a toast if the user tries to attach too-large file"
  },
  "icu:unableToLoadAttachment": {
    "messageformat": "ရွေးချယ်ထား‌သော ပူးတွဲဖိုင်ကို ထည့်သွင်းလုပ်ဆောင်၍ မရနိုင်ပါ။"
  },
  "icu:disconnected": {
    "messageformat": "ချိတ်ဆက်ပြတ်သည်",
    "description": "Displayed when the desktop client cannot connect to the server."
  },
  "icu:connecting": {
    "messageformat": "ချိတ်ဆက်နေသည်",
    "description": "Displayed when the desktop client is currently connecting to the server."
  },
  "icu:connect": {
    "messageformat": "ပြန်ချိတ်ဆက်ရန် နှိပ်ပါ။",
    "description": "Shown to allow the user to manually attempt a reconnect."
  },
  "icu:connectingHangOn": {
    "messageformat": "မကြာပါ",
    "description": "Subtext description for when the client is connecting to the server."
  },
  "icu:offline": {
    "messageformat": "အင်တာနက်မချိတ်ထားပါ",
    "description": "Displayed when the desktop client has no network connection."
  },
  "icu:checkNetworkConnection": {
    "messageformat": "Check your network connection.",
    "description": "Obvious instructions for when a user's computer loses its network connection"
  },
  "icu:submitDebugLog": {
    "messageformat": "ပြစ်ချက်မှတ်တမ်း",
    "description": "Menu item and header text for debug log modal (sentence case)"
  },
  "icu:debugLog": {
    "messageformat": "ပြစ်ချက်မှတ်တမ်း",
    "description": "View menu item to open the debug log (title case)"
  },
  "icu:forceUpdate": {
    "messageformat": "မဖြစ်မနေ အပ်ဒိတ်လုပ်ရန်",
    "description": "View menu item to force the app to update download and install"
  },
  "icu:helpMenuShowKeyboardShortcuts": {
    "messageformat": "ကီးဘုတ် ရှော့တ်ကတ်များကို ပြရန်",
    "description": "Item under the help menu, pops up a screen showing the application's keyboard shortcuts"
  },
  "icu:contactUs": {
    "messageformat": "ကျွန်ုပ်တို့ကို ဆက်သွယ်ပါ",
    "description": "Item under the help menu, takes you to the contact us support page"
  },
  "icu:goToReleaseNotes": {
    "messageformat": "ပြန်ကြားရေး မှတ်ချက်များသို့ သွားရန်",
    "description": "Item under the help menu, takes you to GitHub page for release notes"
  },
  "icu:goToForums": {
    "messageformat": "ဖိုရမ်များသို့ သွားရန်",
    "description": "Item under the Help menu, takes you to the forums"
  },
  "icu:goToSupportPage": {
    "messageformat": "ပံ့ပိုးရေး စာမျက်နှာသို့ သွားရန်",
    "description": "Item under the Help menu, takes you to the support page"
  },
  "icu:joinTheBeta": {
    "messageformat": "Beta တွင် ပါဝင်ရန်",
    "description": "Item under the Help menu, takes you to an article describing how to install the beta release of Signal Desktop"
  },
  "icu:signalDesktopPreferences": {
    "messageformat": "Signal Desktop စိတ်ကြိုက်ဦးစားပေးများ",
    "description": "Title of the window that pops up with Signal Desktop preferences in it"
  },
  "icu:signalDesktopStickerCreator": {
    "messageformat": "စတစ်ကာတွဲ ဖန်တီးသူ",
    "description": "Title of the window that pops up with Signal Desktop preferences in it"
  },
  "icu:aboutSignalDesktop": {
    "messageformat": "Signal Desktop အကြောင်း",
    "description": "Item under the Help menu, which opens a small about window"
  },
  "icu:screenShareWindow": {
    "messageformat": "စခရင် မျှဝေခြင်း",
    "description": "Title for screen sharing window"
  },
  "icu:speech": {
    "messageformat": "စကားပြော",
    "description": "Item under the Edit menu, with 'start/stop speaking' items below it"
  },
  "icu:show": {
    "messageformat": "ပြပါ",
    "description": "Command under Window menu, to show the window"
  },
  "icu:hide": {
    "messageformat": "ဝှက်ပါ",
    "description": "Command in the tray icon menu, to hide the window"
  },
  "icu:quit": {
    "messageformat": "ထွက်ရန်",
    "description": "Command in the tray icon menu, to quit the application"
  },
  "icu:signalDesktop": {
    "messageformat": "Signal Desktop",
    "description": "Tooltip for the tray icon"
  },
  "icu:search": {
    "messageformat": "ရှာရန်",
    "description": "Placeholder text in the search input"
  },
  "icu:clearSearch": {
    "messageformat": "ရှာဖွေမှုကို ရှင်းရန်",
    "description": "Aria label for clear search button"
  },
  "icu:searchIn": {
    "messageformat": "ချက်(တ်)ကို ရှာရန်",
    "description": "Shown in the search box before text is entered when searching in a specific conversation"
  },
  "icu:noSearchResults": {
    "messageformat": "\"{searchTerm}\" အတွက် ရလဒ်များ မရှိပါ",
    "description": "Shown in the search left pane when no results were found"
  },
  "icu:noSearchResults--sms-only": {
    "messageformat": "SMS/MMS အဆက်အသွယ်များကို Desktop တွင် မရရှိနိုင်ပါ။",
    "description": "Shown in the search left pane when no results were found and primary device has SMS/MMS handling enabled"
  },
  "icu:noSearchResultsInConversation": {
    "messageformat": "{conversationName} တွင် \"{searchTerm}\" အတွက် ရလဒ်များ မရှိပါ",
    "description": "Shown in the search left pane when no results were found"
  },
  "icu:conversationsHeader": {
    "messageformat": "ချက်(တ်)များ",
    "description": "Shown to separate the types of search results"
  },
  "icu:contactsHeader": {
    "messageformat": "အဆက်အသွယ်များ",
    "description": "Shown to separate the types of search results"
  },
  "icu:groupsHeader": {
    "messageformat": "အဖွဲ့များ",
    "description": "Shown to separate the types of search results"
  },
  "icu:messagesHeader": {
    "messageformat": "စာများ",
    "description": "Shown to separate the types of search results"
  },
  "icu:findByUsernameHeader": {
    "messageformat": "သုံးစွဲသူအမည်ဖြင့် ရှာရန်",
    "description": "Shown when search could be a valid username, with one sub-item that will kick off the search"
  },
  "icu:findByPhoneNumberHeader": {
    "messageformat": "ဖုန်းနံပါတ်ဖြင့် ရှာရန်",
    "description": "Shown when search could be a valid phone number, with one sub-item that will kick off the search"
  },
  "icu:welcomeToSignal": {
    "messageformat": "Signal သို့ ကြိုဆိုပါသည်"
  },
  "icu:whatsNew": {
    "messageformat": "ဤအပ်ဒိတ်တွင် {whatsNew} ကို ကြည့်ရန်",
    "description": "Shown in the main window"
  },
  "icu:viewReleaseNotes": {
    "messageformat": "အသစ်များ",
    "description": "Clickable link that displays the latest release notes"
  },
  "icu:typingAlt": {
    "messageformat": "ဤချက်(တ်)အတွက် စာရိုက်ခြင်း အန်နီမေးရှင်း",
    "description": "Used as the 'title' attribute for the typing animation"
  },
  "icu:contactInAddressBook": {
    "messageformat": "ဤပုဂ္ဂိုလ်သည် သင့်အဆက်အသွယ်များတွင် ရှိပါသည်။",
    "description": "Description of icon denoting that contact is from your address book"
  },
  "icu:contactAvatarAlt": {
    "messageformat": "အဆက်အသွယ် {name} အတွက် ရုပ်ပုံ",
    "description": "Used in the alt tag for the image avatar of a contact"
  },
  "icu:sendMessageToContact": {
    "messageformat": "စာတိုပေးပို့မည်",
    "description": "Shown when you are sent a contact and that contact has a signal account"
  },
  "icu:home": {
    "messageformat": "အိမ်",
    "description": "Shown on contact detail screen as a label for an address/phone/email"
  },
  "icu:work": {
    "messageformat": "အလုပ်",
    "description": "Shown on contact detail screen as a label for an address/phone/email"
  },
  "icu:mobile": {
    "messageformat": "မိုဘိုင်း",
    "description": "Shown on contact detail screen as a label for a phone or email"
  },
  "icu:email": {
    "messageformat": "အီးမေးလ်",
    "description": "Generic label shown if contact email has custom type but no label"
  },
  "icu:phone": {
    "messageformat": "ဖုန်း",
    "description": "Generic label shown if contact phone has custom type but no label"
  },
  "icu:address": {
    "messageformat": "လိပ်စာ",
    "description": "Generic label shown if contact address has custom type but no label"
  },
  "icu:poBox": {
    "messageformat": "စာတိုက်သေတ္တာ",
    "description": "When rendering an address, used to provide context to a post office box"
  },
  "icu:downloading": {
    "messageformat": "ကူးဆွဲနေဆဲ",
    "description": "Shown in the message bubble while a long message attachment is being downloaded"
  },
  "icu:downloadFullMessage": {
    "messageformat": "မက်ဆေ့ချ် အပြည့်အစုံကို ဒေါင်းလုဒ် လုပ်ရန်",
    "description": "Shown in the message bubble while a long message attachment is not downloaded"
  },
  "icu:downloadAttachment": {
    "messageformat": "ပူးတွဲဖိုင်ကို ဒေါင်းလုဒ် လုပ်ရန်",
    "description": "Shown in a message's triple-dot menu if there isn't room for a dedicated download button"
  },
  "icu:reactToMessage": {
    "messageformat": "မက်ဆေ့ချ်ကို တုံ့ပြန်မှု ပေးရန်",
    "description": "Shown in triple-dot menu next to message to allow user to react to the associated message"
  },
  "icu:replyToMessage": {
    "messageformat": "မက်ဆေ့ချ်ကို စာပြန်ရန်",
    "description": "Shown in triple-dot menu next to message to allow user to start crafting a message with a quotation"
  },
  "icu:originalMessageNotFound": {
    "messageformat": "မူရင်းမက်ဆေ့ မတွေ့ရှိပါ",
    "description": "Shown in quote if reference message was not found as message was initially downloaded and processed"
  },
  "icu:messageFoundButNotLoaded": {
    "messageformat": "မူရင်း မက်ဆေ့ချ် ရှာတွေ့ထားသော်လည်း ထည့်သွင်းလုပ်ဆောင်မရပါ။ လုပ်ဆောင်ရန် အပေါ်သို့ ဆွဲပါ။",
    "description": "Shown in toast if user clicks on quote references messages not loaded in view, but in database"
  },
  "icu:voiceRecording--start": {
    "messageformat": "အသံမက်ဆေ့ချ် စတင်မှတ်တမ်းတင်ရန်",
    "description": "Tooltip for microphone button to start voice message"
  },
  "icu:voiceRecording--complete": {
    "messageformat": "အသံမက်ဆေ့ချ် ပြီးမြောက်ပြီး ပို့ရန်",
    "description": "Tooltip for green complete voice message and send"
  },
  "icu:voiceRecording--cancel": {
    "messageformat": "အသံမက်ဆေ့ချ်ကို ဖျက်ရန်",
    "description": "Tooltip for red button to cancel voice message"
  },
  "icu:voiceRecordingInterruptedMax": {
    "messageformat": "အများဆုံး အချိန်ကန့်သတ်ချက်သို့ ရောက်သွားသောကြောင့် အသံမက်ဆေ့ချ် မှတ်တမ်းတင်ခြင်း ရပ်သွားပါသည်။",
    "description": "Confirmation dialog message for when the voice recording is interrupted due to max time limit"
  },
  "icu:voiceRecordingInterruptedBlur": {
    "messageformat": "အခြားအက်ပ်သို့ ပြောင်းလိုက်သောကြောင့် အသံမက်ဆေ့ချ် မှတ်တမ်းတင်ခြင်း ရပ်သွားပါသည်။",
    "description": "Confirmation dialog message for when the voice recording is interrupted due to app losing focus"
  },
  "icu:voiceNoteLimit": {
    "messageformat": "အသံမက်ဆေ့ချ်များကို တစ်နာရီ ကန့်သတ်ထားပါသည်။ အခြားအက်ပ်သို့ ပြောင်းသည့်အခါ မှတ်တမ်းတင်ခြင်း ရပ်ပါမည်။",
    "description": "Shown in toast to warn user about limited time and that window must be in focus"
  },
  "icu:voiceNoteMustBeOnlyAttachment": {
    "messageformat": "အသံမက်ဆေ့ချ်တွင် ပူးတွဲဖိုင်တစ်ခုသာ ရှိရမည်။",
    "description": "Shown in toast if tries to record a voice note with any staged attachments"
  },
  "icu:voiceNoteError": {
    "messageformat": "အသံဖမ်းစက်တွင် ချို့ယွင်းချက် ဖြစ်ခဲ့ပါသည်။",
    "description": "Shown in a dialog to inform user that we experienced an unrecoverable error"
  },
  "icu:attachmentSaved": {
    "messageformat": "ပူးတွဲဖိုင်ကို သိမ်းပြီး။",
    "description": "Shown after user selects to save to downloads"
  },
  "icu:attachmentSavedShow": {
    "messageformat": "ဖိုင်တွဲတွင် ပြရန်",
    "description": "Button label for showing the attachment in your file system"
  },
  "icu:you": {
    "messageformat": "သင်",
    "description": "Shown when the user represented is the current user."
  },
  "icu:replyingTo": {
    "messageformat": "{name} သို့ စာပြန်သည်",
    "description": "Shown in iOS theme when you or someone quotes to a message which is not from you"
  },
  "icu:audioPermissionNeeded": {
    "messageformat": "အသံမက်ဆေ့ချ်များ ပို့ရန် Signal Desktop အား သင့်မိုက်ခရိုဖုန်းကို ဝင်ရောက် သုံးစွဲခွင့်ပြုပါ။",
    "description": "Shown if the user attempts to send an audio message without audio permissions turned on"
  },
  "icu:audioCallingPermissionNeeded": {
    "messageformat": "ခေါ်ဆိုမှုအတွက် Signal Desktop အား သင့်မိုက်ခရိုဖုန်း ဝင်ရောက် သုံးစွဲခွင့်ပြုရပါမည်။",
    "description": "Shown if the user attempts access the microphone for calling without audio permissions turned on"
  },
  "icu:videoCallingPermissionNeeded": {
    "messageformat": "ဗီဒီယိုခေါ်ဆိုမှုအတွက် Signal Desktop အား သင့်ကင်မရာ ဝင်ရောက် သုံးစွဲခွင့်ပြုရပါမည်။",
    "description": "Shown if the user attempts access the camera for video calling without video permissions turned on"
  },
  "icu:allowAccess": {
    "messageformat": "ဝင်ရောက် သုံးစွဲခွင့်ပြုရန်",
    "description": "Button shown in popup asking to enable microphone/video permissions to send audio messages"
  },
  "icu:showSettings": {
    "messageformat": "ဆက်တင်ကို ပြရန်",
    "description": "A button shown in dialog requesting the user to turn on audio permissions"
  },
  "icu:audio": {
    "messageformat": "အသံ",
    "description": "Shown in a quotation of a message containing an audio attachment if no text was originally provided with that attachment"
  },
  "icu:video": {
    "messageformat": "ရုပ်မြင်သံကြား",
    "description": "Shown in a quotation of a message containing a video if no text was originally provided with that video"
  },
  "icu:photo": {
    "messageformat": "ရုပ်ပုံ",
    "description": "Shown in a quotation of a message containing a photo if no text was originally provided with that image"
  },
  "icu:text": {
    "messageformat": "စာသား",
    "description": "Label for the word 'text'"
  },
  "icu:cannotUpdate": {
    "messageformat": "အပ်ဒိတ်လုပ်၍ မရပါ",
    "description": "Shown as the title of our update error dialogs on windows"
  },
  "icu:muted": {
    "messageformat": "အသံပိတ်ပြီး",
    "description": "Shown in a button when a conversation is muted"
  },
  "icu:mute": {
    "messageformat": "အသံပိတ်ရန်",
    "description": "Shown in a button when a conversation is unmuted and can be muted"
  },
  "icu:cannotUpdateDetail": {
    "messageformat": "Signal အပ်ဒိတ်လုပ်၍ မရပါ။ {retry} သို့မဟုတ် ကိုယ်တိုင် ထည့်သွင်းရန် {url} သို့ သွားပါ။ ထို့နောက် ဤပြဿနာနှင့်ပတ်သက်၍ {support}",
    "description": "Shown if a general error happened while trying to install update package"
  },
  "icu:cannotUpdateRequireManualDetail": {
    "messageformat": "Signal အပ်ဒိတ်လုပ်၍ မရပါ။ ကိုယ်တိုင် ထည့်သွင်းရန်{url} သို့ သွားပါ။ ထို့နောက် ဤပြဿနာနှင့်ပတ်သက်၍ {support}",
    "description": "Shown if a general error happened while trying to install update package and manual update is required"
  },
  "icu:readOnlyVolume": {
    "messageformat": "Signal Desktop သည် macOS Quarantine တွင် ရှိပုံပေါ်ပါသည်၊ အော်တိုအပ်ဒိတ် လုပ်နိုင်မည် မဟုတ်ပါ။ Finder ဖြင့် {app} အား {folder} သို့ ရွှေ့ကြည့်ပါ။",
    "description": "Shown on MacOS if running on a read-only volume and we cannot update"
  },
  "icu:ok": {
    "messageformat": "အိုကေ"
  },
  "icu:cancel": {
    "messageformat": "မလုပ်တော့ပါ"
  },
  "icu:discard": {
    "messageformat": "စွန့်ပစ်သည်"
  },
  "icu:failedToSend": {
    "messageformat": "Failed to send to some recipients. Check your network connection."
  },
  "icu:error": {
    "messageformat": "အမှားဖြစ်နေသည်"
  },
  "icu:messageDetail": {
    "messageformat": "Message Detail"
  },
  "icu:delete": {
    "messageformat": "ဖျက်ရန်"
  },
  "icu:accept": {
    "messageformat": "လက်ခံသည်"
  },
  "icu:edit": {
    "messageformat": "တည်းဖြတ်ရန်"
  },
  "icu:forward": {
    "messageformat": "ထပ်ဆင့် ပေးပို့မယ်"
  },
  "icu:done": {
    "messageformat": "ပြီးပါပြီ",
    "description": "Label for done"
  },
  "icu:update": {
    "messageformat": "Update လုပ်သည်"
  },
  "icu:next2": {
    "messageformat": "နောက်ထက်"
  },
  "icu:on": {
    "messageformat": "ဖွင့်ပါ",
    "description": "Label for when something is turned on"
  },
  "icu:off": {
    "messageformat": "ပိတ်ပါ",
    "description": "Label for when something is turned off"
  },
  "icu:deleteWarning": {
    "messageformat": "ဤမက်ဆေ့ချ်ကို ဤစက်မှ ဖျက်ပါမည်။",
    "description": "Text shown in the confirmation dialog for deleting a message locally"
  },
  "icu:deleteForEveryoneWarning": {
    "messageformat": "ချက်(တ်)ထဲတွင် နောက်ဆုံး Signal ဗားရှင်းကို သုံးနေသည့်သူတိုင်းအတွက် ဤမက်ဆေ့ချ်ကို ဖျက်ပါမည်။ ၎င်းတို့သည် မက်ဆေ့ချ်ကို သင်ဖျက်ခဲ့ကြောင်း တွေ့ရပါမည်။",
    "description": "Text shown in the confirmation dialog for deleting a message for everyone"
  },
  "icu:from": {
    "messageformat": "မှ",
    "description": "Label for the sender of a message"
  },
  "icu:to": {
    "messageformat": "သို့",
    "description": "Label for the receiver of a message"
  },
  "icu:searchResultHeader--sender-to-group": {
    "messageformat": "{sender} မှ {receiverGroup}",
    "description": "Shown for search result items - like 'Jon to Friends Group'"
  },
  "icu:searchResultHeader--sender-to-you": {
    "messageformat": "{sender} ထံမှ",
    "description": "Shown for search result items - like 'Jon to You"
  },
  "icu:searchResultHeader--you-to-group": {
    "messageformat": "{receiverGroup} ထံသို့",
    "description": "Shown for search result items - like 'You to Friends Group'"
  },
  "icu:searchResultHeader--you-to-receiver": {
    "messageformat": "{receiverContact} ထံသို့",
    "description": "Shown for search result items - like 'You to Jon'"
  },
  "icu:sent": {
    "messageformat": "ပို့ပြီးပြီ",
    "description": "Label for the time a message was sent"
  },
  "icu:received": {
    "messageformat": "လက်ခံရရှိပြီး",
    "description": "Label for the time a message was received"
  },
  "icu:sendMessage": {
    "messageformat": "စာ",
    "description": "Placeholder text in the message entry field"
  },
  "icu:groupMembers": {
    "messageformat": "အုပ်စုဝင်များ"
  },
  "icu:showMembers": {
    "messageformat": "Show members"
  },
  "icu:showSafetyNumber": {
    "messageformat": "လုံခြုံရေးနံပါတ် ကြည့်ရန်"
  },
  "icu:ContactModal__showSafetyNumber": {
    "messageformat": "လုံခြုံရေးနံပါတ် ကြည့်ရန်",
    "description": "Contact modal, label for button to show safety number modal"
  },
  "icu:viewRecentMedia": {
    "messageformat": "မကြာမီက မီဒီယာကို ကြည့်ရန်",
    "description": "This is a menu item for viewing all media (images + video) in a conversation, using the imperative case, as in a command."
  },
  "icu:verifyHelp": {
    "messageformat": "{name} နှင့် သင်၏ ဟိုဘက်သည်ဘက် ကုဒ်ပြောင်းဝှက်မှု လုံခြုံရေးကို စိစစ်အတည်ပြုရန် အထက်ပါနံပါတ်များကို ၎င်း၏စက်နှင့် နှိုင်းယှဉ်ပါ။ ၎င်းအနေဖြင့် အထက်ပါ qr ကုဒ်ကိုလည်း စကန်ဖတ်နိုင်ပါသည်။",
    "description": "(deleted 07/05/2023)"
  },
  "icu:theirIdentityUnknown": {
    "messageformat": "You haven't exchanged any messages with this contact yet. Your safety number with them will be available after the first message."
  },
  "icu:back": {
    "messageformat": "နောက်သို့",
    "description": "Generic label for back"
  },
  "icu:goBack": {
    "messageformat": "ပြန်သွားရန်",
    "description": "Label for back button in a conversation"
  },
  "icu:moreInfo": {
    "messageformat": "နောက်ထပ် အချက်အလက်များ",
    "description": "Shown on the drop-down menu for an individual message, takes you to message detail screen"
  },
  "icu:copy": {
    "messageformat": "စာသား ကူးမယ်",
    "description": "Shown on the drop-down menu for an individual message, copies the message text to the clipboard"
  },
  "icu:MessageContextMenu__select": {
    "messageformat": "ရွေးမည်",
    "description": "Shown on the drop-down menu for an individual message, opens the conversation in select mode with the current message selected"
  },
  "icu:MessageTextRenderer--spoiler--label": {
    "messageformat": "စာကို ဝါးထားရန်",
    "description": "Used as a label for screenreaders on 'spoiler' text, which is hidden by default"
  },
  "icu:retrySend": {
    "messageformat": "ပေးပို့မှု ပြန်ကြိုးစားရန်",
    "description": "Shown on the drop-down menu for an individual message, but only if it is an outgoing message that failed to send"
  },
  "icu:retryDeleteForEveryone": {
    "messageformat": "လူတိုင်းအတွက် ဖျက်သည်ကို ပြန်ကြိုးစားရန်",
    "description": "Shown on the drop-down menu for an individual message, but only if a previous delete for everyone failed to send"
  },
  "icu:forwardMessage": {
    "messageformat": "မက်ဆေ့ချ်ကို ထပ်ဆင့်ပို့မယ်",
    "description": "Shown on the drop-down menu for an individual message, forwards a message"
  },
  "icu:MessageContextMenu__reply": {
    "messageformat": "စာပြန်မည်",
    "description": "Shown on the drop-down menu for an individual message when there isnt room for a dedicated button, focuses the composer with a reply to the current message"
  },
  "icu:MessageContextMenu__react": {
    "messageformat": "တုံ့ပြန်ရန်",
    "description": "Shown on the drop-down menu for an individual message when there isnt room for a dedicated button, opens the react picker for the current message"
  },
  "icu:MessageContextMenu__download": {
    "messageformat": "ကူးဆွဲသည်",
    "description": "Shown on the drop-down menu for an individual message when there isnt room for a dedicated button and when there's only a single attachment, downloads an attachment"
  },
  "icu:MessageContextMenu__deleteMessage": {
    "messageformat": "ဖျက်ရန်",
    "description": "Show on the drop-down menu for an individual message, opens a modal to select if you want to 'delete for me' or 'delete for everyone'"
  },
  "icu:MessageContextMenu__forward": {
    "messageformat": "ထပ်ဆင့် ပေးပို့မယ်",
    "description": "Show on the drop-down menu for an individual message, opens a modal to forward a message"
  },
  "icu:MessageContextMenu__info": {
    "messageformat": "အချက်အလက်",
    "description": "Shown on the drop-down menu for an individual message, takes you to message detail screen"
  },
  "icu:deleteMessages": {
    "messageformat": "ဖျက်ရန်",
    "description": "Menu item for deleting messages, title case."
  },
  "icu:ConversationHeader__DeleteMessagesConfirmation__title": {
    "messageformat": "ချက်(တ်)ကို ဖျက်မည်လား။",
    "description": "Conversation Header > Delete Action > Delete Messages Confirmation Modal > Title"
  },
  "icu:ConversationHeader__DeleteMessagesConfirmation__description": {
    "messageformat": "ဤချက်(တ်)ကို ယခုစက်မှ ဖျက်လိုက်ပါမည်။",
    "description": "Conversation Header > Delete Action > Delete Messages Confirmation Modal > Description"
  },
  "icu:ConversationHeader__ContextMenu__LeaveGroupAction__title": {
    "messageformat": "အဖွဲ့မှ ထွက်မည်",
    "description": "This is a button to leave a group"
  },
  "icu:ConversationHeader__LeaveGroupConfirmation__title": {
    "messageformat": "သင် ထွက်လိုသည်မှာ သေချာပါသလား။",
    "description": "Conversation Header > Leave Group Action > Leave Group Confirmation Modal > Title"
  },
  "icu:ConversationHeader__LeaveGroupConfirmation__description": {
    "messageformat": "သင်သည် ဤအဖွဲ့တွင် မက်ဆေ့ချ်များ ပေးပို့ သို့မဟုတ် လက်ခံနိုင်တော့မည်မဟုတ်ပါ။",
    "description": "Conversation Header > Leave Group Action > Leave Group Confirmation Modal > Description"
  },
  "icu:ConversationHeader__LeaveGroupConfirmation__confirmButton": {
    "messageformat": "ထွက်မည်",
    "description": "Conversation Header > Leave Group Action > Leave Group Confirmation Modal > Confirm Button"
  },
  "icu:ConversationHeader__CannotLeaveGroupBecauseYouAreLastAdminAlert__description": {
    "messageformat": "သင် မထွက်ခွာမီ ဤအဖွဲ့အတွက် အနည်းဆုံး အက်ဒ်မင်အသစ်တစ်ယောက်ကို ရွေးချယ်ရပါမည်။",
    "description": "Conversation Header > Leave Group Action > Cannot Leave Group Because You Are Last Admin Alert > Description"
  },
  "icu:sessionEnded": {
    "messageformat": "Secure session reset",
    "description": "This is a past tense, informational message. In other words, your secure session has been reset."
  },
  "icu:ChatRefresh--notification": {
    "messageformat": "ချက်(တ်)ဆက်ရှင်ကို ပြန်လည်စတင်ပြီး",
    "description": "Shown in timeline when a error happened, and the session was automatically reset."
  },
  "icu:ChatRefresh--learnMore": {
    "messageformat": "ပိုမိုလေ့လာရန်",
    "description": "Shown in timeline when session is automatically reset, to provide access to a popup info dialog"
  },
  "icu:ChatRefresh--summary": {
    "messageformat": "Signal သည် ဟိုဘက်သည်ဘက် ကုဒ်ပြောင်းဝှက်မှုကို သုံး၍ သင့်ချက်(တ်)ဆက်ရှင်ကို တစ်ခါတစ်ရံ ပြန်လည်စတင်ပါလိမ့်မည်။ ၎င်းသည် သင့်ချက်(တ်)၏ လုံခြုံရေးကို မထိခိုက်စေသော်လည်း သင်သည် ဤအဆက်အသွယ်မှ မက်ဆေ့ခ်ျတစ်ခုကို လွဲသွားနိုင်ပြီး ၎င်းတို့အား ပြန်လည်ပေးပို့ရန် တောင်းဆိုနိုင်ပါသည်။",
    "description": "Shown on explainer dialog available from chat session refreshed timeline events"
  },
  "icu:ChatRefresh--contactSupport": {
    "messageformat": "ပံ့ပိုးမှုစင်တာသို့ ဆက်သွယ်ပါ",
    "description": "Shown on explainer dialog available from chat session refreshed timeline events"
  },
  "icu:DeliveryIssue--preview": {
    "messageformat": "ပေးပို့မှု ပြဿနာ",
    "description": "Shown in left pane preview when message delivery issue happens"
  },
  "icu:DeliveryIssue--notification": {
    "messageformat": "{sender} မှ မက်ဆေ့ချ်သည် မရောက်သွားပါ",
    "description": "Shown in timeline when message delivery issue happens"
  },
  "icu:DeliveryIssue--learnMore": {
    "messageformat": "ပိုမိုလေ့လာရန်",
    "description": "Shown in timeline when message delivery issue happens, to provide access to a popup info dialog"
  },
  "icu:DeliveryIssue--title": {
    "messageformat": "ပေးပို့မှု ပြဿနာ",
    "description": "Shown on explainer dialog available from delivery issue timeline events"
  },
  "icu:DeliveryIssue--summary": {
    "messageformat": "မက်ဆေ့ချ်၊ စတစ်ကာ၊ တုံ့ပြန်မှု၊ ဖတ်ပြီးကြောင်းညွှန်ပြမှု သို့မဟုတ် မီဒီယာကို {sender} မှ သင့်ထံသို့ ပေးပို့၍ မရနိုင်ခဲ့ပါ။ သင့်ထံ တိုက်ရိုက် သို့မဟုတ် အဖွဲ့တွင် ပေးပို့ရန် ကြိုးစားခဲ့ခြင်း ဖြစ်နိုင်ပါသည်။",
    "description": "Shown on explainer dialog available from delivery issue timeline events in 1:1 conversations"
  },
  "icu:DeliveryIssue--summary--group": {
    "messageformat": "မက်ဆေ့ချ်၊ စတစ်ကာ၊ တုံ့ပြန်မှု၊ ဖတ်ပြီးကြောင်းညွှန်ပြမှု သို့မဟုတ် မီဒီယာကို ဤချက်(တ်)တွင် {sender} မှ သင့်ထံသို့ ပေးပို့၍ မရနိုင်ခဲ့ပါ။",
    "description": "Shown on explainer dialog available from delivery issue timeline events in groups"
  },
  "icu:ChangeNumber--notification": {
    "messageformat": "{sender} က ၎င်း၏ ဖုန်းနံပါတ် ပြောင်းလိုက်ပါသည်",
    "description": "Shown in timeline when a member of a conversation changes their phone number"
  },
  "icu:ConversationMerge--notification": {
    "messageformat": "{obsoleteConversationTitle} နှင့် {conversationTitle} သည် တူညီသော အကောင့် ဖြစ်ပါသည်။ ချက်(တ်)နှစ်ခုလုံးအတွက် မက်ဆေ့ချ်မှတ်တမ်းကို ဤနေရာတွင် တွေ့နိုင်ပါသည်။",
    "description": "Shown when we've discovered that two local conversations are the same remote account in an unusual way"
  },
  "icu:ConversationMerge--notification--with-e164": {
    "messageformat": "{conversationTitle} နှင့် သင်၏ မက်ဆေ့ချ်မှတ်တမ်း၊ ၎င်းတို့၏ နံပါတ် {obsoleteConversationNumber} တို့ကို ပေါင်းစည်းထားပါသည်။",
    "description": "Shown when we've discovered that two local conversations are the same remote account in an unusual way, but we have the phone number for the old conversation"
  },
  "icu:ConversationMerge--notification--no-title": {
    "messageformat": "{conversationTitle} နှင့် သင်၏ မက်ဆေ့ချ်မှတ်တမ်းနှင့် ၎င်းတို့ပိုင်ဆိုင်သည့် အခြားချက်(တ်)တို့ကို ပေါင်းစည်းထားပါသည်။",
    "description": "Shown when we've discovered that two local conversations are the same remote account in an unusual way, but we don't have the title for the old conversation"
  },
  "icu:ConversationMerge--learn-more": {
    "messageformat": "ပိုလေ့လာရန်",
    "description": "Shown on a button below a 'conversations were merged' timeline notification"
  },
  "icu:ConversationMerge--explainer-dialog--line-1": {
    "messageformat": "{obsoleteConversationTitle} နှင့် မက်ဆေ့ချ်ပေးပို့ပြီးနောက် ဤနံပါတ်ကို{conversationTitle} က ပိုင်ဆိုင်ကြောင်း သိရှိရပါသည်။ ၎င်းတို့ဖုန်းနံပါတ်ကို ကိုယ်ပိုင်သီးသန့်အဖြစ် ထားရှိ ထားပါသည်။",
    "description": "Contents of a dialog shown after clicking 'learn more' button on a conversation merge event."
  },
  "icu:ConversationMerge--explainer-dialog--line-2": {
    "messageformat": "ချက်(တ်)နှစ်ခုလုံးအတွက် သင့်မက်ဆေ့ချ်မှတ်တမ်းကို ဤနေရာတွင် ပေါင်းစည်းထားပါသည်။",
    "description": "Contents of a dialog shown after clicking 'learn more' button on a conversation merge event."
  },
  "icu:quoteThumbnailAlt": {
    "messageformat": "Quote လုပ်ထားသော မက်ဆေ့ချ်မှ ပုံကြမ်း",
    "description": "Used in alt tag of thumbnail images inside of an embedded message quote"
  },
  "icu:imageAttachmentAlt": {
    "messageformat": "မက်ဆေ့ချ်တွင် ပုံတွဲပြီး",
    "description": "Used in alt tag of image attachment"
  },
  "icu:videoAttachmentAlt": {
    "messageformat": "မက်ဆေ့ချ်တွင် ဗီဒီယို စခရင်ရှော့(တ်) တွဲပြီး",
    "description": "Used in alt tag of video attachment preview"
  },
  "icu:lightboxImageAlt": {
    "messageformat": "ချက်(တ်)ထဲတွင် ပေးပို့ထားသော ပုံ",
    "description": "Used in the alt tag for the image shown in a full-screen lightbox view"
  },
  "icu:imageCaptionIconAlt": {
    "messageformat": "ဤပုံတွင် စာတန်းပါကြောင်း ပြသသည့် အိုင်ကွန်",
    "description": "Used for the icon layered on top of an image in message bubbles"
  },
  "icu:save": {
    "messageformat": "သိမ်းမယ်",
    "description": "Used on save buttons"
  },
  "icu:reset": {
    "messageformat": "ရီဆက်ချမည်",
    "description": "Used on reset buttons"
  },
  "icu:fileIconAlt": {
    "messageformat": "ဖိုင် အိုင်ကွန်",
    "description": "Used in the media gallery documents tab to visually represent a file"
  },
  "icu:installWelcome": {
    "messageformat": "Welcome to Signal Desktop",
    "description": "Welcome title on the install page"
  },
  "icu:installTagline": {
    "messageformat": "Privacy is possible. Signal makes it easy.",
    "description": "Tagline displayed under 'installWelcome' string on the install page"
  },
  "icu:linkedDevices": {
    "messageformat": "ချိတ်ဆက်ထားသော ဖုန်းများ",
    "description": "Used in the guidance to help people find the 'link new device' area of their Signal mobile app"
  },
  "icu:linkNewDevice": {
    "messageformat": "ဖုန်းအသစ်ကို ချိတ်ရန်",
    "description": "The menu option shown in Signal iOS to add a new linked device"
  },
  "icu:Install__learn-more": {
    "messageformat": "ထပ်မံလေ့လာရန်",
    "description": "Button text for learn more button during error screen"
  },
  "icu:Install__scan-this-code": {
    "messageformat": "သင့်ဖုန်းရှိ Signal အက်ပ်တွင် ဤကုဒ်ကို စကန်ဖတ်ပါ",
    "description": "Title of the device link screen. Also used as alt text for the QR code on the device link screen"
  },
  "icu:Install__instructions__1": {
    "messageformat": "သင့်ဖုန်းတွင် Signal ကို ဖွင့်ရန်",
    "description": "Instructions on the device link screen"
  },
  "icu:Install__instructions__2": {
    "messageformat": "{settings} တွင် နှိပ်ပါ၊ ထို့နောက် {linkedDevices} ကို နှိပ်ပါ",
    "description": "Instructions on the device link screen"
  },
  "icu:Install__instructions__2__settings": {
    "messageformat": "အပြင်အဆင်များ",
    "description": "Part of the 2nd instruction on the device link screen"
  },
  "icu:Install__instructions__3": {
    "messageformat": "{plusButton} (Android) သို့မဟုတ် {linkNewDevice} (iPhone) ကို နှိပ်ပါ",
    "description": "Instructions on the device link screen"
  },
  "icu:Install__qr-failed": {
    "messageformat": "(deleted 05/09/2023) The QR code couldn't load. Check your internet and try again. <learnMoreLink>Learn more</learnMoreLink>",
    "description": "Shown on the install screen if the QR code fails to load"
  },
  "icu:Install__qr-failed-load": {
    "messageformat": "QR ကုဒ်ကို ဖွင့်၍မရပါ။ သင့်အင်တာနက်ကို စစ်ဆေးပြီး ထပ်ကြိုးစားကြည့်ပါ။ <retry>ထပ်ကြိုးစားရန်</retry>",
    "description": "Shown on the install screen if the QR code fails to load"
  },
  "icu:Install__support-link": {
    "messageformat": "အကူအညီ လိုအပ်ပါသလား?",
    "description": "Shown on the install screen. Link takes users to a support page"
  },
  "icu:Install__choose-device-name__description": {
    "messageformat": "ဤအမည်ကို သင့်ဖုန်းရှိ \"ချိတ်ထားသည့် စက်များ\" အောက်တွင် တွေ့ပါမည်",
    "description": "The subheader shown on the 'choose device name' screen in the device linking process"
  },
  "icu:Install__choose-device-name__placeholder": {
    "messageformat": "ကျွန်ုပ်၏ ကွန်ပျူတာ",
    "description": "The placeholder for the 'choose device name' input"
  },
  "icu:Preferences--device-name": {
    "messageformat": "စက်အမည်",
    "description": "The label in settings panel shown for the user-provided name for this desktop instance"
  },
  "icu:chooseDeviceName": {
    "messageformat": "ဤစက်အမည်ကို ရွေးပါ",
    "description": "The header shown on the 'choose device name' screen in the device linking process"
  },
  "icu:finishLinkingPhone": {
    "messageformat": "ဖုန်း ချိတ်ခြင်းကို အဆုံးသတ်ရန်",
    "description": "The text on the button to finish the linking process, after choosing the device name"
  },
  "icu:initialSync": {
    "messageformat": "အဆက်အသွယ်များနှင့် အဖွဲ့များကို ချိန်ကိုက်နေဆဲ",
    "description": "Shown during initial link while contacts and groups are being pulled from mobile device"
  },
  "icu:initialSync__subtitle": {
    "messageformat": "မှတ်ချက်- သင့်ချက်(တ်) မှတ်တမ်းကို ဤစက်တွင် ချိန်ကိုက်မည် မဟုတ်ပါ",
    "description": "Shown during initial link while contacts and groups are being pulled from mobile device"
  },
  "icu:installConnectionFailed": {
    "messageformat": "Failed to connect to server.",
    "description": "Displayed when we can't connect to the server."
  },
  "icu:installTooManyDevices": {
    "messageformat": "Sorry, you have too many devices linked already. Try removing some."
  },
  "icu:installTooOld": {
    "messageformat": "သင့်ဖုန်းနှင့် ချိတ်ရန် ဤစက်တွင် Signal ကို အပ်ဒိတ်လုပ်ပါ။"
  },
  "icu:installErrorHeader": {
    "messageformat": "Something went wrong!"
  },
  "icu:installUnknownError": {
    "messageformat": "မမျှော်လင့်ထားသော ချို့ယွင်းချက် ဖြစ်ပေါ်ခဲ့သည်။ ထပ်ကြိုးစားကြည့်ပါ။"
  },
  "icu:installTryAgain": {
    "messageformat": "ထပ်မံကြိုးစားမည်"
  },
  "icu:Preferences--theme": {
    "messageformat": "အမြင်အပြင်အဆင်",
    "description": "Header for theme settings"
  },
  "icu:calling": {
    "messageformat": "ခေါ်နေသည်",
    "description": "Header for calling options on the settings screen"
  },
  "icu:calling__call-back": {
    "messageformat": "ပြန်ခေါ်မည်",
    "description": "Button to call someone back"
  },
  "icu:calling__call-again": {
    "messageformat": "ပြန်ခေါ်ဆိုပါ",
    "description": "Button to call someone again"
  },
  "icu:calling__start": {
    "messageformat": "ခေါ်ဆိုမှု စတင်မယ်",
    "description": "Button label in the call lobby for starting a call"
  },
  "icu:calling__join": {
    "messageformat": "ခေါ်ဆိုမှုထဲဝင်မယ်",
    "description": "Button label in the call lobby for joining a call"
  },
  "icu:calling__return": {
    "messageformat": "ကောလ်သို့ ပြန်သွားရန်",
    "description": "Button label in the call lobby for returning to a call"
  },
  "icu:calling__lobby-automatically-muted-because-there-are-a-lot-of-people": {
    "messageformat": "ကောလ် အရွယ်အစားကြောင့် မိုက်ခရိုဖုန်း အသံပိတ်ထားသည်",
    "description": "Shown in a call lobby toast if there are a lot of people already on the call"
  },
  "icu:calling__call-is-full": {
    "messageformat": "ခေါ်ဆိုမှုပြည့်သွားတယ်",
    "description": "Text in the call lobby when you can't join because the call is full"
  },
  "icu:calling__button--video__label": {
    "messageformat": "ကင်မရာ",
    "description": "Label under the video button"
  },
  "icu:calling__button--video-disabled": {
    "messageformat": "ကင်မရာ ပိတ်ထားသည်",
    "description": "Button tooltip label when the camera is disabled"
  },
  "icu:calling__button--video-off": {
    "messageformat": "ကင်မရာ ပိတ်ရန်",
    "description": "Button tooltip label for turning off the camera"
  },
  "icu:calling__button--video-on": {
    "messageformat": "ကင်မရာ ဖွင့်ရန်",
    "description": "Button tooltip label for turning on the camera"
  },
  "icu:calling__button--audio__label": {
    "messageformat": "အသံပိတ်ရန်",
    "description": "Label under the audio button"
  },
  "icu:calling__button--audio-disabled": {
    "messageformat": "မိုက်ခရိုဖုန်း ပိတ်ထားသည်",
    "description": "Button tooltip label when the microphone is disabled"
  },
  "icu:calling__button--audio-off": {
    "messageformat": "မိုက် အသံပိတ်ရန်",
    "description": "Button tooltip label for turning off the microphone"
  },
  "icu:calling__button--audio-on": {
    "messageformat": "မိုက် အသံပြန်ဖွင့်ရန်",
    "description": "Button tooltip label for turning on the microphone"
  },
  "icu:calling__button--presenting__label": {
    "messageformat": "ဝေမျှမယ်",
    "description": "Label under the share screen button"
  },
  "icu:calling__button--presenting-disabled": {
    "messageformat": "ပြသမှု ပိတ်ထားသည်",
    "description": "Button tooltip label for when screen sharing is disabled"
  },
  "icu:calling__button--presenting-on": {
    "messageformat": "ပြသမှု စတင်ရန်",
    "description": "Button tooltip label for starting to share screen"
  },
  "icu:calling__button--presenting-off": {
    "messageformat": "ပြသမှု ရပ်ရန်",
    "description": "Button tooltip label for stopping screen sharing"
  },
  "icu:calling__button--ring__label": {
    "messageformat": "ဖုန်းခေါ်ရန်",
    "description": "Label under the ring button"
  },
  "icu:calling__button--ring__disabled-because-group-is-too-large": {
    "messageformat": "ပါဝင်သူများကို ဖုန်းခေါ်ရန် အဖွဲ့သည် ကြီးလွန်းနေပါသည်။",
    "description": "Button tooltip label when you can't ring because the group is too large"
  },
  "icu:calling__button--ring__off": {
    "messageformat": "အသံမမြည်ဘဲ အသိပေးရန်",
    "description": "Button tooltip label for turning ringing off"
  },
  "icu:calling__button--ring__on": {
    "messageformat": "အချက်ပေးမြည်သံကို ဖွင့်ရန်",
    "description": "Button tooltip label for turning ringing on"
  },
  "icu:calling__your-video-is-off": {
    "messageformat": "သင့် ကင်မရာ ပိတ်ထားပါသည်",
    "description": "Label in the calling lobby indicating that your camera is off"
  },
  "icu:calling__pre-call-info--empty-group": {
    "messageformat": "အခြား မည်သူမျှ မရှိပါ",
    "description": "Shown in the calling lobby to describe who is in the call"
  },
  "icu:calling__pre-call-info--1-person-in-call": {
    "messageformat": "{first} သည် ဤကောလ်တွင် ရှိနေသည်",
    "description": "Shown in the calling lobby to describe who is in the call"
  },
  "icu:calling__pre-call-info--another-device-in-call": {
    "messageformat": "သင့်အခြားစက်များမှ တစ်ခုသည် ဤကောလ်တွင် ရှိနေသည်",
    "description": "Shown in the calling lobby to describe when it is just you"
  },
  "icu:calling__pre-call-info--2-people-in-call": {
    "messageformat": "{first} နှင့် {second} သည် ဤကောလ်တွင် ရှိနေသည်",
    "description": "Shown in the calling lobby to describe who is in the call"
  },
  "icu:calling__pre-call-info--3-people-in-call": {
    "messageformat": "{first} ၊ {second} နှင့် {third} သည် ဤကောလ်တွင် ရှိနေသည်",
    "description": "Shown in the calling lobby to describe who is in the call"
  },
  "icu:calling__pre-call-info--many-people-in-call": {
    "messageformat": "{first} ၊ {second} နှင့် အခြား {others} ဦးသည် ဤကောလ်တွင် ရှိနေသည်",
    "description": "Shown in the calling lobby to describe who is in the call"
  },
  "icu:calling__pre-call-info--will-ring-1": {
    "messageformat": "Signal သည် {person} အတွက် အသံမြည်ပါမည်",
    "description": "Shown in the calling lobby to describe who will be rung"
  },
  "icu:calling__pre-call-info--will-ring-2": {
    "messageformat": "Signal သည် {first} နှင့် {second} အတွက် အသံမြည်ပါမည်",
    "description": "Shown in the calling lobby to describe who will be rang"
  },
  "icu:calling__pre-call-info--will-ring-3": {
    "messageformat": "Signal သည်{first} ၊ {second} နှင့် {third} အတွက် အသံမြည်ပါမည်",
    "description": "Shown in the calling lobby to describe who will be rang"
  },
  "icu:calling__pre-call-info--will-ring-many": {
    "messageformat": "Signal သည် {first}၊ {second} နှင့် အခြား {others} ဦးအတွက် အသံမြည်ပါမည်",
    "description": "Shown in the calling lobby to describe who will be rang"
  },
  "icu:calling__pre-call-info--will-notify-1": {
    "messageformat": "{person} ကို အသိပေးပါမည်",
    "description": "Shown in the calling lobby to describe who will be notified"
  },
  "icu:calling__pre-call-info--will-notify-2": {
    "messageformat": "{first} နှင့် {second} ကို အသိပေးပါမည်",
    "description": "Shown in the calling lobby to describe who will be notified"
  },
  "icu:calling__pre-call-info--will-notify-3": {
    "messageformat": "{first} ၊ {second} နှင့် {third} ကို အသိပေးပါမည်",
    "description": "Shown in the calling lobby to describe who will be notified"
  },
  "icu:calling__pre-call-info--will-notify-many": {
    "messageformat": "{first} ၊ {second} နှင့် အခြား {others} ဦးကို အသိပေးပါမည်",
    "description": "Shown in the calling lobby to describe who will be notified"
  },
  "icu:calling__in-this-call--zero": {
    "messageformat": "အခြား မည်သူမျှ မရှိပါ",
    "description": "Shown in the participants list to describe how many people are in the call"
  },
  "icu:calling__in-this-call--one": {
    "messageformat": "၎င်းခေါ်ဆိုမှုထဲတွင် - ၁ ယောက်",
    "description": "Shown in the participants list to describe how many people are in the call"
  },
  "icu:calling__in-this-call--many": {
    "messageformat": "ဤကောလ်တွင် လူ {people} ဦး",
    "description": "Shown in the participants list to describe how many people are in the call"
  },
  "icu:calling__you-have-blocked": {
    "messageformat": "သင်သည် {name} ကို ဘလော့ခ်ထားပါသည်",
    "description": "when you block someone and cannot view their video"
  },
  "icu:calling__block-info": {
    "messageformat": "၎င်းတို့၏ အသံ သို့မဟုတ် ဗီဒီယိုခေါ်ဆိုမှုကို သင်လက်ခံရရှိမည် မဟုတ်ဘဲ ၎င်းတို့သည် သင့်ခေါ်ဆိုမှုများကို လက်ခံရရှိမည် မဟုတ်ပါ။",
    "description": "Shown in the modal dialog to describe how blocking works in a group call"
  },
  "icu:calling__overflow__scroll-up": {
    "messageformat": "အပေါ်သို့ ဆွဲရန်",
    "description": "Label for the \"scroll up\" button in a call's overflow area"
  },
  "icu:calling__overflow__scroll-down": {
    "messageformat": "အောက်သို့ ဆွဲရန်",
    "description": "Label for the \"scroll down\" button in a call's overflow area"
  },
  "icu:calling__presenting--notification-title": {
    "messageformat": "သင်သည် လူတိုင်းကို ပြနေပါသည်။",
    "description": "Title for the share screen notification"
  },
  "icu:calling__presenting--notification-body": {
    "messageformat": "ပြသမှု ရပ်ရန် အဆင်သင့်ဖြစ်သည့်အခါ ကောလ်သို့ ပြန်သွားရန် ဤနေရာကို နှိပ်ပါ။",
    "description": "Body text for the share screen notification"
  },
  "icu:calling__presenting--info": {
    "messageformat": "Signal သည် {window} ကို ဝေမျှနေသည်။",
    "description": "Text that appears in the screen sharing controller to inform person that they are presenting"
  },
  "icu:calling__presenting--stop": {
    "messageformat": "ဝေမျှမှု ရပ်ရန်",
    "description": "Button for stopping screen sharing"
  },
  "icu:calling__presenting--you-stopped": {
    "messageformat": "ပြသမှု ရပ်လိုက်သည်",
    "description": "Toast that appears when someone stops presenting"
  },
  "icu:calling__presenting--person-ongoing": {
    "messageformat": "{name} က ပြသနေသည်",
    "description": "Title of call when someone is presenting"
  },
  "icu:calling__presenting--person-stopped": {
    "messageformat": "{name} က ပြသမှုကို ရပ်လိုက်သည်",
    "description": "Toast that appears when someone stops presenting"
  },
  "icu:calling__presenting--permission-title": {
    "messageformat": "ခွင့်ပြုချက် လိုအပ်သည်",
    "description": "Shown as the title for the modal that requests screen recording permissions"
  },
  "icu:calling__presenting--macos-permission-description": {
    "messageformat": "Signal သည် သင့်ကွန်ပျူတာ မျက်နှာပြင် မှတ်တမ်းတင်ခြင်းကို ဝင်ရောက် သုံးစွဲရန် ခွင့်ပြုချက် လိုအပ်ပါသည်။",
    "description": "Shown as the description for the modal that requests screen recording permissions"
  },
  "icu:calling__presenting--permission-instruction-step1": {
    "messageformat": "စနစ် စိတ်ကြိုက်ဦးစားပေးများသို့ သွားပါ။",
    "description": "Shown as the description for the modal that requests screen recording permissions"
  },
  "icu:calling__presenting--permission-instruction-step2": {
    "messageformat": "ဘယ်ဘက်အောက်ခြေရှိ လော့ခ် အိုင်ကွန်ကို နှိပ်ပြီး သင့်ကွန်ပျူတာ စကားဝှက်ကို ရိုက်ထည့်ပါ။",
    "description": "Shown as the description for the modal that requests screen recording permissions"
  },
  "icu:calling__presenting--permission-instruction-step3": {
    "messageformat": "ညာဘက်တွင် Signal ဘေးရှိ အကွက်ကို အမှန်ခြစ်ပါ။ စာရင်းတွင် Signal မတွေ့ပါက ပေါင်းထည့်ရန် + ကို နှိပ်ပါ။",
    "description": "Shown as the description for the modal that requests screen recording permissions"
  },
  "icu:calling__presenting--permission-open": {
    "messageformat": "စနစ် စိတ်ကြိုက်ဦးစားပေးများကို ဖွင့်ရန်",
    "description": "The button that opens your system preferences for the needs screen record permissions modal"
  },
  "icu:calling__presenting--permission-cancel": {
    "messageformat": "ပယ်ရန်",
    "description": "The cancel button for the needs screen record permissions modal"
  },
  "icu:alwaysRelayCallsDescription": {
    "messageformat": "ဖုန်းခေါ်ဆိုမှုများကို လွှဲပြောင်းပါ",
    "description": "Description of the always relay calls setting"
  },
  "icu:alwaysRelayCallsDetail": {
    "messageformat": "သင်၏ လိပ်စာစာရင်းတွင် သင့် IP address ပေါ်လာခြင်းကို ရှောင်လွှဲရန်အတွက် ဖုန်းခေါ်ဆိုမှုများ အားလုံးကို Signal ဆာဗာကို လွှဲပြောင်းပါ။ ဤသို့ လွှဲပြောင်းလိုက်ပါက ဖုန်းခေါ်ဆိုမှု အရည်အသွေး ကျသွားနိုင်ပါသည်။",
    "description": "Details describing the always relay calls setting"
  },
  "icu:permissions": {
    "messageformat": "ခွင့်ပြုချက်များ",
    "description": "Header for permissions section of settings"
  },
  "icu:mediaPermissionsDescription": {
    "messageformat": "မိုက်ခရိုဖုန်း ဝင်ရောက် သုံးစွဲခွင့်ပြုရန်",
    "description": "Description of the media permission description"
  },
  "icu:mediaCameraPermissionsDescription": {
    "messageformat": "ကင်မရာ ဝင်ရောက် သုံးစွဲခွင့်ပြုရန်",
    "description": "Description of the media permission description"
  },
  "icu:general": {
    "messageformat": "အ​ထွေထွေ",
    "description": "Header for general options on the settings screen"
  },
  "icu:spellCheckDescription": {
    "messageformat": "မက်ဆေ့ချ် စာစီ အကွက်တွင် ရိုက်ထည့်ထားသော စာသားကို စာလုံးပေါင်းစစ်ရန်",
    "description": "Description of the spell check setting"
  },
  "icu:textFormattingDescription": {
    "messageformat": "စာသားကို ရွေးချယ်လိုက်သောအခါ စာသားဖောမတ်လုပ်သည့် မီနူးကို ပြသမည်",
    "description": "Description of the text-formatting popover menu setting"
  },
  "icu:spellCheckWillBeEnabled": {
    "messageformat": "နောက်တစ်ကြိမ် Signal စတင်သည့်အခါ စာလုံးပေါင်း စစ်ဆေးမှုကို ဖွင့်ပါမည်။",
    "description": "Shown when the user enables spellcheck to indicate that they must restart Signal."
  },
  "icu:spellCheckWillBeDisabled": {
    "messageformat": "နောက်တစ်ကြိမ် Signal စတင်သည့်အခါ စာလုံးပေါင်း စစ်ဆေးမှုကို ပိတ်ပါမည်။",
    "description": "Shown when the user disables spellcheck to indicate that they must restart Signal."
  },
  "icu:SystemTraySetting__minimize-to-system-tray": {
    "messageformat": "စနစ် Tray တွင် ချုံ့ရန်",
    "description": "In the settings, shown next to the checkbox option for minimizing to the system tray"
  },
  "icu:SystemTraySetting__minimize-to-and-start-in-system-tray": {
    "messageformat": "Tray တွင် ချုံ့ခြင်း စတင်ရန်",
    "description": "In the settings, shown next to the checkbox option for starting in the system tray"
  },
  "icu:autoLaunchDescription": {
    "messageformat": "ကွန်ပျူတာ ဝင်ရောက်သည်နှင့် ဖွင့်ရန်",
    "description": "Description for the automatic launch setting"
  },
  "icu:clearDataHeader": {
    "messageformat": "အပလီကေးရှင်း ဒေတာများကို ရှင်းရန်",
    "description": "Header in the settings dialog for the section dealing with data deletion"
  },
  "icu:clearDataExplanation": {
    "messageformat": "အပလီကေးရှင်းရှိ ဒေတာအားလုံးကို ရှင်းပါမည်၊ မက်ဆေ့ချ်အားလုံးနှင့် သိမ်းထားသော အကောင့် အချက်အလက်များကို ဖယ်ရှားပါမည်။",
    "description": "Text describing what the clear data button will do."
  },
  "icu:clearDataButton": {
    "messageformat": "ဒေတာများကို ရှင်းရန်",
    "description": "Button in the settings dialog starting process to delete all data"
  },
  "icu:deleteAllDataHeader": {
    "messageformat": "ဒေတာအားလုံးကို ဖျက်မည်လား။",
    "description": "Header of the full-screen delete data confirmation screen"
  },
  "icu:deleteAllDataBody": {
    "messageformat": "သင်သည် အဆက်အသွယ်များနှင့် မက်ဆေ့ချ်များအားလုံးအပါအဝင် ဤအက်ပ်၏ သိမ်းထားသော အကောင့်အချက်အလက်အားလုံးကို ဖျက်ပါတော့မည်။ သင့်မိုဘိုင်းစက်နှင့် အမြဲထပ်ချိတ်နိုင်သော်လည်း ဖျက်လိုက်သော မက်ဆေ့ချ်များကို ပြန်သိုလှောင်မည် မဟုတ်ပါ။",
    "description": "Text describing what exactly will happen if the user clicks the button to delete all data"
  },
  "icu:deleteAllDataButton": {
    "messageformat": "ဒေတာအားလုံး ဖျက်ရန်",
    "description": "Text of the button that deletes all data"
  },
  "icu:deleteAllDataProgress": {
    "messageformat": "ဒေတာအားလုံးကို ဖျက်ပြီး ချိတ်ဆက်မှုမှ ဖြုတ်ရန်",
    "description": "Message shown to user when app is disconnected and data deleted"
  },
  "icu:deleteOldIndexedDBData": {
    "messageformat": "သင့်တွင် ယခင် Signal Desktop ထည့်သွင်းမှုမှ ဒေတာအဟောင်းများ ရှိပါသည်။ ဆက်လုပ်ရန်ကို ရွေးချယ်ပါက ၎င်းကို ဖျက်မည်ဖြစ်ပြီး အစမှ စတင်ပါလိမ့်မည်။",
    "description": "Shown if user last ran Signal Desktop before October 2018"
  },
  "icu:deleteOldData": {
    "messageformat": "ဒေတာအဟောင်းကို ဖျက်ရန်",
    "description": "Button to make the delete happen"
  },
  "icu:notifications": {
    "messageformat": "အသိပေးချက်များ",
    "description": "Header for notification settings"
  },
  "icu:notificationSettingsDialog": {
    "messageformat": "When messages arrive, display notifications that reveal:",
    "description": "Explain the purpose of the notification settings"
  },
  "icu:disableNotifications": {
    "messageformat": "Disable notifications",
    "description": "Label for disabling notifications"
  },
  "icu:nameAndMessage": {
    "messageformat": "အမည်၊ အကြောင်းအရာနှင့် လုပ်ဆောင်မှုများ",
    "description": "Label for setting notifications to display name and message text"
  },
  "icu:noNameOrMessage": {
    "messageformat": "အမည် သို့မဟုတ် အကြောင်းအရာ မရှိပါ",
    "description": "Label for setting notifications to display no name and no message text"
  },
  "icu:nameOnly": {
    "messageformat": "အမည်တစ်ခုတည်းသာ",
    "description": "Label for setting notifications to display sender name only"
  },
  "icu:newMessage": {
    "messageformat": "စာအသစ်",
    "description": "Displayed in notifications for only 1 message"
  },
  "icu:notificationSenderInGroup": {
    "messageformat": "{group} ရှိ {sender}",
    "description": "Displayed in notifications for messages in a group"
  },
  "icu:notificationReaction": {
    "messageformat": "{sender} သည် သင့်မက်ဆေ့ချ်ကို {emoji} တုံ့ပြန်မှု ပေးခဲ့သည်"
  },
  "icu:notificationReactionMessage": {
    "messageformat": "{sender} သည် ဖော်ပြပါကို {emoji} တုံ့ပြန်မှု ပေးခဲ့သည်- {message}"
  },
  "icu:sendFailed": {
    "messageformat": "ပေးပို့ခြင်း မအောင်မြင်ပါ",
    "description": "Shown on outgoing message if it fails to send"
  },
  "icu:deleteFailed": {
    "messageformat": "ဖျက်ရန် မအောင်မြင်ပါ",
    "description": "Shown on a message which was deleted for everyone if the delete wasn't successfully sent to anyone"
  },
  "icu:editFailed": {
    "messageformat": "တည်းဖြတ်မှု မအောင်မြင်ပါ၊ အသေးစိတ်ကြည့်ရန် နှိပ်ပါ",
    "description": "Shown on a message which was edited if the edit wasn't successfully sent to anyone"
  },
  "icu:sendPaused": {
    "messageformat": "áá±áá­á¯á·áá¾á¯áá­á¯ áááºááá·áºáá²á·áááº",
    "description": "Shown on outgoing message if it cannot be sent immediately"
  },
  "icu:partiallySent": {
    "messageformat": "တစ်စိတ်တစ်ပိုင်း ပို့ပြီး၊ အသေးစိတ်အတွက် နှိပ်ပါ",
    "description": "Shown on outgoing message if it is partially sent"
  },
  "icu:partiallyDeleted": {
    "messageformat": "တစ်စိတ်တစ်ပိုင်း ဖျက်ပြီး၊ ပြန်ကြိုးစားရန် နှိပ်ပါ",
    "description": "Shown on a message which was deleted for everyone if the delete wasn't successfully sent to everyone"
  },
  "icu:showMore": {
    "messageformat": "အသေးစိတ်အချက်အလက်များ",
    "description": "Displays the details of a key change"
  },
  "icu:showLess": {
    "messageformat": "Hide details",
    "description": "Hides the details of a key change"
  },
  "icu:learnMore": {
    "messageformat": "Learn more about verifying safety numbers",
    "description": "Text that links to a support article on verifying safety numbers"
  },
  "icu:expiredWarning": {
    "messageformat": "This version of Signal Desktop has expired. Please upgrade to the latest version to continue messaging.",
    "description": "Warning notification that this version of the app has expired"
  },
  "icu:upgrade": {
    "messageformat": "signal.org/download သို့ သွားရန် နှိပ်ပါ",
    "description": "Label text for button to upgrade the app to the latest version"
  },
  "icu:mediaMessage": {
    "messageformat": "မီဒီယာ မက်ဆေ့ချ်",
    "description": "Description of a message that has an attachment and no text, displayed in the conversation list as a preview."
  },
  "icu:unregisteredUser": {
    "messageformat": "Number is not registered",
    "description": "Error message displayed when sending to an unregistered user."
  },
  "icu:sync": {
    "messageformat": "အဆက်အသွယ်များ ထည့်သွင်းရန်",
    "description": "Label for contact and group sync settings"
  },
  "icu:syncExplanation": {
    "messageformat": "Import all Signal groups and contacts from your mobile device.",
    "description": "Explanatory text for sync settings"
  },
  "icu:lastSynced": {
    "messageformat": "Last import at",
    "description": "Label for date and time of last sync operation"
  },
  "icu:syncNow": {
    "messageformat": "Import now",
    "description": "Label for a button that syncs contacts and groups from your phone"
  },
  "icu:syncing": {
    "messageformat": "ထည့်သွင်းနေဆဲ...",
    "description": "Label for a disabled sync button while sync is in progress."
  },
  "icu:syncFailed": {
    "messageformat": "Import failed. Make sure your computer and your phone are connected to the internet.",
    "description": "Informational text displayed if a sync operation times out."
  },
  "icu:timestamp_s": {
    "messageformat": "now",
    "description": "Brief timestamp for messages sent less than a minute ago. Displayed in the conversation list and message bubble."
  },
  "icu:timestamp_m": {
    "messageformat": "1m",
    "description": "Brief timestamp for messages sent about one minute ago. Displayed in the conversation list and message bubble."
  },
  "icu:timestamp_h": {
    "messageformat": "1h",
    "description": "Brief timestamp for messages sent about one hour ago. Displayed in the conversation list and message bubble."
  },
  "icu:hoursAgo": {
    "messageformat": "{hours,number} နာရီ",
    "description": "Contracted form of 'X hours ago' which works both for singular and plural"
  },
  "icu:minutesAgo": {
    "messageformat": "{minutes,number} မိနစ်",
    "description": "Contracted form of 'X minutes ago' which works both for singular and plural"
  },
  "icu:justNow": {
    "messageformat": "ယခု",
    "description": "Shown if a message is very recent, less than 60 seconds old"
  },
  "icu:timestampFormat__long--today": {
    "messageformat": "ယနေ့ {time}",
    "description": "Timestamp format string for displaying \"Today\" and the time"
  },
  "icu:timestampFormat__long--yesterday": {
    "messageformat": "ယမန်နေ့ {time}",
    "description": "Timestamp format string for displaying \"Yesterday\" and the time"
  },
  "icu:messageBodyTooLong": {
    "messageformat": "မက်ဆေ့ချ် စာကိုယ် ရှည်လွန်းနေပါသည်။",
    "description": "Shown if the user tries to send more than 64kb of text"
  },
  "icu:unblockToSend": {
    "messageformat": "မက်ဆေ့ချ်ပို့ရန် ဤအဆက်အသွယ်ကို ဘလော့ခ်ဖြေပါ။",
    "description": "Brief message shown when trying to message a blocked number"
  },
  "icu:unblockGroupToSend": {
    "messageformat": "မက်ဆေ့ချ် ပို့ရန် ဤအဖွဲ့ကို ဘလော့ခ်ဖြေပါ။",
    "description": "Brief message shown when trying to message a blocked group"
  },
  "icu:youChangedTheTimer": {
    "messageformat": "မက်ဆေ့ချ် ပျောက်ချိန်ကို {time} သို့ သတ်မှတ်လိုက်သည်။",
    "description": "Message displayed when you change the message expiration timer in a conversation."
  },
  "icu:timerSetOnSync": {
    "messageformat": "မက်ဆေ့ချ် ပျောက်ချိန်ကို {time} အဖြစ် အပ်ဒိတ်လုပ်ပြီး။",
    "description": "Message displayed when timer is set on initial link of desktop device."
  },
  "icu:timerSetByMember": {
    "messageformat": "မန်ဘာတစ်ဦးက မက်ဆေ့ချ် ပျောက်ချိန်ကို {time} သို့ သတ်မှတ်လိုက်သည်။",
    "description": "Message displayed when timer is by an unknown group member."
  },
  "icu:theyChangedTheTimer": {
    "messageformat": "{name} က မက်ဆေ့ချ် ပျောက်ချိန်ကို {time} သို့ သတ်မှတ်လိုက်သည်။",
    "description": "Message displayed when someone else changes the message expiration timer in a conversation."
  },
  "icu:disappearingMessages__off": {
    "messageformat": "ပိတ်သည်",
    "description": "Label for option to turn off message expiration in the timer menu"
  },
  "icu:disappearingMessages": {
    "messageformat": "စာများအား ပျောက်သွားစေခြင်း",
    "description": "Conversation menu option to enable disappearing messages. Title of the settings section for Disappearing Messages. Label of the disappearing timer select in group creation flow"
  },
  "icu:disappearingMessagesDisabled": {
    "messageformat": "သတင်းများပျောက်ကွယ်သွားသည်",
    "description": "Displayed in the left pane when the timer is turned off"
  },
  "icu:disappearingMessagesDisabledByMember": {
    "messageformat": "မန်ဘာတစ်ဦးက မက်ဆေ့ချ် ပျောက်ခြင်းကို ပိတ်ထားသည်။",
    "description": "Displayed in the left pane when the timer is turned off"
  },
  "icu:disabledDisappearingMessages": {
    "messageformat": "{name} က မက်ဆေ့ချ် ပျောက်ခြင်းကို ပိတ်ထားသည်။",
    "description": "Displayed in the conversation list when the timer is turned off"
  },
  "icu:youDisabledDisappearingMessages": {
    "messageformat": "စာများ ပျက်သွားစေရန် လုပ်ထားချက်ကို ရပ်လိုက်သည်။",
    "description": "Displayed in the conversation list when the timer is turned off"
  },
  "icu:timerSetTo": {
    "messageformat": "Timer set to {time}",
    "description": "Displayed in the conversation list when the timer is updated by some automatic action, or in the left pane"
  },
  "icu:audioNotificationDescription": {
    "messageformat": "Push အသိပေးချက် အသံများ",
    "description": "Description for audio notification setting"
  },
  "icu:callRingtoneNotificationDescription": {
    "messageformat": "ခေါ်ဆိုမှု အသံများကို ဖွင့်ရန်",
    "description": "Description for call ringtone notification setting"
  },
  "icu:callSystemNotificationDescription": {
    "messageformat": "ကောလ်များအတွက် အသိပေးချက်များကို ပြရန်",
    "description": "Description for call notification setting"
  },
  "icu:incomingCallNotificationDescription": {
    "messageformat": "အဝင်ကောလ်များကို ဖွင့်ရန်",
    "description": "Description for incoming calls setting"
  },
  "icu:contactChangedProfileName": {
    "messageformat": "{sender} က ၎င်း၏ ပရိုဖိုင်အမည်ကို {oldProfile} မှ {newProfile} သို့ ပြောင်းလိုက်သည်။",
    "description": "Description for incoming calls setting"
  },
  "icu:changedProfileName": {
    "messageformat": "{oldProfile} က ၎င်း၏ ပရိုဖိုင်အမည်ကို {newProfile} သို့ ပြောင်းလိုက်သည်။",
    "description": "Shown when a contact not in your address book changes their profile name"
  },
  "icu:SafetyNumberModal__title": {
    "messageformat": "လုံခြုံရေးနံပါတ်ကို အတည်ပြုပါ",
    "description": "Title for the modal for safety number verification"
  },
  "icu:safetyNumberChanged": {
    "messageformat": "လုံခြုံရေးနံပါတ် ပြောင်းသွားသည်",
    "description": "A notification shown in the conversation when a contact reinstalls"
  },
  "icu:safetyNumberChanges": {
    "messageformat": "လုံခြုံရေးနံပါတ် အပြောင်းအလဲများ",
    "description": "Title for safety number changed modal"
  },
  "icu:safetyNumberChangedGroup": {
    "messageformat": "{name} နှင့် လုံခြုံရေးနံပါတ် ပြောင်းသွားသည်",
    "description": "A notification shown in a group conversation when a contact reinstalls, showing the contact name"
  },
  "icu:ConversationDetails__viewSafetyNumber": {
    "messageformat": "လုံခြုံရေးနံပါတ် ကြည့်ရန်",
    "description": "In conversation details, label for button to view safety number, opens safety number modal"
  },
  "icu:SafetyNumberNotification__viewSafetyNumber": {
    "messageformat": "လုံခြုံရေးနံပါတ် ကြည့်ရန်",
    "description": "In conversation, safety number change notification, label for button to view safety number, opens safety number modal"
  },
  "icu:cannotGenerateSafetyNumber": {
    "messageformat": "သူနှင့် စာတိုအဆက်အသွယ်မပြုပဲ ယင်းသူကို ဆန်းစစ်အတည်ပြုမရပါ။",
    "description": "Shown on the safety number screen if you have never exchanged messages with that contact"
  },
  "icu:yourSafetyNumberWith": {
    "messageformat": "{name1} နှင့် သင့်လုံခြုံရေးနံပါတ်-",
    "description": "Heading for safety number view"
  },
  "icu:themeLight": {
    "messageformat": "အလင်း",
    "description": "Label text for light theme (normal)"
  },
  "icu:themeDark": {
    "messageformat": "အမှောင်",
    "description": "Label text for dark theme"
  },
  "icu:themeSystem": {
    "messageformat": "စနစ်",
    "description": "Label text for system theme"
  },
  "icu:noteToSelf": {
    "messageformat": "မိမိမှတ်စု",
    "description": "Name for the conversation with your own phone number"
  },
  "icu:noteToSelfHero": {
    "messageformat": "ဤချက်(တ်)တွင် သင်ကိုယ်တိုင်အတွက် မှတ်စုများ ထည့်နိုင်ပါသည်။ သင့်အကောင့်နှင့် ချိတ်ထားသည့် စက်များရှိပါက မှတ်စုအသစ်များကို ချိန်ကိုက်ပါမည်။",
    "description": "Description for the Note to Self conversation"
  },
  "icu:notificationDrawAttention": {
    "messageformat": "အသိပေးချက် ရောက်သည့်အခါ ဤဝင်းဒိုးတွင် အာရုံစိုက်ပါ",
    "description": "Label text for the setting that controls whether new notifications draw attention to the window"
  },
  "icu:hideMenuBar": {
    "messageformat": "မီနူးဘားကို ဝှက်ရန်",
    "description": "Label text for menu bar visibility setting"
  },
  "icu:startConversation": {
    "messageformat": "ချက်(တ်)အသစ် စတင်ရန်",
    "description": "Label underneath number a user enters that is not an existing contact"
  },
  "icu:newConversation": {
    "messageformat": "ချက်(တ်)အသစ်",
    "description": "Label for header when starting a new conversation"
  },
  "icu:stories": {
    "messageformat": "စတိုရီများ",
    "description": "Label for header to go to stories view"
  },
  "icu:contactSearchPlaceholder": {
    "messageformat": "အမည် သို့မဟုတ် ဖုန်းနံပါတ်ဖြင့် ရှာရန်",
    "description": "Placeholder to use when searching for contacts in the composer"
  },
  "icu:noContactsFound": {
    "messageformat": "အဆက်အသွယ်များ ရှာမတွေ့ပါ",
    "description": "Label shown when there are no contacts to compose to"
  },
  "icu:noGroupsFound": {
    "messageformat": "အဖွဲ့ မတွေ့ရှိပါ",
    "description": "Label shown when there are no groups to compose to"
  },
  "icu:noConversationsFound": {
    "messageformat": "ချက်(တ်) ရှာမတွေ့ပါ",
    "description": "Label shown when there are no conversations to compose to"
  },
  "icu:Toast--ConversationRemoved": {
    "messageformat": "{title} ကို ဖယ်ရှားထားပါသည်။",
    "description": "Shown after the contact was removed from the contact list"
  },
  "icu:Toast--error": {
    "messageformat": "ချို့ယွင်းချက် ဖြစ်ပေါ်ခဲ့ပါသည်",
    "description": "Toast for general errors"
  },
  "icu:Toast--error--action": {
    "messageformat": "မှတ်တမ်းကို ပေးပို့ရန်",
    "description": "Label for the error toast button"
  },
  "icu:Toast--failed-to-fetch-username": {
    "messageformat": "သုံးစွဲသူအမည် ပေးခြင်း မအောင်မြင်ပါ။ သင့်ချိတ်ဆက်မှုကို စစ်ဆေးပြီး ထပ်ကြိုးစားပါ။",
    "description": "Shown if request to Signal servers to find username fails"
  },
  "icu:Toast--failed-to-fetch-phone-number": {
    "messageformat": "ဖုန်းနံပါတ် ထည့်ခြင်း မအောင်မြင်ပါ။ သင့်ချိတ်ဆက်မှုကို စစ်ဆေးပြီး ထပ်ကြိုးစားပါ။",
    "description": "Shown if request to Signal servers to find phone number fails"
  },
  "icu:ToastManager__CannotEditMessage": {
    "messageformat": "ထိုမက်ဆေ့ချ်ကို ပေးပို့ခဲ့ချိန်မှ 3 နာရီအတွင်း၌သာ တည်းဖြတ်မှု လုပ်နိုင်ပါသည်။",
    "description": "Error message when you try to send an edit after message becomes too old"
  },
  "icu:startConversation--username-not-found": {
    "messageformat": "သုံးစွဲသူ ရှာမတွေ့ပါ။ {atUsername} သည် Signal သုံးစွဲသူ မဟုတ်ပါ၊ မှန်ကန်သော သုံးစွဲသူအမည်ကို ရိုက်ထည့်ထားကြောင်း သေချာပါစေ။",
    "description": "Shown in dialog if username is not found. Note that 'username' will be the output of at-username"
  },
  "icu:startConversation--phone-number-not-found": {
    "messageformat": "သုံးစွဲသူ ရှာမတွေ့ပါ။ \"{phoneNumber}\" သည် Signal သုံးစွဲသူ မဟုတ်ပါ။",
    "description": "Shown in dialog if phone number is not found."
  },
  "icu:startConversation--phone-number-not-valid": {
    "messageformat": "သုံးစွဲသူ ရှာမတွေ့ပါ။ \"{phoneNumber}\" သည် မှန်ကန်သော ဖုန်းနံပါတ် မဟုတ်ပါ။",
    "description": "Shown in dialog if phone number is not valid."
  },
  "icu:chooseGroupMembers__title": {
    "messageformat": "မန်ဘာများကို ရွေးရန်",
    "description": "The title for the 'choose group members' left pane screen"
  },
  "icu:chooseGroupMembers__back-button": {
    "messageformat": "နောက်သို့",
    "description": "Used as alt-text of the back button on the 'choose group members' left pane screen"
  },
  "icu:chooseGroupMembers__skip": {
    "messageformat": "ကျော်ပ",
    "description": "The 'skip' button text in the 'choose group members' left pane screen"
  },
  "icu:chooseGroupMembers__next": {
    "messageformat": "နောက်ထက်",
    "description": "The 'next' button text in the 'choose group members' left pane screen"
  },
  "icu:chooseGroupMembers__maximum-group-size__title": {
    "messageformat": "အများဆုံးအုပ်စုအရွယ်အစားရောက်ရှိခဲ့သည်",
    "description": "Shown in the alert when you add the maximum number of group members"
  },
  "icu:chooseGroupMembers__maximum-group-size__body": {
    "messageformat": "Signal အဖွဲ့များသည် အများဆုံး မန်ဘာ {max,number} ဦး ရှိနိုင်ပါသည်။",
    "description": "Shown in the alert when you add the maximum number of group members"
  },
  "icu:chooseGroupMembers__maximum-recommended-group-size__title": {
    "messageformat": "အကြံပြုအဖွဲ့ဝင်ကန့်သတ်ရောက်ရှိခဲ့သည်",
    "description": "Shown in the alert when you add the maximum recommended number of group members"
  },
  "icu:chooseGroupMembers__maximum-recommended-group-size__body": {
    "messageformat": "Signal အဖွဲ့များသည် မန်ဘာ {max,number} ဦး သို့မဟုတ် ထိုအောက်တွင် အကောင်းဆုံးအလုပ်လုပ်ပါသည်။ နောက်ထပ် မန်ဘာများ ထည့်ခြင်းဖြင့် မက်ဆေ့ချ်များ ပေးပို့၊ လက်ခံရာတွင် ကြန့်ကြာပါမည်။",
    "description": "Shown in the alert when you add the maximum recommended number of group members"
  },
  "icu:setGroupMetadata__title": {
    "messageformat": "ဤအုပ်စုနာမည်ပေးပါ",
    "description": "The title for the 'set group metadata' left pane screen"
  },
  "icu:setGroupMetadata__back-button": {
    "messageformat": "မန်ဘာ ရွေးချယ်မှုသို့ ပြန်သွားရန်",
    "description": "Used as alt-text of the back button on the 'set group metadata' left pane screen"
  },
  "icu:setGroupMetadata__group-name-placeholder": {
    "messageformat": "အုပ်စုအမည် (လိုအပ်သည်)",
    "description": "The placeholder for the group name placeholder"
  },
  "icu:setGroupMetadata__group-description-placeholder": {
    "messageformat": "ဖော်ပြချက်",
    "description": "The placeholder for the group description"
  },
  "icu:setGroupMetadata__create-group": {
    "messageformat": "ဖန်တီးပ",
    "description": "The 'create group' button text in the 'set group metadata' left pane screen"
  },
  "icu:setGroupMetadata__members-header": {
    "messageformat": "အဖွဲ့ဝင်များ",
    "description": "The header for the members list in the 'set group metadata' left pane screen"
  },
  "icu:setGroupMetadata__error-message": {
    "messageformat": "ဤအဖွဲ့ကို ဖန်တီးမရပါ။ သင့်ချိတ်ဆက်မှုကို စစ်ဆေးပြီး ထပ်ကြိုးစားပါ။",
    "description": "Shown in the modal when we can't create a group"
  },
  "icu:updateGroupAttributes__title": {
    "messageformat": "အဖွဲ့ကို ပြင်မည်",
    "description": "Shown in the modal when we want to update a group"
  },
  "icu:updateGroupAttributes__error-message": {
    "messageformat": "အဖွဲ့ကို အပ်ဒိတ်လုပ်ရန် မအောင်မြင်ပါ။ သင့်ချိတ်ဆက်မှုကို စစ်ဆေးပြီး ထပ်ကြိုးစားပါ။",
    "description": "Shown in the modal when we can't update a group"
  },
  "icu:notSupportedSMS": {
    "messageformat": "SMS/MMS မက်ဆေ့ချ်များကို မပံ့ပိုးပေးပါ။",
    "description": "Label underneath number informing user that SMS is not supported on desktop"
  },
  "icu:newPhoneNumber": {
    "messageformat": "Enter a phone number to add a contact.",
    "description": "Placeholder for adding a new number to a contact"
  },
  "icu:invalidNumberError": {
    "messageformat": "နံပါတ် မှားနေသည်",
    "description": "When a person inputs a number that is invalid"
  },
  "icu:unlinkedWarning": {
    "messageformat": "မက်ဆေ့ချ် ဆက်လုပ်ရန်အတွက် Signal Desktop ကို သင့်မိုဘိုင်းစက်နှင့် ပြန်ချိတ်ရန် နှိပ်ပါ။"
  },
  "icu:unlinked": {
    "messageformat": "Unlinked"
  },
  "icu:relink": {
    "messageformat": "Relink"
  },
  "icu:autoUpdateNewVersionTitle": {
    "messageformat": "အပ်ဒိတ် ရရှိနိုင်ပါပြီ"
  },
  "icu:autoUpdateRetry": {
    "messageformat": "အပ်ဒိတ်လုပ်ဆောင်မှု ပြန်ကြိုးစားရန်"
  },
  "icu:autoUpdateContactSupport": {
    "messageformat": "အကူအညီ ရယူရန် ဆက်သွယ်ပါ"
  },
  "icu:autoUpdateNewVersionMessage": {
    "messageformat": "Signal ကို ပြန်စတင်ရန် နှိပ်ပါ"
  },
  "icu:downloadNewVersionMessage": {
    "messageformat": "အပ်ဒိတ်ကို ဒေါင်းလုဒ်လုပ်ရန် နှိပ်ပါ"
  },
  "icu:downloadFullNewVersionMessage": {
    "messageformat": "Signal ကို အပ်ဒိတ်လုပ်မရပါ။ ထပ်ကြိုးစားရန် နှိပ်ပါ။",
    "description": "Shown in update dialog when partial update fails and we have to ask user to download full update"
  },
  "icu:autoUpdateRestartButtonLabel": {
    "messageformat": "Restart Signal"
  },
  "icu:autoUpdateLaterButtonLabel": {
    "messageformat": "နောက်မှလုပ်မည်"
  },
  "icu:autoUpdateIgnoreButtonLabel": {
    "messageformat": "အပ်ဒိတ်ကို လျစ်လျူရှုရန်"
  },
  "icu:leftTheGroup": {
    "messageformat": "{name} သည် အဖွဲ့က ထွက်သွားပါပြီ။",
    "description": "Shown in the conversation history when a single person leaves the group"
  },
  "icu:multipleLeftTheGroup": {
    "messageformat": "{name} သည် အဖွဲ့က ထွက်သွားပါပြီ။",
    "description": "Shown in the conversation history when multiple people leave the group"
  },
  "icu:updatedTheGroup": {
    "messageformat": "{name} က အဖွဲ့ကို အပ်ဒိတ်လုပ်ခဲ့သည်။",
    "description": "Shown in the conversation history when someone updates the group"
  },
  "icu:youUpdatedTheGroup": {
    "messageformat": "အဖွဲ့အား သင်ပြောင်းလဲမှုပြုလိုက်သည်။",
    "description": "Shown in the conversation history when you update a group"
  },
  "icu:updatedGroupAvatar": {
    "messageformat": "အဖွဲ့ရုပ်ပုံကို အပ်ဒိတ်လုပ်ထားသည်။",
    "description": "Shown in the conversation history when someone updates the group"
  },
  "icu:titleIsNow": {
    "messageformat": "ယခု အဖွဲ့အမည်သည်  ''{name}' ဖြစ်ပါသည်။",
    "description": "Shown in the conversation history when someone changes the title of the group"
  },
  "icu:youJoinedTheGroup": {
    "messageformat": "သင်သည် အဖွဲ့ထဲ ဝင်လိုက်ပါသည်။",
    "description": "Shown in the conversation history when you are added to a group."
  },
  "icu:joinedTheGroup": {
    "messageformat": "{name} က အဖွဲ့တွင် ပါဝင်ထားသည်။",
    "description": "Shown in the conversation history when a single person joins the group"
  },
  "icu:multipleJoinedTheGroup": {
    "messageformat": "{names} က အဖွဲ့တွင် ပါဝင်ထားသည်။",
    "description": "Shown in the conversation history when more than one person joins the group"
  },
  "icu:ConversationList__aria-label": {
    "messageformat": "{unreadCount, plural, other {{title} နှင့် ချက်(တ်)၊ မက်ဆေ့ချ်အသစ် {unreadCount,number} စောင်၊ နောက်ဆုံးမက်ဆေ့ချ်- {lastMessage}။}}",
    "description": "Aria label for the conversation list item"
  },
  "icu:ConversationList__last-message-undefined": {
    "messageformat": "နောက်ဆုံးမက်ဆေ့ချ်ကို ဖျက်ထားခြင်းဖြစ်နိုင်သည်။",
    "description": "For aria-label within conversation list. Describes if last message is not defined."
  },
  "icu:BaseConversationListItem__aria-label": {
    "messageformat": "{title} နှင့် ချက်(တ်)သို့ သွားရန်",
    "description": "Aria label for the conversation list item button"
  },
  "icu:ConversationListItem--message-request": {
    "messageformat": "မက်ဆေ့ပို့ရန် တောင်ခံချက်",
    "description": "Preview shown for conversation if the user has not yet accepted an incoming message request"
  },
  "icu:ConversationListItem--draft-prefix": {
    "messageformat": "မူကြမ်း",
    "description": "Prefix shown in italic in conversation view when a draft is saved"
  },
  "icu:message--getNotificationText--messageRequest": {
    "messageformat": "မက်ဆေ့ချ် တောင်းဆိုချက်",
    "description": "Shown in notifications and in the left pane when a message request is received."
  },
  "icu:message--getNotificationText--gif": {
    "messageformat": "လှုပ်ရှားနေသောရုပ်ပုံ",
    "description": "Shown in notifications and in the left pane when a GIF is received."
  },
  "icu:message--getNotificationText--photo": {
    "messageformat": "ရုပ်ပုံ",
    "description": "Shown in notifications and in the left pane when a photo is received."
  },
  "icu:message--getNotificationText--video": {
    "messageformat": "ရုပ်မြင်သံကြား",
    "description": "Shown in notifications and in the left pane when a video is received."
  },
  "icu:message--getNotificationText--voice-message": {
    "messageformat": "အသံသတင်းစကား",
    "description": "Shown in notifications and in the left pane when a voice message is received."
  },
  "icu:message--getNotificationText--audio-message": {
    "messageformat": "အသံဖိုင် မက်ဆေ့ချ်",
    "description": "Shown in notifications and in the left pane when an audio message is received."
  },
  "icu:message--getNotificationText--file": {
    "messageformat": "ဖိုင်",
    "description": "Shown in notifications and in the left pane when a generic file is received."
  },
  "icu:message--getNotificationText--stickers": {
    "messageformat": "စတစ်ကာ မက်ဆေ့ချ်",
    "description": "Shown in notifications and in the left pane instead of sticker image."
  },
  "icu:message--getNotificationText--text-with-emoji": {
    "messageformat": "{emoji} {text}",
    "description": "Shown in notifications and in the left pane when text has an emoji. Probably always [emoji] [text] on LTR languages and [text] [emoji] on RTL languages."
  },
  "icu:message--getDescription--unsupported-message": {
    "messageformat": "မပံ့ပိုးထားသော မက်ဆေ့ချ်",
    "description": "Shown in notifications and in the left pane when a message has features too new for this signal install."
  },
  "icu:message--getDescription--disappearing-media": {
    "messageformat": "တစ်ကြိမ်ကြည့် မီဒီယာ",
    "description": "Shown in notifications and in the left pane after view-once message is deleted. Also shown when quoting a view once media."
  },
  "icu:message--getDescription--disappearing-photo": {
    "messageformat": "တစ်ကြိမ်ကြည့် ဓာတ်ပုံ",
    "description": "Shown in notifications and in the left pane when a message is a view once photo. Also shown when quoting a view once photo."
  },
  "icu:message--getDescription--disappearing-video": {
    "messageformat": "တစ်ကြိမ်ကြည့် ဗီဒီယို",
    "description": "Shown in notifications and in the left pane when a message is a view once video. Also shown when quoting a view once video."
  },
  "icu:message--deletedForEveryone": {
    "messageformat": "ဤမက်ဆေ့အား ဖျက်ပြီးပါပြီ။",
    "description": "Shown in a message's bubble when the message has been deleted for everyone."
  },
  "icu:donation--missing": {
    "messageformat": "လှူဒါန်းမှု အသေးစိတ်ကို ရယူ၍ မရနိုင်ပါ",
    "description": "Aria label for donation when we can't fetch the details."
  },
  "icu:message--donation--unopened--incoming": {
    "messageformat": "ဤမက်ဆေ့ချ်ကို ဖွင့်ရန် ၎င်းကို မိုဘိုင်းတွင် ကြည့်ပါ",
    "description": "Shown in a message's bubble when you've received a donation badge from a contact"
  },
  "icu:message--donation--unopened--outgoing": {
    "messageformat": "သင်၏ လှူဒါန်းမှုကို ကြည့်ရန် မိုဘိုင်းတွင် ဤမက်ဆေ့ချ်ကို နှိပ်ပါ",
    "description": "Shown in a message's bubble when you've sent a donation badge to a contact."
  },
  "icu:message--donation--unopened--label": {
    "messageformat": "{sender} သည် သင့်ကိုယ်စား Signal သို့ လှူထားပါသည်",
    "description": "Shown in a message's bubble when you've received a donation badge from a contact."
  },
  "icu:message--donation--unopened--toast--incoming": {
    "messageformat": "ဤလှူဒါန်းမှုကို ဖွင့်ရန် သင့်ဖုန်းကို စစ်ဆေးပါ",
    "description": "Shown when you've clicked on an incoming donation you haven't yet redeemed."
  },
  "icu:message--donation--unopened--toast--outgoing": {
    "messageformat": "သင့်လှူဒါန်းမှုကို ကြည့်ရန် သင့်ဖုန်းကို စစ်ဆေးပါ",
    "description": "Shown when you've clicked on an outgoing donation badge."
  },
  "icu:message--donation--preview--unopened": {
    "messageformat": "{sender} သည် သင့်အတွက် လှူထားပါသည်",
    "description": "Shown to label the donation badge in notifications and the left pane."
  },
  "icu:message--donation--preview--redeemed": {
    "messageformat": "သင်သည် လှူဒါန်းမှုကို လဲလှယ်ထားပါသည်",
    "description": "Shown to label the redeemed donation badge in notifications and the left pane."
  },
  "icu:message--donation--preview--sent": {
    "messageformat": "သင်သည် {recipient} အတွက် လှူထားပါသည်",
    "description": "Shown to label a donation badge you've sent in notifications and the left pane"
  },
  "icu:message--donation": {
    "messageformat": "လှူဒါန်းမှု",
    "description": "Shown to label the donation badge you've redeemed on another device."
  },
  "icu:quote--donation": {
    "messageformat": "လှူဒါန်းမှု",
    "description": "Shown to label a donation badge you've replied to."
  },
  "icu:message--donation--remaining--days": {
    "messageformat": "{days, plural, other {{days,number} ရက် ကျန်ပါသည်}}",
    "description": "Describes how long remains for the donation badge you've redeemed on another device (only rendered for days > 1)."
  },
  "icu:message--donation--remaining--hours": {
    "messageformat": "{hours, plural, other {{hours,number} နာရီ ကျန်ပါသည်}}",
    "description": "Describes how long remains for the donation badge you've redeemed on another device (only rendered for hours > 1)"
  },
  "icu:message--donation--remaining--minutes": {
    "messageformat": "{minutes, plural, other {{minutes,number} မိနစ် ကျန်ရှိသည်}}",
    "description": "Describes how long remains for the donation badge you've redeemed on another device."
  },
  "icu:message--donation--expired": {
    "messageformat": "သက်တမ်းကုန်ပြီး",
    "description": "Shows that a donation badge is expired"
  },
  "icu:message--giftBadge--view": {
    "messageformat": "ကြည့်ရန်",
    "description": "Shown when you've sent a gift badge to someone then opened it"
  },
  "icu:message--donation--view": {
    "messageformat": "ကြည့်ရန်",
    "description": "Shown when you've sent a donation badge to someone then opened it"
  },
  "icu:message--donation--redeemed": {
    "messageformat": "လဲလှယ်ပြီး",
    "description": "Shown when you've redeemed the donation badge on another device"
  },
  "icu:messageAccessibilityLabel--outgoing": {
    "messageformat": "သင် ပေးပို့ထားသော မက်ဆေ့ချ်",
    "description": "Accessibility label for outgoing messages"
  },
  "icu:messageAccessibilityLabel--incoming": {
    "messageformat": "{author} ပေးပို့ထားသော မက်ဆေ့ချ်",
    "description": "Accessibility label for incoming messages"
  },
  "icu:modal--donation--title": {
    "messageformat": "သင့်ပံ့ပိုးကူညီမှုအတွက် ကျေးဇူးတင်ပါသည်။",
    "description": "The title of the outgoing donation badge detail dialog"
  },
  "icu:modal--donation--description": {
    "messageformat": "သင်သည် {name} ကိုယ်စား Signal သို့ လှူဒါန်းထားပါသည်။ ၎င်းတို့၏ ပရိုဖိုင်တွင် ပံ့ပိုးမှုကို ပြသရန်အတွက် ၎င်းတို့အား ရွေးချယ်ခွင့် ပေးပါမည်။",
    "description": "The description of the outgoing donation badge detail dialog"
  },
  "icu:stickers--toast--InstallFailed": {
    "messageformat": "စတစ်ကာတွဲကို ထည့်သွင်းမရပါ",
    "description": "Shown in a toast if the user attempts to install a sticker pack and it fails"
  },
  "icu:stickers--StickerManager--title": {
    "messageformat": "စတစ်ကာများ",
    "description": "Title for the sticker manager"
  },
  "icu:stickers--StickerManager--Available": {
    "messageformat": "ရရှိနိုင်ပါပြီ",
    "description": "Shown in the sticker pack manager as a tab for available stickers"
  },
  "icu:stickers--StickerManager--InstalledPacks": {
    "messageformat": "ထည့်သွင်းပြီး",
    "description": "Shown in the sticker pack manager above your installed sticker packs."
  },
  "icu:stickers--StickerManager--InstalledPacks--Empty": {
    "messageformat": "မည်သည့် စတစ်ကာများကို ထည့်သွင်းခြင်းမရှိပါ",
    "description": "Shown in the sticker pack manager when you don't have any installed sticker packs."
  },
  "icu:stickers--StickerManager--BlessedPacks": {
    "messageformat": "Signal အနုပညာရှင် စီးရီး",
    "description": "Shown in the sticker pack manager above the default sticker packs."
  },
  "icu:stickers--StickerManager--BlessedPacks--Empty": {
    "messageformat": "Signal Artist စတစ်ကာများ မရရှိနိုင်ပါ",
    "description": "Shown in the sticker pack manager when there are no blessed sticker packs available."
  },
  "icu:stickers--StickerManager--ReceivedPacks": {
    "messageformat": "သင် လက်ခံရရှိထားသော စတစ်ကာများ",
    "description": "Shown in the sticker pack manager above sticker packs which you have received in messages."
  },
  "icu:stickers--StickerManager--ReceivedPacks--Empty": {
    "messageformat": "အဝင်မက်ဆေ့ချ်များမှ စတစ်ကာများသည် ၎င်းနေရာတွင် ပေါ်ပါမည်",
    "description": "Shown in the sticker pack manager when you have not received any sticker packs in messages."
  },
  "icu:stickers--StickerManager--Install": {
    "messageformat": "ထည့်သွင်းပါ",
    "description": "Shown in the sticker pack manager next to sticker packs which can be installed."
  },
  "icu:stickers--StickerManager--Uninstall": {
    "messageformat": "တပ်ဆင်ခြင်းမှ ဖယ်ရှားမယ်",
    "description": "Shown in the sticker pack manager next to sticker packs which are already installed."
  },
  "icu:stickers--StickerManager--UninstallWarning": {
    "messageformat": "သင့်တွင် မူရင်းမက်ဆေ့ချ် မရှိတော့ပါက ဤစတစ်ကာတွဲကို ပြန်ထည့်သွင်းနိုင်မည် မဟုတ်ပါ။",
    "description": "Shown in the sticker pack manager next to sticker packs which are already installed."
  },
  "icu:stickers--StickerManager--Introduction--Image": {
    "messageformat": "စတစ်ကာ မိတ်ဆက်- Bandit the Cat",
    "description": "Alt text on a tooltip image when the user upgrades to a version of Signal supporting stickers."
  },
  "icu:stickers--StickerManager--Introduction--Title": {
    "messageformat": "စတစ်ကာ မိတ်ဆက်",
    "description": "Shown as the title on a tooltip when the user upgrades to a version of Signal supporting stickers."
  },
  "icu:stickers--StickerManager--Introduction--Body": {
    "messageformat": "စတစ်ကာ သုံးနိုင်လျက် အဘယ်ကြောင့် စကားလုံးများ သုံးမည်နည်း။",
    "description": "Shown as the body on a tooltip when the user upgrades to a version of Signal supporting stickers."
  },
  "icu:stickers--StickerPicker--Open": {
    "messageformat": "ရွေးချယ်ထားသည့် စတစ်ကာကို ဖွင့်ရန်",
    "description": "Label for the open button for the sticker picker"
  },
  "icu:stickers--StickerPicker--AddPack": {
    "messageformat": "စတစ်ကာတွဲ ပေါင်းထည့်ရန်",
    "description": "Label for the add pack button in the sticker picker"
  },
  "icu:stickers--StickerPicker--NextPage": {
    "messageformat": "နောက်စာမျက်နှာ",
    "description": "Label for the next page button in the sticker picker"
  },
  "icu:stickers--StickerPicker--PrevPage": {
    "messageformat": "ယခင် စာမျက်နှာ",
    "description": "Label for the previous page button in the sticker picker"
  },
  "icu:stickers--StickerPicker--Recents": {
    "messageformat": "မကြာမီက စတစ်ကာ",
    "description": "Label for the recent stickers button in the sticker picker"
  },
  "icu:stickers--StickerPicker--DownloadError": {
    "messageformat": "အချို့စတစ်ကာများကို ဒေါင်းလုဒ် လုပ်မရပါ။",
    "description": "Shown in the sticker picker when one or more stickers could not be downloaded."
  },
  "icu:stickers--StickerPicker--DownloadPending": {
    "messageformat": "စတစ်ကာတွဲ ထည့်သွင်းနေဆဲ...",
    "description": "Shown in the sticker picker when one or more stickers are still downloading."
  },
  "icu:stickers--StickerPicker--Empty": {
    "messageformat": "စတစ်ကာများ ရှာမတွေ့ပါ",
    "description": "Shown in the sticker picker when there are no stickers to show."
  },
  "icu:stickers--StickerPicker--Hint": {
    "messageformat": "သင့်မက်ဆေ့ချ်မှ စတစ်ကာတွဲ အသစ်ကို ထည့်သွင်းရန် ရရှိပါပြီ",
    "description": "Shown in the sticker picker the first time you have received new packs you can install."
  },
  "icu:stickers--StickerPicker--NoPacks": {
    "messageformat": "စတစ်ကာတွဲများ ရှာမတွေ့ပါ",
    "description": "Shown in the sticker picker when there are no installed sticker packs."
  },
  "icu:stickers--StickerPicker--NoRecents": {
    "messageformat": "မကြာမီက သုံးထား‌သော စတစ်ကာများသည် ဤနေရာတွင် ပေါ်ပါမည်။",
    "description": "Shown in the sticker picker when there are no recent stickers to show."
  },
  "icu:stickers__StickerPicker__recent": {
    "messageformat": "နောက်ဆုံး",
    "description": "Title for all of the recent stickers"
  },
  "icu:stickers__StickerPicker__featured": {
    "messageformat": "အသားပေးထားသည်များ",
    "description": "Title for featured stickers"
  },
  "icu:stickers__StickerPicker__analog-time": {
    "messageformat": "လက်တံဖြင့်ပြသော အချိန်",
    "description": "aria-label for the analog time sticker"
  },
  "icu:stickers--StickerPreview--Title": {
    "messageformat": "စတစ်ကာတွဲ",
    "description": "The title that appears in the sticker pack preview modal."
  },
  "icu:stickers--StickerPreview--Error": {
    "messageformat": "စတစ်ကာတွဲ ဖွင့်ရာတွင် ချို့ယွင်းချက်။ သင့်အင်တာနက် ချိတ်ဆက်မှုကို စစ်ဆေးပြီး ထပ်ကြိုးစားပါ။",
    "description": "The message that appears in the sticker preview modal when there is an error."
  },
  "icu:EmojiPicker--empty": {
    "messageformat": "အီမိုဂျိ ရှာမတွေ့ပါ",
    "description": "Shown in the emoji picker when a search yields 0 results."
  },
  "icu:EmojiPicker--search-close": {
    "messageformat": "အီမိုဂျီ ရှာဖွေမှုကို ပိတ်ရန်",
    "description": "Button title to cancel the emoji search."
  },
  "icu:EmojiPicker--search-placeholder": {
    "messageformat": "အီမိုဂျိ ရှာရန်",
    "description": "Shown as a placeholder inside the emoji picker search field."
  },
  "icu:EmojiPicker--skin-tone": {
    "messageformat": "အသားအရောင် {tone}",
    "description": "Shown as a tooltip over the emoji tone buttons."
  },
  "icu:EmojiPicker__button--recents": {
    "messageformat": "နောက်ဆုံး",
    "description": "Label for recents emoji picker button"
  },
  "icu:EmojiPicker__button--emoji": {
    "messageformat": "အီမိုဂျိ",
    "description": "Label for emoji emoji picker button"
  },
  "icu:EmojiPicker__button--animal": {
    "messageformat": "တိရစ္ဆာန်",
    "description": "Label for animal emoji picker button"
  },
  "icu:EmojiPicker__button--food": {
    "messageformat": "အစားအစာ",
    "description": "Label for food emoji picker button"
  },
  "icu:EmojiPicker__button--activity": {
    "messageformat": "လှုပ်ရှားမှု",
    "description": "Label for activity emoji picker button"
  },
  "icu:EmojiPicker__button--travel": {
    "messageformat": "ခရီးသွား",
    "description": "Label for travel emoji picker button"
  },
  "icu:EmojiPicker__button--object": {
    "messageformat": "အရာဝတ္ထု",
    "description": "Label for object emoji picker button"
  },
  "icu:EmojiPicker__button--symbol": {
    "messageformat": "သင်္ကေတ",
    "description": "Label for symbol emoji picker button"
  },
  "icu:EmojiPicker__button--flag": {
    "messageformat": "အလံ",
    "description": "Label for flag emoji picker button"
  },
  "icu:confirmation-dialog--Cancel": {
    "messageformat": "မလုပ်တော့ပါ",
    "description": "Appears on the cancel button in confirmation dialogs."
  },
  "icu:Message__reaction-emoji-label--you": {
    "messageformat": "{emoji} ဖြင့် သင် တုံ့ပြန်ခဲ့ပါသည်",
    "description": "aria-label for reaction emoji (you)"
  },
  "icu:Message__reaction-emoji-label--single": {
    "messageformat": "{title} က {emoji} ဖြင့် တုံ့ပြန်ခဲ့ပါသည်",
    "description": "aria-label for reaction emoji when one person reacts with an emoji"
  },
  "icu:Message__reaction-emoji-label--many": {
    "messageformat": "{count, plural, other {လူ {count,number} ဦးသည် {emoji} ဖြင့် တုံ့ပြန်ခဲ့ပါသည်}}",
    "description": "Used as an aria-label for when many people react to a message. Count is always greater than 1"
  },
  "icu:Message__role-description": {
    "messageformat": "မက်ဆေ့ချ်",
    "description": "aria-roledescription of a message"
  },
  "icu:MessageBody--read-more": {
    "messageformat": "ပိုမိုဖတ်ရှုရန်",
    "description": "When a message is too long this is the affordance to expand the message"
  },
  "icu:Message--unsupported-message": {
    "messageformat": "စီမံလုပ်ဆောင်ခြင်း သို့မဟုတ် ပြသခြင်း မပြုလုပ်နိုင်သော မက်ဆေ့ချ်တစ်စောင်ကို {contact} က သင့်ထံ ပို့ထားသည်၊ အကြောင်းမှာ Signal လုပ်ဆောင်ချက်အသစ်ကို သုံးသောကြောင့် ဖြစ်ပါသည်။"
  },
  "icu:Message--unsupported-message-ask-to-resend": {
    "messageformat": "သင်သည် ယခု Signal အပ်ဒိတ် ဗားရှင်းကို သုံးနေသောကြောင့် ဤမက်ဆေ့ချ်ကို ပြန်ပို့ရန် {contact} အား တောင်းဆိုနိုင်ပါသည်။"
  },
  "icu:Message--from-me-unsupported-message": {
    "messageformat": "စီမံလုပ်ဆောင်ခြင်း သို့မဟုတ် ပြသခြင်း မပြုလုပ်နိုင်သော မက်ဆေ့ချ်တစ်စောင်ကို သင့်စက်တစ်ခုခုက ပို့ထားသည်၊ အကြောင်းမှာ Signal လုပ်ဆောင်ချက်အသစ်ကို သုံးသောကြောင့် ဖြစ်ပါသည်။"
  },
  "icu:Message--from-me-unsupported-message-ask-to-resend": {
    "messageformat": "သင်သည် ယခု Signal အပ်ဒိတ် ဗားရှင်းကို သုံးနေသောကြောင့် ဤကဲ့သို့သော နောင်လာမည့် မက်ဆေ့ချ်များကို ချိန်ကိုက်သွားပါမည်။"
  },
  "icu:Message--update-signal": {
    "messageformat": "Signal အားအဆင့်မြှင့်မယ်",
    "description": "Text for a button which will take user to Signal download page"
  },
  "icu:Message--tap-to-view-expired": {
    "messageformat": "ကြည့်ရှုပြီး",
    "description": "Text shown on messages with with individual timers, after user has viewed it"
  },
  "icu:Message--tap-to-view--outgoing": {
    "messageformat": "ရုပ်၊သံ၊ပုံ များ",
    "description": "Text shown on outgoing messages with with individual timers (inaccessible)"
  },
  "icu:Message--tap-to-view--incoming--expired-toast": {
    "messageformat": "သင်မှ ၎င်းမက်ဆေ့ချ်အား ဖတ်ရှုပြီးပါပြီ။",
    "description": "Shown when user clicks on an expired incoming view-once bubble"
  },
  "icu:Message--tap-to-view--outgoing--expired-toast": {
    "messageformat": "တစ်ကြိမ်ကြည့် မက်ဆေ့ချ်များကို သင့်ချက်(တ်)မှတ်တမ်းတွင် မသိမ်းဆည်းပါ။",
    "description": "Shown when user clicks on an expired outgoing view-once bubble"
  },
  "icu:Message--tap-to-view--incoming": {
    "messageformat": "ဓါတ်ပုံ ကြည့်ရှုမယ်",
    "description": "Text shown on photo messages with with individual timers, before user has viewed it"
  },
  "icu:Message--tap-to-view--incoming-video": {
    "messageformat": "ဗီဒီယို ကြည့်ရှုမယ်",
    "description": "Text shown on video messages with with individual timers, before user has viewed it"
  },
  "icu:Conversation--getDraftPreview--attachment": {
    "messageformat": "(ပူးတွဲဖိုင်)",
    "description": "Text shown in left pane as preview for conversation with saved a saved draft message"
  },
  "icu:Conversation--getDraftPreview--quote": {
    "messageformat": "(Quote)",
    "description": "Text shown in left pane as preview for conversation with saved a saved draft message"
  },
  "icu:Conversation--getDraftPreview--draft": {
    "messageformat": "(အကြမ်း)",
    "description": "Text shown in left pane as preview for conversation with saved a saved draft message"
  },
  "icu:Keyboard--focus-most-recent-message": {
    "messageformat": "အစောဆုံး သို့မဟုတ် နောက်ဆုံး မဖတ်ရသေးသည့် မက်ဆေ့ချ်ကို အာရုံစိုက်ပါ",
    "description": "Shown in shortcuts guide"
  },
  "icu:Keyboard--navigate-by-section": {
    "messageformat": "ဆက်ရှင်အလိုက် လမ်းညွှန်ရန်",
    "description": "Shown in the shortcuts guide"
  },
  "icu:Keyboard--previous-conversation": {
    "messageformat": "ယခင်ချက်(တ်)",
    "description": "Shown in the shortcuts guide"
  },
  "icu:Keyboard--next-conversation": {
    "messageformat": "နောက်ချက်(တ်)",
    "description": "Shown in the shortcuts guide"
  },
  "icu:Keyboard--previous-unread-conversation": {
    "messageformat": "မဖတ်ရသေးသော ယခင်ချက်(တ်)",
    "description": "Shown in the shortcuts guide"
  },
  "icu:Keyboard--next-unread-conversation": {
    "messageformat": "မဖတ်ရသေးသော နောက်ချက်(တ်)",
    "description": "Shown in the shortcuts guide"
  },
  "icu:Keyboard--preferences": {
    "messageformat": "စိတ်ကြိုက်ဦးစားပေးများ",
    "description": "Shown in the shortcuts guide"
  },
  "icu:Keyboard--open-conversation-menu": {
    "messageformat": "ချက်(တ်)မီနူးကို ဖွင့်ရန်",
    "description": "Shown in the shortcuts guide"
  },
  "icu:Keyboard--new-conversation": {
    "messageformat": "ချက်(တ်)အသစ် စတင်ရန်",
    "description": "Shown in the shortcuts guide"
  },
  "icu:Keyboard--archive-conversation": {
    "messageformat": "ချက်(တ်)ကို မှတ်တမ်းတင်ရန်",
    "description": "Shown in the shortcuts guide"
  },
  "icu:Keyboard--unarchive-conversation": {
    "messageformat": "မှတ်တမ်းမှ ချက်(တ်)ကို ဖယ်ထုတ်ရန်",
    "description": "Shown in the shortcuts guide"
  },
  "icu:Keyboard--search": {
    "messageformat": "ရှာရန်",
    "description": "Shown in the shortcuts guide"
  },
  "icu:Keyboard--search-in-conversation": {
    "messageformat": "ချက်(တ်)ထဲတွင် ရှာရန်",
    "description": "Shown in the shortcuts guide"
  },
  "icu:Keyboard--focus-composer": {
    "messageformat": "အာရုံစိုက် ရေးသားရန်",
    "description": "Shown in the shortcuts guide"
  },
  "icu:Keyboard--open-all-media-view": {
    "messageformat": "မီဒီယာအားလုံး ကြည့်ရှုမှုကို ဖွင့်ရန်",
    "description": "Shown in the shortcuts guide"
  },
  "icu:Keyboard--open-emoji-chooser": {
    "messageformat": "ရွေးချယ်ထားသော အီမိုဂျိကို ဖွင့်ရန်",
    "description": "Shown in the shortcuts guide"
  },
  "icu:Keyboard--open-sticker-chooser": {
    "messageformat": "ရွေးချယ်ထားသော စတစ်ကာကို ဖွင့်ရန်",
    "description": "Shown in the shortcuts guide"
  },
  "icu:Keyboard--begin-recording-voice-note": {
    "messageformat": "အသံမှတ်စု မှတ်တမ်းတင်ခြင်း စတင်ရန်",
    "description": "Shown in the shortcuts guide"
  },
  "icu:Keyboard--default-message-action": {
    "messageformat": "ရွေးချယ်ထားသော မက်ဆေ့ချ်အတွက် ပုံသေ လုပ်ဆောင်မှု",
    "description": "Shown in the shortcuts guide"
  },
  "icu:Keyboard--view-details-for-selected-message": {
    "messageformat": "ရွေးချယ်ထားသော မက်ဆေ့ချ် အသေးစိတ်ကို ကြည့်ရန်",
    "description": "Shown in the shortcuts guide"
  },
  "icu:Keyboard--toggle-reply": {
    "messageformat": "ရွေးချယ်ထားသော မက်ဆေ့ချ်အတွက် ပြန်စာ နှိပ်ရန်",
    "description": "Shown in the shortcuts guide"
  },
  "icu:Keyboard--toggle-reaction-picker": {
    "messageformat": "ရွေးချယ်ထားသော မက်ဆေ့ချ်အတွက် ကြိုက်ရာ အီမိုဂျိ တုံ့ပြန်မှုကို နှိပ်ရန်",
    "description": "Shown in the shortcuts guide"
  },
  "icu:Keyboard--save-attachment": {
    "messageformat": "ရွေးချယ်ထားသော မက်ဆေ့ချ်မှ ပူးတွဲဖိုင်ကို သိမ်းရန်",
    "description": "Shown in the shortcuts guide"
  },
  "icu:Keyboard--delete-messages": {
    "messageformat": "ရွေးထားသော မက်ဆေ့ချ်များကို ဖျက်ရန်",
    "description": "Shown in the shortcuts guide"
  },
  "icu:Keyboard--forward-messages": {
    "messageformat": "ရွေးထားသော မက်ဆေ့ချ်များကို ထပ်ဆင့်ပို့ရန်",
    "description": "Shown in the shortcuts guide"
  },
  "icu:Keyboard--add-newline": {
    "messageformat": "မက်ဆေ့ချ်တွင် လိုင်းအသစ် ပေါင်းထည့်ရန်",
    "description": "Shown in the shortcuts guide"
  },
  "icu:Keyboard--expand-composer": {
    "messageformat": "ရေးသားမှုကို ဖြန့်ရန်",
    "description": "Shown in the shortcuts guide"
  },
  "icu:Keyboard--send-in-expanded-composer": {
    "messageformat": "ပို့ရန် (ရေးသားမှု ဖြန့်ထား၍)",
    "description": "Shown in the shortcuts guide"
  },
  "icu:Keyboard--attach-file": {
    "messageformat": "ဖိုင် တွဲရန်",
    "description": "Shown in the shortcuts guide"
  },
  "icu:Keyboard--remove-draft-link-preview": {
    "messageformat": "မူကြမ်း လင့်ခ်ကြိုတင်ကြည့်ရှုမှုကို ဖယ်ရှားရန်",
    "description": "Shown in the shortcuts guide"
  },
  "icu:Keyboard--remove-draft-attachments": {
    "messageformat": "မူကြမ်း ပူးတွဲဖိုင်များအားလုံးကို ဖယ်ရှားရန်",
    "description": "Shown in the shortcuts guide"
  },
  "icu:Keyboard--conversation-by-index": {
    "messageformat": "ချက်(တ်)သို့ တိုက်ရိုက်သွားရန်",
    "description": "A shortcut allowing direct navigation to conversations 1 to 9 in list"
  },
  "icu:Keyboard--edit-last-message": {
    "messageformat": "ယခင်မက်ဆေ့ချ်ကို တည်းဖြတ်ရန်",
    "description": "Shown in the shortcuts guide"
  },
  "icu:Keyboard--Key--ctrl": {
    "messageformat": "Ctrl",
    "description": "Key shown in shortcut combination in shortcuts guide"
  },
  "icu:Keyboard--Key--option": {
    "messageformat": "ရွေးချယ်စရာ",
    "description": "Key shown in shortcut combination in shortcuts guide"
  },
  "icu:Keyboard--Key--alt": {
    "messageformat": "Alt",
    "description": "Key shown in shortcut combination in shortcuts guide"
  },
  "icu:Keyboard--Key--shift": {
    "messageformat": "Shift",
    "description": "Key shown in shortcut combination in shortcuts guide"
  },
  "icu:Keyboard--Key--enter": {
    "messageformat": "Enter",
    "description": "Key shown in shortcut combination in shortcuts guide"
  },
  "icu:Keyboard--Key--tab": {
    "messageformat": "Tab",
    "description": "Key shown in shortcut combination in shortcuts guide"
  },
  "icu:Keyboard--Key--one-to-nine-range": {
    "messageformat": "၁ မှ ၉",
    "description": "Expresses that 1, 2, 3, up to 9 are available shortcut keys"
  },
  "icu:Keyboard--header": {
    "messageformat": "ကီးဘုတ် ရှော့တ်ကတ်များ",
    "description": "Title header of the keyboard shortcuts guide"
  },
  "icu:Keyboard--navigation-header": {
    "messageformat": "လမ်းညွှန်",
    "description": "Header of the keyboard shortcuts guide - navigation section"
  },
  "icu:Keyboard--messages-header": {
    "messageformat": "စာများ",
    "description": "Header of the keyboard shortcuts guide - messages section"
  },
  "icu:Keyboard--composer-header": {
    "messageformat": "ရေးသားမှု",
    "description": "Header of the keyboard shortcuts guide - composer section"
  },
  "icu:Keyboard--composer--bold": {
    "messageformat": "ရွေးချယ်ထားသောစာသားကို စာလုံးအထူဖြင့် အမှတ်အသားပြုရန်",
    "description": "Description of command to bold text in composer"
  },
  "icu:Keyboard--composer--italic": {
    "messageformat": "ရွေးချယ်ထားသောစာသားကို စာလုံးစောင်းဖြင့် အမှတ်အသားပြုရန်",
    "description": "Description of command to bold text in composer"
  },
  "icu:Keyboard--composer--strikethrough": {
    "messageformat": "ရွေးချယ်ထားသောစာသားကို အလယ်မှမျဉ်းဖြတ်လျက် အမှတ်အသားပြုရန်",
    "description": "Description of command to bold text in composer"
  },
  "icu:Keyboard--composer--monospace": {
    "messageformat": "ရွေးချယ်ထားသောစာသားကို Monospace စာလုံးပုံစံဖြင့် အမှတ်အသားပြုရန်",
    "description": "Description of command to bold text in composer"
  },
  "icu:Keyboard--composer--spoiler": {
    "messageformat": "ရွေးချယ်ထားသောစာသားကို ဝါးထားပြီး အမှတ်အသားပြုရန်",
    "description": "Description of command to bold text in composer"
  },
  "icu:Keyboard--open-context-menu": {
    "messageformat": "ရွေးချယ်ထားသော မက်ဆေ့ချ်အတွက် အကြောင်းအရာ မီနူးကို ဖွင့်ခြင်း",
    "description": "Shown in shortcuts guide"
  },
  "icu:FormatMenu--guide--bold": {
    "messageformat": "Bold",
    "description": "Shown when you hover over the bold button in the popup formatting menu"
  },
  "icu:FormatMenu--guide--italic": {
    "messageformat": "စာလုံးအစောင်း",
    "description": "Shown when you hover over the bold button in the popup formatting menu"
  },
  "icu:FormatMenu--guide--strikethrough": {
    "messageformat": "ခါးဖြတ်မျဉ်း",
    "description": "Shown when you hover over the bold button in the popup formatting menu"
  },
  "icu:FormatMenu--guide--monospace": {
    "messageformat": "Monospace",
    "description": "Shown when you hover over the bold button in the popup formatting menu"
  },
  "icu:FormatMenu--guide--spoiler": {
    "messageformat": "စာကို ဝါးထားရန်",
    "description": "Shown when you hover over the bold button in the popup formatting menu"
  },
  "icu:Keyboard--scroll-to-top": {
    "messageformat": "စာရင်းထိပ်ဆုံးသို့ ဆွဲရန်",
    "description": "Shown in the shortcuts guide"
  },
  "icu:Keyboard--scroll-to-bottom": {
    "messageformat": "စာရင်းအောက်ခြေသို့ ဆွဲရန်",
    "description": "Shown in the shortcuts guide"
  },
  "icu:Keyboard--close-curent-conversation": {
    "messageformat": "လက်ရှိ ချက်(တ်)ကို ပိတ်ရန်",
    "description": "Shown in the shortcuts guide"
  },
  "icu:Keyboard--calling-header": {
    "messageformat": "ခေါ်နေသည်",
    "description": "Header of the keyboard shortcuts guide - calling section"
  },
  "icu:Keyboard--toggle-audio": {
    "messageformat": "အသံ အဖွင့်အပိတ် ပြောင်းရန်",
    "description": "Shown in the shortcuts guide"
  },
  "icu:Keyboard--toggle-video": {
    "messageformat": "ဗီဒီယို အဖွင့်အပိတ် ပြောင်းရန်",
    "description": "Shown in the shortcuts guide"
  },
  "icu:Keyboard--accept-video-call": {
    "messageformat": "ခေါ်ဆိုမှုကို ဗီဒီယိုဖြင့် ဖြေရန် (ဗီဒီယိုခေါ်ဆိုမှုများသာ)",
    "description": "Shown in the calling keyboard shortcuts guide"
  },
  "icu:Keyboard--accept-call-without-video": {
    "messageformat": "ခေါ်ဆိုမှုကို ဗီဒီယိုမပါဘဲ ဖြေရန်",
    "description": "Shown in the calling keyboard shortcuts guide"
  },
  "icu:Keyboard--start-audio-call": {
    "messageformat": "အသံခေါ်ဆိုမှု စတင်ရန်",
    "description": "Shown in the calling keyboard shortcuts guide"
  },
  "icu:Keyboard--start-video-call": {
    "messageformat": "ဗီဒီယိုကောလ် စတင်ရန်",
    "description": "Shown in the calling keyboard shortcuts guide"
  },
  "icu:Keyboard--decline-call": {
    "messageformat": "ကောလ်ကို ပယ်ချရန်",
    "description": "Shown in the calling keyboard shortcuts guide"
  },
  "icu:Keyboard--hang-up": {
    "messageformat": "ဖုန်းချမည်",
    "description": "Shown in the calling keyboard shortcuts guide"
  },
  "icu:close-popup": {
    "messageformat": "Popup ကို ပိတ်ရန်",
    "description": "Used as alt text for any button closing a popup"
  },
  "icu:addImageOrVideoattachment": {
    "messageformat": "ရုပ်ပုံ သို့မဟုတ် ဗီဒီယို ပူးတွဲဖိုင် ပေါင်းထည့်ရန်",
    "description": "Used in draft attachment list for the big 'add new attachment' button"
  },
  "icu:remove-attachment": {
    "messageformat": "ပူးတွဲဖိုင် ဖယ်ရှားရန်",
    "description": "Used in draft attachment list to remove an individual attachment"
  },
  "icu:backToInbox": {
    "messageformat": "ဝင်စာပုံးသို့ ပြန်သွားရန်",
    "description": "Used as alt-text of button on archived conversations screen"
  },
  "icu:conversationArchived": {
    "messageformat": "ချက်(တ်)ကို မှတ်တမ်းတင်ပြီး",
    "description": "A toast that shows up when user archives a conversation"
  },
  "icu:conversationArchivedUndo": {
    "messageformat": "လုပ်ဆောင်ချက် ဖျက်သိမ်းရန်",
    "description": "Undo button for archiving a conversation"
  },
  "icu:conversationReturnedToInbox": {
    "messageformat": "ဝင်စာပုံးသို့ ချက်(တ်)ပြန်ရောက်ပြီး",
    "description": "A toast that shows up when the user unarchives a conversation"
  },
  "icu:conversationMarkedUnread": {
    "messageformat": "ချက်(တ်)ကို မဖတ်ရသေးဟု မှတ်သားပြီး",
    "description": "A toast that shows up when user marks a conversation as unread"
  },
  "icu:SendEdit--dialog--title": {
    "messageformat": "Signal Beta သီးသန့်",
    "description": "Title of the modal shown before sending your first edit message"
  },
  "icu:SendEdit--dialog--body": {
    "messageformat": "မက်ဆေ့ချ်များ တည်းဖြတ်ခြင်းကို Signal Beta သုံးစွဲသူများအတွက်သာ ရရှိနိုင်ပါသည်။ မက်ဆေ့ချ်တစ်စောင်ကို တည်းဖြတ်ပါက ၎င်းကို Signal Beta နောက်ဆုံးထွက်ဗားရှင်းရှိသူများသာ မြင်ရပါမည်။",
    "description": "Body text of the modal shown before sending your first edit message"
  },
  "icu:SendFormatting--dialog--title": {
    "messageformat": "ဖောမတ်လုပ်ထားသည့် စာသားကို ပေးပို့ခြင်း",
    "description": "Title of the modal shown before sending your first formatting message"
  },
  "icu:SendFormatting--dialog--body": {
    "messageformat": "အချို့သောသူများသည် ဖောမတ်လုပ်ထားသည့်စာသားကို မပံ့ပိုးပေးသော Signal ဗားရှင်းကို အသုံးပြုနေနိုင်ပါသည်။ သင့်မက်ဆေ့ချ်တွင် ပြုလုပ်ထားသော ဖောမတ်ပုံစံပြောင်းလဲမှုများကို ၎င်းတို့ တွေ့မြင်နိုင်မည် မဟုတ်ပါ။",
    "description": "Body text of the modal shown before sending your first formatting message"
  },
  "icu:AuthArtCreator--dialog--message": {
    "messageformat": "Signal Sticker Pack Creator ကို သင် ဖွင့်လိုပါသလား။",
    "description": "A body of the dialog that is presented when user tries to open Signal Sticker Pack Creator from a link"
  },
  "icu:AuthArtCreator--dialog--confirm": {
    "messageformat": "အတည်ပြုရန်",
    "description": "A buttle title for confirming Signal Sticker Pack Creator dialog"
  },
  "icu:AuthArtCreator--dialog--dismiss": {
    "messageformat": "ပယ်ရန်",
    "description": "A buttle title for dismissing Signal Sticker Pack Creator dialog"
  },
  "icu:ArtCreator--Authentication--error": {
    "messageformat": "Sticker Pack Creator ကို သုံးရန် သင့်ဖုန်းနှင့် Desktop တွင် Signal ကို စီစဉ်သတ်မှတ်ပေးပါ",
    "description": "The error message which appears when the user has not linked their account and attempts to use the Sticker Creator"
  },
  "icu:Reactions--remove": {
    "messageformat": "တုံ့ပြန်မှု ဖယ်ရှားရန်",
    "description": "Shown when you want to remove a reaction you've made"
  },
  "icu:Reactions--error": {
    "messageformat": "တုံ့ပြန်မှု ပေးပို့ရန် မအောင်မြင်ပါ။ ထပ်ကြိုးစားကြည့်ပါ။",
    "description": "Shown when a reaction fails to send"
  },
  "icu:Reactions--more": {
    "messageformat": "နောက်ထပ်",
    "description": "Use in the reaction picker as the alt text for the 'more' button"
  },
  "icu:ReactionsViewer--all": {
    "messageformat": "အားလုံး",
    "description": "Shown in reaction viewer as the title for the 'all' category"
  },
  "icu:MessageRequests--message-direct": {
    "messageformat": "{name} အား မက်ဆေ့ချ်ပို့စေပြီး သင့်အမည်နှင့် ဓာတ်ပုံကို ၎င်းနှင့် ဝေမျှပါမည်လား။ သင်လက်မခံမချင်း ၎င်း၏ မက်ဆေ့ချ်များကို သင်မြင်ရကြောင်း ၎င်းက သိရှိမည် မဟုတ်ပါ။",
    "description": "Shown as the message for a message request in a direct message"
  },
  "icu:MessageRequests--message-direct-hidden": {
    "messageformat": "{name} အား သင့်ထံ မက်ဆေ့ချ်ပို့ခွင့်ပြုပြီး သင့်အမည်နှင့် ဓာတ်ပုံကို ဝေမျှပေးမည်လား။ ဤလူကို ယခင်က ဖယ်ရှားထားပါသည်။",
    "description": "Shown as the message for a message request in a hidden conversation"
  },
  "icu:MessageRequests--message-direct-blocked": {
    "messageformat": "{name} အား သင့်ထံ မက်ဆေ့ချ်ပို့ခွင့်ပြုပြီး သင်၏ အမည်နှင့် ပုံကို ၎င်းထံ မျှဝေမည်လား။ ၎င်းတို့အား ဘလော့ခ် မဖြေမချင်း မက်ဆေ့ချ်များ ရရှိမည် မဟုတ်ပါ။",
    "description": "Shown as the message for a message request in a direct message with a blocked account"
  },
  "icu:MessageRequests--message-group": {
    "messageformat": "သင်မှ ၎င်းအဖွဲ့သို့ ဝင်ရောက်ပြီး သင်၏ အမည် နှင့် ရုပ်ပုံတို့ကို အဖွဲ့ဝင်များနှင့် မျှဝေမည်လား? သင်မှ ၎င်းတို့၏ မက်ဆေ့ချ်များကို ဖတ်ရှုခဲ့သည်ကို သင်လက်ခံသည်အထိ ၎င်းတို့ မတွေ့ရပါ။",
    "description": "Shown as the message for a message request in a group"
  },
  "icu:MessageRequests--message-group-blocked": {
    "messageformat": "ဤအဖွဲ့ကို ဘလော့ခ်ဖြေပြီး ၎င်းအဖွဲ့ဝင်များထံ သင့်အမည်နှင့် ပုံကို မျှဝေမည်လား။ သင် ဘလော့ခ်မဖြေမချင်း မက်ဆေ့ချ်များ ရရှိမည် မဟုတ်ပါ။",
    "description": "Shown as the message for a message request in a blocked group"
  },
  "icu:MessageRequests--block": {
    "messageformat": "ဘလော့ခ်ရန်",
    "description": "Shown as a button to let the user block a message request"
  },
  "icu:MessageRequests--unblock": {
    "messageformat": "ဘလော့ခ်ဖြေရန်",
    "description": "Shown as a button to let the user unblock a message request"
  },
  "icu:MessageRequests--unblock-direct-confirm-title": {
    "messageformat": "{name} အား ဘလော့ခ်ဖြေမည်လား။",
    "description": "Shown as a button to let the user unblock a message request"
  },
  "icu:MessageRequests--unblock-direct-confirm-body": {
    "messageformat": "အချင်းချင်း မက်ဆေ့ချ်ပေးပို့ခြင်း နှင့် ခေါ်ဆိုခြင်းများ ပြုလုပ်နိုင်ပါမည်",
    "description": "Shown as the body in the confirmation modal for unblocking a private message request"
  },
  "icu:MessageRequests--unblock-group-confirm-body": {
    "messageformat": "အဖွဲ့ဝင်များသည် သင့်ကို အဖွဲ့ထဲသို့ ပြန်ထည့်နိုင်ပါမည်။",
    "description": "Shown as the body in the confirmation modal for unblocking a group message request"
  },
  "icu:MessageRequests--block-and-report-spam": {
    "messageformat": "စပမ်းအဖြစ် ရီပို့(တ်)လုပ်ပြီး ဘလော့ခ်ရန်",
    "description": "Shown as a button to let the user block a message request and report spam"
  },
  "icu:MessageRequests--block-and-report-spam-success-toast": {
    "messageformat": "စပမ်းအဖြစ် ရီပို့(တ်)လုပ်ပြီး ဘလော့ခ်ပြီးပါပြီ။",
    "description": "Shown in a toast when you successfully block a user and report them as spam"
  },
  "icu:MessageRequests--block-direct-confirm-title": {
    "messageformat": "{title} အား ဘလော့ခ်မည်လား။",
    "description": "Shown as the title in the confirmation modal for blocking a private message request"
  },
  "icu:MessageRequests--block-direct-confirm-body": {
    "messageformat": "ဘလော့ခ်ထားသော လူများသည် သင့်ထံ ဖုန်းခေါ်ခြင်း သို့မဟုတ် မက်ဆေ့ချ်ပို့ခြင်းများ မလုပ်နိုင်တော့ပါ။",
    "description": "Shown as the body in the confirmation modal for blocking a private message request"
  },
  "icu:MessageRequests--block-group-confirm-title": {
    "messageformat": "{title} အား ဘလော့ခ်ပြီး ထွက်မည်လား။",
    "description": "Shown as the title in the confirmation modal for blocking a group message request"
  },
  "icu:MessageRequests--block-group-confirm-body": {
    "messageformat": "သင်သည် ဤအဖွဲ့မှ မက်ဆေ့ချ်များ သို့မဟုတ် အပ်ဒိတ်များကို ရရှိတော့မည် မဟုတ်ပါ၊ မန်ဘာများက ဤအဖွဲ့တွင် သင့်အား ထပ်မံပေါင်းထည့်၍ ရနိုင်မည် မဟုတ်ပါ။",
    "description": "Shown as the body in the confirmation modal for blocking a group message request"
  },
  "icu:MessageRequests--delete": {
    "messageformat": "ဖျက်ရန်",
    "description": "Shown as a button to let the user delete any message request"
  },
  "icu:MessageRequests--delete-direct-confirm-title": {
    "messageformat": "ချက်(တ်)ကို ဖျက်မည်လား။",
    "description": "Shown as the title in the confirmation modal for deleting a private message request"
  },
  "icu:MessageRequests--delete-direct-confirm-body": {
    "messageformat": "ဤချက်(တ်)ကို သင်၏စက်များအားလုံးပေါ်မှ ဖျက်သွားပါမည်။",
    "description": "Shown as the body in the confirmation modal for deleting a private message request"
  },
  "icu:MessageRequests--delete-group-confirm-title": {
    "messageformat": "{title} ကို ဖျက်ပြီး ထွက်မည်လား။",
    "description": "Shown as the title in the confirmation modal for deleting a group message request"
  },
  "icu:MessageRequests--delete-direct": {
    "messageformat": "ဖျက်ရန်",
    "description": "Shown as a button to let the user delete a direct message request"
  },
  "icu:MessageRequests--delete-group": {
    "messageformat": "ဖျက်ပြီး ထွက်ရန်",
    "description": "Shown as a button to let the user delete a group message request"
  },
  "icu:MessageRequests--delete-group-confirm-body": {
    "messageformat": "သင်သည် ဤအဖွဲ့မှ ထွက်မည်ဖြစ်ပြီး ယင်းအဖွဲ့ကို သင်၏ အခြားစက်များအားလုံးမှလည်း ဖျက်သွားပါမည်။",
    "description": "Shown as the body in the confirmation modal for deleting a group message request"
  },
  "icu:MessageRequests--accept": {
    "messageformat": "လက်ခံသည်",
    "description": "Shown as a button to let the user accept a message request"
  },
  "icu:MessageRequests--continue": {
    "messageformat": "ဆက်လုပ်ရန်",
    "description": "Shown as a button to share your profile, necessary to continue messaging in a conversation"
  },
  "icu:MessageRequests--profile-sharing--group--link": {
    "messageformat": "ဤအဖွဲ့နှင့် ဆက်လက်၍ ချက်(တ်)ပြီး သင်၏ အမည်နှင့် ရုပ်ပုံကို အဖွဲ့ဝင်များနှင့် ဝေမျှမည်လား။ <learnMoreLink>ပိုမိုလေ့လာရန်။</learnMoreLink>",
    "description": "Shown when user hasn't shared their profile in a group yet"
  },
  "icu:MessageRequests--profile-sharing--direct--link": {
    "messageformat": "{firstName} နှင့် ဤချက်(တ်)ကို ဆက်ပြောပြီး သင်၏ အမည်နှင့် ရုပ်ပုံကို ၎င်းတို့နှင့် ဝေမျှမည်လား။ <learnMoreLink>ပိုမိုလေ့လာရန်</learnMoreLink>",
    "description": "Shown when user hasn't shared their profile in a 1:1 conversation yet"
  },
  "icu:ConversationHero--members": {
    "messageformat": "{count, plural, other {မန်ဘာ {count,number} ဦး}}",
    "description": "Specifies the number of members in a group conversation"
  },
  "icu:member-of-1-group": {
    "messageformat": "အဖွဲ့ဝင်{group}",
    "description": "Shown in the conversation hero to indicate this user is a member of a mutual group"
  },
  "icu:member-of-2-groups": {
    "messageformat": "အဖွဲ့ဝင်{group1} နှင့်{group2}",
    "description": "Shown in the conversation hero to indicate this user is a member of two mutual groups"
  },
  "icu:member-of-3-groups": {
    "messageformat": "အဖွဲ့ဝင်{group1}, {group2}, နှင့်{group3}",
    "description": "Shown in the conversation hero to indicate this user is a member of three mutual groups"
  },
  "icu:member-of-more-than-3-groups--one-more": {
    "messageformat": "{group1} ၊ {group2} ၊ {group3} နှင့်‌ နောက်ထပ် တစ်ဦး",
    "description": "Shown in the conversation hero to indicate this user is a member of four mutual groups"
  },
  "icu:member-of-more-than-3-groups--multiple-more": {
    "messageformat": "{group1} ၊ {group2} ၊ {group3} နှင့် နောက်ထပ် {remainingCount,number} ခုမှ မန်ဘာ",
    "description": "Shown in the conversation hero to indicate this user is a member of 5+ mutual groups."
  },
  "icu:ConversationHero--membership-added": {
    "messageformat": "{name} သည် သင့်ကို အဖွဲ့ထဲသို့ ပေါင်းထည့်ခဲ့ပါသည်။",
    "description": "Shown Indicates that you were added to a group by a given individual."
  },
  "icu:no-groups-in-common": {
    "messageformat": "တူညီသော အဖွဲ့များ မရှိပါ",
    "description": "Shown to indicate this user is not a member of any groups"
  },
  "icu:no-groups-in-common-warning": {
    "messageformat": "တူညီသော အဖွဲ့များ မရှိပါ။ တောင်းခံမှုများကို သေချာစွာ သုံးသပ်ပါ။",
    "description": "When a user has no common groups, show this warning"
  },
  "icu:acceptCall": {
    "messageformat": "ဖုန်းကိုင်မည်",
    "description": "Shown in tooltip for the button to accept a call (audio or video)"
  },
  "icu:acceptCallWithoutVideo": {
    "messageformat": "ခေါ်ဆိုမှုကို ဗီဒီယိုမပါဘဲ ဖြေရန်",
    "description": "Shown in tooltip for the button to accept a video call without video"
  },
  "icu:declineCall": {
    "messageformat": "လက်မခံပါ",
    "description": "Shown in tooltip for the button to decline a call (audio or video)"
  },
  "icu:declinedIncomingAudioCall": {
    "messageformat": "သင်သည် အော်ဒီယိုကောလ်ကို ငြင်းပယ်လိုက်သည်",
    "description": "Shown in conversation history when you declined an incoming voice call"
  },
  "icu:declinedIncomingVideoCall": {
    "messageformat": "သင်သည် ဗီဒီယိုကောလ်ကို ငြင်းပယ်လိုက်သည်",
    "description": "Shown in conversation history when you declined an incoming video call"
  },
  "icu:acceptedIncomingAudioCall": {
    "messageformat": "အဝင် အော်ဒီယိုကောလ်",
    "description": "Shown in conversation history when you accepted an incoming voice call"
  },
  "icu:acceptedIncomingVideoCall": {
    "messageformat": "ဗီဒီယိုကောလ် အဝင်",
    "description": "Shown in conversation history when you accepted an incoming video call"
  },
  "icu:missedIncomingAudioCall": {
    "messageformat": "လွတ်သွားသော အော်ဒီယိုကောလ်",
    "description": "Shown in conversation history when you missed an incoming voice call"
  },
  "icu:missedIncomingVideoCall": {
    "messageformat": "ဗီဒီယိုခေါ်ဆိုမှုလွဲချော်",
    "description": "Shown in conversation history when you missed an incoming video call"
  },
  "icu:acceptedOutgoingAudioCall": {
    "messageformat": "အထွက် အော်ဒီယိုကောလ်",
    "description": "Shown in conversation history when you made an outgoing voice call"
  },
  "icu:acceptedOutgoingVideoCall": {
    "messageformat": "ဗီဒီယိုကောလ် အထွက်",
    "description": "Shown in conversation history when you made an outgoing video call"
  },
  "icu:missedOrDeclinedOutgoingAudioCall": {
    "messageformat": "မဖြေဆိုသော အော်ဒီယိုကောလ်",
    "description": "Shown in conversation history when your voice call is missed or declined"
  },
  "icu:missedOrDeclinedOutgoingVideoCall": {
    "messageformat": "မဖြေဆိုသော ဗီဒီယိုကောလ်",
    "description": "Shown in conversation history when your video call is missed or declined"
  },
  "icu:minimizeToTrayNotification--title": {
    "messageformat": "Signal သည် ဆက်လက်လုပ်ဆောင်နေပါသည်",
    "description": "Shown in a notification title when Signal is minimized to tray"
  },
  "icu:minimizeToTrayNotification--body": {
    "messageformat": "Signal သည် အသိပေးချက် ဧရိယာတွင် ဆက်လက်လုပ်ဆောင်နေပါမည်။ ဤသည်ကို Signal ဆက်တင်တွင် ပြောင်းနိုင်ပါသည်။",
    "description": "Shown in a notification body when Signal is minimized to tray"
  },
  "icu:incomingAudioCall": {
    "messageformat": "အဝင် အသံခေါ်ဆိုမှု...",
    "description": "Shown in both the incoming call bar and notification for an incoming voice call"
  },
  "icu:incomingVideoCall": {
    "messageformat": "ဗီဒီယိုကောလ် ဝင်နေသည်...",
    "description": "Shown in both the incoming call bar and notification for an incoming video call"
  },
  "icu:incomingGroupCall__ringing-you": {
    "messageformat": "{ringer} က သင့်ကို ခေါ်နေသည်",
    "description": "Shown in the incoming call bar when someone is ringing you for a group call"
  },
  "icu:incomingGroupCall__ringing-1-other": {
    "messageformat": "{ringer} က သင်နှင့် {otherMember} ကို ခေါ်နေသည်",
    "description": "Shown in the incoming call bar when someone is ringing you for a group call"
  },
  "icu:incomingGroupCall__ringing-2-others": {
    "messageformat": "{ringer} က သင်၊ {first} နှင့် {second} ကို ခေါ်နေသည်",
    "description": "Shown in the incoming call bar when someone is ringing you for a group call"
  },
  "icu:incomingGroupCall__ringing-3-others": {
    "messageformat": "{ringer} က သင်၊ {first} ၊ {second} နှင့် နောက်ထပ် ၁ ယောက်ကို ခေါ်နေပါသည်",
    "description": "Shown in the incoming call bar when someone is ringing you for a group call"
  },
  "icu:incomingGroupCall__ringing-many": {
    "messageformat": "{remaining, plural, other {{ringer} က သင်၊ {first} ၊ {second} နှင့် အခြား {remaining,number} ဦးကို ခေါ်နေပါသည်}}",
    "description": "Shown in the incoming call bar when someone is ringing you for a group call"
  },
  "icu:outgoingCallRinging": {
    "messageformat": "ဖုန်းမြည်နေဆဲ...",
    "description": "Shown in the call screen when placing an outgoing call that is now ringing"
  },
  "icu:makeOutgoingCall": {
    "messageformat": "ကောလ် စတင်ရန်",
    "description": "Title for the call button in a conversation"
  },
  "icu:makeOutgoingVideoCall": {
    "messageformat": "ဗီဒီယိုကောလ် စတင်ရန်",
    "description": "Title for the video call button in a conversation"
  },
  "icu:joinOngoingCall": {
    "messageformat": "ဝင်ပါမယ်",
    "description": "Text that appears in a group when a call is active"
  },
  "icu:callNeedPermission": {
    "messageformat": "{title} သည် သင့်ထံမှ မက်ဆေ့ချ် တောင်းဆိုချက်ကို ရရှိပါမည်။ သင့်မက်ဆေ့ချ် တောင်းဆိုချက် လက်ခံလိုက်သည်နှင့် ခေါ်ဆိုနိုင်ပါသည်။",
    "description": "Shown when a call is rejected because the other party hasn't approved the message/call request"
  },
  "icu:callReconnecting": {
    "messageformat": "ပြန်ချိတ်ဆက်နေဆဲ...",
    "description": "Shown in the call screen when the call is reconnecting due to network issues"
  },
  "icu:callDuration": {
    "messageformat": "Signal {duration}",
    "description": "Shown in the call screen to indicate how long the call has been connected"
  },
  "icu:callingDeviceSelection__settings": {
    "messageformat": "အပြင်အဆင်များ",
    "description": "Title for device selection settings"
  },
  "icu:calling__participants": {
    "messageformat": "ကောလ်တွင် {people} ရှိ",
    "description": "Title for participants list toggle"
  },
  "icu:calling__call-notification__ended": {
    "messageformat": "အဖွဲ့လိုက် ခေါ်ဆိုမှု ရပ်သွားပါပြီ",
    "description": "Notification message when a group call has ended"
  },
  "icu:calling__call-notification__started-by-someone": {
    "messageformat": "အဖွဲ့ ကောလ် စတင်ခဲ့သည်",
    "description": "Notification message when a group call has started, but we don't know who started it"
  },
  "icu:calling__call-notification__started-by-you": {
    "messageformat": "အဖွဲ့လိုက် ဖုန်းခေါ်ဆိုမှု သင်စခဲ့ပါသည်",
    "description": "Notification message when a group call has started by you"
  },
  "icu:calling__call-notification__started": {
    "messageformat": "{name} က အဖွဲ့ကောလ် စတင်ခဲ့သည်",
    "description": "Notification message when a group call has started"
  },
  "icu:calling__in-another-call-tooltip": {
    "messageformat": "သင်သည် ကောလ်ထဲတွင် ရှိပြီးဖြစ်သည်",
    "description": "Tooltip in disabled notification button when you're on another call"
  },
  "icu:calling__call-notification__button__call-full-tooltip": {
    "messageformat": "ကောလ်တွင် ပါဝင်နိုင်သောဦးရေ {max,number} ယောက်သို့ ရောက်သွားပါပြီ",
    "description": "Tooltip in disabled notification button when the call is full"
  },
  "icu:calling__pip--on": {
    "messageformat": "ကောလ်ကို ချုံ့ရန်",
    "description": "Title for picture-in-picture toggle"
  },
  "icu:calling__pip--off": {
    "messageformat": "ကောလ်ကို စခရင်အပြည့် လုပ်ရန်",
    "description": "Title for picture-in-picture toggle"
  },
  "icu:calling__switch-view--to-grid": {
    "messageformat": "အကွက်ပုံစံသို့ ပြောင်းရန်",
    "description": "Title for grid/speaker view toggle when on a call"
  },
  "icu:calling__switch-view--to-speaker": {
    "messageformat": "ပြောသူအား ကြည့်ရှုသည့်ပုံစံသို့ ပြောင်းရန်",
    "description": "Title for grid/speaker view toggle when on a call"
  },
  "icu:calling__hangup": {
    "messageformat": "ဖုန်းခေါ်ပါ",
    "description": "Title for hang up button"
  },
  "icu:calling__SelectPresentingSourcesModal--title": {
    "messageformat": "သင့်စခရင်ကို မျှဝေရန်",
    "description": "Title for the select your screen sharing sources modal"
  },
  "icu:calling__SelectPresentingSourcesModal--confirm": {
    "messageformat": "မျှဝေမှု စတင်ရန်",
    "description": "Confirm button for sharing screen modal"
  },
  "icu:calling__SelectPresentingSourcesModal--entireScreen": {
    "messageformat": "စခရင်အပြည့်",
    "description": "Title for the select your screen sharing sources modal and 'Entire Screen' source"
  },
  "icu:calling__SelectPresentingSourcesModal--screen": {
    "messageformat": "စခရင် {id}",
    "description": "Title for `Screen #N` source in screen sharing sources modal and overlay"
  },
  "icu:calling__SelectPresentingSourcesModal--window": {
    "messageformat": "ဝင်းဒိုး",
    "description": "Title for the select your screen sharing sources modal"
  },
  "icu:callingDeviceSelection__label--video": {
    "messageformat": "ရုပ်မြင်သံကြား",
    "description": "Label for video input selector"
  },
  "icu:callingDeviceSelection__label--audio-input": {
    "messageformat": "မိုက်ခရိုဖုန်း",
    "description": "Label for audio input selector"
  },
  "icu:callingDeviceSelection__label--audio-output": {
    "messageformat": "စပီကာများ",
    "description": "Label for audio output selector"
  },
  "icu:callingDeviceSelection__select--no-device": {
    "messageformat": "ရရှိနိုင်သော စက်များ မရှိပါ",
    "description": "Message for when there are no available devices to select for input/output audio or video"
  },
  "icu:callingDeviceSelection__select--default": {
    "messageformat": "မူလ",
    "description": "Shown when the device is the default device"
  },
  "icu:muteNotificationsTitle": {
    "messageformat": "အသိပေးချက် အသံပိတ်ရန်",
    "description": "Label for the mute notifications drop-down selector"
  },
  "icu:notMuted": {
    "messageformat": "အသံ မပိတ်ထားပါ",
    "description": "Label when the conversation is not muted"
  },
  "icu:muteHour": {
    "messageformat": "တစ်နာရီစာ အသံပိတ်ရန်",
    "description": "Label for muting the conversation"
  },
  "icu:muteEightHours": {
    "messageformat": "ရှစ်နာရီစာ အသံပိတ်ရန်",
    "description": "Label for muting the conversation"
  },
  "icu:muteDay": {
    "messageformat": "တစ်ရက်စာ အသံပိတ်ရန်",
    "description": "Label for muting the conversation"
  },
  "icu:muteWeek": {
    "messageformat": "တစ်ပတ်စာ အသံပိတ်ရန်",
    "description": "Label for muting the conversation"
  },
  "icu:muteAlways": {
    "messageformat": "အမြဲ အသံပိတ်ရန်",
    "description": "Label for muting the conversation"
  },
  "icu:unmute": {
    "messageformat": "အသံပြန်ဖွင့်ရန်",
    "description": "Label for unmuting the conversation"
  },
  "icu:muteExpirationLabelAlways": {
    "messageformat": "အမြဲ အသံပိတ်ထားပြီး",
    "description": "Shown in the mute notifications submenu whenever a conversation has been muted"
  },
  "icu:muteExpirationLabel": {
    "messageformat": "{duration} အထိ အသံပိတ်ထားပြီး",
    "description": "Shown in the mute notifications submenu whenever a conversation has been muted"
  },
  "icu:EmojiButton__label": {
    "messageformat": "အီမိုဂျိ",
    "description": "Label for emoji button"
  },
  "icu:ErrorModal--title": {
    "messageformat": "Something went wrong!",
    "description": "Title of popup dialog when user-initiated task has gone wrong"
  },
  "icu:ErrorModal--description": {
    "messageformat": "ထပ်ကြိုးစားကြည့်ပါ သို့မဟုတ် အကူအညီရယူရန် ဆက်သွယ်ပါ။",
    "description": "Description text in popup dialog when user-initiated task has gone wrong"
  },
  "icu:Confirmation--confirm": {
    "messageformat": "အိုကေ",
    "description": "Button to dismiss popup dialog when user-initiated task has gone wrong"
  },
  "icu:unknown-sgnl-link": {
    "messageformat": "ဝမ်းနည်းပါသည်၊ ထို sgnl:// လင့်ခ်သည် မမှန်ကန်ပါ။",
    "description": "Shown if you click on a sgnl:// link not currently supported by Desktop"
  },
  "icu:GroupV2--cannot-send": {
    "messageformat": "သင်သည် ထိုအဖွဲ့သို့ မက်ဆေ့ချ်များ ပေးပို့မရပါ။",
    "description": "Shown in toast when you attempt to forward a message to an announcement only group"
  },
  "icu:GroupV2--cannot-start-group-call": {
    "messageformat": "ဤအဖွဲ့၏ အက်ဒ်မင်များသာလျှင် ကောလ် စခေါ်နိုင်ပါသည်။",
    "description": "Shown in toast when a non-admin starts a group call in an announcements only group"
  },
  "icu:GroupV2--join--invalid-link--title": {
    "messageformat": "အကြုံးမဝင်သော လင့်ခ်",
    "description": "Shown if we are unable to parse a group link"
  },
  "icu:GroupV2--join--invalid-link": {
    "messageformat": "မှန်ကန်သော အဖွဲ့လင့်ခ် မဟုတ်ပါ။ ချိတ်ဆက်ရန်မကြိုးစားမီ လင့်ခ်တစ်ခုလုံး နဂိုအတိုင်းမှန်ကန်မှု ရှိမရှိသေချာအောင်လုပ်ပါ။",
    "description": "Shown if we are unable to parse a group link"
  },
  "icu:GroupV2--join--prompt": {
    "messageformat": "သင်မှ ၎င်းအဖွဲ့သို့ ဝင်ရောက်ပြီး သင်၏ အမည် နှင့် ရုပ်ပုံတို့ကို အဖွဲ့ဝင်များနှင့် မျှဝေမည်ဆိုတာ သေချာပါသလား?",
    "description": "Shown when you click on a group link to confirm"
  },
  "icu:GroupV2--join--already-in-group": {
    "messageformat": "သင်သည် ဤအဖွဲ့တွင် ရှိပြီးဖြစ်သည်။",
    "description": "Shown if you click a group link for a group where you're already a member"
  },
  "icu:GroupV2--join--already-awaiting-approval": {
    "messageformat": "သင်သည် ဤအဖွဲ့တွင် ပါဝင်ရန် အတည်ပြုမှု တောင်းဆိုပြီးဖြစ်ပါသည်။",
    "description": "Shown if you click a group link for a group where you've already requested approval'"
  },
  "icu:GroupV2--join--unknown-link-version--title": {
    "messageformat": "မသိသော လင့်ခ် ဗားရှင်း",
    "description": "This group link is no longer valid."
  },
  "icu:GroupV2--join--unknown-link-version": {
    "messageformat": "Signal Desktop ၏ ဤဗားရှင်းက ဤလင့်ခ်ကို မပံ့ပိုးပေးပါ။",
    "description": "Shown if you click a group link and we can't get information about it"
  },
  "icu:GroupV2--join--link-revoked--title": {
    "messageformat": "အဖွဲ့တွင် ပါဝင်၍ မရနိုင်ပါ",
    "description": "Shown if you click a group link and we can't get information about it"
  },
  "icu:GroupV2--join--link-revoked": {
    "messageformat": "ဤအဖွဲ့လင့်ခ်သည် အကြုံးမဝင်တော့ပါ။",
    "description": "Shown if you click a group link and we can't get information about it"
  },
  "icu:GroupV2--join--link-forbidden--title": {
    "messageformat": "အဖွဲ့တွင် ပါဝင်၍ မရနိုင်ပါ",
    "description": "Shown if you click a group link and you have been forbidden from joining via the link"
  },
  "icu:GroupV2--join--link-forbidden": {
    "messageformat": "အက်ဒ်မင်သည် သင့်အား ဖယ်ရှားခဲ့သောကြောင့် အဖွဲ့လင့်ခ်မှတစ်ဆင့် ဤအဖွဲ့တွင် ပါဝင်၍ မရနိုင်ပါ။",
    "description": "Shown if you click a group link and you have been forbidden from joining via the link"
  },
  "icu:GroupV2--join--prompt-with-approval": {
    "messageformat": "ဤအဖွဲ့တွင် သင်မပါဝင်မီ ဤအဖွဲ့ အက်ဒ်မင်က သင့်တောင်းဆိုချက်ကို အတည်ပြုရပါမည်။ အတည်ပြုပြီးပါက သင့်အမည်နှင့် ဓာတ်ပုံကို ၎င်းမန်ဘာများနှင့် ဝေမျှပါမည်။",
    "description": "Shown when you click on a group link to confirm, if it requires admin approval"
  },
  "icu:GroupV2--join--join-button": {
    "messageformat": "ဝင်ပါမယ်",
    "description": "The button to join the group"
  },
  "icu:GroupV2--join--request-to-join-button": {
    "messageformat": "ပါဝင်ရန် တောင်းဆိုမှု",
    "description": "The button to join the group, if approval is required"
  },
  "icu:GroupV2--join--cancel-request-to-join": {
    "messageformat": "တောင်းခံခြင်း ပယ်ဖျက်မယ်",
    "description": "The button to cancel request to join the group"
  },
  "icu:GroupV2--join--cancel-request-to-join--confirmation": {
    "messageformat": "အဖွဲ့သို့ ဝင်ရန် သင်၏တောင်းဆိုချက်ကို ပယ်ဖျက်မည်လား?",
    "description": "A confirmation message that shows after you click the button"
  },
  "icu:GroupV2--join--cancel-request-to-join--yes": {
    "messageformat": "ဟုတ်ကဲ့",
    "description": "Choosing to continue in the cancel join confirmation dialog"
  },
  "icu:GroupV2--join--cancel-request-to-join--no": {
    "messageformat": "မလုပ်ပါ",
    "description": "Choosing not to continue in the cancel join confirmation dialog"
  },
  "icu:GroupV2--join--group-metadata--full": {
    "messageformat": "{memberCount, plural, other {အဖွဲ့ · အဖွဲ့ဝင်များ {memberCount,number} ဦး}}",
    "description": "A holder for two pieces of information - the type of conversation, and the member count"
  },
  "icu:GroupV2--join--requested": {
    "messageformat": "အဖွဲ့စီမံသူသို့ သင့်တောင်းဆိုချက် ပို့ပြီးပါပြီ။ ၎င်းတို့လုပ်ဆောင်ချက် ပြုလုပ်ပြီးလျှင် သင့်ကို အသိပေးပါမည်။",
    "description": "Shown in composition area when you've requested to join a group"
  },
  "icu:GroupV2--join--general-join-failure--title": {
    "messageformat": "လင့်ခ် ချို့ယွင်းချက်",
    "description": "Shown if something went wrong when you try to join via a group link"
  },
  "icu:GroupV2--join--general-join-failure": {
    "messageformat": "အဖွဲ့တွင် ပါဝင်၍ မရနိုင်ပါ။ နောက်မှ ထပ်ကြိုးစားကြည့်ပါ။",
    "description": "Shown if something went wrong when you try to join via a group link"
  },
  "icu:GroupV2--admin": {
    "messageformat": "စီမံသူ",
    "description": "Label for a group administrator"
  },
  "icu:GroupV2--only-admins": {
    "messageformat": "စီမံသူများသာ",
    "description": "Label for group administrators -- used in drop-downs to select permissions that apply to admins"
  },
  "icu:GroupV2--all-members": {
    "messageformat": "အဖွဲ့ဝင်များအားလုံး",
    "description": "Label for describing the general non-privileged members of a group"
  },
  "icu:updating": {
    "messageformat": "အပ်ဒိတ်လုပ်နေဆဲ...",
    "description": "Shown along with a spinner when an update operation takes longer than one second"
  },
  "icu:GroupV2--create--you": {
    "messageformat": "သင်သည် အဖွဲ့ဖွဲ့ခဲ့ပါသည်။",
    "description": "Shown in timeline or conversation preview when v2 group changes"
  },
  "icu:GroupV2--create--other": {
    "messageformat": "{memberName} သည် အဖွဲ့ ဖန်တီးခဲ့ပါသည်။",
    "description": "Shown in timeline or conversation preview when v2 group changes"
  },
  "icu:GroupV2--create--unknown": {
    "messageformat": "အဖွဲ့ ဖန်တီးခဲ့ပါသည်။",
    "description": "Shown in timeline or conversation preview when v2 group changes"
  },
  "icu:GroupV2--title--change--other": {
    "messageformat": "{memberName} သည် အဖွဲ့အမည်ကို \"{newTitle}\" အဖြစ် ပြောင်းခဲ့ပါသည်။",
    "description": "Shown in timeline or conversation preview when v2 group changes"
  },
  "icu:GroupV2--title--change--you": {
    "messageformat": "သင်သည် အဖွဲ့အမည်ကို \"{newTitle}\" အဖြစ် ပြောင်းခဲ့ပါသည်။",
    "description": "Shown in timeline or conversation preview when v2 group changes"
  },
  "icu:GroupV2--title--change--unknown": {
    "messageformat": "မန်ဘာတစ်ဦးသည် အဖွဲ့အမည်ကို \"{newTitle}\" အဖြစ် ပြောင်းခဲ့ပါသည်။",
    "description": "Shown in timeline or conversation preview when v2 group changes"
  },
  "icu:GroupV2--title--remove--other": {
    "messageformat": "{memberName} သည် အဖွဲ့အမည်ကို ဖယ်ရှားခဲ့ပါသည်။",
    "description": "Shown in timeline or conversation preview when v2 group changes"
  },
  "icu:GroupV2--title--remove--you": {
    "messageformat": "သင်သည် အဖွဲ့အမည်ကို ဖယ်ရှားခဲ့ပါသည်။",
    "description": "Shown in timeline or conversation preview when v2 group changes"
  },
  "icu:GroupV2--title--remove--unknown": {
    "messageformat": "မန်ဘာတစ်ဦးသည် အဖွဲ့အမည်ကို ဖယ်ရှားခဲ့ပါသည်။",
    "description": "Shown in timeline or conversation preview when v2 group changes"
  },
  "icu:GroupV2--avatar--change--other": {
    "messageformat": "{memberName} သည် အဖွဲ့ ရုပ်ပုံကို ပြောင်းလဲခဲ့ပါသည်။",
    "description": "Shown in timeline or conversation preview when v2 group changes"
  },
  "icu:GroupV2--avatar--change--you": {
    "messageformat": "သင်သည် အဖွဲ့ကိုယ်စားပြုရုပ်ပုံကို ပြောင်းလဲခဲ့သည်။",
    "description": "Shown in timeline or conversation preview when v2 group changes"
  },
  "icu:GroupV2--avatar--change--unknown": {
    "messageformat": "မန်ဘာတစ်ဦးသည် အဖွဲ့ ရုပ်ပုံကို ပြောင်းလဲခဲ့ပါသည်။",
    "description": "Shown in timeline or conversation preview when v2 group changes"
  },
  "icu:GroupV2--avatar--remove--other": {
    "messageformat": "{memberName} သည် အဖွဲ့ ရုပ်ပုံကို ဖယ်ရှားခဲ့ပါသည်။",
    "description": "Shown in timeline or conversation preview when v2 group changes"
  },
  "icu:GroupV2--avatar--remove--you": {
    "messageformat": "သင်သည် အဖွဲ့ ရုပ်ပုံကို ဖယ်ရှားခဲ့ပါသည်။",
    "description": "Shown in timeline or conversation preview when v2 group changes"
  },
  "icu:GroupV2--avatar--remove--unknown": {
    "messageformat": "မန်ဘာတစ်ဦးသည် အဖွဲ့ ရုပ်ပုံကို ဖယ်ရှားခဲ့ပါသည်။",
    "description": "Shown in timeline or conversation preview when v2 group changes"
  },
  "icu:GroupV2--access-attributes--admins--other": {
    "messageformat": "{adminName} သည် အဖွဲ့အချက်အလက်ကို ပြင်ခွင့်ရှိသူများအား \"အက်ဒ်မင်သီးသန့်\" အဖြစ် ပြောင်းခဲ့ပါသည်။",
    "description": "Shown in timeline or conversation preview when v2 group changes"
  },
  "icu:GroupV2--access-attributes--admins--you": {
    "messageformat": "သင်သည် အဖွဲ့အချက်အလက်ကို ပြင်ခွင့်ရှိသူများအား \"အက်ဒ်မင်သီးသန့်\" အဖြစ် ပြောင်းခဲ့ပါသည်။",
    "description": "Shown in timeline or conversation preview when v2 group changes"
  },
  "icu:GroupV2--access-attributes--admins--unknown": {
    "messageformat": "အက်ဒ်မင်သည် အဖွဲ့အချက်အလက်ကို ပြင်ခွင့်ရှိသူများအား \"အက်ဒ်မင်သီးသန့်\" အဖြစ် ပြောင်းခဲ့ပါသည်။",
    "description": "Shown in timeline or conversation preview when v2 group changes"
  },
  "icu:GroupV2--access-attributes--all--other": {
    "messageformat": "{adminName} သည် အဖွဲ့အချက်အလက်ကို ပြင်ခွင့်ရှိသူများအား \"မန်ဘာအားလုံး\" အဖြစ် ပြောင်းခဲ့ပါသည်။",
    "description": "Shown in timeline or conversation preview when v2 group changes"
  },
  "icu:GroupV2--access-attributes--all--you": {
    "messageformat": "သင်သည် အဖွဲ့အချက်အလက်ကို ပြင်ခွင့်ရှိသူများအား \"မန်ဘာအားလုံး\" အဖြစ် ပြောင်းခဲ့ပါသည်။",
    "description": "Shown in timeline or conversation preview when v2 group changes"
  },
  "icu:GroupV2--access-attributes--all--unknown": {
    "messageformat": "အက်ဒ်မင်သည် အဖွဲ့အချက်အလက်ကို ပြင်ခွင့်ရှိသူများအား \"မန်ဘာအားလုံး\" အဖြစ် ပြောင်းခဲ့ပါသည်။",
    "description": "Shown in timeline or conversation preview when v2 group changes"
  },
  "icu:GroupV2--access-members--admins--other": {
    "messageformat": "{adminName} သည် အဖွဲ့ မန်ဘာဖြစ်မှုကို ပြင်ခွင့်ရှိသူများအား \"အက်ဒ်မင်သီးသန့်\" အဖြစ် ပြောင်းခဲ့ပါသည်။",
    "description": "Shown in timeline or conversation preview when v2 group changes"
  },
  "icu:GroupV2--access-members--admins--you": {
    "messageformat": "သင်သည် အဖွဲ့ မန်ဘာဖြစ်မှုကို ပြင်ခွင့်ရှိသူများအား \"အက်ဒ်မင်သီးသန့်\" အဖြစ် ပြောင်းခဲ့ပါသည်။",
    "description": "Shown in timeline or conversation preview when v2 group changes"
  },
  "icu:GroupV2--access-members--admins--unknown": {
    "messageformat": "အက်ဒ်မင်သည် အဖွဲ့ မန်ဘာဖြစ်မှုကို ပြင်ခွင့်ရှိသူများအား \"အက်ဒ်မင်သီးသန့်\" အဖြစ် ပြောင်းခဲ့ပါသည်။",
    "description": "Shown in timeline or conversation preview when v2 group changes"
  },
  "icu:GroupV2--access-members--all--other": {
    "messageformat": "{adminName} သည် အဖွဲ့ မန်ဘာဖြစ်မှုကို ပြင်ခွင့်ရှိသူများအား \"မန်ဘာအားလုံး\" အဖြစ် ပြောင်းခဲ့ပါသည်။",
    "description": "Shown in timeline or conversation preview when v2 group changes"
  },
  "icu:GroupV2--access-members--all--you": {
    "messageformat": "သင်သည် အဖွဲ့ မန်ဘာဖြစ်မှုကို ပြင်ခွင့်ရှိသူများအား \"မန်ဘာအားလုံး\" အဖြစ် ပြောင်းခဲ့ပါသည်။",
    "description": "Shown in timeline or conversation preview when v2 group changes"
  },
  "icu:GroupV2--access-members--all--unknown": {
    "messageformat": "အက်ဒ်မင်သည် အဖွဲ့ မန်ဘာဖြစ်မှုကို ပြင်ခွင့်ရှိသူများအား \"မန်ဘာအားလုံး\" အဖြစ် ပြောင်းခဲ့ပါသည်။",
    "description": "Shown in timeline or conversation preview when v2 group changes"
  },
  "icu:GroupV2--access-invite-link--disabled--you": {
    "messageformat": "သင်သည် အဖွဲ့လင့်ခ်အတွက် အက်ဒ်မင် ခွင့်ပြုချက်ကို ပိတ်ခဲ့ပါသည်။",
    "description": "Shown in timeline or conversation preview when v2 group changes"
  },
  "icu:GroupV2--access-invite-link--disabled--other": {
    "messageformat": "{adminName} သည် အဖွဲ့လင့်ခ်အတွက် အက်ဒ်မင် ခွင့်ပြုချက်ကို ပိတ်ခဲ့ပါသည်။",
    "description": "Shown in timeline or conversation preview when v2 group changes"
  },
  "icu:GroupV2--access-invite-link--disabled--unknown": {
    "messageformat": "အဖွဲ့လင့်ခ်အတွက် အက်ဒ်မင် ခွင့်ပြုချက်ကို ပိတ်ခဲ့ပါသည်။",
    "description": "Shown in timeline or conversation preview when v2 group changes"
  },
  "icu:GroupV2--access-invite-link--enabled--you": {
    "messageformat": "သင်သည် အဖွဲ့လင့်ခ်အတွက် အက်ဒ်မင် ခွင့်ပြုချက်ကို ဖွင့်ခဲ့ပါသည်။",
    "description": "Shown in timeline or conversation preview when v2 group changes"
  },
  "icu:GroupV2--access-invite-link--enabled--other": {
    "messageformat": "{adminName} သည် အဖွဲ့လင့်ခ်အတွက် အက်ဒ်မင် ခွင့်ပြုချက်ကို ဖွင့်ခဲ့ပါသည်။",
    "description": "Shown in timeline or conversation preview when v2 group changes"
  },
  "icu:GroupV2--access-invite-link--enabled--unknown": {
    "messageformat": "အဖွဲ့လင့်ခ်အတွက် အက်ဒ်မင် ခွင့်ပြုချက်ကို ဖွင့်ခဲ့ပါသည်။",
    "description": "Shown in timeline or conversation preview when v2 group changes"
  },
  "icu:GroupV2--member-add--invited--you": {
    "messageformat": "သင်သည် ဖိတ်ခေါ်ထားသော မန်ဘာ {inviteeName} ကို ပေါင်းထည့်ခဲ့ပါသည်။",
    "description": "Shown in timeline or conversation preview when v2 group changes"
  },
  "icu:GroupV2--member-add--invited--other": {
    "messageformat": "{memberName} သည် ဖိတ်ခေါ်ထားသော မန်ဘာ {inviteeName} ကို ပေါင်းထည့်ခဲ့ပါသည်။",
    "description": "Shown in timeline or conversation preview when v2 group changes"
  },
  "icu:GroupV2--member-add--invited--unknown": {
    "messageformat": "မန်ဘာတစ်ဦးသည် ဖိတ်ခေါ်ထားသော မန်ဘာ {inviteeName} ကို ပေါင်းထည့်ခဲ့ပါသည်။",
    "description": "Shown in timeline or conversation preview when v2 group changes"
  },
  "icu:GroupV2--member-add--from-invite--other": {
    "messageformat": "{inviteeName} သည် {inviterName} ထံမှ အဖွဲ့သို့ ဖိတ်ခေါ်မှုကို လက်ခံခဲ့ပါသည်။",
    "description": "Shown in timeline or conversation preview when v2 group changes"
  },
  "icu:GroupV2--member-add--from-invite--other-no-from": {
    "messageformat": "{inviteeName} သည် အဖွဲ့သို့ ဖိတ်ခေါ်မှုကို လက်ခံခဲ့ပါသည်။",
    "description": "Shown in timeline or conversation preview when v2 group changes"
  },
  "icu:GroupV2--member-add--from-invite--you": {
    "messageformat": "သင်သည် {inviterName} ထံမှ အဖွဲ့သို့ ဖိတ်ခေါ်မှုကို လက်ခံခဲ့ပါသည်။",
    "description": "Shown in timeline or conversation preview when v2 group changes"
  },
  "icu:GroupV2--member-add--from-invite--you-no-from": {
    "messageformat": "သင်သည် အဖွဲ့သို့ဖိတ်ခေါ်မှုကို လက်ခံခဲ့သည်။",
    "description": "Shown in timeline or conversation preview when v2 group changes"
  },
  "icu:GroupV2--member-add--from-invite--from-you": {
    "messageformat": "{inviteeName} သည် သင်၏ အဖွဲ့သို့ ဖိတ်ခေါ်မှုကို လက်ခံခဲ့ပါသည်။",
    "description": "Shown in timeline or conversation preview when v2 group changes"
  },
  "icu:GroupV2--member-add--other--other": {
    "messageformat": "{adderName} သည် {addeeName} ကို ပေါင်းထည့်ခဲ့ပါသည်။",
    "description": "Shown in timeline or conversation preview when v2 group changes"
  },
  "icu:GroupV2--member-add--other--you": {
    "messageformat": "သင်သည် {memberName} ကို ပေါင်းထည့်ခဲ့ပါသည်။",
    "description": "Shown in timeline or conversation preview when v2 group changes"
  },
  "icu:GroupV2--member-add--other--unknown": {
    "messageformat": "မန်ဘာတစ်ဦးသည် {memberName} ကို ပေါင်းထည့်ခဲ့ပါသည်။",
    "description": "Shown in timeline or conversation preview when v2 group changes"
  },
  "icu:GroupV2--member-add--you--other": {
    "messageformat": "{memberName} သည် သင့်ကို အဖွဲ့ထဲသို့ ပေါင်းထည့်ခဲ့ပါသည်။",
    "description": "Shown in timeline or conversation preview when v2 group changes"
  },
  "icu:GroupV2--member-add--you--you": {
    "messageformat": "သင်သည် အဖွဲ့ထဲ ဝင်လိုက်ပါသည်။",
    "description": "Shown in timeline or conversation preview when v2 group changes"
  },
  "icu:GroupV2--member-add--you--unknown": {
    "messageformat": "သင့်ကို အဖွဲ့ထဲသို့ ပေါင်းထည့်ထားပါသည်။",
    "description": "Shown in timeline or conversation preview when v2 group changes"
  },
  "icu:GroupV2--member-add-from-link--you--you": {
    "messageformat": "အဖွဲ့၏ လင့်ခ် မှတစ်ဆင့် သင်သည် အဖွဲ့ထဲသို့ဝင်ရောက်ခဲ့သည်။",
    "description": "Shown in timeline or conversation preview when v2 group changes"
  },
  "icu:GroupV2--member-add-from-link--other": {
    "messageformat": "{memberName} သည် အဖွဲ့လင့်ခ်မှတစ်ဆင့် အဖွဲ့တွင် ပါဝင်ခဲ့ပါသည်။",
    "description": "Shown in timeline or conversation preview when v2 group changes"
  },
  "icu:GroupV2--member-add-from-admin-approval--you--other": {
    "messageformat": "အဖွဲ့တွင် ပါဝင်ရန် သင်၏ တောင်းဆိုချက်ကို {adminName} က ခွင့်ပြုခဲ့ပါသည်။",
    "description": "Shown in timeline or conversation preview when v2 group changes"
  },
  "icu:GroupV2--member-add-from-admin-approval--you--unknown": {
    "messageformat": "အဖွဲ့ထဲဝင်ရန်သင့်တောင်းဆိုချက်ကိုအတည်ပြုပြီးဖြစ်သည်",
    "description": "Shown in timeline or conversation preview when v2 group changes"
  },
  "icu:GroupV2--member-add-from-admin-approval--other--you": {
    "messageformat": "သင်သည် {joinerName} ထံမှ အဖွဲ့တွင် ပါဝင်ရန် တောင်းဆိုချက်ကို ခွင့်ပြုခဲ့ပါသည်။",
    "description": "Shown in timeline or conversation preview when v2 group changes"
  },
  "icu:GroupV2--member-add-from-admin-approval--other--other": {
    "messageformat": "{adminName} သည် {joinerName} ထံမှ အဖွဲ့တွင် ပါဝင်ရန် တောင်းဆိုချက်ကို ခွင့်ပြုခဲ့ပါသည်။",
    "description": "Shown in timeline or conversation preview when v2 group changes"
  },
  "icu:GroupV2--member-add-from-admin-approval--other--unknown": {
    "messageformat": "{joinerName} ထံမှ အဖွဲ့တွင် ပါဝင်ရန် တောင်းဆိုချက်ကို ခွင့်ပြုခဲ့ပါသည်။",
    "description": "Shown in timeline or conversation preview when v2 group changes"
  },
  "icu:GroupV2--member-remove--other--other": {
    "messageformat": "{adminName} သည် {memberName} ကို ဖယ်ရှားခဲ့ပါသည်။",
    "description": "Shown in timeline or conversation preview when v2 group changes"
  },
  "icu:GroupV2--member-remove--other--self": {
    "messageformat": "{memberName} သည် အဖွဲ့က ထွက်သွားပါပြီ။",
    "description": "Shown in timeline or conversation preview when v2 group changes"
  },
  "icu:GroupV2--member-remove--other--you": {
    "messageformat": "သင်သည် {memberName} ကို ဖယ်ရှားခဲ့ပါသည်။",
    "description": "Shown in timeline or conversation preview when v2 group changes"
  },
  "icu:GroupV2--member-remove--other--unknown": {
    "messageformat": "မန်ဘာတစ်ဦးသည် {memberName} ကို ဖယ်ရှားခဲ့ပါသည်။",
    "description": "Shown in timeline or conversation preview when v2 group changes"
  },
  "icu:GroupV2--member-remove--you--other": {
    "messageformat": "{adminName} သည် သင့်ကို ဖယ်ရှားခဲ့ပါသည်။",
    "description": "Shown in timeline or conversation preview when v2 group changes"
  },
  "icu:GroupV2--member-remove--you--you": {
    "messageformat": "သင် အဖွဲ့မှထွက်သွားသည်။",
    "description": "Shown in timeline or conversation preview when v2 group changes"
  },
  "icu:GroupV2--member-remove--you--unknown": {
    "messageformat": "သင့်အား အဖွဲ့မှ ဖယ်ရှားခဲ့သည်။",
    "description": "Shown in timeline or conversation preview when v2 group changes"
  },
  "icu:GroupV2--member-privilege--promote--other--other": {
    "messageformat": "{adminName} သည် {memberName} အား အက်ဒ်မင်ပေးခဲ့ပါသည်။",
    "description": "Shown in timeline or conversation preview when v2 group changes"
  },
  "icu:GroupV2--member-privilege--promote--other--you": {
    "messageformat": "သင်သည် {memberName} အား အက်ဒ်မင်ပေးခဲ့ပါသည်။",
    "description": "Shown in timeline or conversation preview when v2 group changes"
  },
  "icu:GroupV2--member-privilege--promote--other--unknown": {
    "messageformat": "အက်ဒ်မင်တစ်ဦးသည် {memberName} အား အက်ဒ်မင်ပေးခဲ့ပါသည်။",
    "description": "Shown in timeline or conversation preview when v2 group changes"
  },
  "icu:GroupV2--member-privilege--promote--you--other": {
    "messageformat": "{adminName} သည် သင့်အား အက်ဒ်မင်ပေးခဲ့ပါသည်။",
    "description": "Shown in timeline or conversation preview when v2 group changes"
  },
  "icu:GroupV2--member-privilege--promote--you--unknown": {
    "messageformat": "အက်ဒ်မင်တစ်ဦးသည် သင့်အား အက်ဒ်မင်ပေးခဲ့ပါသည်။",
    "description": "Shown in timeline or conversation preview when v2 group changes"
  },
  "icu:GroupV2--member-privilege--demote--other--other": {
    "messageformat": "{adminName} သည် {memberName} ထံမှ အက်ဒ်မင် လုပ်ပိုင်ခွင့်များကို ရုပ်သိမ်းခဲ့ပါသည်။",
    "description": "Shown in timeline or conversation preview when v2 group changes"
  },
  "icu:GroupV2--member-privilege--demote--other--you": {
    "messageformat": "သင်သည် {memberName} ထံမှ အက်ဒ်မင် လုပ်ပိုင်ခွင့်များကို ရုပ်သိမ်းခဲ့ပါသည်။",
    "description": "Shown in timeline or conversation preview when v2 group changes"
  },
  "icu:GroupV2--member-privilege--demote--other--unknown": {
    "messageformat": "အက်ဒ်မင်တစ်ဦးသည် {memberName} ထံမှ အက်ဒ်မင် လုပ်ပိုင်ခွင့်များကို ရုပ်သိမ်းခဲ့ပါသည်။",
    "description": "Shown in timeline or conversation preview when v2 group changes"
  },
  "icu:GroupV2--member-privilege--demote--you--other": {
    "messageformat": "{adminName} သည် သင်၏ အက်ဒ်မင် လုပ်ပိုင်ခွင့်များကို ရုပ်သိမ်းခဲ့ပါသည်။",
    "description": "Shown in timeline or conversation preview when v2 group changes"
  },
  "icu:GroupV2--member-privilege--demote--you--unknown": {
    "messageformat": "အက်ဒ်မင်သည် သင်၏ အက်ဒ်မင် လုပ်ပိုင်ခွင့်များကို ရုပ်သိမ်းခဲ့ပါသည်။",
    "description": "Shown in timeline or conversation preview when v2 group changes"
  },
  "icu:GroupV2--pending-add--one--other--other": {
    "messageformat": "{memberName} သည် လူ ၁ ဦးအား အဖွဲ့သို့ ဖိတ်ခေါ်ခဲ့ပါသည်။",
    "description": "Shown in timeline or conversation preview when v2 group changes"
  },
  "icu:GroupV2--pending-add--one--other--you": {
    "messageformat": "သင်သည် {inviteeName} အား အဖွဲ့သို့ ဖိတ်ခေါ်ခဲ့ပါသည်။",
    "description": "Shown in timeline or conversation preview when v2 group changes"
  },
  "icu:GroupV2--pending-add--one--other--unknown": {
    "messageformat": "လူတစ်ဦးအား အဖွဲ့သို့ ဖိတ်ခေါ်ခဲ့ပါသည်။",
    "description": "Shown in timeline or conversation preview when v2 group changes"
  },
  "icu:GroupV2--pending-add--one--you--other": {
    "messageformat": "{memberName} သည် သင့်အား အဖွဲ့သို့ ဖိတ်ခေါ်ခဲ့ပါသည်။",
    "description": "Shown in timeline or conversation preview when v2 group changes"
  },
  "icu:GroupV2--pending-add--one--you--unknown": {
    "messageformat": "သင့်ကို အဖွဲ့သို့ ဖိတ်ခေါ်ထားသည်။",
    "description": "Shown in timeline or conversation preview when v2 group changes"
  },
  "icu:GroupV2--pending-add--many--other": {
    "messageformat": "{memberName} သည် လူ {count,number} ဦးအား အဖွဲ့သို့ ဖိတ်ခေါ်ခဲ့ပါသည်။",
    "description": "Shown in timeline or conversation preview when v2 group changes"
  },
  "icu:GroupV2--pending-add--many--you": {
    "messageformat": "သင်သည် လူ {count,number} ဦးအား အဖွဲ့သို့ ဖိတ်ခေါ်ခဲ့ပါသည်။",
    "description": "Shown in timeline or conversation preview when v2 group changes"
  },
  "icu:GroupV2--pending-add--many--unknown": {
    "messageformat": "လူ {count,number} ဦးအား အဖွဲ့သို့ ဖိတ်ခေါ်ခဲ့ပါသည်။",
    "description": "Shown in timeline or conversation preview when v2 group changes"
  },
  "icu:GroupV2--pending-remove--decline--other": {
    "messageformat": "{memberName} ဖိတ်ခေါ်ခဲ့သူ ၁ ဦးသည် အဖွဲ့သို့ ဖိတ်ခေါ်မှုကို ငြင်းပယ်ခဲ့ပါသည်။",
    "description": "Shown in timeline or conversation preview when v2 group changes"
  },
  "icu:GroupV2--pending-remove--decline--you": {
    "messageformat": "{inviteeName} သည် သင်၏ အဖွဲ့သို့ ဖိတ်ခေါ်မှုကို ငြင်းပယ်ခဲ့ပါသည်။",
    "description": "Shown in timeline or conversation preview when v2 group changes"
  },
  "icu:GroupV2--pending-remove--decline--from-you": {
    "messageformat": "သင်သည် အဖွဲ့သို့ ဖိတ်ခေါ်မှုကို ငြင်းဆိုခဲ့သည်။",
    "description": "Shown in timeline or conversation preview when v2 group changes"
  },
  "icu:GroupV2--pending-remove--decline--unknown": {
    "messageformat": "လူ ၁ ဦးသည် ၎င်းတို့၏ အဖွဲ့သို့ ဖိတ်ခေါ်မှုကို ငြင်းပယ်ခဲ့ပါသည်။",
    "description": "Shown in timeline or conversation preview when v2 group changes"
  },
  "icu:GroupV2--pending-remove--revoke--one--other": {
    "messageformat": "{memberName} သည် လူ ၁ ဦးအတွက် အဖွဲ့သို့ ဖိတ်ခေါ်မှုကို ရုပ်သိမ်းခဲ့ပါသည်။",
    "description": "Shown in timeline or conversation preview when v2 group changes"
  },
  "icu:GroupV2--pending-remove--revoke--one--you": {
    "messageformat": "သင်သည် လူ ၁ ဦးအတွက် အဖွဲ့သို့ ဖိတ်ခေါ်မှုကို ရုပ်သိမ်းခဲ့ပါသည်။",
    "description": "Shown in timeline or conversation preview when v2 group changes"
  },
  "icu:GroupV2--pending-remove--revoke-own--to-you": {
    "messageformat": "{inviterName} သည် သင့်အား ၎င်းတို့၏ ဖိတ်ခေါ်မှုကို ရုပ်သိမ်းခဲ့ပါသည်။",
    "description": "Shown in timeline or conversation preview when v2 group changes"
  },
  "icu:GroupV2--pending-remove--revoke-own--unknown": {
    "messageformat": "{inviterName} သည် လူ ၁ ဦးအား ၎င်းတို့၏ ဖိတ်ခေါ်မှုကို ရုပ်သိမ်းခဲ့ပါသည်။",
    "description": "Shown in timeline or conversation preview when v2 group changes"
  },
  "icu:GroupV2--pending-remove--revoke--one--unknown": {
    "messageformat": "အက်ဒ်မင်သည် လူ ၁ ဦးအတွက် အဖွဲ့သို့ ဖိတ်ခေါ်မှုကို ရုပ်သိမ်းခဲ့ပါသည်။",
    "description": "Shown in timeline or conversation preview when v2 group changes"
  },
  "icu:GroupV2--pending-remove--revoke--many--other": {
    "messageformat": "{memberName} သည် လူ {count,number} ဦးအတွက် အဖွဲ့သို့ ဖိတ်ခေါ်မှုများကို ရုပ်သိမ်းခဲ့ပါသည်။",
    "description": "Shown in timeline or conversation preview when v2 group changes"
  },
  "icu:GroupV2--pending-remove--revoke--many--you": {
    "messageformat": "သင်သည် လူ {count,number} ဦးအတွက် အဖွဲ့သို့ ဖိတ်ခေါ်မှုများကို ရုပ်သိမ်းခဲ့ပါသည်။",
    "description": "Shown in timeline or conversation preview when v2 group changes"
  },
  "icu:GroupV2--pending-remove--revoke--many--unknown": {
    "messageformat": "အက်ဒ်မင်သည် လူ {count,number} အတွက် အဖွဲ့သို့ ဖိတ်ခေါ်မှုများကို ရုပ်သိမ်းခဲ့ပါသည်။",
    "description": "Shown in timeline or conversation preview when v2 group changes"
  },
  "icu:GroupV2--pending-remove--revoke-invite-from--one--other": {
    "messageformat": "{adminName} သည် {memberName} က ဖိတ်ခေါ်ထားသည့် လူ ၁ ဦးအတွက် အဖွဲ့သို့ ဖိတ်ခေါ်မှုကို ရုပ်သိမ်းခဲ့ပါသည်။",
    "description": "Shown in timeline or conversation preview when v2 group changes"
  },
  "icu:GroupV2--pending-remove--revoke-invite-from--one--you": {
    "messageformat": "သင်သည် {memberName} မှ ဖိတ်ခေါ်ထားသည် လူ ၁ ဦးအတွက် အဖွဲ့သို့ ဖိတ်ခေါ်မှုကို ရုပ်သိမ်းခဲ့ပါသည်။",
    "description": "Shown in timeline or conversation preview when v2 group changes"
  },
  "icu:GroupV2--pending-remove--revoke-invite-from--one--unknown": {
    "messageformat": "အက်ဒ်မင်သည် {memberName} မှ ဖိတ်ခေါ်ထားသည် လူ ၁ ဦးအတွက် အဖွဲ့သို့ ဖိတ်ခေါ်မှုကို ရုပ်သိမ်းခဲ့ပါသည်။",
    "description": "Shown in timeline or conversation preview when v2 group changes"
  },
  "icu:GroupV2--pending-remove--revoke-invite-from-you--one--other": {
    "messageformat": "{adminName} သည် {inviteeName} ထံ သင်ပေးပို့ခဲ့သော အဖွဲ့သို့ ဖိတ်ခေါ်မှုကို ရုပ်သိမ်းခဲ့ပါသည်။",
    "description": "Shown in timeline or conversation preview when v2 group changes"
  },
  "icu:GroupV2--pending-remove--revoke-invite-from-you--one--you": {
    "messageformat": "{inviteeName} အတွက် သင်၏ ဖိတ်ခေါ်မှုကို ပယ်ဖျက်ခဲ့ပါသည်။",
    "description": "Shown in timeline or conversation preview when v2 group changes"
  },
  "icu:GroupV2--pending-remove--revoke-invite-from-you--one--unknown": {
    "messageformat": "အက်ဒ်မင်သည် {inviteeName} ထံ သင်ပေးပို့ခဲ့သော အဖွဲ့သို့ ဖိတ်ခေါ်မှုကို ရုပ်သိမ်းခဲ့ပါသည်။",
    "description": "Shown in timeline or conversation preview when v2 group changes"
  },
  "icu:GroupV2--pending-remove--revoke-invite-from--many--other": {
    "messageformat": "{adminName} သည် {memberName} က ဖိတ်ခေါ်ထားသည့် လူ {count,number} ဦးအတွက် အဖွဲ့သို့ ဖိတ်ခေါ်မှုကို ရုပ်သိမ်းခဲ့ပါသည်။",
    "description": "Shown in timeline or conversation preview when v2 group changes"
  },
  "icu:GroupV2--pending-remove--revoke-invite-from--many--you": {
    "messageformat": "သင်သည် {memberName} က ဖိတ်ခေါ်ထားသည့် လူ {count,number} ဦးအတွက် အဖွဲ့သို့ ဖိတ်ခေါ်မှုကို ရုပ်သိမ်းခဲ့ပါသည်။",
    "description": "Shown in timeline or conversation preview when v2 group changes"
  },
  "icu:GroupV2--pending-remove--revoke-invite-from--many--unknown": {
    "messageformat": "အက်ဒ်မင်သည် {memberName} က ဖိတ်ခေါ်ထားသည့် လူ {count,number} ဦးအတွက် အဖွဲ့သို့ ဖိတ်ခေါ်မှုကို ရုပ်သိမ်းခဲ့ပါသည်။",
    "description": "Shown in timeline or conversation preview when v2 group changes"
  },
  "icu:GroupV2--pending-remove--revoke-invite-from-you--many--other": {
    "messageformat": "{adminName} သည် လူ {count,number} ထံ သင်ပေးပို့ခဲ့သော အဖွဲ့သို့ ဖိတ်ခေါ်မှုကို ရုပ်သိမ်းခဲ့ပါသည်။",
    "description": "Shown in timeline or conversation preview when v2 group changes"
  },
  "icu:GroupV2--pending-remove--revoke-invite-from-you--many--you": {
    "messageformat": "လူ {count,number} အတွက် သင်၏ ဖိတ်ခေါ်မှုကို ပယ်ဖျက်ခဲ့ပါသည်။",
    "description": "Shown in timeline or conversation preview when v2 group changes"
  },
  "icu:GroupV2--pending-remove--revoke-invite-from-you--many--unknown": {
    "messageformat": "အက်ဒ်မင်သည် လူ {count,number} ထံ သင်ပေးပို့ခဲ့သော အဖွဲ့သို့ ဖိတ်ခေါ်မှုများကို ရုပ်သိမ်းခဲ့ပါသည်။",
    "description": "Shown in timeline or conversation preview when v2 group changes"
  },
  "icu:GroupV2--admin-approval-add-one--you": {
    "messageformat": "အဖွဲ့ထဲဝင်ရန် သင်တောင်းဆိုချက် တစ်ခုပို့ခဲ့ပါသည်။",
    "description": "Shown in timeline or conversation preview when v2 group changes"
  },
  "icu:GroupV2--admin-approval-add-one--other": {
    "messageformat": "{joinerName} သည် အဖွဲ့လင့်ခ်မှတစ်ဆင့် ပါဝင်ရန် တောင်းဆိုခဲ့ပါသည်။",
    "description": "Shown in timeline or conversation preview when v2 group changes"
  },
  "icu:GroupV2--admin-approval-remove-one--you--you": {
    "messageformat": "သင်သည် အဖွဲ့တွင် ပါဝင်ရန် သင်၏ တောင်းဆိုချက်ကို ပယ်ဖျက်ခဲ့ပါသည်။",
    "description": "Shown in timeline or conversation preview when v2 group changes"
  },
  "icu:GroupV2--admin-approval-remove-one--you--unknown": {
    "messageformat": "အုပ်စုထဲဝင်ရန်သင်၏တောင်းဆိုချက်ကိုအက်မင်မှငြင်းပယ်ထားသည်။",
    "description": "Shown in timeline or conversation preview when v2 group changes"
  },
  "icu:GroupV2--admin-approval-remove-one--other--you": {
    "messageformat": "သင်သည် {joinerName} ထံမှ အဖွဲ့တွင် ပါဝင်ရန် တောင်းဆိုချက်ကို ငြင်းပယ်ခဲ့ပါသည်။",
    "description": "Shown in timeline or conversation preview when v2 group changes"
  },
  "icu:GroupV2--admin-approval-remove-one--other--own": {
    "messageformat": "{joinerName} သည် အဖွဲ့သို့ ပါဝင်ရန် ၎င်းတို့၏ တောင်းဆိုချက်ကို ပယ်ဖျက်ခဲ့ပါသည်။",
    "description": "Shown in timeline or conversation preview when v2 group changes"
  },
  "icu:GroupV2--admin-approval-remove-one--other--other": {
    "messageformat": "{adminName} သည် {joinerName} ထံမှ အဖွဲ့တွင် ပါဝင်ရန် တောင်းဆိုချက်ကို ငြင်းပယ်ခဲ့ပါသည်။",
    "description": "Shown in timeline or conversation preview when v2 group changes"
  },
  "icu:GroupV2--admin-approval-bounce--one": {
    "messageformat": "{joinerName} သည် အဖွဲ့လင့်ခ်မှတစ်ဆင့် ပါဝင်ရန် တောင်းဆိုခဲ့ပြီး ၎င်းတို့၏ တောင်းဆိုချက်ကို ပယ်ဖျက်ခဲ့ပါသည်။",
    "description": "Shown in timeline or conversation preview when v2 group changes"
  },
  "icu:GroupV2--admin-approval-bounce": {
    "messageformat": "{joinerName} သည် အဖွဲ့လင့်ခ်မှတစ်ဆင့် ပါဝင်ရန် တောင်းဆိုချက် {numberOfRequests,number} ခုကို တောင်းဆိုပြီးနောက် ပယ်ဖျက်ခဲ့ပါသည်။",
    "description": "Shown in timeline or conversation preview when v2 group changes"
  },
  "icu:GroupV2--group-link-add--disabled--you": {
    "messageformat": "သင်သည် ပိတ်ထားသော အက်ဒ်မင် အတည်ပြုမှုဖြင့် အဖွဲ့လင့်ခ်ကို ဖွင့်ခဲ့ပါသည်။",
    "description": "Shown in timeline or conversation preview when v2 group changes"
  },
  "icu:GroupV2--group-link-add--disabled--other": {
    "messageformat": "{adminName} သည် ပိတ်ထားသော အက်ဒ်မင် အတည်ပြုမှုဖြင့် အဖွဲ့လင့်ခ်ကို ဖွင့်ခဲ့ပါသည်။",
    "description": "Shown in timeline or conversation preview when v2 group changes"
  },
  "icu:GroupV2--group-link-add--disabled--unknown": {
    "messageformat": "ဤအဖွဲ့လင့်ခ်ကို ပိတ်ထားသော အက်ဒ်မင် အတည်ပြုမှုဖြင့် ဖွင့်ထားပါသည်။",
    "description": "Shown in timeline or conversation preview when v2 group changes"
  },
  "icu:GroupV2--group-link-add--enabled--you": {
    "messageformat": "သင်သည် ဖွင့်ထားသော အက်ဒ်မင် အတည်ပြုမှုဖြင့် အဖွဲ့လင့်ခ်ကို ဖွင့်ခဲ့ပါသည်။",
    "description": "Shown in timeline or conversation preview when v2 group changes"
  },
  "icu:GroupV2--group-link-add--enabled--other": {
    "messageformat": "{adminName} သည် ဖွင့်ထားသော အက်ဒ်မင် အတည်ပြုမှုဖြင့် အဖွဲ့လင့်ခ်ကို ဖွင့်ခဲ့ပါသည်။",
    "description": "Shown in timeline or conversation preview when v2 group changes"
  },
  "icu:GroupV2--group-link-add--enabled--unknown": {
    "messageformat": "ဤအဖွဲ့လင့်ခ်ကို ဖွင့်ထားသော အက်ဒ်မင် အတည်ပြုမှုဖြင့် ဖွင့်ထားပါသည်။",
    "description": "Shown in timeline or conversation preview when v2 group changes"
  },
  "icu:GroupV2--group-link-remove--you": {
    "messageformat": "အဖွဲ့လင့်ခ်ကို သင်မှ ပိတ်ထားပါသည်။",
    "description": "Shown in timeline or conversation preview when v2 group changes"
  },
  "icu:GroupV2--group-link-remove--other": {
    "messageformat": "{adminName} သည် အဖွဲ့လင့်ခ်ကို ပိတ်ခဲ့ပါသည်။",
    "description": "Shown in timeline or conversation preview when v2 group changes"
  },
  "icu:GroupV2--group-link-remove--unknown": {
    "messageformat": "အဖွဲ့လင့်ခ်ကို ပိတ်ထားသည်။",
    "description": "Shown in timeline or conversation preview when v2 group changes"
  },
  "icu:GroupV2--group-link-reset--you": {
    "messageformat": "သင်သည် အဖွဲ့လင့်ခ်ကို ပြန်လည်သတ်မှတ် ထားခဲ့ပါသည်။",
    "description": "Shown in timeline or conversation preview when v2 group changes"
  },
  "icu:GroupV2--group-link-reset--other": {
    "messageformat": "{adminName} သည် အဖွဲ့လင့်ခ်ကို ပြန်လည်သတ်မှတ်ခဲ့ပါသည်။",
    "description": "Shown in timeline or conversation preview when v2 group changes"
  },
  "icu:GroupV2--group-link-reset--unknown": {
    "messageformat": "အုပ်စုချိတ်ဆက်မှုကိုပြန်လည်သတ်မှတ်ထားသည်",
    "description": "Shown in timeline or conversation preview when v2 group changes"
  },
  "icu:GroupV2--description--remove--you": {
    "messageformat": "သင်သည် အဖွဲ့ ဖော်ပြချက်ကို ဖယ်ရှားခဲ့ပါသည်။",
    "description": "Shown in timeline or conversation preview when v2 group changes"
  },
  "icu:GroupV2--description--remove--other": {
    "messageformat": "{memberName} သည် အဖွဲ့ ဖော်ပြချက်ကို ဖယ်ရှားခဲ့ပါသည်။",
    "description": "Shown in timeline or conversation preview when v2 group changes"
  },
  "icu:GroupV2--description--remove--unknown": {
    "messageformat": "အဖွဲ့ ဖော်ပြချက်ကို ဖယ်ရှားခဲ့ပါသည်။",
    "description": "Shown in timeline or conversation preview when v2 group changes"
  },
  "icu:GroupV2--description--change--you": {
    "messageformat": "သင်သည် အဖွဲ့ ဖော်ပြချက်ကို ပြောင်းခဲ့ပါသည်။",
    "description": "Shown in timeline or conversation preview when v2 group changes"
  },
  "icu:GroupV2--description--change--other": {
    "messageformat": "{memberName} သည် အဖွဲ့ ဖော်ပြချက်ကို ပြောင်းလဲခဲ့ပါသည်။",
    "description": "Shown in timeline or conversation preview when v2 group changes"
  },
  "icu:GroupV2--description--change--unknown": {
    "messageformat": "အဖွဲ့ ဖော်ပြချက်ကို ပြောင်းခဲ့ပါသည်။",
    "description": "Shown in timeline or conversation preview when v2 group changes"
  },
  "icu:GroupV2--announcements--admin--you": {
    "messageformat": "သင်သည် အက်ဒ်မင်များသာ မက်ဆေ့ချ် ပို့နိုင်စေရန် အဖွဲ့ဆက်တင်ကို ပြောင်းခဲ့ပါသည်။",
    "description": "Shown in timeline or conversation preview when v2 group changes"
  },
  "icu:GroupV2--announcements--admin--other": {
    "messageformat": "{memberName} သည် အက်ဒ်မင်များသာ မက်ဆေ့ချ် ပို့နိုင်စေရန် အဖွဲ့ဆက်တင်ကို ပြောင်းခဲ့ပါသည်။",
    "description": "Shown in timeline or conversation preview when v2 group changes"
  },
  "icu:GroupV2--announcements--admin--unknown": {
    "messageformat": "အက်ဒ်မင်များသာ မက်ဆေ့ချ် ပို့နိုင်စေရန် အဖွဲ့ကို ပြောင်းခဲ့ပါသည်။",
    "description": "Shown in timeline or conversation preview when v2 group changes"
  },
  "icu:GroupV2--announcements--member--you": {
    "messageformat": "သင်သည် မန်ဘာအားလုံး မက်ဆေ့ချ် ပို့နိုင်စေရန် အဖွဲ့ဆက်တင်ကို ပြောင်းခဲ့ပါသည်။",
    "description": "Shown in timeline or conversation preview when v2 group changes"
  },
  "icu:GroupV2--announcements--member--other": {
    "messageformat": "{memberName} သည် မန်ဘာများအားလုံး မက်ဆေ့ချ် ပို့နိုင်စေရန် အဖွဲ့ဆက်တင်ကို ပြောင်းခဲ့ပါသည်။",
    "description": "Shown in timeline or conversation preview when v2 group changes"
  },
  "icu:GroupV2--announcements--member--unknown": {
    "messageformat": "မန်ဘာအားလုံး မက်ဆေ့ချ် ပို့နိုင်စေရန် အဖွဲ့ကို ပြောင်းခဲ့ပါသည်။",
    "description": "Shown in timeline or conversation preview when v2 group changes"
  },
  "icu:GroupV2--summary": {
    "messageformat": "ဤအဖွဲ့၏ အဖွဲ့ဝင်များ သို့မဟုတ် ဆက်တင် ပြောင်းလဲထားသည်။",
    "description": "When rejoining a group, any detected changes are collapsed down into this summary"
  },
  "icu:GroupV1--Migration--disabled--link": {
    "messageformat": "@mentions နှင့် အက်ဒ်မင်များကဲ့သို့ အင်္ဂါရပ်အသစ်များကို သက်ဝင်လုပ်ဆောင်ရန် ဤအဖွဲ့ကို အဆင့်မြှင့်တင်ပါ။ ဤအဖွဲ့တွင် အမည် သို့မဟုတ် ဓာတ်ပုံ မဝေမျှထားသည့် မန်ဘာများကို ပါဝင်ရန် ဖိတ်ခေါ်သွားပါမည်။ <learnMoreLink>ပိုမိုလေ့လာပါ။</learnMoreLink>",
    "description": "Shown instead of composition area when user is forced to migrate a legacy group (GV1)."
  },
  "icu:GroupV1--Migration--was-upgraded": {
    "messageformat": "၎င်းအဖွဲ့သည် အဖွဲ့အသစ်သို့ အပ်ဒိတ်လုပ်ထားပါသည်။",
    "description": "Shown in timeline when a legacy group (GV1) is upgraded to a new group (GV2)"
  },
  "icu:GroupV1--Migration--learn-more": {
    "messageformat": "ပိုမိုလေ့လာရန်",
    "description": "Shown on a bubble below a 'group was migrated' timeline notification, or as button on Migrate dialog"
  },
  "icu:GroupV1--Migration--migrate": {
    "messageformat": "Upgrade",
    "description": "Shown on Migrate dialog to kick off the process"
  },
  "icu:GroupV1--Migration--info--title": {
    "messageformat": "အဖွဲ့သစ်ဆိုတာ ဘာပါလဲ?",
    "description": "Shown on Learn More popup after GV1 migration"
  },
  "icu:GroupV1--Migration--migrate--title": {
    "messageformat": "အဖွဲ့သစ်သို့ အဆင့်မြှင့်မယ်",
    "description": "Shown on Migration popup after choosing to migrate group"
  },
  "icu:GroupV1--Migration--info--summary": {
    "messageformat": "အဖွဲ့အသစ်များတွင် @မန်းရှင်းများ နှင့် အဖွဲ့ စီမံသူများ ကဲ့သို့သော အင်္ဂါရပ်အသစ်များပါဝင်ပါသည်။ နောင်တွင်လည်း ပို၍ များပြားသော အင်္ဂါရပ်များကို ထောက်ပံ့လိမ့်မည်။",
    "description": "Shown on Learn More popup after or Migration popup before GV1 migration"
  },
  "icu:GroupV1--Migration--info--keep-history": {
    "messageformat": "မက်ဆေ့ရာဇဝင် နှင့် မီဒီယာများအားလုံးကို အဆင့်မမြှင့်ခင် သိမ်းဆည်းထားပါမည်။",
    "description": "Shown on Learn More popup after GV1 migration"
  },
  "icu:GroupV1--Migration--migrate--keep-history": {
    "messageformat": "မက်ဆေ့ရာဇဝင် နှင့် မီဒီယာများသည် အဆင့်မမြှင့်ခင် သိမ်းဆည်းထားပါမည်။",
    "description": "Shown on Migration popup before GV1 migration"
  },
  "icu:GroupV1--Migration--info--invited--you": {
    "messageformat": "၎င်းအဖွဲ့သို့ ဝင်ရောက်ရန် သင်မှ ဖိတ်ခေါ်ချက်ကို လက်ခံရပါမည်။ လက်ခံသည်အထိ အဖွဲ့၏ မက်ဆေ့ချ်များကို မရရှိနိုင်ပါ။",
    "description": "Shown on Learn More popup after GV1 migration"
  },
  "icu:GroupV1--Migration--info--invited--many": {
    "messageformat": "၎င်းအဖွဲ့သို့ ဝင်ရောက်ရန် အဖွဲ့ဝင်များမှ ဖိတ်ခေါ်ချက်ကို လက်ခံရပါမည်။ လက်ခံသည်အထိ အဖွဲ့၏ မက်ဆေ့ချ်များကို ၎င်းအဖွဲ့ဝင်များမှ မရရှိနိုင်ပါ။",
    "description": "Shown on Learn More popup after or Migration popup before GV1 migration"
  },
  "icu:GroupV1--Migration--info--invited--one": {
    "messageformat": "၎င်းအဖွဲ့သို့ ဝင်ရောက်ရန် အဖွဲ့ဝင်မှ ဖိတ်ခေါ်ချက်ကို လက်ခံရပါမည်။ လက်ခံသည်အထိ အဖွဲ့၏ မက်ဆေ့ချ်များကို ၎င်းအဖွဲ့ဝင်မှ မရရှိနိုင်ပါ။",
    "description": "Shown on Learn More popup after or Migration popup before GV1 migration"
  },
  "icu:GroupV1--Migration--info--removed--before--many": {
    "messageformat": "၎င်းမန်ဘာများသည် အဖွဲ့အသစ်များတွင် ပါဝင်၍မရနိုင်သောကြောင့် အဖွဲ့မှ ဖယ်ရှားသွားပါမည် -",
    "description": "Shown on Learn More popup after or Migration popup before GV1 migration"
  },
  "icu:GroupV1--Migration--info--removed--before--one": {
    "messageformat": "ဤမန်ဘာသည် အဖွဲ့အသစ်များတွင် ပါဝင်၍မရနိုင်သောကြောင့် အဖွဲ့မှ ဖယ်ရှားသွားပါမည် -",
    "description": "Shown on Learn More popup after or Migration popup before GV1 migration"
  },
  "icu:GroupV1--Migration--info--removed--after--many": {
    "messageformat": "၎င်းမန်ဘာများသည် အဖွဲ့သစ်များတွင် ပါဝင်၍မရနိုင်သောကြောင့် အဖွဲ့မှ ဖယ်ရှားခဲ့ပါသည် -",
    "description": "Shown on Learn More popup after or Migration popup before GV1 migration"
  },
  "icu:GroupV1--Migration--info--removed--after--one": {
    "messageformat": "ဤမန်ဘာသည် အဖွဲ့သစ်များတွင် ပါဝင်၍မရနိုင်သောကြောင့် အဖွဲ့မှ ဖယ်ရှားခဲ့ပါသည် -",
    "description": "Shown on Learn More popup after or Migration popup before GV1 migration"
  },
  "icu:GroupV1--Migration--invited--you": {
    "messageformat": "သငျသညျ New Group မှထည့်သွင်းလို့မရပါနှင့်ပူးပေါင်းရန်ဖိတ်ကြားခဲ့သည်။",
    "description": "Shown in timeline when a group is upgraded and you were invited instead of added"
  },
  "icu:GroupV1--Migration--invited--one": {
    "messageformat": "{contact} ကို အဖွဲ့သစ်တွင် ပေါင်းထည့်၍ မရသောကြောင့် ပါဝင်ရန် ဖိတ်ခေါ်ထားပါသည်။",
    "description": "Shown in timeline when a group is upgraded and one person was invited, instead of added"
  },
  "icu:GroupV1--Migration--invited--many": {
    "messageformat": "မန်ဘာ {count,number} ဦးကို အဖွဲ့သစ်တွင် ပေါင်းထည့်၍ မရသောကြောင့် ပါဝင်ရန် ဖိတ်ခေါ်ထားပါသည်။",
    "description": "Shown in timeline when a group is upgraded and some people were invited, instead of added"
  },
  "icu:GroupV1--Migration--removed--one": {
    "messageformat": "{contact} အား အဖွဲ့မှ ဖယ်ရှားခဲ့ပါသည်။",
    "description": "Shown in timeline when a group is upgraded and one person was removed entirely during the upgrade"
  },
  "icu:GroupV1--Migration--removed--many": {
    "messageformat": "မန်ဘာ {count,number} ဦးအား အဖွဲ့မှ ဖယ်ရှားခဲ့ပါသည်။",
    "description": "Shown in timeline when a group is upgraded and some people were removed entirely during the upgrade"
  },
  "icu:close": {
    "messageformat": "ပိတ်မယ်",
    "description": "Generic close label"
  },
  "icu:previous": {
    "messageformat": "နောက်သို့",
    "description": "Generic previous label"
  },
  "icu:next": {
    "messageformat": "ရှေ့သို့",
    "description": "Generic next label"
  },
  "icu:BadgeDialog__become-a-sustainer-button": {
    "messageformat": "Signal ကိုလှူဒါန်းပါ",
    "description": "In the badge dialog. This button is shown under sustainer badges, taking users to some instructions"
  },
  "icu:BadgeSustainerInstructions__header": {
    "messageformat": "Signal ကိုလှူဒါန်းပါ",
    "description": "In the instructions for becoming a sustainer. The heading."
  },
  "icu:BadgeSustainerInstructions__subheader": {
    "messageformat": "Signal ကို သင့်ကဲ့သို့သော လူများက အားဖြည့်ကူညီပေးထားပါသည်။ ပါဝင်ကူညီပြီး ဘဲ့ဂျ်တစ်ခု ရယူပါ။",
    "description": "In the instructions for becoming a sustainer. The subheading."
  },
  "icu:BadgeSustainerInstructions__instructions__1": {
    "messageformat": "သင့်ဖုန်းတွင် Signal ကို ဖွင့်ရန်",
    "description": "In the instructions for becoming a sustainer. First instruction."
  },
  "icu:BadgeSustainerInstructions__instructions__2": {
    "messageformat": "ထိပ်ဘယ်ဘက်၌ရှိသော သင့်ပရိုဖိုင်းပုံပေါ်အား နှိပ်၍ အပြင်အဆင်သို့သွားနိုင်ပါသည်",
    "description": "In the instructions for becoming a sustainer. Second instruction."
  },
  "icu:BadgeSustainerInstructions__instructions__3": {
    "messageformat": "\"Signal အတွက် လှူရန်\" ကို နှိပ်ပြီး ပုံမှန်လှူဒါန်းပါ",
    "description": "In the instructions for becoming a sustainer. Third instruction."
  },
  "icu:CompositionArea--expand": {
    "messageformat": "ဖြန့်ရန်",
    "description": "Aria label for expanding composition area"
  },
  "icu:CompositionArea--attach-file": {
    "messageformat": "ဖိုင် တွဲရန်",
    "description": "Aria label for file attachment button in composition area"
  },
  "icu:CompositionArea--sms-only__title": {
    "messageformat": "ဤပုဂ္ဂိုလ်သည် Signal မသုံးနေပါ။",
    "description": "Title for the composition area for the SMS-only contact"
  },
  "icu:CompositionArea--sms-only__body": {
    "messageformat": "Signal Desktop သည် Signal မသုံးသည့် အဆက်အသွယ်များထံ မက်ဆေ့ချ် မပို့နိုင်ပါ။ ထိုပုဂ္ဂိုလ်အား ပိုမိုလုံခြုံစိတ်ချရသည့် မက်ဆေ့ချ် သုံးစွဲမှု အတွေ့အကြုံအတွက် Signal ထည့်သွင်းသုံးစွဲရန် တောင်းဆိုပါ။",
    "description": "Body for the composition area for the SMS-only contact"
  },
  "icu:CompositionArea--sms-only__spinner-label": {
    "messageformat": "အဆက်အသွယ်၏ စာရင်းသွင်းမှု အခြေအနေကို စစ်ဆေးနေဆဲ",
    "description": "Displayed while checking if the contact is SMS-only"
  },
  "icu:CompositionArea__edit-action--discard": {
    "messageformat": "မက်ဆေ့ချ်ကို ဖယ်ရှားရန်",
    "description": "aria-label for discard edit button"
  },
  "icu:CompositionArea__edit-action--send": {
    "messageformat": "တည်းဖြတ်ထားသော မက်ဆေ့ချ်ကို ပို့ရန်",
    "description": "aria-label for send edit button"
  },
  "icu:CompositionInput__editing-message": {
    "messageformat": "မက်ဆေ့ချ် တည်းဖြတ်ရန်",
    "description": "Status text displayed above composition input when editing a message"
  },
  "icu:countMutedConversationsDescription": {
    "messageformat": "ဘဲ့ဂျ်ရေတွက်မှုတွင် အသံပိတ်ထားသော ချက်(တ်)များ ထည့်ရန်",
    "description": "Description for counting muted conversations in badge setting"
  },
  "icu:ContactModal--message": {
    "messageformat": "စာ",
    "description": "Button text for send message button in Group Contact Details modal"
  },
  "icu:ContactModal--rm-admin": {
    "messageformat": "အက်မင်အဖြစ်မှ ဖယ်ရှားရန်",
    "description": "Button text for removing as admin button in Group Contact Details modal"
  },
  "icu:ContactModal--make-admin": {
    "messageformat": "အက်ဒ်မင် လုပ်ရန်",
    "description": "Button text for make admin button in Group Contact Details modal"
  },
  "icu:ContactModal--make-admin-info": {
    "messageformat": "{contact} သည် ဤအဖွဲ့နှင့် ၎င်း၏ အဖွဲ့ဝင်များကို ပြင်၍ ရနိုင်ပါမည်။",
    "description": "Shown in a confirmation dialog when you are about to grant admin privileges to someone"
  },
  "icu:ContactModal--rm-admin-info": {
    "messageformat": "{contact} ကို အဖွဲ့အက်ဒ်မင်အဖြစ်မှ ဖယ်ရှားမည်လား။",
    "description": "Shown in a confirmation dialog when you are about to remove admin privileges from someone"
  },
  "icu:ContactModal--add-to-group": {
    "messageformat": "အခြား အဖွဲ့သို့ထည့်မယ်",
    "description": "Button text for adding contact to another group in Group Contact Details modal"
  },
  "icu:ContactModal--remove-from-group": {
    "messageformat": "အဖွဲ့မှ ဖယ်ရှားရန်",
    "description": "Button text for remove from group button in Group Contact Details modal"
  },
  "icu:showChatColorEditor": {
    "messageformat": "ချက်(တ်)အရောင်",
    "description": "This is a button in the conversation context menu to show the chat color editor"
  },
  "icu:showConversationDetails": {
    "messageformat": "အုပ်စုလိုက်ပြင်ဆင်ခြင်း",
    "description": "This is a button in the conversation context menu to show group settings"
  },
  "icu:showConversationDetails--direct": {
    "messageformat": "ချက်(တ်)ဆက်တင်",
    "description": "This is a button in the conversation context menu to show chat settings"
  },
  "icu:ConversationDetails__unmute--title": {
    "messageformat": "ဤချက်(တ်)ကို အသံပြန်ဖွင့်မည်လား။",
    "description": "Title for the modal to unmute a chat"
  },
  "icu:ConversationDetails--group-link": {
    "messageformat": "Group link",
    "description": "This is the label for the group link management panel"
  },
  "icu:ConversationDetails--disappearing-messages-label": {
    "messageformat": "စာများအား ပျောက်သွားစေခြင်း",
    "description": "This is the label for the disappearing messages setting panel"
  },
  "icu:ConversationDetails--disappearing-messages-info--group": {
    "messageformat": "ဖွင့်ထားချိန်တွင် ဤအဖွဲ့၌ ပေးပို့၊ လက်ခံထားသော မက်ဆေ့ချ်များသည် ကြည့်ပြီးသည့်နောက် ပျောက်သွားပါမည်။",
    "description": "This is the info about the disappearing messages setting, in groups"
  },
  "icu:ConversationDetails--disappearing-messages-info--direct": {
    "messageformat": "ဖွင့်ထားချိန်တွင် ဤ 1:1 ချက်(တ်)၌ ပေးပို့၊ လက်ခံထားသော မက်ဆေ့ချ်များသည် ကြည့်ပြီးသည့်နောက် ပျောက်သွားပါမည်။",
    "description": "This is the info about the disappearing messages setting, for direct conversations"
  },
  "icu:ConversationDetails--notifications": {
    "messageformat": "အသိပေးချက်များ",
    "description": "This is the label for notifications in the conversation details screen"
  },
  "icu:ConversationDetails--group-info-label": {
    "messageformat": "အဖွဲ့အချက်အလက်ကို ပြင်ခွင့်ရှိသူ",
    "description": "This is the label for the 'who can edit the group' panel"
  },
  "icu:ConversationDetails--group-info-info": {
    "messageformat": "အဖွဲ့ အမည်၊ ဓာတ်ပုံ၊ ဖော်ပြချက်နှင့် ပျောက်သွားမည့် မက်ဆေ့ချ် တိုင်မာကို ပြင်ခွင့်ရှိသူအား ရွေးချယ်ပါ။",
    "description": "This is the additional info for the 'who can edit the group' panel"
  },
  "icu:ConversationDetails--add-members-label": {
    "messageformat": "မန်ဘာများ ပေါင်းထည့်ခွင့်ရှိသူ",
    "description": "This is the label for the 'who can add members' panel"
  },
  "icu:ConversationDetails--add-members-info": {
    "messageformat": "ဤအဖွဲ့တွင် မန်ဘာများ ပေါင်းထည့်ခွင့်ရှိသူအား ရွေးချယ်ပါ။",
    "description": "This is the additional info for the 'who can add members' panel"
  },
  "icu:ConversationDetails--announcement-label": {
    "messageformat": "မက်ဆေ့ချ်များ ပို့ခွင့်ရှိသူ",
    "description": "This is the additional info for the 'who can send messages' panel"
  },
  "icu:ConversationDetails--announcement-info": {
    "messageformat": "အဖွဲ့သို့ မက်ဆေ့ချ်များ ပို့ခွင့်ရှိသူကို ရွေးချယ်ပါ။",
    "description": "This is the additional info for the 'who can send messages' panel"
  },
  "icu:ConversationDetails--requests-and-invites": {
    "messageformat": "တောင်းဆိုမှုများ နှင့် ဖိတ်ခေါ်မှုများ",
    "description": "This is a button to display which members have been invited but have not joined yet"
  },
  "icu:ConversationDetailsActions--leave-group": {
    "messageformat": "အဖွဲ့မှ ထွက်မည်",
    "description": "This is a button to leave a group"
  },
  "icu:ConversationDetailsActions--block-group": {
    "messageformat": "အဖွဲ့ကို ဘလော့ခ်ရန်",
    "description": "This is a button to block a group"
  },
  "icu:ConversationDetailsActions--unblock-group": {
    "messageformat": "အဖွဲ့ကို ဘလော့ခ်ဖြေရန်",
    "description": "This is a button to unblock a group"
  },
  "icu:ConversationDetailsActions--leave-group-must-choose-new-admin": {
    "messageformat": "သင်မထွက်ခွာမီ ဤအုပ်စုအတွက် အနည်းဆုံး အက်မင် အသစ်တစ်ယောက်ကိုရွေးချယ်ပါ။",
    "description": "Shown if, before leaving a group, you need to choose an admin"
  },
  "icu:ConversationDetailsActions--leave-group-modal-title": {
    "messageformat": "သင်ထွက်ခွာချင်တာ သေချာသလား?",
    "description": "This is the modal title for confirming leaving a group"
  },
  "icu:ConversationDetailsActions--leave-group-modal-content": {
    "messageformat": "သင်သည် ဤအဖွဲ့တွင် စာတိုများပေးပို့ခြင်း သို့မဟုတ် လက်ခံခြင်းမပြုနိုင်တော့ပါ။",
    "description": "This is the modal content for confirming leaving a group"
  },
  "icu:ConversationDetailsActions--leave-group-modal-confirm": {
    "messageformat": "ထွက်မည်",
    "description": "This is the modal button to confirm leaving a group"
  },
  "icu:ConversationDetailsActions--unblock-group-modal-title": {
    "messageformat": "\"{groupName}\" အဖွဲ့ကို ဘလော့ခ်ဖြေမည်လား။",
    "description": "This is the modal title for confirming unblock of a group"
  },
  "icu:ConversationDetailsActions--block-group-modal-title": {
    "messageformat": "\"{groupName}\" အဖွဲ့ကို ဘလော့ခ်ပြီး ထွက်မည်လား။",
    "description": "This is the modal title for confirming blocking a group"
  },
  "icu:ConversationDetailsActions--block-group-modal-content": {
    "messageformat": "၎င်းအဖွဲ့ထံမှ မက်ဆေ့ချ်များ သို့မဟုတ် အပ်ဒိတ်များ သင် မရရှိတော့ပါ။",
    "description": "This is the modal content for confirming blocking a group"
  },
  "icu:ConversationDetailsActions--block-group-modal-confirm": {
    "messageformat": "ဘလော့ခ်ရန်",
    "description": "This is the modal button to confirm blocking a group"
  },
  "icu:ConversationDetailsActions--unblock-group-modal-content": {
    "messageformat": "သင့်အဆက်အသွယ်များသည် သင့်ကို ဤအဖွဲ့ထဲသို့ ထပ်မံ ထည့်သွင်းနိုင်ပါသည်။",
    "description": "This is the modal content for confirming unblock of a group"
  },
  "icu:ConversationDetailsActions--unblock-group-modal-confirm": {
    "messageformat": "ဘလော့ခ်ဖြေရန်",
    "description": "This is the modal button to confirm unblock of a group"
  },
  "icu:ConversationDetailsHeader--members": {
    "messageformat": "{number, plural, other {မန်ဘာ {number,number} ဦး}}",
    "description": "This is the number of members in a group"
  },
  "icu:ConversationDetailsMediaList--shared-media": {
    "messageformat": "မျှဝေပြီးသား ရုပ်/သံ/ပုံများ",
    "description": "Title for the media thumbnails in the conversation details screen"
  },
  "icu:ConversationDetailsMediaList--show-all": {
    "messageformat": "အားလုံးကြည့်မည်",
    "description": "This is a button on the conversation details to show all media"
  },
  "icu:ConversationDetailsMembershipList--title": {
    "messageformat": "{number, plural, other {မန်ဘာ {number,number} ဦး}}",
    "description": "The title of the membership list panel"
  },
  "icu:ConversationDetailsMembershipList--add-members": {
    "messageformat": "အဖွဲ့ဝင်များ ထည့်ပါ။",
    "description": "The button that you can click to add new members"
  },
  "icu:ConversationDetailsMembershipList--show-all": {
    "messageformat": "အားလုံးကြည့်မည်",
    "description": "This is a button on the conversation details to show all members"
  },
  "icu:ConversationDetailsGroups--title": {
    "messageformat": "{count, plural, other {တူညီသော အဖွဲ့ {count,number} ဖွဲ့}}",
    "description": "Title of the groups-in-common panel, in the contact details"
  },
  "icu:ConversationDetailsGroups--title--with-zero-groups-in-common": {
    "messageformat": "တူညီသော အဖွဲ့များ မရှိပါ",
    "description": "Title of the groups-in-common panel, in the contact details, with zero groups in common"
  },
  "icu:ConversationDetailsGroups--add-to-group": {
    "messageformat": "အဖွဲ့တစ်ဖွဲ့ထဲသို့ ထည့်မယ်",
    "description": "The button shown on a conversation details (for a direct contact) that you can click to add that contact to groups"
  },
  "icu:ConversationDetailsGroups--show-all": {
    "messageformat": "အားလုံးကြည့်မည်",
    "description": "This is a button on the conversation details (for a direct contact) to show all groups-in-common"
  },
  "icu:ConversationNotificationsSettings__mentions__label": {
    "messageformat": "မန်းရှင်းများ",
    "description": "In the conversation notifications settings, this is the label for the mentions option"
  },
  "icu:ConversationNotificationsSettings__mentions__info": {
    "messageformat": "အသံပိတ်ထားသော ချက်(တ်)များတွင် သင့်ကို မန်းရှင်းခေါ်လျှင် အသိပေးချက်များ လက်ခံရန်",
    "description": "In the conversation notifications settings, this is the sub-label for the mentions option"
  },
  "icu:ConversationNotificationsSettings__mentions__select__always-notify": {
    "messageformat": "အမြဲ အသိပေးရန်",
    "description": "In the conversation notifications settings, this is the option that always notifies you for @mentions"
  },
  "icu:ConversationNotificationsSettings__mentions__select__dont-notify-for-mentions-if-muted": {
    "messageformat": "အသံပိတ်ထားပါက အသိမပေးပါနှင့်",
    "description": "In the conversation notifications settings, this is the option that doesn't notify you for @mentions if the conversation is muted"
  },
  "icu:GroupLinkManagement--clipboard": {
    "messageformat": "အဖွဲ့လင့်ခ် ကူးယူပြီး။",
    "description": "Shown in a toast when a user selects to copy group link"
  },
  "icu:GroupLinkManagement--share": {
    "messageformat": "လင့်ခ် ကူးရန်",
    "description": "This lets users share their group link"
  },
  "icu:GroupLinkManagement--confirm-reset": {
    "messageformat": "သင်မှ အဖွဲ့လင့်ခ်ကို ပြန်ရီစက်ချရန် (reset) သေချာပါသလား? အခြားလူများသည် ယခုလင့်ခ်မှ တစ်ဆင့် အဖွဲ့သို့ ဝင်လို့မရတော့ပါ။",
    "description": "Shown in the confirmation dialog when an admin is about to reset the group link"
  },
  "icu:GroupLinkManagement--reset": {
    "messageformat": "link ကိုပြန်လည်သတ်မှတ်",
    "description": "This lets users generate a new group link"
  },
  "icu:GroupLinkManagement--approve-label": {
    "messageformat": "အဖွဲ့ဝင်အသစ်များကိုလက်ခံပါ",
    "description": "Title for the approve new members select area"
  },
  "icu:GroupLinkManagement--approve-info": {
    "messageformat": "အဖွဲ့လင့်ခ်မှတစ်ဆင့် ပါဝင်သည့် မန်ဘာအသစ်များအား အတည်ပြုရန် အက်ဒ်မင် လိုအပ်ပါသည်",
    "description": "Description for the approve new members select area"
  },
  "icu:PendingInvites--tab-requests": {
    "messageformat": "တောင်းဆိုမှုများ ({count,number})",
    "description": "Label for the tab to view pending requests"
  },
  "icu:PendingInvites--tab-invites": {
    "messageformat": "ဖိတ်ခေါ်မှုများ ({count,number})",
    "description": "Label for the tab to view pending invites"
  },
  "icu:PendingRequests--approve-for": {
    "messageformat": "\"{name}\" ထံမှ တောင်းဆိုမှုကို အတည်ပြုမည်လား။",
    "description": "This is the modal content when confirming approving a group request to join"
  },
  "icu:PendingRequests--deny-for": {
    "messageformat": "\"{name}\" ထံမှ တောင်းဆိုမှုကို ငြင်းပယ်မည်လား။",
    "description": "This is the modal content when confirming denying a group request to join"
  },
  "icu:PendingRequests--deny-for--with-link": {
    "messageformat": "\"{name}\" ထံမှ တောင်းဆိုမှုကို ငြင်းပယ်မည်လား။ ထိုသူတို့သည် အဖွဲ့လင့်ခ်မှတစ်ဆင့် ပါဝင်ရန် ထပ်မံတောင်းဆိုနိုင်တော့မည် မဟုတ်ပါ။",
    "description": "This is the modal content when confirming denying a group request to join"
  },
  "icu:PendingInvites--invites": {
    "messageformat": "သင်၏ ဖိတ်ခေါ်ထားမှု",
    "description": "This is the title list of all invites"
  },
  "icu:PendingInvites--invited-by-you": {
    "messageformat": "သင်၏ ဖိတ်ခေါ်ထားမှု",
    "description": "This is the title for the list of members you have invited"
  },
  "icu:PendingInvites--invited-by-others": {
    "messageformat": "အခြားသူများ ဖိတ်ခေါ်ထားမှု",
    "description": "This is the title for the list of members who have invited other people"
  },
  "icu:PendingInvites--invited-count": {
    "messageformat": "{number,number} ဦး ဖိတ်ခေါ်ထားပါသည်",
    "description": "This is the label for the number of members someone has invited"
  },
  "icu:PendingInvites--revoke-for-label": {
    "messageformat": "အဖွဲ့ ဖိတ်ခေါ်မှုအား ပြန်ရုပ်သိမ်းရန်",
    "description": "This is aria label for revoking a group invite icon"
  },
  "icu:PendingInvites--revoke-for": {
    "messageformat": "\"{name}\" အတွက် အဖွဲ့ ဖိတ်ခေါ်မှုကို ပြန်ရုပ်သိမ်းမည်လား။",
    "description": "This is the modal content when confirming revoking a single invite"
  },
  "icu:PendingInvites--revoke-from": {
    "messageformat": "{number, plural, other {\"{name}\" ပေးပို့ထားသည့် ဖိတ်ခေါ်မှု {number,number} ခုအား ပြန်ရုပ်သိမ်းမည်လား။}}",
    "description": "This is the modal content when confirming revoking multiple invites"
  },
  "icu:PendingInvites--revoke": {
    "messageformat": "ပြန်ရုပ်သိမ်းရန်",
    "description": "This is the modal button to confirm revoking invites"
  },
  "icu:PendingRequests--approve": {
    "messageformat": "တောင်းဆိုမှုကို လက်ခံရန်",
    "description": "This is the modal button to approve group request to join"
  },
  "icu:PendingRequests--deny": {
    "messageformat": "တောင်းဆိုမှု ငြင်းဆိုမယ်",
    "description": "This is the modal button to deny group request to join"
  },
  "icu:PendingRequests--info": {
    "messageformat": "ဤစာရင်းရှိ လူများသည် အဖွဲ့လင့်ခ်မှတစ်ဆင့် \"{name}\" တွင် ပါဝင်ရန် ကြိုးစားထားပါသည်။",
    "description": "Information shown below the pending admin approval list"
  },
  "icu:PendingInvites--info": {
    "messageformat": "ဤအဖွဲ့သို့ ဖိတ်ခေါ်ထားသူများအကြောင်း အသေးစိတ်ကို ထိုသူတို့ မပါဝင်မချင်း ပြသမည် မဟုတ်ပါ။ ဖိတ်ခေါ်ခံရသူများသည် အဖွဲ့တွင် ပါဝင်ပြီးမှသာ မက်ဆေ့ချ်များကို မြင်ရပါမည်။",
    "description": "Information shown below the invite list"
  },
  "icu:PendingRequests--block--button": {
    "messageformat": "တောင်းဆိုချက်ကို ဘလော့ခ်ရန်",
    "description": "Shown in timeline if users cancel their request to join a group via a group link"
  },
  "icu:PendingRequests--block--title": {
    "messageformat": "တောင်းဆိုချက်ကို ဘလော့ခ်မည်လား။",
    "description": "Title of dialog to block a user from requesting to join via the link again"
  },
  "icu:PendingRequests--block--contents": {
    "messageformat": "{name}သည် ဤအဖွဲ့လင့်ခ်မှတစ်ဆင့် ဤအဖွဲ့တွင် ပါဝင်နိုင်ခြင်း သို့မဟုတ် ပါဝင်ရန် တောင်းဆိုနိုင်ခြင်းများ ပြုလုပ်နိုင်တော့မည် မဟုတ်ပါ။ ၎င်းတို့ကို အဖွဲ့အတွင်းသို့ ကိုယ်တိုင် ပေါင်းထည့်နိုင်ပါသေးသည်။",
    "description": "Details of dialog to block a user from requesting to join via the link again"
  },
  "icu:PendingRequests--block--confirm": {
    "messageformat": "တောင်းဆိုချက်ကို ဘလော့ခ်ရန်",
    "description": "Confirmation button of dialog to block a user from requesting to join via the link again"
  },
  "icu:SelectModeActions--exitSelectMode": {
    "messageformat": "ရွေးချယ်မှုစနစ်မှ ထွက်မည်",
    "description": "conversation > in select mode > composition area actions > exit select mode > accessibility label"
  },
  "icu:SelectModeActions--selectedMessages": {
    "messageformat": "{count,number} စောင် ရွေးထားပြီး",
    "description": "conversation > in select mode > composition area actions > count of selected messsages"
  },
  "icu:SelectModeActions--deleteSelectedMessages": {
    "messageformat": "ရွေးထားသော မက်ဆေ့ချ်များကို ဖျက်ရန်",
    "description": "conversation > in select mode > composition area actions > delete selected messsages action > accessibility label"
  },
  "icu:SelectModeActions--forwardSelectedMessages": {
    "messageformat": "ရွေးထားသော မက်ဆေ့ချ်များကို ထပ်ဆင့်ပို့ရန်",
    "description": "conversation > in select mode > composition area actions > forward selected messsages action > accessibility label"
  },
  "icu:DeleteMessagesModal--title": {
    "messageformat": "{count, plural, other {မက်ဆေ့ချ် {count,number} စောင်ကို ဖျက်မည်လား။}}",
    "description": "delete selected messages > confirmation modal > title"
  },
  "icu:DeleteMessagesModal--description": {
    "messageformat": "{count, plural, other {ထိုမက်ဆေ့ချ်များကို မည်သူ့အတွက် ဖျက်ချင်သနည်း။}}",
    "description": "delete selected messages > confirmation modal > description"
  },
  "icu:DeleteMessagesModal--description--noteToSelf": {
    "messageformat": "{count, plural, other {ထိုမက်ဆေ့ချ်များကို မည်သည့်စက်များမှ ဖျက်ချင်သနည်း။}}",
    "description": "within note to self conversation > delete selected messages > confirmation modal > description"
  },
  "icu:DeleteMessagesModal--deleteForMe": {
    "messageformat": "ကျွန်ုပ်အတွက် ဖျက်ရန်",
    "description": "delete selected messages > confirmation modal > delete for me"
  },
  "icu:DeleteMessagesModal--deleteFromThisDevice": {
    "messageformat": "ဤစက်မှ ဖျက်ရန်",
    "description": "within note to self conversation > delete selected messages > confirmation modal > delete from this device (same as delete for me)"
  },
  "icu:DeleteMessagesModal--deleteForEveryone": {
    "messageformat": "လူတိုင်းအတွက် ဖျက်ရန်",
    "description": "delete selected messages > confirmation modal > delete for everyone"
  },
  "icu:DeleteMessagesModal--deleteFromAllDevices": {
    "messageformat": "စက်အားလုံးမှ ဖျက်ရန်",
    "description": "within note to self conversation > delete selected messages > confirmation modal > delete from all devices (same as delete for everyone)"
  },
  "icu:DeleteMessagesModal__toast--TooManyMessagesToDeleteForEveryone": {
    "messageformat": "{count, plural, other {လူတိုင်းအတွက် ဖျက်ရန် မက်ဆေ့ချ် {count,number} စောင်အထိသာ ရွေးချယ်နိုင်သည်}}",
    "description": "delete selected messages > confirmation modal > deleted for everyone (disabled) > toast > too many messages to 'delete for everyone'"
  },
  "icu:SelectModeActions__toast--TooManyMessagesToForward": {
    "messageformat": "မက်ဆေ့ချ်အစောင် 30 အထိသာ ထပ်ဆင့်ပို့နိုင်သည်",
    "description": "conversation > in select mode > composition area actions > forward selected messages (disabled) > toast message when too many messages"
  },
  "icu:AvatarInput--no-photo-label--group": {
    "messageformat": "အဖွဲ့ဓာတ်ပုံ ပေါင်းထည့်ရန်",
    "description": "The label for the avatar uploader when no group photo is selected"
  },
  "icu:AvatarInput--no-photo-label--profile": {
    "messageformat": "ဓာတ်ပုံ ပေါင်းထည့်ရန်",
    "description": "The label for the avatar uploader when no profile photo is selected"
  },
  "icu:AvatarInput--change-photo-label": {
    "messageformat": "ဓာတ်ပုံ ပြောင်းရန်",
    "description": "The label for the avatar uploader when a photo is selected"
  },
  "icu:AvatarInput--upload-photo-choice": {
    "messageformat": "ဓာတ်ပုံ အပ်လုဒ် လုပ်ရန်",
    "description": "The button text when you click on an uploaded avatar and want to upload a new one"
  },
  "icu:AvatarInput--remove-photo-choice": {
    "messageformat": "ပုံကို ဖယ်ရှားရန်",
    "description": "The button text when you click on an uploaded avatar and want to remove it"
  },
  "icu:ContactPill--remove": {
    "messageformat": "အဆက်အသွယ် ဖယ်ရှားရန်",
    "description": "The label for the 'remove' button on the contact pill"
  },
  "icu:ComposeErrorDialog--close": {
    "messageformat": "အိုကေ",
    "description": "The text on the button when there's an error in the composer"
  },
  "icu:NewlyCreatedGroupInvitedContactsDialog--title": {
    "messageformat": "{count, plural, other {ဖိတ်ကြားချက်များ {count,number} ခု ပို့ခဲ့သည်။}}",
    "description": "When creating a new group and inviting users, this is shown in the dialog"
  },
  "icu:NewlyCreatedGroupInvitedContactsDialog--body--user-paragraph--one": {
    "messageformat": "သင်သည် {name} အား ဤအဖွဲ့သို့ အော်တို ပေါင်းထည့်၍ မရနိုင်ပါ။",
    "description": "When creating a new group and inviting users, this is shown in the dialog"
  },
  "icu:NewlyCreatedGroupInvitedContactsDialog--body--user-paragraph--many": {
    "messageformat": "သင်သည် ဤသုံးစွဲသူများအား ဤအဖွဲ့သို့ အော်တို ပေါင်းထည့်၍ မရနိုင်ပါ။",
    "description": "When creating a new group and inviting users, this is shown in the dialog"
  },
  "icu:NewlyCreatedGroupInvitedContactsDialog--body--info-paragraph": {
    "messageformat": "ထိုသူတို့အား ပါဝင်ရန် ဖိတ်ခေါ်ထားပြီးပါပြီ၊ လက်မခံမချင်း အဖွဲ့မက်ဆေ့ချ်များကို ၎င်းတို့ မြင်ရမည် မဟုတ်ပါ။",
    "description": "When creating a new group and inviting users, this is shown in the dialog"
  },
  "icu:NewlyCreatedGroupInvitedContactsDialog--body--learn-more": {
    "messageformat": "ထပ်မံလေ့လာရန်",
    "description": "When creating a new group and inviting users, this is shown in the dialog"
  },
  "icu:AddGroupMembersModal--title": {
    "messageformat": "အဖွဲ့ဝင်များ ထည့်ပါ။",
    "description": "When adding new members to an existing group, this is shown in the dialog"
  },
  "icu:AddGroupMembersModal--continue-to-confirm": {
    "messageformat": "Update လုပ်သည်",
    "description": "When adding new members to an existing group, this is shown in the dialog"
  },
  "icu:AddGroupMembersModal--confirm-title--one": {
    "messageformat": "{person} အား \"{group}\" သို့ ပေါင်းထည့်မည်လား။",
    "description": "When adding new members to an existing group, this is shown in the confirmation dialog"
  },
  "icu:AddGroupMembersModal--confirm-title--many": {
    "messageformat": "မန်ဘာ {count,number} ဦးအား \"{group}\" သို့ ပေါင်းထည့်မည်လား။",
    "description": "When adding new members to an existing group, this is shown in the confirmation dialog"
  },
  "icu:AddGroupMembersModal--confirm-button--one": {
    "messageformat": "မန်ဘာ ပေါင်းထည့်ရန်",
    "description": "When adding new members to an existing group, this is shown on the confirmation dialog button"
  },
  "icu:AddGroupMembersModal--confirm-button--many": {
    "messageformat": "အဖွဲ့ဝင်များ ထည့်ပါ။",
    "description": "When adding new members to an existing group, this is shown on the confirmation dialog button"
  },
  "icu:createNewGroupButton": {
    "messageformat": "အဖွဲ့သစ်",
    "description": "The text of the button to create new groups"
  },
  "icu:selectContact": {
    "messageformat": "အဆက်အသွယ် {name} အား ရွေးရန်",
    "description": "The label for contact checkboxes that are non-selected (clicking them should select the contact)"
  },
  "icu:deselectContact": {
    "messageformat": "အဆက်အသွယ် {name} အား ရွေးထားခြင်းမှ ဖယ်ရန်",
    "description": "The label for contact checkboxes that are selected (clicking them should de-select the contact)"
  },
  "icu:cannotSelectContact": {
    "messageformat": "အဆက်အသွယ် {name} အား ရွေး၍ မရနိုင်ပါ",
    "description": "The label for contact checkboxes that are disabled"
  },
  "icu:alreadyAMember": {
    "messageformat": "အဖွဲ့ဝင် ဖြစ်ပြီး",
    "description": "The label for contact checkboxes that are disabled because they're already a member"
  },
  "icu:MessageAudio--play": {
    "messageformat": "ပူးတွဲပါ အော်ဒီယိုဖိုင်ကို ဖွင့်ရန်",
    "description": "Aria label for audio attachment's Play button"
  },
  "icu:MessageAudio--pause": {
    "messageformat": "ပူးတွဲပါ အော်ဒီယိုကို ဆိုင်းငံ့ရန်",
    "description": "Aria label for audio attachment's Pause button"
  },
  "icu:MessageAudio--download": {
    "messageformat": "ပူးတွဲပါ အော်ဒီယိုဖိုင်ကို ဒေါင်းလုဒ်လုပ်ရန်",
    "description": "Aria label for audio attachment's Download button"
  },
  "icu:MessageAudio--pending": {
    "messageformat": "ပူးတွဲပါ အော်ဒီယိုဖိုင်ကို ဒေါင်းလုဒ် လုပ်နေဆဲ...",
    "description": "Aria label for pending audio attachment spinner"
  },
  "icu:MessageAudio--slider": {
    "messageformat": "ပူးတွဲပါ အော်ဒီယိုဖိုင် ပြန်ဖွင့်ချိန်",
    "description": "Aria label for audio attachment's playback time slider"
  },
  "icu:MessageAudio--playbackRate1": {
    "messageformat": "၁",
    "description": "Button in the voice note message widget that shows the current playback rate of 1x (regular speed) and allows the user to toggle to the next rate. Don't include the 'x'."
  },
  "icu:MessageAudio--playbackRate1p5": {
    "messageformat": "1.5",
    "description": "Button in the voice note message widget that shows the current playback rate of 1.5x (%50 faster) and allows the user to toggle to the next rate. Don't include the 'x'."
  },
  "icu:MessageAudio--playbackRate2": {
    "messageformat": "၂",
    "description": "Button in the voice note message widget that shows the current playback rate of 2x (double speed) and allows the user to toggle to the next rate. Don't include the 'x'."
  },
  "icu:MessageAudio--playbackRatep5": {
    "messageformat": ".5",
    "description": "Button in the voice note message widget that shows the current playback rate of .5x (half speed) and allows the user to toggle to the next rate. Don't include the 'x'."
  },
  "icu:emptyInboxMessage": {
    "messageformat": "အထက်ပါ {composeIcon} ကို နှိပ်ပြီး မက်ဆေ့ချ်ပို့ရန် သင့်အဆက်အသွယ်များ သို့မဟုတ် အဖွဲ့များကို ရှာပါ။",
    "description": "Shown in the left-pane when the inbox is empty"
  },
  "icu:composeIcon": {
    "messageformat": "ရေးသားရန် ခလုတ်",
    "description": "Shown in the left-pane when the inbox is empty. Describes the button that composes a new message."
  },
  "icu:ForwardMessageModal__title": {
    "messageformat": "ဒီကို ထပ်ဆင့်ပို့မည်",
    "description": "Title for the forward a message modal dialog"
  },
  "icu:ForwardMessageModal--continue": {
    "messageformat": "ဆက်လုပ်ရန်",
    "description": "aria-label for the 'next' button in the forward a message modal dialog"
  },
  "icu:ForwardMessagesModal__toast--CannotForwardEmptyMessage": {
    "messageformat": "အလွတ် သို့မဟုတ် ဖျက်ထားသော မက်ဆေ့ချ်များကို ထပ်ဆင့်ပို့၍ မရပါ",
    "description": "Toast message shown when trying to forward an empty or deleted message"
  },
  "icu:MessageRequestWarning__learn-more": {
    "messageformat": "ထပ်မံလေ့လာရန်",
    "description": "Shown on the message request warning. Clicking this button will open a dialog with more information"
  },
  "icu:MessageRequestWarning__dialog__details": {
    "messageformat": "၎င်းပုဂ္ဂိုလ်နှင့် သင့်ထံ တူညီသော အဖွဲ့များ မရှိပါ။ အလိုမရှိသော မက်ဆေ့ချ်များကို မလက်ခံမီ တောင်းခံချက်များကို သေချာစွာ သုံးသပ်ပါ။",
    "description": "Shown in the message request warning dialog. Gives more information about message requests"
  },
  "icu:MessageRequestWarning__dialog__learn-even-more": {
    "messageformat": "မက်ဆေ့ခ်ျတောင်းဆိုမှုများ အကြောင်း",
    "description": "Shown in the message request warning dialog. Clicking this button will open a page on Signal's support site"
  },
  "icu:ContactSpoofing__same-name--link": {
    "messageformat": "တောင်းဆိုမှုများကို သေချာ ပြန်သုံးသပ်ပါ။ Signal သည် အမည်တူ အခြားအဆက်အသွယ်ကို တွေ့ရှိထားပါသည်။ <reviewRequestLink>တောင်းဆိုမှုကို ပြန်လည်သုံးသပ်ရန်</reviewRequestLink>",
    "description": "Shown in the timeline warning when you have a message request from someone with the same name as someone else"
  },
  "icu:ContactSpoofing__same-name-in-group--link": {
    "messageformat": "{count, plural, other {အဖွဲ့မန်ဘာ {count,number} ဦးတွင် အမည်တူ ရှိနေပါသည်။ <reviewRequestLink>မန်ဘာများကို ပြန်လည်သုံးသပ်ရန်</reviewRequestLink>}}",
    "description": "Shown in the timeline warning when you multiple group members have the same name"
  },
  "icu:ContactSpoofing__same-names-in-group--link": {
    "messageformat": "{count, plural, other {ဤအဖွဲ့တွင် အမည်ကွဲလွဲမှု {count,number} ခုကို တွေ့ရှိခဲ့ပါသည်။ <reviewRequestLink>မန်ဘာများကို ပြန်လည်သုံးသပ်ရန်</reviewRequestLink>}}",
    "description": "Shown in the timeline warning when multiple names are shared by members of a group."
  },
  "icu:ContactSpoofingReviewDialog__title": {
    "messageformat": "ပြန်လည်သုံးသပ်မှု တောင်းဆိုချက်",
    "description": "Title for the contact name spoofing review dialog"
  },
  "icu:ContactSpoofingReviewDialog__description": {
    "messageformat": "မည်သူမှ တောင်းဆိုသည်ကို မသေချာပါက အောက်ပါ အဆက်အသွယ်များကို ပြန်လည်စစ်ဆေးပြီး လုပ်ဆောင်ချက်တစ်ခု ရွေးပါ။",
    "description": "Description for the contact spoofing review dialog"
  },
  "icu:ContactSpoofingReviewDialog__possibly-unsafe-title": {
    "messageformat": "တောင်းခံမယ်",
    "description": "Header in the contact spoofing review dialog, shown above the potentially-unsafe user"
  },
  "icu:ContactSpoofingReviewDialog__safe-title": {
    "messageformat": "သင့် အဆက်အသွယ်",
    "description": "Header in the contact spoofing review dialog, shown above the \"safe\" user"
  },
  "icu:ContactSpoofingReviewDialog__group__title": {
    "messageformat": "မန်ဘာများကို ပြန်လည်သုံးသပ်ရန်",
    "description": "Title for the contact name spoofing review dialog in groups"
  },
  "icu:ContactSpoofingReviewDialog__group__description": {
    "messageformat": "{count, plural, other {အဖွဲ့မန်ဘာ {count,number} ဦးတွင် ဆင်တူအမည်များ ရှိနေပါသည်။ အောက်ပါ မန်ဘာများကို ပြန်သုံးသပ်ပါ သို့မဟုတ် လုပ်ဆောင်ချက်တစ်ခု လုပ်ရန် ရွေးချယ်ပါ။}}",
    "description": "Description for the group contact spoofing review dialog"
  },
  "icu:ContactSpoofingReviewDialog__group__multiple-conflicts__description": {
    "messageformat": "{count, plural, other {ဤအဖွဲ့တွင် အမည်ကွဲလွဲမှု {count,number} ခုကို တွေ့ရှိခဲ့ပါသည်။ အောက်တွင် မန်ဘာများကို ပြန်လည်သုံးသပ်ပါ သို့မဟုတ် အရေးယူဆောင်ရွက်ရန် ရွေးချယ်ပါ။}}",
    "description": "Description for the group contact spoofing review dialog when there are multiple shared names"
  },
  "icu:ContactSpoofingReviewDialog__group__members-header": {
    "messageformat": "အဖွဲ့ဝင်များ",
    "description": "Header in the group contact spoofing review dialog. After this header, there will be a list of members"
  },
  "icu:ContactSpoofingReviewDialog__group__name-change-info": {
    "messageformat": "မကြာသေးမီက ထိုသူတို့၏ ပရိုဖိုင်အမည်ကို {oldName} မှ {newName} သို့ ပြောင်းခဲ့ပါသည်",
    "description": "In the group contact spoofing review dialog, this text is shown when someone has changed their name recently"
  },
  "icu:RemoveGroupMemberConfirmation__remove-button": {
    "messageformat": "အဖွဲ့မှ ဖယ်ရှားရန်",
    "description": "When confirming the removal of a group member, show this text in the button"
  },
  "icu:RemoveGroupMemberConfirmation__description": {
    "messageformat": "\"{name}\" ကို အဖွဲ့မှ ဖယ်ရှားမည်လား။",
    "description": "When confirming the removal of a group member, show this text in the dialog"
  },
  "icu:RemoveGroupMemberConfirmation__description__with-link": {
    "messageformat": "\"{name}\" ကို အဖွဲ့မှ ဖယ်ရှားမည်လား။ ထိုသူတို့သည် အဖွဲ့လင့်ခ်မှတစ်ဆင့် ပြန်လည်ပါဝင်၍ ရနိုင်တော့မည် မဟုတ်ပါ။",
    "description": "When confirming the removal of a group member, show this text in the dialog"
  },
  "icu:CaptchaDialog__title": {
    "messageformat": "မက်ဆေ့ချ် ဆက်ပို့နိုင်ရန် အတည်ပြုပါ",
    "description": "Header in the captcha dialog"
  },
  "icu:CaptchaDialog__first-paragraph": {
    "messageformat": "Signal တွင် စပမ်းများကို တားဆီးရာ၌ ကူညီရန် အတည်ပြုမှုကို ပြီးအောင်လုပ်ပေးပါ။",
    "description": "First paragraph in the captcha dialog"
  },
  "icu:CaptchaDialog__second-paragraph": {
    "messageformat": "အတည်ပြုပြီးနောက် သင်သည် မက်ဆေ့ချ် ဆက်ပို့နိုင်ပါမည်။ ဆိုင်းငံ့ထားသည့် မက်ဆေ့ချ်များကိုလည်း အော်တိုပို့သွားပါမည်။",
    "description": "First paragraph in the captcha dialog"
  },
  "icu:CaptchaDialog--can-close__title": {
    "messageformat": "အတည်မပြုဘဲ ဆက်လုပ်မည်လား။",
    "description": "Header in the captcha dialog that can be closed"
  },
  "icu:CaptchaDialog--can-close__body": {
    "messageformat": "အတည်ပြုမှုကို ကျော်ရန် ရွေးချယ်ပါက သင်သည် အခြားသူများထံမှ မက်ဆေ့ချ်များကို လွတ်သွားနိုင်ပြီး သင့်မက်ဆေ့ချ်များကို ပို့ရန်လည်း မအောင်မြင်နိုင်ပါ။",
    "description": "Body of the captcha dialog that can be closed"
  },
  "icu:CaptchaDialog--can_close__skip-verification": {
    "messageformat": "အတည်ပြုမှုကို ကျော်ရန်",
    "description": "Skip button of the captcha dialog that can be closed"
  },
  "icu:verificationComplete": {
    "messageformat": "အတည်ပြုမှု ပြီးပါပြီ။",
    "description": "Displayed after successful captcha"
  },
  "icu:verificationFailed": {
    "messageformat": "အတည်ပြုမှု မအောင်မြင်ပါ။ နောက်မှ ပြန်ကြိုးစားပေးပါ။",
    "description": "Displayed after unsuccessful captcha"
  },
  "icu:deleteForEveryoneFailed": {
    "messageformat": "မက်ဆေ့ချ်ကို လူတိုင်းအတွက် ဖျက်ပစ်ရန် မအောင်မြင်ပါ။ နောက်မှ ပြန်ကြိုးစားပေးပါ။",
    "description": "Displayed when delete-for-everyone has failed to send to all recipients"
  },
  "icu:ChatColorPicker__delete--title": {
    "messageformat": "အရောင် ဖျက်ရန်",
    "description": "Confirm title for deleting custom color"
  },
  "icu:ChatColorPicker__delete--message": {
    "messageformat": "{num, plural, other {ဤစိတ်ကြိုက်အရောင်ကို ချက်(တ်) {num,number} ခုတွင် သုံးထားပါသည်။ ချက်(တ်)များ အားလုံးအတွက် ၎င်းကို ဖျက်လိုပါသလား။}}",
    "description": "Confirm message for deleting custom color"
  },
  "icu:ChatColorPicker__global-chat-color": {
    "messageformat": "ချက်(တ်) အားလုံး၏ အရောင်",
    "description": "Modal title for the chat color picker and editor for all conversations"
  },
  "icu:ChatColorPicker__menu-title": {
    "messageformat": "ချက်(တ်)အရောင်",
    "description": "View title for the chat color picker and editor"
  },
  "icu:ChatColorPicker__reset": {
    "messageformat": "ချက်(တ်)အရောင် ပြန်သတ်မှတ်ရန်",
    "description": "Button label for resetting chat colors"
  },
  "icu:ChatColorPicker__resetDefault": {
    "messageformat": "ချက်(တ်)အရောင် ပြန်သတ်မှတ်ရန်",
    "description": "Confirmation dialog title for resetting all chat colors or only the global default one"
  },
  "icu:ChatColorPicker__resetAll": {
    "messageformat": "ချက်(တ်)အရောင်များ အားလုံးကို ပြန်သတ်မှတ်ရန်",
    "description": "Button label for resetting all chat colors"
  },
  "icu:ChatColorPicker__confirm-reset-default": {
    "messageformat": "ပုံသေ ပြန်သတ်မှတ်ရန်",
    "description": "Button label for resetting only global chat color"
  },
  "icu:ChatColorPicker__confirm-reset": {
    "messageformat": "ရီဆက်ချမည်",
    "description": "Confirm button label for resetting chat colors"
  },
  "icu:ChatColorPicker__confirm-reset-message": {
    "messageformat": "ချက်(တ်)အရောင်များအားလုံးကို အစားထိုးလိုပါသလား။",
    "description": "Modal message text for confirming resetting of chat colors"
  },
  "icu:ChatColorPicker__custom-color--label": {
    "messageformat": "စိတ်ကြိုက် အရောင် အယ်ဒီတာကို ပြသရန်",
    "description": "aria-label for custom color editor button"
  },
  "icu:ChatColorPicker__sampleBubble1": {
    "messageformat": "ဤသည်မှာ သင်၏ ချက်(တ်)အရောင် အစမ်းပြသမှု ဖြစ်ပါသည်။",
    "description": "An example message bubble for selecting the chat color"
  },
  "icu:ChatColorPicker__sampleBubble2": {
    "messageformat": "နောက်ထပ် Bubble ။",
    "description": "An example message bubble for selecting the chat color"
  },
  "icu:ChatColorPicker__sampleBubble3": {
    "messageformat": "ဤအရောင်ကို သင်တစ်ဦးတည်းသာ မြင်ရပါမည်။",
    "description": "An example message bubble for selecting the chat color"
  },
  "icu:ChatColorPicker__context--edit": {
    "messageformat": "အရောင် ပြင်ရန်",
    "description": "Option in the custom color bubble context menu"
  },
  "icu:ChatColorPicker__context--duplicate": {
    "messageformat": "မူပွား",
    "description": "Option in the custom color bubble context menu"
  },
  "icu:ChatColorPicker__context--delete": {
    "messageformat": "ဖျက်ရန်",
    "description": "Option in the custom color bubble context menu"
  },
  "icu:CustomColorEditor__solid": {
    "messageformat": "Solid",
    "description": "Tab label for selecting solid colors"
  },
  "icu:CustomColorEditor__gradient": {
    "messageformat": "Gradient",
    "description": "Tab label for selecting a gradient"
  },
  "icu:CustomColorEditor__hue": {
    "messageformat": "Hue",
    "description": "Label for the hue slider"
  },
  "icu:CustomColorEditor__saturation": {
    "messageformat": "Saturation",
    "description": "Label for the saturation slider"
  },
  "icu:CustomColorEditor__title": {
    "messageformat": "စိတ်ကြိုက် အရောင်",
    "description": "Modal title for the custom color editor"
  },
  "icu:GradientDial__knob-start": {
    "messageformat": "Gradient အစ",
    "description": "aria-label for the custom color gradient creator knob"
  },
  "icu:GradientDial__knob-end": {
    "messageformat": "Gradient အဆုံး",
    "description": "aria-label for the custom color gradient creator knob"
  },
  "icu:customDisappearingTimeOption": {
    "messageformat": "စိတ်ကြိုက် အချိန်...",
    "description": "Text for an option in Disappearing Messages menu and Conversation Details Disappearing Messages setting when no user value is available"
  },
  "icu:selectedCustomDisappearingTimeOption": {
    "messageformat": "စိတ်ကြိုက် အချိန်",
    "description": "Text for an option in Conversation Details Disappearing Messages setting when user previously selected custom time"
  },
  "icu:DisappearingTimeDialog__label--value": {
    "messageformat": "နံပါတ်",
    "description": "aria-label for the number select box"
  },
  "icu:DisappearingTimeDialog__label--units": {
    "messageformat": "အချိန် ယူနစ်",
    "description": "aria-label for the units of time select box"
  },
  "icu:DisappearingTimeDialog__title": {
    "messageformat": "စိတ်ကြိုက် အချိန်",
    "description": "Title for the custom disappearing message timeout dialog"
  },
  "icu:DisappearingTimeDialog__body": {
    "messageformat": "ပျောက်သွားမည့် မက်ဆေ့ချ်များအတွက် စိတ်ကြိုက်အချိန်ကို ရွေးချယ်ပါ။",
    "description": "Body for the custom disappearing message timeout dialog"
  },
  "icu:DisappearingTimeDialog__set": {
    "messageformat": "တပ်ဆင်မယ်",
    "description": "Text for the dialog button confirming the custom disappearing message timeout"
  },
  "icu:DisappearingTimeDialog__seconds": {
    "messageformat": "စက္ကန့်",
    "description": "Name of the 'seconds' unit select for the custom disappearing message timeout dialog"
  },
  "icu:DisappearingTimeDialog__minutes": {
    "messageformat": "မိနစ်",
    "description": "Name of the 'minutes' unit select for the custom disappearing message timeout dialog"
  },
  "icu:DisappearingTimeDialog__hours": {
    "messageformat": "နာရီ",
    "description": "Name of the 'hours' unit select for the custom disappearing message timeout dialog"
  },
  "icu:DisappearingTimeDialog__days": {
    "messageformat": "ရက်",
    "description": "Name of the 'days' unit select for the custom disappearing message timeout dialog"
  },
  "icu:DisappearingTimeDialog__weeks": {
    "messageformat": "ရက်သတ္တပတ်",
    "description": "Name of the 'weeks' unit select for the custom disappearing message timeout dialog"
  },
  "icu:settings__DisappearingMessages__footer": {
    "messageformat": "သင် စတင်ခဲ့သည့် ချက်(တ်)အသစ်များ အားလုံးအတွက် ပျောက်သွားမည့် မက်ဆေ့ချ် ပုံသေတိုင်မာကို သတ်မှတ်ပါ။",
    "description": "Footer for the Disappearing Messages settings section"
  },
  "icu:settings__DisappearingMessages__timer__label": {
    "messageformat": "ချက်(တ်)အသစ်များအတွက် ပုံသေတိုင်မာ",
    "description": "Label for the Disappearing Messages default timer setting"
  },
  "icu:UniversalTimerNotification__text": {
    "messageformat": "ထိုသူတို့ထံ မက်ဆေ့ချ် ပို့ချိန်တွင် ပျောက်သွားမည့် မက်ဆေ့ချ် အချိန်ကို {timeValue} အဖြစ် သတ်မှတ်သွားပါမည်။",
    "description": "A message displayed when default disappearing message timeout is about to be applied"
  },
  "icu:ContactRemovedNotification__text": {
    "messageformat": "ဤလူကို ဖယ်ရှားထားပါသည်၊ ထိုသူတို့ထံ မက်ဆေ့ချ်ပို့ခြင်းဖြင့် ထိုသူတို့ကို သင့်စာရင်းတွင် ပြန်လည်ပေါင်းထည့်ပေးသွားပါမည်။",
    "description": "A message displayed when contact was removed and will be added back on an outgoing message"
  },
  "icu:ErrorBoundaryNotification__text": {
    "messageformat": "ဤမက်ဆေ့ချ်ကို ပြသ၍ မရနိုင်ပါ။ ပြစ်ချက်မှတ်တမ်းကို ပေးပို့ရန် နှိပ်ပါ။",
    "description": "An error notification displayed when message fails to render due to an internal error"
  },
  "icu:GroupDescription__read-more": {
    "messageformat": "ပိုမိုဖတ်ရှုရန်",
    "description": "Button text when the group description is too long"
  },
  "icu:EditConversationAttributesModal__description-warning": {
    "messageformat": "အဖွဲ့ ဖော်ပြချက်ကို ဖိတ်ခေါ်ခံထားရသူများနှင့် ဤအဖွဲ့ရှိ မန်ဘာများက မြင်ရပါမည်။",
    "description": "Label text shown when editing group description"
  },
  "icu:ConversationDetailsHeader--add-group-description": {
    "messageformat": "အဖွဲ့ ဖော်ပြချက် ပေါင်းထည့်ရန်…",
    "description": "Placeholder text in the details header for those that can edit the group description"
  },
  "icu:MediaQualitySelector--button": {
    "messageformat": "မီဒီယာ အရည်အသွေး ရွေးချယ်ရန်",
    "description": "aria-label for the media quality selector button"
  },
  "icu:MediaQualitySelector--title": {
    "messageformat": "မီဒီယာ အရည်အသွေး",
    "description": "Popup selector title"
  },
  "icu:MediaQualitySelector--standard-quality-title": {
    "messageformat": "áá¯á¶áá¾ááº á¡ááá·áºááá·áº",
    "description": "Title for option for standard quality"
  },
  "icu:MediaQualitySelector--standard-quality-description": {
    "messageformat": "ပိုမြန်ဆန်ပြီး ဒေတာ နည်းနည်းသာ လိုသည်",
    "description": "Description of standard quality selector"
  },
  "icu:MediaQualitySelector--high-quality-title": {
    "messageformat": "မြင့်သော",
    "description": "Title for option for high quality"
  },
  "icu:MediaQualitySelector--high-quality-description": {
    "messageformat": "ပိုနှေးပြီး ဒေတာ ပိုလိုသည်",
    "description": "Description of high quality selector"
  },
  "icu:MessageDetailsHeader--Failed": {
    "messageformat": "မပို့ရသေးပါ",
    "description": "In the message details screen, shown above contacts where the message failed to deliver"
  },
  "icu:MessageDetailsHeader--Pending": {
    "messageformat": "ဆိုင်းငံ့နေသည်",
    "description": "In the message details screen, shown above contacts where the message is still sending"
  },
  "icu:MessageDetailsHeader--Sent": {
    "messageformat": "သို့ပို့ပြီး",
    "description": "In the message details screen, shown above contacts where the message has been sent (but not delivered, read, or viewed)"
  },
  "icu:MessageDetailsHeader--Delivered": {
    "messageformat": "သို့ပို့ပြီး",
    "description": "In the message details screen, shown above contacts who have received your message"
  },
  "icu:MessageDetailsHeader--Read": {
    "messageformat": "မှဖတ်ပြီး",
    "description": "In the message details screen, shown above contacts who have read this message"
  },
  "icu:MessageDetailsHeader--Viewed": {
    "messageformat": "ကြည့်ရှုပြီး",
    "description": "In the message details screen, shown above contacts who have viewed this message"
  },
  "icu:MessageDetail--disappears-in": {
    "messageformat": "ပျောက်သွားမည့်အချိန်",
    "description": "In the message details screen, shown as a label of how long it will be before the message disappears"
  },
  "icu:MessageDetail__view-edits": {
    "messageformat": "တည်းဖြတ်မှုမှတ်တမ်းကို ကြည့်ရှုရန်",
    "description": "Link to view a message's edit history"
  },
  "icu:ProfileEditor--about": {
    "messageformat": "အကြောင်း",
    "description": "Default text for about field"
  },
  "icu:ProfileEditor--username": {
    "messageformat": "သုံးစွဲသူအမည်",
    "description": "Default text for username field"
  },
  "icu:ProfileEditor__username-link": {
<<<<<<< HEAD
    "messageformat": "QR code or link",
    "description": "Label of a profile editor row that navigates to username link and qr code modal"
  },
  "icu:ProfileEditor__username-link__tooltip__title": {
    "messageformat": "Share your username",
    "description": "Title of tooltip displayed under 'QR code or link' button for getting username link"
  },
  "icu:ProfileEditor__username-link__tooltip__body": {
    "messageformat": "Let others start a chat with you by sharing your unique QR code or link.",
=======
    "messageformat": "QR ကုဒ် သို့မဟုတ် လင့်ခ်",
    "description": "Label of a profile editor row that navigates to username link and qr code modal"
  },
  "icu:ProfileEditor__username-link__tooltip__title": {
    "messageformat": "သင်၏ သုံးစွဲသူအမည်ကို ဝေမျှရန်",
    "description": "Title of tooltip displayed under 'QR code or link' button for getting username link"
  },
  "icu:ProfileEditor__username-link__tooltip__body": {
    "messageformat": "သင်၏ သီးသန့် QR ကုဒ် သို့မဟုတ် လင့်ခ်ကို ဝေမျှပေးခြင်းဖြင့် အခြားသူများကို သင်နှင့် ချက်(တ်) စတင်စေလိုက်ပါ။",
>>>>>>> 620e85ca
    "description": "Body of tooltip displayed under 'QR code or link' button for getting username link"
  },
  "icu:ProfileEditor--username--title": {
    "messageformat": "သင်၏ သုံးစွဲသူအမည်ကို ရွေးရန်",
    "description": "Title text for username modal"
  },
  "icu:ProfileEditor--username--check-characters": {
    "messageformat": "သုံးစွဲသူအမည်များတွင် a-z ၊ 0-9 နှင့် _ တို့ ပါဝင်နိုင်ပါသည်",
    "description": "Shown if user has attempted to use forbidden characters in username"
  },
  "icu:ProfileEditor--username--check-starting-character": {
    "messageformat": "သုံးသူအမည်များသည် နံပါတ်နှင့် စတင်၍ မရပါ။",
    "description": "Shown if user has attempted to begin their username with a number"
  },
  "icu:ProfileEditor--username--check-character-min": {
    "messageformat": "သုံးစွဲသူအမည်များတွင် အက္ခရာ {min,number} လုံး အနည်းဆုံး ရှိရပါမည်။",
    "description": "Shown if user has attempted to enter a username with too few characters - currently min is 3"
  },
  "icu:ProfileEditor--username--check-character-max": {
    "messageformat": "သုံးစွဲသူအမည်များတွင် အက္ခရာ {max,number} လုံး အများဆုံး ရှိရပါမည်။",
    "description": "Shown if user has attempted to enter a username with too many characters - currently min is 25"
  },
  "icu:ProfileEditor--username--unavailable": {
    "messageformat": "ဤသုံးစွဲသူအမည်ကို မရရှိနိုင်ပါ",
    "description": "Shown if the username is not available for registration"
  },
  "icu:ProfileEditor--username--check-username-taken": {
    "messageformat": "ဤအသုံးပြုသူအမည်ကို ယူထားပြီးပါပြီ။",
    "description": "Shown if user has attempted to save a username which is not available"
  },
  "icu:ProfileEditor--username--general-error": {
    "messageformat": "သင့်သုံးစွဲသူအမည်ကို သိမ်း၍ မရနိုင်ပါ။ သင်၏ ချိတ်ဆက်မှုကို စစ်ဆေးပြီး ထပ်ကြိုးစားပါ။",
    "description": "Shown if something unknown has gone wrong with username save."
  },
  "icu:ProfileEditor--username--reservation-gone": {
    "messageformat": "{username} ကို သုံး၍ မရနိုင်တော့ပါ။ နံပါတ်တွဲအသစ်တစ်ခုကို သင့်သုံးစွဲသူအမည်နှင့် ချိတ်ပေးသွားပါမည်၊ ထပ်သိမ်းကြည့်ပါ။",
    "description": "Shown if username reservation has expired and new one needs to be generated."
  },
  "icu:ProfileEditor--username--delete-general-error": {
    "messageformat": "သင်၏ သုံးစွဲသူအမည်ကို ဖယ်ရှား၍ မရနိုင်ပါ။ သင့်၏ ချိတ်ဆက်မှုကို စစ်ဆေးပြီး ထပ်ကြိုးစားပါ။",
    "description": "Shown if something unknown has gone wrong with username delete."
  },
  "icu:ProfileEditor--username--copied-username": {
    "messageformat": "သုံးစွဲသူအမည် ကူးပြီး",
    "description": "Shown when username is copied to clipboard."
  },
  "icu:ProfileEditor--username--copied-username-link": {
    "messageformat": "လင့်ခ် ကူးပြီး",
    "description": "Shown when username link is copied to clipboard."
  },
  "icu:ProfileEditor--username--deleting-username": {
    "messageformat": "သုံးစွဲသူအမည်ကို ဖျက်နေဆဲ",
    "description": "Shown as aria label for spinner icon next to username"
  },
  "icu:ProfileEditor--username--delete-username": {
    "messageformat": "သုံးစွဲသူအမည်ကို ဖျက်ရန်",
    "description": "Shown as aria label for trash icon next to username"
  },
  "icu:ProfileEditor--username--confirm-delete-body": {
    "messageformat": "ဤသည်မှာ သင်၏ သုံးစွဲသူအမည်ကို ဖယ်ရှားပြီး အခြားသုံးစွဲသူများအား ၎င်းကို ရယူသုံးစွဲခွင့်ပြုနိုင်ပါသည်။ လုပ်လိုသည်မှာ သေချာပါသလား။",
    "description": "(deleted 07/10/2023) Shown in dialog body if user has saved an empty string to delete their username"
  },
  "icu:ProfileEditor--username--confirm-delete-body-2": {
<<<<<<< HEAD
    "messageformat": "This will remove your username and disable your QR code and link. “{username}” will be available for others to claim. Are you sure?",
=======
    "messageformat": "၎င်းသည် သင်၏ သုံးစွဲသူအမည်ကို ဖယ်ရှားလိုက်မည်ဖြစ်ပြီး သင့် QR ကုဒ်နှင့် လင့်ခ်ကို ဖျက်လိုက်ပါမည်။ \"{username}\" ကို အခြားသူများ အသုံးပြု၍ရသွားပါလိမ့်မည်။ သေချာပါသလား။",
>>>>>>> 620e85ca
    "description": "Shown in dialog body if user has saved an empty string to delete their username"
  },
  "icu:ProfileEditor--username--confirm-delete-button": {
    "messageformat": "ဖျက်ရန်",
    "description": "Shown in dialog button if user has saved an empty string to delete their username"
  },
  "icu:ProfileEditor--username--context-menu": {
    "messageformat": "သုံးစွဲသူအမည်ကို ကူးရန် သို့မဟုတ် ဖျက်ရန်",
    "description": "Shown as aria label for context menu next to username"
  },
  "icu:ProfileEditor--username--copy": {
    "messageformat": "သုံးစွဲသူအမည်ကို ကူးရန်",
    "description": "Shown as a button in context menu next to username. The action of the button is to put username into the clipboard."
  },
  "icu:ProfileEditor--username--copy-link": {
    "messageformat": "လင့်ခ် ကူးရန်",
    "description": "Shown as a button in context menu next to username. The action of the button is to put a username link into the clipboard."
  },
  "icu:ProfileEditor--username--delete": {
    "messageformat": "ဖျက်ရန်",
    "description": "Shown as a button in context menu next to username. The action of the button is to open a confirmation dialog for deleting username."
  },
  "icu:ProfileEditor--about-placeholder": {
    "messageformat": "သင့်အကြောင်းတစ်ခုခု ရေးပါ...",
    "description": "Placeholder text for about input field"
  },
  "icu:ProfileEditor--first-name": {
    "messageformat": "အမည်အစ (လိုအပ်သည်)",
    "description": "Placeholder text for first name field"
  },
  "icu:ProfileEditor--last-name": {
    "messageformat": "အမည်အဆုံး (ထည့်ရန် မလိုအပ်ပါ)",
    "description": "Placeholder text for last name field"
  },
  "icu:ConfirmDiscardDialog--discard": {
    "messageformat": "ပြောင်းလဲမှုများကို ပြန်ရုပ်သိမ်းမှာလား?",
    "description": "ConfirmationDialog text for discarding changes"
  },
  "icu:ProfileEditor--info--link": {
    "messageformat": "သင့်ပရိုဖိုင်ကို ကုဒ်ပြောင်းဝှက်ထားပါသည်။ သင့်ပရိုဖိုင်နှင့် ယင်း၏ ပြောင်းလဲမှုများကို ချက်(တ်)အသစ်ကို သင် စတင်ချိန် သို့မဟုတ် လက်ခံလိုက်ချိန်တွင် သင့်အဆက်အသွယ်များက မြင်ရပါမည်။ <learnMoreLink>ပိုမိုလေ့လာရန်</learnMoreLink>",
    "description": "Information shown at the bottom of the profile editor section"
  },
  "icu:Bio--speak-freely": {
    "messageformat": "လွတ်လပ်စွာပြောဆိုပါ",
    "description": "A default bio option"
  },
  "icu:Bio--encrypted": {
    "messageformat": "ကုဒ်ဖြင့်ဝှက်ထားသည်",
    "description": "A default bio option"
  },
  "icu:Bio--free-to-chat": {
    "messageformat": "ချက်(တ်)ရန် အားလပ်နေသည်",
    "description": "A default bio option"
  },
  "icu:Bio--coffee-lover": {
    "messageformat": "ကော်ဖီချစ်သူ",
    "description": "A default bio option"
  },
  "icu:Bio--taking-break": {
    "messageformat": "အနားခဏ ယူခြင်း",
    "description": "A default bio option"
  },
  "icu:ProfileEditorModal--profile": {
    "messageformat": "ပရိုဖိုင်",
    "description": "Title for profile editing"
  },
  "icu:ProfileEditorModal--name": {
    "messageformat": "သင့်အမည်",
    "description": "Title for editing your name"
  },
  "icu:ProfileEditorModal--about": {
    "messageformat": "အကြောင်း",
    "description": "Title for about editing"
  },
  "icu:ProfileEditorModal--avatar": {
    "messageformat": "သင်၏ ရုပ်ပုံ",
    "description": "Title for profile avatar editing"
  },
  "icu:ProfileEditorModal--username": {
    "messageformat": "သုံးစွဲသူအမည်",
    "description": "Title for username editing"
  },
  "icu:ProfileEditorModal--error": {
    "messageformat": "သင်၏ ပရိုဖိုင်ကို အပ်ဒိတ်လုပ်၍ မရနိုင်ပါ။ ထပ်ကြိုးစားကြည့်ပါ။",
    "description": "Error message when something goes wrong updating your profile."
  },
  "icu:AnnouncementsOnlyGroupBanner--modal": {
    "messageformat": "အက်ဒ်မင်ထံ မက်ဆေ့ချ် ပို့ရန်",
    "description": "Modal title for the list of admins in a group"
  },
  "icu:AnnouncementsOnlyGroupBanner--announcements-only": {
    "messageformat": "{admins} သာလျှင် မက်ဆေ့ချ်များ ပို့နိုင်ပါသည်",
    "description": "Displayed if sending of messages is disabled to non-admins"
  },
  "icu:AnnouncementsOnlyGroupBanner--admins": {
    "messageformat": "အက်ဒ်မင်များ",
    "description": "Clickable text describing administrators of a group, used in the message an admin label"
  },
  "icu:AvatarEditor--choose": {
    "messageformat": "ရုပ်ပုံ ရွေးရန်",
    "description": "Label for the avatar selector"
  },
  "icu:AvatarColorPicker--choose": {
    "messageformat": "အရောင် ရွေးရန်",
    "description": "Label for when you need to choose your fighter, err color"
  },
  "icu:LeftPaneSetGroupMetadataHelper__avatar-modal-title": {
    "messageformat": "အဖွဲ့ ရုပ်ပုံ",
    "description": "Title for the avatar picker in the group creation flow"
  },
  "icu:Preferences__message-audio-title": {
    "messageformat": "ချက်(တ်)အတွင်း မက်ဆေ့ချ်အသံများ",
    "description": "Title for message audio setting"
  },
  "icu:Preferences__message-audio-description": {
    "messageformat": "ချက်(တ်)အတွင်း ရှိနေစဉ် ပေးပို့လိုက်သော မက်ဆေ့ချ်နှင့် လက်ခံရရှိသော မက်ဆေ့ချ်များအတွက် အသိပေးချက်အသံကို ကြားရမည်။",
    "description": "Description for message audio setting"
  },
  "icu:Preferences__button--general": {
    "messageformat": "အ​ထွေထွေ",
    "description": "Button to switch the settings view"
  },
  "icu:Preferences__button--appearance": {
    "messageformat": "ပုံပန်းသဏ္ဌာန်",
    "description": "Button to switch the settings view"
  },
  "icu:Preferences__button--chats": {
    "messageformat": "ချက်(တ်)များ",
    "description": "Button to switch the settings view (and a title of pane)"
  },
  "icu:Preferences__button--calls": {
    "messageformat": "ဖုန်းခေါ်ဆိုမှုများ",
    "description": "Button to switch the settings view"
  },
  "icu:Preferences__button--notifications": {
    "messageformat": "အသိပေးချက်များ",
    "description": "Button to switch the settings view"
  },
  "icu:Preferences__button--privacy": {
    "messageformat": "ကိုယ်ရေးအချက်အလက်များလုံခြုံမှု",
    "description": "Button to switch the settings view"
  },
  "icu:Preferences--lastSynced": {
    "messageformat": "{date} {time} တွင် နောက်ဆုံးထည့်သွင်းခဲ့သည်",
    "description": "Label for date and time of last sync operation"
  },
  "icu:Preferences--system": {
    "messageformat": "စနစ်",
    "description": "Title for system type settings"
  },
  "icu:Preferences--zoom": {
    "messageformat": "ဇူးမ်အဆင့်",
    "description": "Label for changing the zoom level"
  },
  "icu:Preferences__link-previews--title": {
    "messageformat": "ကြိုတင်ကြည့်ရှုရန် လင့်ခ်များ ထုတ်လုပ်ပါ",
    "description": "Title for the generate link previews setting"
  },
  "icu:Preferences__link-previews--description": {
    "messageformat": "ဤဆက်တင်ကို ပြောင်းရန် သင့်မိုဘိုင်းစက်တွင် Signal အက်ပ်ကို ဖွင့်ပြီး ဆက်တင် > ချက်(တ်)များသို့ သွားပါ",
    "description": "Description for the generate link previews setting"
  },
  "icu:Preferences--advanced": {
    "messageformat": "အဆင်မြင့်သော",
    "description": "Title for advanced settings"
  },
  "icu:Preferences--notification-content": {
    "messageformat": "အသိပေးချက် အကြောင်းအရာ",
    "description": "Label for the notification content setting select box"
  },
  "icu:Preferences--blocked": {
    "messageformat": "ဘလော့ခ်ထားပြီး",
    "description": "Label for blocked contacts setting"
  },
  "icu:Preferences--blocked-count": {
    "messageformat": "{num, plural, other {အဆက်အသွယ် {num,number} ခု}}",
    "description": "Number of contacts blocked plural"
  },
  "icu:Preferences__privacy--description": {
    "messageformat": "ဤဆက်တင်ကို ပြောင်းရန် သင့်မိုဘိုင်းစက်တွင် Signal အက်ပ်ကို ဖွင့်ပြီး ဆက်တင် > ကိုယ်ပိုင်အချက်အလက်သို့ သွားပါ",
    "description": "Description for the 'who can do X' setting"
  },
  "icu:Preferences__pnp__row--title": {
    "messageformat": "ဖုန်းနံပါတ်",
    "description": "Title of Phone Number row in Privacy section of Preferences window"
  },
  "icu:Preferences__pnp__row--body": {
    "messageformat": "သင့်ဖုန်းနံပါတ်ကို မြင်နိုင်သူများနှင့် Signal တွင် ထိုနံပါတ်ဖြင့် သင့်ထံသို့ ဆက်သွယ်နိုင်သူများကို ရွေးချယ်ပါ။",
    "description": "Body of Phone Number row in Privacy section of Preferences window"
  },
  "icu:Preferences__pnp__sharing--title": {
    "messageformat": "ကျွန်ုပ်၏ဖုန်းနံပါတ်ကို မြင်နိုင်သူများ",
    "description": "Title for the phone number sharing setting row"
  },
  "icu:Preferences__pnp__sharing--description--everyone": {
    "messageformat": "သင်မက်ဆေ့ချ်ပို့သော လူများနှင့် အဖွဲ့များသည် သင်၏ ဖုန်းနံပါတ်ကို မြင်တွေ့ရပါမည်။ သင့်ဖုန်းနံပါတ်ကို ဖုန်းအဆက်အသွယ်များထဲတွင် ထည့်ထားသူများသည်လည်း Signal ပေါ်တွင် သင့်ဖုန်းနံပါတ်ကို တွေ့ရှိရပါမည်။",
    "description": "Description for the phone number sharing setting row when the value is Everyone"
  },
  "icu:Preferences__pnp__sharing--description--nobody": {
    "messageformat": "မည်သူမျှ သင့်ဖုန်းနံပါတ်ကို Signal ပေါ်တွင် မြင်နိုင်မည် မဟုတ်ပါ။",
    "description": "Description for the phone number sharing setting row when the value is Nobody"
  },
  "icu:Preferences__pnp--page-title": {
    "messageformat": "ဖုန်းနံပါတ်",
    "description": "Title of the page in Phone Number Privacy settings"
  },
  "icu:Preferences__pnp__sharing__everyone": {
    "messageformat": "လူတိုင်း",
    "description": "Option for sharing phone number with everyone"
  },
  "icu:Preferences__pnp__sharing__nobody": {
    "messageformat": "မည်သူမျှ မရှာနိုင်",
    "description": "Option for sharing phone number with nobody"
  },
  "icu:Preferences__pnp__discoverability--title": {
    "messageformat": "ဖုန်းနံပါတ်ဖြင့် ကျွန်ုပ်ကို ရှာနိုင်သူများ",
    "description": "Title for the phone number discoverability setting row"
  },
  "icu:Preferences__pnp__discoverability--description--everyone": {
    "messageformat": "အဆက်အသွယ်များထဲတွင် သင့်ဖုန်းနံပါတ်ကို ထည့်ထားသည့် မည်သူမဆိုသည် Signal ပေါ်တွင် သင့်ကို အဆက်အသွယ်တစ်ခုအဖြစ် မြင်ရပါမည်။ အခြားသူများသည် ချက်(တ်) သို့မဟုတ် အဖွဲ့အသစ်တစ်ခု စတင်သည့်အခါတိုင်း သင့်ဖုန်းနံပါတ်ဖြင့် သင့်ထံသို့ ဆက်သွယ်နိုင်ပါမည်။",
    "description": "Description for the phone number discoverability setting row wth the value is everyone"
  },
  "icu:Preferences__pnp__discoverability--description--nobody": {
    "messageformat": "Signal ရှိ မည်သူကမျှ သင့်ဖုန်းနံပါတ်ဖြင့် သင့်ကို ဆက်သွယ်နိုင်မည် မဟုတ်ပါ။",
    "description": "Description for the phone number discoverability setting row wth the value is nobody"
  },
  "icu:Preferences__pnp__discoverability__everyone": {
    "messageformat": "လူတိုင်း",
    "description": "Option for letting everyone discover you by phone number"
  },
  "icu:Preferences__pnp__discoverability__nobody": {
    "messageformat": "မည်သူမျှ မရှာနိုင်",
    "description": "Option for letting nobody discover you by phone number"
  },
  "icu:Preferences--messaging": {
    "messageformat": "မက်ဆေ့ချ်ပေးပို့ခြင်း",
    "description": "Title for the messaging settings"
  },
  "icu:Preferences--see-me": {
    "messageformat": "ကျွန်ုပ်ဖုန်းနံပါတ်ကိုကြည့်မည်",
    "description": "Label for the see my phone number setting"
  },
  "icu:Preferences--find-me": {
    "messageformat": "ကျွန်ုပ်၏ ဖုန်းနံပါတ်ဖြင့် ကျွန်ုပ်ကို ရှာရန်",
    "description": "Label for the find me by my phone number setting"
  },
  "icu:Preferences--read-receipts": {
    "messageformat": "ဖတ်ပြီးပြီ",
    "description": "Label for the read receipts setting"
  },
  "icu:Preferences--typing-indicators": {
    "messageformat": "စာရိုက်ညွှန်ကိန်းများ",
    "description": "Label for the typing indicators setting"
  },
  "icu:Preferences--updates": {
    "messageformat": "အပ်ဒိတ်များ",
    "description": "Header for settings having to do with updates"
  },
  "icu:Preferences__download-update": {
    "messageformat": "အပ်ဒိတ်များကို အော်တို ဒေါင်းလုဒ်လုပ်ရန်",
    "description": "Label for checkbox for the auto download updates setting"
  },
  "icu:Preferences__enable-notifications": {
    "messageformat": "အသိပေးချက်များကို ဖွင့်ရန်",
    "description": "Label for checkbox for the notifications setting"
  },
  "icu:Preferences__devices": {
    "messageformat": "စက်များ",
    "description": "Label for Device list in call settings pane"
  },
  "icu:Preferences__turn-stories-on": {
    "messageformat": "စတိုရီများ ဖွင့်ရန်",
    "description": "Label to enable stories"
  },
  "icu:Preferences__turn-stories-off": {
    "messageformat": "စတိုရီများ ပိတ်ရန်",
    "description": "Label to disable stories"
  },
  "icu:Preferences__turn-stories-off--action": {
    "messageformat": "ပိတ်မည်",
    "description": "Label in confirmation modal to disable stories"
  },
  "icu:Preferences__turn-stories-off--body": {
    "messageformat": "သင်သည် စတိုရီများ ဝေမျှရန် သို့မဟုတ် ကြည့်ရန် လုပ်ဆောင်နိုင်တော့မည် မဟုတ်ပါ။ မကြာသေးမီက သင် ဝေမျှထားသည့် အပ်ဒိတ်များကိုလည်း ဖျက်ပစ်ပါမည်။",
    "description": "Confirmation modal body for disabling stories"
  },
  "icu:DialogUpdate--version-available": {
    "messageformat": "ဗားရှင်း {version} အတွက် အပ်ဒိတ် ရရှိပါပြီ",
    "description": "Tooltip for new update available"
  },
  "icu:DialogUpdate__downloading": {
    "messageformat": "အပ်ဒိတ်ကို ဒေါင်းလုဒ်လုပ်နေဆဲ...",
    "description": "The title of update dialog when update download is in progress."
  },
  "icu:DialogUpdate__downloaded": {
    "messageformat": "အပ်ဒိတ် ဒေါင်းလုဒ်လုပ်ပြီး",
    "description": "The title of update dialog when update download is completed."
  },
  "icu:InstallScreenUpdateDialog--unsupported-os__title": {
    "messageformat": "အပ်ဒိတ် လိုအပ်ပါသည်",
    "description": "The title of update dialog on install screen when user OS is unsupported"
  },
  "icu:InstallScreenUpdateDialog--auto-update__body": {
    "messageformat": "Signal ကို ဆက်လက်အသုံးပြုရန် နောက်ဆုံးထွက်ဗားရှင်းသို့ အပ်ဒိတ်လုပ်ရပါမည်။",
    "description": "The body of update dialog on install screen when auto update is downloaded and available."
  },
  "icu:InstallScreenUpdateDialog--manual-update__action": {
    "messageformat": "ဒေါင်းလုဒ်လုပ်မည် {downloadSize}",
    "description": "The text of a confirmation button in update dialog on install screen when manual update is ready to be downloaded."
  },
  "icu:InstallScreenUpdateDialog--downloaded__body": {
    "messageformat": "အပ်ဒိတ်ထည့်သွင်းရန် Signal ကို ပြန်လည်စတင်ပါ။",
    "description": "The body of the update dialog on install screen when manual update was downloaded."
  },
  "icu:InstallScreenUpdateDialog--cannot-update__body": {
    "messageformat": "Signal Desktop ကို အပ်ဒိတ်လုပ်ခြင်း မအောင်မြင်သော်လည်း ဗားရှင်းအသစ်တစ်ခု ရရှိနိုင်ပါသည်။ {downloadUrl} သို့ သွားပြီး ဗားရှင်းအသစ်ကို ကိုယ်တိုင်ထည့်သွင်းပါ၊ ထို့နောက် ပံ့ပိုးကူညီရေးသို့ ဆက်သွယ်ပါ သို့မဟုတ် ဤပြဿနာနှင့်ပတ်သက်၍ ချို့ယွင်းချက်တစ်ခု တင်သွင်းပါ။",
    "description": "The body of the update dialog on install screen when update cannot be installed."
  },
  "icu:NSIS__retry-dialog--first-line": {
    "messageformat": "Signal ကို ပိတ်၍ မရနိုင်ပါ။",
    "description": "First line of the dialog displayed when Windows installer can't close application automatically and needs user intervention to complete the installation."
  },
  "icu:NSIS__retry-dialog--second-line": {
    "messageformat": "ဆက်လုပ်ရန်အတွက် ၎င်းကို ကိုယ်တိုင်ပိတ်ပြီး ပြန်လုပ်ရန်ကို နှိပ်ပါ။",
    "description": "Second line of the dialog displayed when Windows installer can't close application automatically and needs user intervention to complete the installation."
  },
  "icu:NSIS__appRunning": {
    "messageformat": "{appName} အလုပ်လုပ်နေပါသည်။\n၎င်းကို ပိတ်ရန် အိုကေကို နှိပ်ပါ။\nမပိတ်သွားပါက ကိုယ်တိုင် ပိတ်ကြည့်ပါ။",
    "description": "The contents of a dialog displayed when Windows installer detect that the application is running and asks user to close it. Note: please keep the line breaks so that the text occupies three separate lines"
  },
  "icu:NSIS__decompressionFailed": {
    "messageformat": "ဖိုင်များကို ပုံမှန်အတိုင်း ပြန်ဖြေရန် မအောင်မြင်ခဲ့ပါ။ Installer ဖြင့် ထပ်မံ လုပ်ဆောင်ကြည့်ပါ။",
    "description": "Displayed when Windows installer cannot decompress application files"
  },
  "icu:NSIS__uninstallFailed": {
    "messageformat": "အပလီကေးရှင်းဖိုင် အဟောင်းများကို ထည့်သွင်းထားမှုမှ ဖျက်ရန် မအောင်မြင်ခဲ့ပါ။ Installer ဖြင့် ထပ်မံ လုပ်ဆောင်ကြည့်ပါ။",
    "description": "Displayed when Windows installer cannot uninstall the old application"
  },
  "icu:NSIS__semver-downgrade": {
    "messageformat": "Signal ဗားရှင်းအသစ်တစ်ခုကို ထည့်သွင်းထားပြီးဖြစ်သည်။ သင် ဆက်လုပ်လိုသည်မှာ သေချာပါသလား။",
    "description": "A text of the dialog displayed when user tries to overwrite Signal installation with an older version."
  },
  "icu:CrashReportDialog__title": {
    "messageformat": "အပလီကေးရှင်း ပျက်နေပါသည်",
    "description": "A title of the dialog displayed when starting an application after a recent crash"
  },
  "icu:CrashReportDialog__body": {
    "messageformat": "တစ်ကြိမ်ပျက်သွားသည့်နောက် Signal သည် ပြန်လည်စတင်ခဲ့ပါသည်။ ဤပြဿနာကို စစ်ဆေးရန်အတွက် Signal အား ကူညီရန် ပျက်သည့်အကြောင်း ရီပို့တ်ကို ပေးပို့နိုင်ပါသည်။",
    "description": "The body of the dialog displayed when starting an application after a recent crash"
  },
  "icu:CrashReportDialog__submit": {
    "messageformat": "ပေးပို့ရန်",
    "description": "A button label for submission of the crash reporter data after a recent crash"
  },
  "icu:CrashReportDialog__erase": {
    "messageformat": "မပို့ပါ",
    "description": "A button label for erasure of the crash reporter data after a recent crash and continuing to start the app"
  },
  "icu:CustomizingPreferredReactions__title": {
    "messageformat": "တုံ့ပြန်မှုများကို စိတ်ကြိုက်လုပ်ရန်",
    "description": "Shown in the header of the modal for customizing the preferred reactions. Also shown in the tooltip for the button that opens this modal."
  },
  "icu:CustomizingPreferredReactions__subtitle": {
    "messageformat": "အီမိုဂျိကို အစားထိုးရန် နှိပ်ပါ",
    "description": "Instructions in the modal for customizing the preferred reactions."
  },
  "icu:CustomizingPreferredReactions__had-save-error": {
    "messageformat": "သင့်ဆက်တင်ကို သိမ်းချိန်တွင် ပြဿနာ ရှိခဲ့ပါသည်။ နောက်မှ ထပ်ကြိုးစားပေးပါ။",
    "description": "Shown if there is an error when saving your preferred reaction settings. Should be very rare to see this message."
  },
  "icu:MediaEditor__clock-more-styles": {
    "messageformat": "နောက်ထပ်စတိုင်များ",
    "description": "Action button for switching up the clock styles"
  },
  "icu:MediaEditor__control--draw": {
    "messageformat": "ရေးဆွဲရန်",
    "description": "Label for the draw button in the media editor"
  },
  "icu:MediaEditor__control--text": {
    "messageformat": "စာသားထည့်ရန်",
    "description": "Label for the text button in the media editor"
  },
  "icu:MediaEditor__control--sticker": {
    "messageformat": "စတစ်ကာများ",
    "description": "Label for the sticker button in the media editor"
  },
  "icu:MediaEditor__control--crop": {
    "messageformat": "ဖြတ်တောက်ပြီး လှည့်ရန်",
    "description": "Label for the crop & rotate button in the media editor"
  },
  "icu:MediaEditor__control--undo": {
    "messageformat": "လုပ်ဆောင်ချက် ဖျက်သိမ်းရန်",
    "description": "Label for the undo button in the media editor"
  },
  "icu:MediaEditor__control--redo": {
    "messageformat": "ပြန်လုပ်ရန်",
    "description": "Label for the redo button in the media editor"
  },
  "icu:MediaEditor__text--regular": {
    "messageformat": "ပုံမှန်",
    "description": "Describes what attribute the color picker will change on the text"
  },
  "icu:MediaEditor__text--highlight": {
    "messageformat": "Highlight",
    "description": "Describes what attribute the color picker will change on the text"
  },
  "icu:MediaEditor__text--outline": {
    "messageformat": "ကောက်ကြောင်း",
    "description": "Describes what attribute the color picker will change on the text"
  },
  "icu:MediaEditor__text--underline": {
    "messageformat": "အောက်မျဉ်း",
    "description": "Describes what attribute the color picker will change on the text"
  },
  "icu:MediaEditor__draw--pen": {
    "messageformat": "ဘောပင်",
    "description": "Type of brush to free draw"
  },
  "icu:MediaEditor__draw--highlighter": {
    "messageformat": "Highlighter",
    "description": "Type of brush to free draw"
  },
  "icu:MediaEditor__draw--thin": {
    "messageformat": "အပါး",
    "description": "Tip width of the brush"
  },
  "icu:MediaEditor__draw--regular": {
    "messageformat": "ပုံမှန်",
    "description": "Tip width of the brush"
  },
  "icu:MediaEditor__draw--medium": {
    "messageformat": "အလယ်အလတ်",
    "description": "Tip width of the brush"
  },
  "icu:MediaEditor__draw--heavy": {
    "messageformat": "အထူ",
    "description": "Tip width of the brush"
  },
  "icu:MediaEditor__crop--reset": {
    "messageformat": "ရီဆက်ချမည်",
    "description": "Reset the crop state"
  },
  "icu:MediaEditor__crop--rotate": {
    "messageformat": "လှည့်ရန်",
    "description": "Rotate the canvas"
  },
  "icu:MediaEditor__crop--flip": {
    "messageformat": "ပြောင်းရန်",
    "description": "Flip/mirror the canvas"
  },
  "icu:MediaEditor__crop--lock": {
    "messageformat": "ပိတ်မည်",
    "description": "Lock the aspect ratio"
  },
  "icu:MediaEditor__crop--crop": {
    "messageformat": "ဖြတ်တောက်ရန်",
    "description": "Performs the crop"
  },
  "icu:MediaEditor__caption-button": {
    "messageformat": "မက်ဆေ့ချ် ပေါင်းထည့်ရန်",
    "description": "Label of the button on the bottom of the media editor that trigger the add-caption dialog"
  },
  "icu:MyStories__title": {
    "messageformat": "ကျွန်ုပ်၏ စတိုရီများ",
    "description": "Title for the my stories list"
  },
  "icu:MyStories__list_item": {
    "messageformat": "ကျွန်ုပ်၏ စတိုရီများ",
    "description": "Label for the my stories in the list of all stories"
  },
  "icu:MyStories__story": {
    "messageformat": "သင့်စတိုရီ",
    "description": "aria-label for each one of your stories"
  },
  "icu:MyStories__download": {
    "messageformat": "စတိုရီ ဒေါင်းလုဒ် လုပ်ရန်",
    "description": "aria-label for the download button"
  },
  "icu:MyStories__more": {
    "messageformat": "နောက်ထပ် ရွေးစရာများ",
    "description": "aria-label for the more button"
  },
  "icu:MyStories__views": {
    "messageformat": "{views, plural, other {ကြည့်ရှုမှု {views,number} ကြိမ်}}",
    "description": "Number of views your story has"
  },
  "icu:MyStories__views--strong": {
    "messageformat": "{views, plural, other {ကြည့်ရှုမှု <strong>{views,number}</strong> ကြိမ်}}",
    "description": "Number of views your story has"
  },
  "icu:MyStories__views-off": {
    "messageformat": "ကြည့်ရှုမှုများကို ပိတ်ထားပါသည်",
    "description": "Shown next to the user's story when the user has read receipts turned off"
  },
  "icu:MyStories__replies": {
    "messageformat": "{replyCount, plural, other {ပြန်စာ <strong>{replyCount,number}</strong> ခု}}",
    "description": "Number of replies your story has"
  },
  "icu:MyStories__delete": {
    "messageformat": "ဤစတိုရီကို ဖျက်မည်လား။ ၎င်းကို လက်ခံရရှိသူတိုင်းအတွက် ၎င်းကို ဖျက်သွားပါမည်။",
    "description": "Confirmation dialog description text for deleting a story"
  },
  "icu:payment-event-notification-message-you-label": {
    "messageformat": "{receiver} ထံ ငွေပေးချေမှု စတင်ထားပါသည်",
    "description": "Payment event notification from you message bubble label"
  },
  "icu:payment-event-notification-message-you-label-without-receiver": {
    "messageformat": "ငွေပေးချေမှု စတင်ထားပါသည်",
    "description": "Payment event notification from you message bubble label"
  },
  "icu:payment-event-notification-message-label": {
    "messageformat": "{sender} သည် သင့်ထံ ငွေပေးချေမှု စတင်ထားပါသည်",
    "description": "Payment event notification from contact message bubble label"
  },
  "icu:payment-event-activation-request-label": {
    "messageformat": "{sender} သည် သင့်အား ငွေပေးချေမှုများကို သက်ဝင်လုပ်ဆောင်စေလိုပါသည်။ သင်ယုံကြည်ရသူများထံသာ ငွေပေးချေမှုများ ပို့ပါ။ ငွေပေးချေမှုများကို သင့်မိုဘိုင်းစက်တွင် ဆက်တင် -> ငွေပေးချေမှုသို့ သွား၍ သက်ဝင်လုပ်ဆောင်နိုင်ပါသည်။",
    "description": "Payment event activation request from contact label"
  },
  "icu:payment-event-activation-request-you-label": {
    "messageformat": "{receiver} ထံ ငွေပေးချေမှုများကို သက်ဝင်လုပ်ဆောင်ရန် တောင်းဆိုချက် ပို့ထားပါသည်။",
    "description": "Payment event activation request from you label"
  },
  "icu:payment-event-activation-request-you-label-without-receiver": {
    "messageformat": "ငွေပေးချေမှုများကို သက်ဝင်လုပ်ဆောင်ရန် တောင်းဆိုချက် ပို့ထားပါသည်။",
    "description": "Payment event activation request from you label"
  },
  "icu:payment-event-activated-label": {
    "messageformat": "ယခုအခါ {sender} သည် ငွေပေးချေမှုများကို လက်ခံနိုင်ပါသည်။",
    "description": "Payment event activation from contact label"
  },
  "icu:payment-event-activated-you-label": {
    "messageformat": "ငွေပေးချေမှုများကို သက်ဝင်လုပ်ဆောင်ထားပါသည်။",
    "description": "Payment event activation from you label"
  },
  "icu:payment-event-notification-label": {
    "messageformat": "ငွေပေးချေမှု",
    "description": "Payment event notification label"
  },
  "icu:payment-event-notification-check-primary-device": {
    "messageformat": "ဤငွေပေးချေမှု အခြေအနေအတွက် သင့်ပင်မစက်ကို စစ်ဆေးပါ",
    "description": "Payment event notification check device label"
  },
  "icu:SignalConnectionsModal__title": {
    "messageformat": "Signal အဆက်အသွယ်များ",
    "description": "The phrase/term: 'Signal Connections'"
  },
  "icu:SignalConnectionsModal__header": {
    "messageformat": "{connections} သည် သင်ရွေးချယ်ထားသော ယုံကြည်ရသူများဖြစ်ပါသည်၊ သို့မဟုတ်-",
    "description": "The beginning sentence to list the different ways a signal connection is formed"
  },
  "icu:SignalConnectionsModal__bullet--1": {
    "messageformat": "ချက်(တ်)တစ်ခု စတင်ခြင်း",
    "description": "A way that signal connection is formed"
  },
  "icu:SignalConnectionsModal__bullet--2": {
    "messageformat": "မက်ဆေ့ချ် တောင်းဆိုချက်ကို လက်ခံခြင်း",
    "description": "A way that signal connection is formed"
  },
  "icu:SignalConnectionsModal__bullet--3": {
    "messageformat": "သင့်စနစ်ထဲရှိ အဆက်အသွယ်များတွင် ၎င်းတို့ ရှိပြီးခြင်း",
    "description": "A way that signal connection is formed"
  },
  "icu:SignalConnectionsModal__footer": {
    "messageformat": "သင့်အဆက်အသွယ်များက သင့်အမည်နှင့် ဓာတ်ပုံကို မြင်နိုင်ပြီး ၎င်းတို့အတွက် မဝှက်ထားပါက \"ကျွန်ုပ်၏ စတိုရီ\" ရှိ ပို့စ်များကို မြင်နိုင်ပါသည်",
    "description": "Additional information about signal connections and the stories they can see"
  },
  "icu:Stories__title": {
    "messageformat": "စတိုရီများ",
    "description": "Title for the stories list"
  },
  "icu:Stories__mine": {
    "messageformat": "ကျွန်ုပ်၏ စတိုရီ",
    "description": "Label for your stories"
  },
  "icu:Stories__add": {
    "messageformat": "စတိုရီ ပေါင်းထည့်ရန်",
    "description": "Description hint to add a story"
  },
  "icu:Stories__add-story--text": {
    "messageformat": "စာသား စတိုရီ",
    "description": "Label to create a new text story"
  },
  "icu:Stories__add-story--media": {
    "messageformat": "ဓာတ်ပုံ သို့မဟုတ် ဗီဒီယို",
    "description": "Label to create a new multimedia story"
  },
  "icu:Stories__hidden-stories": {
    "messageformat": "ဝှက်ထားသည့် စတိုရီများ",
    "description": "Button label to go to hidden stories pane"
  },
  "icu:Stories__list-empty": {
    "messageformat": "ယခု ပြသရန် မကြာသေးမီက စတိုရီများ မရှိသေးပါ",
    "description": "Description for when there are no stories to show"
  },
  "icu:Stories__list--sending": {
    "messageformat": "ပို့နေဆဲ...",
    "description": "Pending text for story being sent in list view"
  },
  "icu:Stories__list--send_failed": {
    "messageformat": "ပေးပို့ခြင်း မအောင်မြင်ပါ",
    "description": "Error text for story failed to send in list view"
  },
  "icu:Stories__list--partially-sent": {
    "messageformat": "တစ်စိတ်တစ်ပိုင်း ပို့ပြီး",
    "description": "Error text for story failed partially to send"
  },
  "icu:Stories__list--retry-send": {
    "messageformat": "ပြန်ကြိုးစားရန် နှိပ်ပါ",
    "description": "Actionable link to retry a send"
  },
  "icu:Stories__placeholder--text": {
    "messageformat": "စတိုရီကို ကြည့်ရန် နှိပ်ပါ",
    "description": "Placeholder label for the story view"
  },
  "icu:Stories__from-to-group": {
    "messageformat": "{name} မှ {group}",
    "description": "Title for someone sending a story to a group"
  },
  "icu:Stories__toast--sending-reply": {
    "messageformat": "ပြန်စာ ပို့နေဆဲ...",
    "description": "Toast message"
  },
  "icu:Stories__toast--sending-reaction": {
    "messageformat": "တုံ့ပြန်မှု ပို့နေဆဲ...",
    "description": "Toast message"
  },
  "icu:Stories__toast--hasNoSound": {
    "messageformat": "ဤစတိုရီတွင် အသံ မပါပါ",
    "description": "Toast message"
  },
  "icu:Stories__failed-send": {
    "messageformat": "ဤစတိုရီကို အချို့သူများထံ ပေးပို့၍ မရခဲ့ပါ။ သင့်အဆက်အသွယ်ကို စစ်ဆေးပြီး ထပ်ကြိုးစားကြည့်ပါ။",
    "description": "Alert error message when unable to send a story"
  },
  "icu:StoriesSettings__title": {
    "messageformat": "စတိုရီ ကိုယ်ပိုင်အချက်အလက်",
    "description": "Title for the story settings modal"
  },
  "icu:StoriesSettings__description": {
    "messageformat": "စတိုရီများသည် 24 နာရီ ကြာပြီးနောက် အော်တိုပျောက်သွားပါမည်။ သင့်စတိုရီကို မြင်နိုင်မည့်သူများအား ရွေးချယ်ပါ သို့မဟုတ် အချို့သော ကြည့်ရှုသူများ သို့မဟုတ် အဖွဲ့များဖြင့်သာ စတိုရီအသစ် ဖန်တီးပါ။",
    "description": "Description for story settings modal"
  },
  "icu:StoriesSettings__my_stories": {
    "messageformat": "ကျွန်ုပ်၏ စတိုရီများ",
    "description": "Title of distribution lists section in stories settings modal"
  },
  "icu:StoriesSettings__new-list": {
    "messageformat": "စတိုရီ အသစ်",
    "description": "Label to create a new custom distribution list"
  },
  "icu:StoriesSettings__new-list--visibility": {
    "messageformat": "ဤစတိုရီ၏ အမည်ကို သင်တစ်ဦးတည်းသာ မြင်နိုင်ပါသည်။",
    "description": "Explanation about the visibility of custom distribution list names"
  },
  "icu:StoriesSettings__custom-story-subtitle": {
    "messageformat": "စိတ်ကြိုက်စတိုရီ",
    "description": "Story settings modal custom story distribution list selection subtitle"
  },
  "icu:StoriesSettings__group-story-subtitle": {
    "messageformat": "အဖွဲ့ စတိုရီ",
    "description": "Story settings modal group story selection subtitle"
  },
  "icu:StoriesSettings__viewers": {
    "messageformat": "{count, plural, other {ကြည့်ရှုသူ {count,number} ဦး}}",
    "description": "The number of viewers for a story distribution list"
  },
  "icu:StoriesSettings__who-can-see": {
    "messageformat": "ဤစတိုရီကို ကြည့်နိုင်မည့်သူများ",
    "description": "Title for the who can see this story section"
  },
  "icu:StoriesSettings__add-viewer": {
    "messageformat": "ကြည့်ရှုသူ ပေါင်းထည့်ရန်",
    "description": "Button label to add a viewer to a story"
  },
  "icu:StoriesSettings__remove--action": {
    "messageformat": "ဖယ်ရှားရန်",
    "description": "Button to remove a member from a custom list"
  },
  "icu:StoriesSettings__remove--title": {
    "messageformat": "{title} ကို ဖယ်ရှားရန်",
    "description": "Title of the confirmation dialog, has a person's name"
  },
  "icu:StoriesSettings__remove--body": {
    "messageformat": "ဤပုဂ္ဂိုလ်က သင့်စတိုရီကို မမြင်နိုင်တော့ပါ။",
    "description": "Body of the confirmation dialog to remove someone from a custom distribution list"
  },
  "icu:StoriesSettings__replies-reactions--title": {
    "messageformat": "ပြန်စာများနှင့် တုံ့ပြန်မှုများ",
    "description": "Title for the replies & reactions section"
  },
  "icu:StoriesSettings__replies-reactions--label": {
    "messageformat": "ပြန်စာများနှင့် တုံ့ပြန်မှုများကို ခွင့်ပြုရန်",
    "description": "Checkbox label to allow or disallow replies to your stories"
  },
  "icu:StoriesSettings__replies-reactions--description": {
    "messageformat": "သင့်စတိုရီကို ကြည့်နိုင်သူများအား တုံ့ပြန်မှု ပေးရန်နှင့် ပြန်စာပို့ရန် ခွင့်ပြုပါ။",
    "description": "Description of checkbox to allow or disallow replies to your stories"
  },
  "icu:StoriesSettings__delete-list": {
    "messageformat": "စိတ်ကြိုက်စတိုရီကို ဖျက်ရန်",
    "description": "Button label to delete a custom distribution list"
  },
  "icu:StoriesSettings__delete-list--confirm": {
    "messageformat": "\"{name}\" ကို ဖျက်လိုသည်မှာ သေချာပါသလား။ ဤစတိုရီအတွက် ဝေမျှထားသည့် အပ်ဒိတ်များကိုလည်း ဖျက်သွားပါမည်။",
    "description": "Confirmation text to delete a custom distribution list"
  },
  "icu:StoriesSettings__choose-viewers": {
    "messageformat": "ကြည့်ရှုသူများ ရွေးရန်",
    "description": "Modal title when choosing to add a viewer to a custom distribution list"
  },
  "icu:StoriesSettings__name-story": {
    "messageformat": "စတိုရီကို အမည်ပေးရန်",
    "description": "Modal title when naming a custom distribution list"
  },
  "icu:StoriesSettings__name-placeholder": {
    "messageformat": "စတိုရီ အမည် (လိုအပ်ပါသည်)",
    "description": "Placeholder for input field"
  },
  "icu:StoriesSettings__hide-story": {
    "messageformat": "ဖော်ပြပါသူများမှ စတိုရီကို ဝှက်ရန်",
    "description": "Modal title when hiding people from my stories"
  },
  "icu:StoriesSettings__mine__all--label": {
    "messageformat": "Signal အဆက်အသွယ်များ အားလုံး",
    "description": "Input label to describe all signal connections"
  },
  "icu:StoriesSettings__mine__all--description": {
    "messageformat": "အဆက်အသွယ်များ အားလုံးထံ ဝေမျှရန်",
    "description": "Description of button StoriesSettings__mine__all--label"
  },
  "icu:StoriesSettings__mine__exclude--label": {
    "messageformat": "ဖော်ပြပါတို့မှလွဲ၍ အားလုံး...",
    "description": "Input label to create a block list"
  },
  "icu:StoriesSettings__mine__exclude--description": {
    "messageformat": "{num,number} ဦးကို ဖယ်ထားပါသည်",
    "description": "Description of how many people are excluded in a list"
  },
  "icu:StoriesSettings__mine__only--label": {
    "messageformat": "ဖော်ပြပါတို့ထံသာ ဝေမျှရန်...",
    "description": "Input label to create an exclude list"
  },
  "icu:StoriesSettings__mine__only--description": {
    "messageformat": "ရွေးထားသူများထံသာ ဝေမျှရန်",
    "description": "Description of button StoriesSettings__mine__only--label"
  },
  "icu:StoriesSettings__mine__only--description--people": {
    "messageformat": "{num,number} ဦး",
    "description": "Description of how many people are in the exclusive allow list"
  },
  "icu:StoriesSettings__mine__disclaimer--link": {
    "messageformat": "သင့်စတိုရီကို ကြည့်နိုင်မည့်သူများကို ရွေးရန် ပြောင်းလဲမှုများသည် သင့်ပေးပို့ပြီးဖြစ်သည့် စတိုရီများအပေါ် သက်ရောက်မှု ရှိမည် မဟုတ်ပါ။ <learnMoreLink>ပိုမိုလေ့လာပါ။</learnMoreLink>",
    "description": "Disclaimer on how changes to story settings work"
  },
  "icu:StoriesSettings__context-menu": {
    "messageformat": "စတိုရီ ကိုယ်ပိုင်အချက်အလက်",
    "description": "Button label to get to story settings"
  },
  "icu:StoriesSettings__view-receipts--label": {
    "messageformat": "လက်ခံရရှိမှုများကို ကြည့်ရန်",
    "description": "Label of view receipts checkbox in story settings"
  },
  "icu:StoriesSettings__view-receipts--description": {
    "messageformat": "ဤဆက်တင်ကို ပြောင်းရန် သင့်မိုဘိုင်းစက်တွင် Signal အက်ပ်ကို ဖွင့်ပြီး ဆက်တင် > စတိုရီသို့ သွားပါ",
    "description": "Description of how view receipts can be changed in story settings"
  },
  "icu:GroupStorySettingsModal__members_title": {
    "messageformat": "ဤစတိုရီကို ကြည့်နိုင်မည့်သူများ",
    "description": "Stories settings > Group Story > members list title"
  },
  "icu:GroupStorySettingsModal__members_help": {
    "messageformat": "အဖွဲ့ချက်(တ်) “{groupTitle}” ၏ အဖွဲ့ဝင်များသည် ဤစတိုရီကို ကြည့်ရှုပြီး အကြောင်းပြန်နိုင်ပါသည်။ ဤချက်(တ်)အတွက် အဖွဲ့ဝင်မှုကို အဖွဲ့ထဲတွင် အပ်ဒိတ်လုပ်နိုင်ပါသည်။",
    "description": "Stories settings > Group Story > group story help text"
  },
  "icu:GroupStorySettingsModal__remove_group": {
    "messageformat": "အဖွဲ့စတိုရီကို ဖယ်ရှားရန်",
    "description": "Stories settings > Group Story > button to remove group story"
  },
  "icu:StoriesSettings__remove_group--confirm": {
    "messageformat": "\"{groupTitle}\" ကို ဖယ်ရှားလိုသည်မှာ သေချာပါသလား။",
    "description": "Stories settings > Group Story > confirm to remove group story"
  },
  "icu:SendStoryModal__choose-who-can-view": {
    "messageformat": "သင့်စတိုရီကို ကြည့်နိုင်မည့်သူများကိုရွေးရန်",
    "description": "Shown during the first time posting a story"
  },
  "icu:SendStoryModal__title": {
    "messageformat": "ဖော်ပြပါသို့ ပို့ရန်",
    "description": "Title for the send story modal"
  },
  "icu:SendStoryModal__send": {
    "messageformat": "စတိုရီ ပို့ရန်",
    "description": "aria-label for the send story button"
  },
  "icu:SendStoryModal__custom-story": {
    "messageformat": "စိတ်ကြိုက်စတိုရီ",
    "description": "Subtitle for custom stories in the 'send to' list - shown next to the viewer count"
  },
  "icu:SendStoryModal__group-story": {
    "messageformat": "အဖွဲ့ စတိုရီ",
    "description": "Subtitle for group stories in the 'send to' list - shown next to the member count"
  },
  "icu:SendStoryModal__only-share-with": {
    "messageformat": "ဖော်ပြပါထံသာဝေမျှရန်",
    "description": "Subtitle for My Story when the user has chosen an exclude list"
  },
  "icu:SendStoryModal__excluded": {
    "messageformat": "{count, plural, other {{count,number} ဖယ်ထားပါသည်}}",
    "description": "Label for excluded count for My Story as an exclude list"
  },
  "icu:SendStoryModal__new": {
    "messageformat": "အသစ်",
    "description": "button to create a new distribution list to send story to"
  },
  "icu:SendStoryModal__new-custom--title": {
    "messageformat": "စိတ်ကြိုက်စတိုရီ အသစ်",
    "description": "Create a new distribution list"
  },
  "icu:SendStoryModal__new-custom--name-visibility": {
    "messageformat": "ဤစတိုရီ၏ အမည်ကို သင်တစ်ဦးတည်းသာ မြင်နိုင်ပါသည်။",
    "description": "Clarification below the text box to name your story distribution list"
  },
  "icu:SendStoryModal__new-custom--description": {
    "messageformat": "အချို့သူများကသာ မြင်နိုင်သည်",
    "description": "Description of what a distribution list would do"
  },
  "icu:SendStoryModal__new-group--title": {
    "messageformat": "အဖွဲ့ စတိုရီ အသစ်",
    "description": "Select a group to send a story to"
  },
  "icu:SendStoryModal__new-group--description": {
    "messageformat": "ရှိပြီးသား အဖွဲ့တွင် မျှဝေရန်",
    "description": "Description of what selecting a group would do"
  },
  "icu:SendStoryModal__choose-groups": {
    "messageformat": "အဖွဲ့များ ရွေးချယ်ရန်",
    "description": "Modal title when choosing groups"
  },
  "icu:SendStoryModal__my-stories-privacy": {
    "messageformat": "ကျွန်ုပ်၏ စတိုရီ ကိုယ်ပိုင်အချက်အလက်",
    "description": "Modal title for setting privacy for My Story"
  },
  "icu:SendStoryModal__privacy-disclaimer--link": {
    "messageformat": "သင့်စတိုရီကို ကြည့်နိုင်မည့် Signal အဆက်အသွယ်များကို ရွေးပါ။ ၎င်းကို ကိုယ်ပိုင်အချက်အလက် ဆက်တင်တွင် အမြဲတမ်း ပြောင်းလဲနိုင်ပါသည်။ <learnMoreLink>ပိုမိုလေ့လာပါ။</learnMoreLink>",
    "description": "Disclaimer on how changes to story settings work"
  },
  "icu:SendStoryModal__delete-story": {
    "messageformat": "စတိုရီ ဖျက်ရန်",
    "description": "Button label to delete a story"
  },
  "icu:SendStoryModal__confirm-remove-group": {
    "messageformat": "စတိုရီကို ဖယ်ရှားမည်လား။ ၎င်းသည် သင့်စာရင်းမှ စတိုရီကို ဖယ်ရှားသွားမည် ဖြစ်သော်လည်း သင်သည် ဤအဖွဲ့မှ စတိုရီများကို ဆက်လက်ကြည့်ရှုနိုင်ပါမည်။",
    "description": "Confirmation body for removing a group story"
  },
  "icu:SendStoryModal__announcements-only": {
    "messageformat": "အက်ဒ်မင်များသာလျှင် ဤအဖွဲ့သို့ မက်ဆေ့ချ်များ ပို့နိုင်ပါသည်။",
    "description": "Alert body for groups that non-admins cannot send stories to"
  },
  "icu:SendStoryModal__my-stories-description-all": {
    "messageformat": "{viewersCount, plural, other {Signal အဆက်အသွယ်များအားလုံး · ကြည့်ရှုသူ {viewersCount,number} ဦး}}",
    "description": "Shown as a subtitle under My Stories option in the send-story-to dialog when not exluding anyone"
  },
  "icu:SendStoryModal__my-stories-description-excluding": {
    "messageformat": "{excludedCount, plural, other {Signal အဆက်အသွယ်များအားလုံး · {excludedCount,number} ဦး မပါဝင်ပါ}}",
    "description": "Shown as a subtitle under My Stories option in the send-story-to dialog when excluding some"
  },
  "icu:SendStoryModal__private-story-description": {
    "messageformat": "{viewersCount, plural, other {သီးသန့် စတိုရီ · ကြည့်ရှုသူ · {viewersCount,number} ဦး}}",
    "description": "Shown as a subtitle of each private story in the send-story-to dialog"
  },
  "icu:SendStoryModal__group-story-description": {
    "messageformat": "{membersCount, plural, other {အဖွဲ့ စတိုရီ · ကြည့်ရှုသူ · မန်ဘာ {membersCount,number} ဦး}}",
    "description": "Shown as a subtitle of each group story in the send-story-to dialog"
  },
  "icu:Stories__settings-toggle--title": {
    "messageformat": "စတိုရီများကို မျှဝေကြည့်ရှုရန်",
    "description": "Select box title for the stories on/off toggle"
  },
  "icu:Stories__settings-toggle--description": {
    "messageformat": "သင်သည် စတိုရီများတွင် ပါဝင်ရန် မရွေးထားပါက စတိုရီများ ဝေမျှခြင်း သို့မဟုတ် ကြည့်ခြင်းများ လုပ်နိုင်တော့မည် မဟုတ်ပါ။",
    "description": "Select box description for the stories on/off toggle"
  },
  "icu:Stories__settings-toggle--button": {
    "messageformat": "စတိုရီများ ပိတ်ရန်",
    "description": "Button to turn off stories in stories settings modal"
  },
  "icu:StoryViewer__pause": {
    "messageformat": "ခဏရပ်သည်",
    "description": "Aria label for pausing a story"
  },
  "icu:StoryViewer__play": {
    "messageformat": "ဖွင့်သည်",
    "description": "Aria label for playing a story"
  },
  "icu:StoryViewer__reply": {
    "messageformat": "စာပြန်မည်",
    "description": "Button label to reply to a story"
  },
  "icu:StoryViewer__reply-placeholder": {
    "messageformat": "{firstName} ထံ အကြောင်းပြန်ရန်",
    "description": "Button label to reply to a story"
  },
  "icu:StoryViewer__reply-group": {
    "messageformat": "အဖွဲ့အတွက် ပြန်စာ",
    "description": "Button label to reply to a group story"
  },
  "icu:StoryViewer__mute": {
    "messageformat": "အသံပိတ်ရန်",
    "description": "Aria label for muting stories"
  },
  "icu:StoryViewer__unmute": {
    "messageformat": "အသံပြန်ဖွင့်ရန်",
    "description": "Aria label for unmuting stories"
  },
  "icu:StoryViewer__views-off": {
    "messageformat": "ကြည့်ရှုမှုများကို ပိတ်ထားပါသည်",
    "description": "When the user has read receipts turned off"
  },
  "icu:StoryViewer__sending": {
    "messageformat": "ပို့နေဆဲ...",
    "description": "Label for when a story is sending"
  },
  "icu:StoryViewer__failed": {
    "messageformat": "ပေးပို့မှု မအောင်မြင်ပါ။ ပြန်ကြိုးစားရန် နှိပ်ပါ",
    "description": "Label for when a send failed"
  },
  "icu:StoryViewer__partial-fail": {
    "messageformat": "တစ်စိတ်တစ်ပိုင်း ပို့ပြီး။ ပြန်ကြိုးစားရန် နှိပ်ပါ",
    "description": "Label for when a send partially failed"
  },
  "icu:StoryDetailsModal__sent-time": {
    "messageformat": "ပေးပို့ပြီး {time}",
    "description": "Sent timestamp"
  },
  "icu:StoryDetailsModal__file-size": {
    "messageformat": "ဖိုင်အရွယ်အစား {size}",
    "description": "File size description"
  },
  "icu:StoryDetailsModal__disappears-in": {
    "messageformat": "{countdown} တွင် ပျောက်သွားပါမည်",
    "description": "File size description"
  },
  "icu:StoryDetailsModal__copy-timestamp": {
    "messageformat": "Timestamp ကူးရန်",
    "description": "Context menu item to help debugging"
  },
  "icu:StoryDetailsModal__download-attachment": {
    "messageformat": "ပူးတွဲဖိုင်ကို ဒေါင်းလုဒ် လုပ်ရန်",
    "description": "Context menu item to help debugging"
  },
  "icu:StoryViewsNRepliesModal__read-receipts-off": {
    "messageformat": "သင့်စတိုရီများအား ကြည့်ရှုခဲ့သူများကို ကြည့်ရန် ကြည့်ရှုမှုပြီးကြောင်းညွှန်ပြမှု သင့်မိုဘိုင်းစက်တွင် Signal အက်ပ်ကို ဖွင့်ပြီး ဆက်တင် > စတိုရီသို့ သွားပါ။",
    "description": "Instructions on how to enable read receipts"
  },
  "icu:StoryViewsNRepliesModal__no-replies": {
    "messageformat": "ပြန်စာများ မရှိသေးပါ",
    "description": "Placeholder text for when there are no replies"
  },
  "icu:StoryViewsNRepliesModal__no-views": {
    "messageformat": "ကြည့်ရှုမှုများ မရှိသေးပါ",
    "description": "Placeholder text for when there are no views"
  },
  "icu:StoryViewsNRepliesModal__tab--views": {
    "messageformat": "ကြည့်ရှုမှုများ",
    "description": "Title for views tab"
  },
  "icu:StoryViewsNRepliesModal__tab--replies": {
    "messageformat": "ပြန်စာများ",
    "description": "Title for replies tab"
  },
  "icu:StoryViewsNRepliesModal__reacted": {
    "messageformat": "စတိုရီကို တုံ့ပြန်မှု ပေးခဲ့ပါသည်",
    "description": "Description of someone reacting to a story"
  },
  "icu:StoryViewsNRepliesModal__not-a-member": {
    "messageformat": "You can’t reply to this story because you’re no longer a member of this group.",
    "description": "Shown in the composer area of the reply-to-story modal when a user can't make a reply because they are no longer a member"
  },
  "icu:StoryViewsNRepliesModal__delete-reply": {
    "messageformat": "ကျွန်ုပ်အတွက် ဖျက်ပါ",
    "description": "Shown as a menu item in the context menu of a story reply, to the author of the reply, for deleting the reply just for the author"
  },
  "icu:StoryViewsNRepliesModal__delete-reply-for-everyone": {
    "messageformat": "လူတိုင်းအတွက် ဖျက်ပါ",
    "description": "Shown as a menu item in the context menu of a story reply, to the author of the reply, for deleting the reply for everyone"
  },
  "icu:StoryViewsNRepliesModal__copy-reply-timestamp": {
    "messageformat": "Timestamp ကူးရန်",
    "description": "Shown for internal users as a menu item in the context menu of a story reply, to the author of the reply, for copying the reply timestamp"
  },
  "icu:StoryListItem__label": {
    "messageformat": "စတိုရီ",
    "description": "aria-label for the story list button"
  },
  "icu:StoryListItem__unhide": {
    "messageformat": "စတိုရီများ ပြသရန်",
    "description": "Label for menu item to un-hide the story"
  },
  "icu:StoryListItem__hide": {
    "messageformat": "စတိုရီကို ဝှက်ရန်",
    "description": "Label for menu item to hide the story"
  },
  "icu:StoryListItem__go-to-chat": {
    "messageformat": "ချက်(တ်)သို့ သွားရန်",
    "description": "Label for menu item to go to conversation"
  },
  "icu:StoryListItem__delete": {
    "messageformat": "ဖျက်ရန်",
    "description": "Label for menu item to delete a story"
  },
  "icu:StoryListItem__info": {
    "messageformat": "အချက်အလက်",
    "description": "Label for menu item to get a story's information"
  },
  "icu:StoryListItem__hide-modal--body": {
    "messageformat": "စတိုရီကို ဝှက်မည်လား။ စတိုရီ စာရင်း၏ ထိပ်ဆုံးတွင် {name} ထံမှ စတိုရီအသစ် အပ်ဒိတ်များ ပေါ်လာတော့မည် မဟုတ်ပါ။",
    "description": "Body for the confirmation dialog for hiding a story"
  },
  "icu:StoryListItem__hide-modal--confirm": {
    "messageformat": "ဝှက်ပါ",
    "description": "Action button for the confirmation dialog to hide a story"
  },
  "icu:StoryImage__error2": {
    "messageformat": "စတိုရီကို ဒေါင်းလုဒ်လုပ်၍ မရနိုင်ပါ။ {name} သည် ၎င်းကို ထပ်မံ ဝေမျှရန် လိုအပ်ပါမည်။",
    "description": "Description for image errors"
  },
  "icu:StoryImage__error--you": {
    "messageformat": "စတိုရီကို ဒေါင်းလုဒ်လုပ်၍ မရနိုင်ပါ။ ၎င်းကို ထပ်မံ ဝေမျှရန် လိုအပ်ပါမည်။",
    "description": "Description for image errors but when it is your own image"
  },
  "icu:StoryCreator__error--video-unsupported": {
    "messageformat": "ဗီဒီယိုသည် ပံ့ပိုးပေးထားသည့် ဖိုင်ဖောမတ် မဟုတ်သောကြောင့် စတိုရီတွင် ပို့စ်တင်၍ မရနိုင်ပါ",
    "description": "Error string for when a video post to story fails"
  },
  "icu:StoryCreator__error--video-too-long": {
    "messageformat": "{maxDurationInSec, plural, other {ဗီဒီယိုမှာ {maxDurationInSec,number} စက္ကန့်ထက် ပိုရှည်နေသောကြောင့် စတိုရီတွင် တင်၍ မရပါ။}}",
    "description": "Error string for when a video post to story fails because video's duration is too long"
  },
  "icu:StoryCreator__error--video-too-big": {
    "messageformat": "ဗီဒီယိုမှာ {limit,number}{units} ထက် ပိုကြီးနေသောကြောင့် စတိုရီတွင် တင်၍ မရပါ။",
    "description": "Error string for when a video post to story fails because video's file size is too big"
  },
  "icu:StoryCreator__error--video-error": {
    "messageformat": "ဗီဒီယို လုပ်ဆောင်ရန် မအောင်မြင်ခဲ့ပါ",
    "description": "Error string for when a video post to story fails"
  },
  "icu:StoryCreator__text-bg--background": {
    "messageformat": "စာသားတွင် နောက်ခံအဖြူရောင် ရှိသည်",
    "description": "Button label"
  },
  "icu:StoryCreator__text-bg--inverse": {
    "messageformat": "စာသားတွင် နောက်ခံအရောင်အတိုင်း အရောင်ရွေးထားပါသည်",
    "description": "Button label"
  },
  "icu:StoryCreator__text-bg--none": {
    "messageformat": "စာသားတွင် နောက်ခံအရောင် မရှိပါ",
    "description": "Button label"
  },
  "icu:StoryCreator__story-bg": {
    "messageformat": "စတိုရီ နောက်ခံအရောင်ကို ပြောင်းရန်",
    "description": "Button label"
  },
  "icu:StoryCreator__next": {
    "messageformat": "နောက်ထက်",
    "description": "Button label text to advance to next step of story creation"
  },
  "icu:StoryCreator__add-link": {
    "messageformat": "လင့်ခ်ပေါင်းထည့်ရန်",
    "description": "Button label to apply the link preview to story"
  },
  "icu:StoryCreator__input-placeholder": {
    "messageformat": "စာသားထည့်ရန်",
    "description": "Placeholder to add text"
  },
  "icu:StoryCreator__text--regular": {
    "messageformat": "ပုံမှန်",
    "description": "Label for font"
  },
  "icu:StoryCreator__text--bold": {
    "messageformat": "Bold",
    "description": "Label for font"
  },
  "icu:StoryCreator__text--serif": {
    "messageformat": "Serif",
    "description": "Label for font"
  },
  "icu:StoryCreator__text--script": {
    "messageformat": "Script",
    "description": "Label for font"
  },
  "icu:StoryCreator__text--condensed": {
    "messageformat": "Condensed",
    "description": "Label for font"
  },
  "icu:StoryCreator__control--text": {
    "messageformat": "စတိုရီ စာသား ပေါင်းထည့်ရန်",
    "description": "aria-label for edit text button"
  },
  "icu:StoryCreator__control--link": {
    "messageformat": "လင့်ခ် ပေါင်းထည့်ရန်",
    "description": "aria-label for adding a link preview"
  },
  "icu:StoryCreator__link-preview-placeholder": {
    "messageformat": "ရိုက်ထည့်ပါ သို့မဟုတ် URL ကို ကူးထည့်ပါ",
    "description": "Placeholder for the URL input for link previews"
  },
  "icu:StoryCreator__link-preview-empty": {
    "messageformat": "သင့်စတိုရီ ကြည့်သူများအတွက် လင့်ခ်ပေါင်းထည့်ပါ",
    "description": "Empty state for the link preview"
  },
  "icu:Stories__failed-send--full": {
    "messageformat": "စတိုရီ ပေးပို့ရန် မအောင်မြင်ပါ",
    "description": "Notification text whenever a story fails to send"
  },
  "icu:Stories__failed-send--partial": {
    "messageformat": "လက်ခံသူများ အားလုံးထံ စတိုရီ ပေးပို့၍ မရနိုင်ပါ",
    "description": "Notification text whenever a story partially fails to send"
  },
  "icu:TextAttachment__placeholder": {
    "messageformat": "စာသားထည့်ရန်",
    "description": "Placeholder for the add text input"
  },
  "icu:TextAttachment__preview__link": {
    "messageformat": "လင့်ခ်အတိုင်း သွားကြည့်ရန်",
    "description": "Title for the link preview tooltip"
  },
  "icu:Quote__story": {
    "messageformat": "စတိုရီ",
    "description": "Title for replies to stories"
  },
  "icu:Quote__story-reaction": {
    "messageformat": "{name} ထံမှ စတိုရီတစ်ခုကို တုံ့ပြန်မှု ပေးခဲ့ပါသည်",
    "description": "Label for when a person reacts to a story"
  },
  "icu:Quote__story-reaction--single": {
    "messageformat": "စတိုရီတစ်ခုကို တုံ့ပြန်မှု ပေးခဲ့ပါသည်",
    "description": "Used whenever we can't find a user's first name"
  },
  "icu:Quote__story-reaction-notification--incoming": {
    "messageformat": "သင့်စတိုရီကို {emoji} ဖြင့် တုံ့ပြန်ခဲ့ပါသည်",
    "description": "Notification test for incoming story reactions"
  },
  "icu:Quote__story-reaction-notification--outgoing": {
    "messageformat": "{name} ထံမှ စတိုရီတစ်ခုကို {emoji} ဖြင့် တုံ့ပြန်ခဲ့ပါသည်",
    "description": "Notification test for outgoing story reactions"
  },
  "icu:Quote__story-reaction-notification--outgoing--nameless": {
    "messageformat": "စတိုရီတစ်ခုကို {emoji} ဖြင့် တုံ့ပြန်ခဲ့ပါသည်",
    "description": "Notification test for outgoing story reactions but no name"
  },
  "icu:Quote__story-unavailable": {
    "messageformat": "နောက်ထပ် မရရှိနိုင်တော့ပါ",
    "description": "Label for when a story is not found"
  },
  "icu:ContextMenu--button": {
    "messageformat": "အကြောင်းအရာ မီနူး",
    "description": "Default aria-label for the context menu buttons"
  },
  "icu:EditUsernameModalBody__username-placeholder": {
    "messageformat": "သုံးစွဲသူအမည်",
    "description": "Placeholder for the username field"
  },
  "icu:EditUsernameModalBody__username-helper": {
    "messageformat": "သုံးစွဲသူအမည်များသည် သင့်ဖုန်းနံပါတ် မလိုဘဲ အခြားသူများက သင့်ထံ မက်ဆေ့ချ်ပို့နိုင်စေပါသည်။ သင့်လိပ်စာကို သီးသန့်လျှို့ဝှက်ထားရာတွင် အကူအညီဖြစ်စေရန် ၎င်းတို့အား ဂဏန်းအစုံလိုက်ဖြင့် တွဲထားပါသည်။",
    "description": "Shown on the edit username screen"
  },
  "icu:EditUsernameModalBody__learn-more": {
    "messageformat": "ပိုမိုလေ့လာရန်",
    "description": "Text that open a popup with information about discriminator in username"
  },
  "icu:EditUsernameModalBody__learn-more__title": {
    "messageformat": "ဤနံပါတ်က ဘာလဲ။",
    "description": "Title of the popup with information about discriminator in username"
  },
  "icu:EditUsernameModalBody__learn-more__body": {
    "messageformat": "ဤဂဏန်းများသည် သင့်သုံးစွဲသူအမည်ကို သီးသန့်လျှို့ဝှက်ပေးထားသောကြောင့် မလိုချင်သည့် မက်ဆေ့ချ်များကို ရှောင်နိုင်ပါသည်။ သင့်သုံးစွဲသူအမည်ကို သင် ချက်(တ်)လိုသည့် လူများ၊ အဖွဲ့များထံသာ ဝေမျှနိုင်ပါသည်။ သုံးစွဲသူအမည်များကို ပြောင်းလိုက်ပါက ဂဏန်းတွဲအသစ် ရရှိပါမည်။",
    "description": "Body of the popup with information about discriminator in username"
  },
  "icu:EditUsernameModalBody__change-confirmation": {
<<<<<<< HEAD
    "messageformat": "Changing your username will reset your existing QR code and link. Are you sure?",
=======
    "messageformat": "သင်၏ သုံးစွဲသူအမည်ကို ပြောင်းပါက သင့်မူလ QR ကုဒ်နှင့် လင့်ခ်ကို ပြန်လည်သတ်မှတ်လိုက်ပါမည်။ သေချာပါသလား။",
>>>>>>> 620e85ca
    "description": "Body of the confirmation dialog displayed when user is about to change their username"
  },
  "icu:EditUsernameModalBody__change-confirmation__continue": {
    "messageformat": "ဆက်လုပ်ရန်",
    "description": "Text of the primary button on username change confirmation modal"
  },
  "icu:UsernameLinkModalBody__save": {
    "messageformat": "သိမ်းမယ်",
    "description": "Name of the button for saving username link QR code to disk in the username link modal"
  },
  "icu:UsernameLinkModalBody__color": {
    "messageformat": "အရောင်",
    "description": "Name of the button for changing the username link QR code color in the username link modal"
  },
  "icu:UsernameLinkModalBody__copy": {
    "messageformat": "ကလစ်ဘုတ်ပေါ်သို့ ကူးယူမယ်",
    "description": "ARIA label of the button for copying the username link to clipboard in the username link modal"
  },
  "icu:UsernameLinkModalBody__help": {
<<<<<<< HEAD
    "messageformat": "Only share your QR code and link with people you trust. When shared others will be able to view your username and start a chat with you.",
=======
    "messageformat": "သင့် QR ကုဒ်နှင့် လင့်ခ်ကို သင် ယုံကြည်သောသူများထံသို့သာ ဝေမျှပါ။ ဝေမျှထားသောအခါ အခြားသူများသည် သင့်သုံးစွဲသူအမည်ကို ကြည့်ရှုနိုင်မည်ဖြစ်ပြီး သင်နှင့် ချက်(တ်) စတင်နိုင်ပါမည်။",
>>>>>>> 620e85ca
    "description": "Text of disclaimer at the bottom of the username link modal"
  },
  "icu:UsernameLinkModalBody__reset": {
    "messageformat": "ရီဆက်ချမည်",
    "description": "Text of button at the bottom of the username link modal"
  },
  "icu:UsernameLinkModalBody__color__radio": {
<<<<<<< HEAD
    "messageformat": "Username link color, {index,number} of {total,number}",
    "description": "ARIA label of button for selecting username link color"
  },
  "icu:UsernameLinkModalBody__reset__confirm": {
    "messageformat": "If you reset your QR code, your existing QR code and link will no longer work.",
=======
    "messageformat": "သုံးစွဲသူအမည်အတွက် လင့်ခ်အရောင်၊ {index,number} / {total,number}",
    "description": "ARIA label of button for selecting username link color"
  },
  "icu:UsernameLinkModalBody__reset__confirm": {
    "messageformat": "သင်၏ QR ကုဒ်ကို သင် ပြန်လည်သတ်မှတ်လိုက်ပါက မူလ QR ကုဒ်နှင့် လင့်ခ်မှာ အလုပ်လုပ်တော့မည်မဟုတ်ပါ။",
>>>>>>> 620e85ca
    "description": "Text of confirmation modal when resetting the username link"
  },
  "icu:UsernameOnboardingModalBody__title": {
    "messageformat": "သင်၏ Signal သုံးစွဲသူအမည်ကို သတ်မှတ်ပါ",
    "description": "Title of username onboarding modal"
  },
  "icu:UsernameOnboardingModalBody__row__number": {
    "messageformat": "သုံးစွဲသူအမည်များကို နံပါတ်တွဲတစ်ခုဖြင့် ချိတ်ပေးထားပြီး သင့်ပရိုဖိုင်တွင် ဝေမျှမထားပါ",
    "description": "Content of the first row of username onboarding modal"
  },
  "icu:UsernameOnboardingModalBody__row__link": {
    "messageformat": "သုံးစွဲသူအမည်တစ်ခုစီတွင် သင်နှင့် ချက်(တ်)စတင်ရန် သင့်မိတ်ဆွေများထံ ဝေမျှနိုင်သည့် သီးသန့် QR ကုဒ်နှင့် လင့်ခ်တစ်ခု ရှိပါသည်",
    "description": "Content of the second row of username onboarding modal"
  },
  "icu:UsernameOnboardingModalBody__row__lock": {
    "messageformat": "သင့်သုံးစွဲသူအမည်ကို သင့်ထံ ဆက်သွယ်နိုင်သည့် ပင်မနည်းလမ်းအဖြစ် သုံးရန် ဆက်တင် > ကိုယ်ပိုင်အချက်အလက် > ဖုန်းနံပါတ် > ကျွန်ုပ်၏ ဖုန်းနံပါတ်ကို ရှာနိုင်မည့်သူများအောက်ရှိ ဖုန်းနံပါတ် ရှာဖွေရေးကို ပိတ်ပါ။",
    "description": "Content of the third row of username onboarding modal"
  },
  "icu:UsernameOnboardingModalBody__learn-more": {
    "messageformat": "ပိုမိုလေ့လာရန်",
    "description": "Text that open a popup with information about username onboarding"
  },
  "icu:UsernameOnboardingModalBody__continue": {
    "messageformat": "ဆက်လုပ်ရန်",
    "description": "Text of the primary button on username onboarding modal"
  },
  "icu:UnsupportedOSWarningDialog__body": {
    "messageformat": "သင့်ကွန်ပျူတာ၏ {OS} ဗားရှင်းကို Signal Desktop က မကြာမီ ပံ့ပိုးပေးတော့မည် မဟုတ်ပါ။ Signal ကို ဆက်သုံးရန် သင့်ကွန်ပျူတာ၏ လုပ်ဆောင်မှုစနစ်ကို {expirationDate} မတိုင်မီ အပ်ဒိတ်လုပ်ပါ။ <learnMoreLink>ပိုမိုလေ့လာရန်</learnMoreLink>",
    "description": "Body of a dialog displayed on unsupported operating systems"
  },
  "icu:UnsupportedOSErrorDialog__body": {
    "messageformat": "Signal Desktop သည် ဤကွန်ပျူတာတွင် အလုပ်မလုပ်တော့ပါ။ Signal Desktop တွင် ထပ်မံသုံးရန် သင့်ကွန်ပျူတာ၏ {OS} ဗားရှင်းကို အပ်ဒိတ်လုပ်ပါ။ <learnMoreLink>ပိုမိုလေ့လာရန်</learnMoreLink>",
    "description": "Body of a dialog displayed on unsupported operating systems"
  },
  "icu:UnsupportedOSErrorToast": {
    "messageformat": "Signal Desktop သည် ဤကွန်ပျူတာတွင် အလုပ်မလုပ်တော့ပါ။ Signal Desktop တွင် ထပ်မံသုံးရန် သင့်ကွန်ပျူတာ၏ {OS} ဗားရှင်းကို အပ်ဒိတ်လုပ်ပါ။",
    "description": "Body of a dialog displayed on unsupported operating systems"
  },
  "icu:MessageMetadata__edited": {
    "messageformat": "တည်းဖြတ်ပြီး",
    "description": "label for an edited message"
  },
  "icu:EditHistoryMessagesModal__title": {
    "messageformat": "တည်းဖြတ်မှု မှတ်တမ်း",
    "description": "Modal title for the edit history messages modal"
  },
  "icu:ResendMessageEdit__body": {
    "messageformat": "ထိုတည်းဖြတ်မှုကို ပေးပို့၍ မရနိုင်ပါ။ ချိတ်ဆက်မှုကို စစ်ဆေးပြီး ထပ်ကြိုးစားကြည့်ပါ",
    "description": "Modal body for the confirmation dialog shown to user when attempting to resend message edit"
  },
  "icu:ResendMessageEdit__button": {
    "messageformat": "နောက်တစ်ကြိမ် ပို့ပါ",
    "description": "Button text for the confirmation dialog shown to user when attempting to resend message edit"
  },
  "icu:WhatsNew__modal-title": {
    "messageformat": "အသစ်များ",
    "description": "Title for the whats new modal"
  },
  "icu:WhatsNew__bugfixes": {
    "messageformat": "ဤဗားရှင်းတွင် Signal အား အထစ်အငေါ့မရှိ လုပ်ဆောင်နိုင်စေရန် ချို့ယွင်းချက် ပြင်ဆင်မှုများနှင့် အနေအထား ပြုပြင်မှု အသေးလေးများ ပါဝင်ပါသည်။",
    "description": "Release notes for releases that only include bug fixes"
  },
  "icu:WhatsNew__bugfixes--1": {
    "messageformat": "နောက်ဆက်တွဲ အနေအထား ပြုပြင်မှုလေးများ၊ ချို့ယွင်းချက် ပြင်ဆင်မှုများနှင့် စွမ်းဆောင်ရည် မြှင့်တင်မှုများ။ Signal ကို သုံးသည့်အတွက် ကျေးဇူးတင်ပါသည်။",
    "description": "Release notes for releases that only include bug fixes"
  },
  "icu:WhatsNew__bugfixes--2": {
    "messageformat": "သင့်အက်ပ်အား ချော့မွေစွာ အလုပ်လုပ်နိုင်စေရန် ချို့ယွင်းချက်အနည်းငယ် ပြင်ဆင်ထားပါသည်။ ပိုမို စိတ်လှုပ်ရှားဖွယ် ပြောင်းလဲမှုများ ရောက်လာပါတော့မည်။ ",
    "description": "Release notes for releases that only include bug fixes"
  },
  "icu:WhatsNew__bugfixes--3": {
    "messageformat": "အနေအထား ပြုပြင်မှုများ၊ ချို့ယွင်းချက် ပြင်ဆင်မှုများနှင့် စွမ်းဆောင်ရည် မြှင့်တင်မှုများ။ စာပို့ခြင်း၊ ဖုန်းခေါ်ခြင်းနှင့် ဗီဒီယိုချက်(တ်)များကို ပုံမှန်အတိုင်း ဆက်လုပ်ဆောင်နိုင်ပါသည်။",
    "description": "Release notes for releases that only include bug fixes"
  },
  "icu:WhatsNew__bugfixes--4": {
    "messageformat": "အက်ပ်အား သင့်အတွက် ချောမွေ့စွာ အလုပ်လုပ်စေရန် ချို့ယွင်းချက် ပြင်ဆင်မှုများကို ကြိုးစားလုပ်ဆောင်ထားပြီး အခြားသော စွမ်းဆောင်ရည် မွမ်းမံမှုများကို ပြုလုပ်ထားပါသည်။ ",
    "description": "Release notes for releases that only include bug fixes"
  },
  "icu:WhatsNew__bugfixes--5": {
    "messageformat": "နောက်ဆက်တွဲ အနေအထား ပြုပြင်မှုလေးများ၊ ချို့ယွင်းချက် ပြင်ဆင်မှုများနှင့် နောင်အတွက် အမျိုးအစားစုံ ပလန်များ။",
    "description": "Release notes for releases that only include bug fixes"
  },
  "icu:WhatsNew__bugfixes--6": {
    "messageformat": "အနေအထား ပြုပြင်မှုလေးများ၊ ချို့ယွင်းချက် ပြင်ဆင်မှုများနှင့် စွမ်းဆောင်ရည် မြှင့်တင်မှုများ။ Signal ကို သုံးသည့်အတွက် ကျေးဇူးတင်ပါသည်။",
    "description": "Release notes for releases that only include bug fixes"
  },
  "icu:WhatsNew__v6.27--0": {
    "messageformat": "ယခုအပ်ဒိတ်တွင် အော်ဒီယိုနှင့် ဗီဒီယို ကောလ်များအတွက် တိုးတက်မှုအနည်းငယ်နှင့် စာရွက်စာတမ်းဆိုင်ရာ အသေးစားအပ်ဒိတ်အချို့ ပါဝင်ပါသည် (ကျေးဇူးပါ၊ {linkToGithub})။"
  },
  "icu:WhatsNew__v6.28--0": {
<<<<<<< HEAD
    "messageformat": "We modified the notification icons that appear for group updates, like when someone new joins a group. These icons help improve legibility, especially if you live within the darkness of the Dark Theme. The previous icons merely adopted the dark. The new icons were born in it, molded by it."
=======
    "messageformat": "အဖွဲ့ အသိပေးချက်အိုင်ကွန်အချို့ကို ကျွန်ုပ်တို့ အပ်ဒိတ်လုပ်ထားပါသည်။ ထိုအိုင်ကွန်များသည် အထူးသဖြင့် အမှောင် Theme ကို အသုံးပြုပါက ပို၍ရှင်းလင်းပီသစေရန် အကူအညီပေးပါသည်။ ယခင်အိုင်ကွန်များသည် အလင်းမှ အမှောင်သို့ ပြောင်းလိုက်ရုံမျှ ဖြစ်ပါသည်။ အိုင်ကွန်အသစ်များမှာမူ အမှောင်ဖြင့်သုံးရန် ချိန်ညှိဖန်တီးထားခြင်း ဖြစ်ပါသည်။"
>>>>>>> 620e85ca
  }
}<|MERGE_RESOLUTION|>--- conflicted
+++ resolved
@@ -5253,17 +5253,6 @@
     "description": "Default text for username field"
   },
   "icu:ProfileEditor__username-link": {
-<<<<<<< HEAD
-    "messageformat": "QR code or link",
-    "description": "Label of a profile editor row that navigates to username link and qr code modal"
-  },
-  "icu:ProfileEditor__username-link__tooltip__title": {
-    "messageformat": "Share your username",
-    "description": "Title of tooltip displayed under 'QR code or link' button for getting username link"
-  },
-  "icu:ProfileEditor__username-link__tooltip__body": {
-    "messageformat": "Let others start a chat with you by sharing your unique QR code or link.",
-=======
     "messageformat": "QR ကုဒ် သို့မဟုတ် လင့်ခ်",
     "description": "Label of a profile editor row that navigates to username link and qr code modal"
   },
@@ -5273,7 +5262,6 @@
   },
   "icu:ProfileEditor__username-link__tooltip__body": {
     "messageformat": "သင်၏ သီးသန့် QR ကုဒ် သို့မဟုတ် လင့်ခ်ကို ဝေမျှပေးခြင်းဖြင့် အခြားသူများကို သင်နှင့် ချက်(တ်) စတင်စေလိုက်ပါ။",
->>>>>>> 620e85ca
     "description": "Body of tooltip displayed under 'QR code or link' button for getting username link"
   },
   "icu:ProfileEditor--username--title": {
@@ -5337,11 +5325,7 @@
     "description": "(deleted 07/10/2023) Shown in dialog body if user has saved an empty string to delete their username"
   },
   "icu:ProfileEditor--username--confirm-delete-body-2": {
-<<<<<<< HEAD
-    "messageformat": "This will remove your username and disable your QR code and link. “{username}” will be available for others to claim. Are you sure?",
-=======
     "messageformat": "၎င်းသည် သင်၏ သုံးစွဲသူအမည်ကို ဖယ်ရှားလိုက်မည်ဖြစ်ပြီး သင့် QR ကုဒ်နှင့် လင့်ခ်ကို ဖျက်လိုက်ပါမည်။ \"{username}\" ကို အခြားသူများ အသုံးပြု၍ရသွားပါလိမ့်မည်။ သေချာပါသလား။",
->>>>>>> 620e85ca
     "description": "Shown in dialog body if user has saved an empty string to delete their username"
   },
   "icu:ProfileEditor--username--confirm-delete-button": {
@@ -6521,11 +6505,7 @@
     "description": "Body of the popup with information about discriminator in username"
   },
   "icu:EditUsernameModalBody__change-confirmation": {
-<<<<<<< HEAD
-    "messageformat": "Changing your username will reset your existing QR code and link. Are you sure?",
-=======
     "messageformat": "သင်၏ သုံးစွဲသူအမည်ကို ပြောင်းပါက သင့်မူလ QR ကုဒ်နှင့် လင့်ခ်ကို ပြန်လည်သတ်မှတ်လိုက်ပါမည်။ သေချာပါသလား။",
->>>>>>> 620e85ca
     "description": "Body of the confirmation dialog displayed when user is about to change their username"
   },
   "icu:EditUsernameModalBody__change-confirmation__continue": {
@@ -6545,11 +6525,7 @@
     "description": "ARIA label of the button for copying the username link to clipboard in the username link modal"
   },
   "icu:UsernameLinkModalBody__help": {
-<<<<<<< HEAD
-    "messageformat": "Only share your QR code and link with people you trust. When shared others will be able to view your username and start a chat with you.",
-=======
     "messageformat": "သင့် QR ကုဒ်နှင့် လင့်ခ်ကို သင် ယုံကြည်သောသူများထံသို့သာ ဝေမျှပါ။ ဝေမျှထားသောအခါ အခြားသူများသည် သင့်သုံးစွဲသူအမည်ကို ကြည့်ရှုနိုင်မည်ဖြစ်ပြီး သင်နှင့် ချက်(တ်) စတင်နိုင်ပါမည်။",
->>>>>>> 620e85ca
     "description": "Text of disclaimer at the bottom of the username link modal"
   },
   "icu:UsernameLinkModalBody__reset": {
@@ -6557,19 +6533,11 @@
     "description": "Text of button at the bottom of the username link modal"
   },
   "icu:UsernameLinkModalBody__color__radio": {
-<<<<<<< HEAD
-    "messageformat": "Username link color, {index,number} of {total,number}",
-    "description": "ARIA label of button for selecting username link color"
-  },
-  "icu:UsernameLinkModalBody__reset__confirm": {
-    "messageformat": "If you reset your QR code, your existing QR code and link will no longer work.",
-=======
     "messageformat": "သုံးစွဲသူအမည်အတွက် လင့်ခ်အရောင်၊ {index,number} / {total,number}",
     "description": "ARIA label of button for selecting username link color"
   },
   "icu:UsernameLinkModalBody__reset__confirm": {
     "messageformat": "သင်၏ QR ကုဒ်ကို သင် ပြန်လည်သတ်မှတ်လိုက်ပါက မူလ QR ကုဒ်နှင့် လင့်ခ်မှာ အလုပ်လုပ်တော့မည်မဟုတ်ပါ။",
->>>>>>> 620e85ca
     "description": "Text of confirmation modal when resetting the username link"
   },
   "icu:UsernameOnboardingModalBody__title": {
@@ -6660,10 +6628,6 @@
     "messageformat": "ယခုအပ်ဒိတ်တွင် အော်ဒီယိုနှင့် ဗီဒီယို ကောလ်များအတွက် တိုးတက်မှုအနည်းငယ်နှင့် စာရွက်စာတမ်းဆိုင်ရာ အသေးစားအပ်ဒိတ်အချို့ ပါဝင်ပါသည် (ကျေးဇူးပါ၊ {linkToGithub})။"
   },
   "icu:WhatsNew__v6.28--0": {
-<<<<<<< HEAD
-    "messageformat": "We modified the notification icons that appear for group updates, like when someone new joins a group. These icons help improve legibility, especially if you live within the darkness of the Dark Theme. The previous icons merely adopted the dark. The new icons were born in it, molded by it."
-=======
     "messageformat": "အဖွဲ့ အသိပေးချက်အိုင်ကွန်အချို့ကို ကျွန်ုပ်တို့ အပ်ဒိတ်လုပ်ထားပါသည်။ ထိုအိုင်ကွန်များသည် အထူးသဖြင့် အမှောင် Theme ကို အသုံးပြုပါက ပို၍ရှင်းလင်းပီသစေရန် အကူအညီပေးပါသည်။ ယခင်အိုင်ကွန်များသည် အလင်းမှ အမှောင်သို့ ပြောင်းလိုက်ရုံမျှ ဖြစ်ပါသည်။ အိုင်ကွန်အသစ်များမှာမူ အမှောင်ဖြင့်သုံးရန် ချိန်ညှိဖန်တီးထားခြင်း ဖြစ်ပါသည်။"
->>>>>>> 620e85ca
   }
 }