--- conflicted
+++ resolved
@@ -5325,11 +5325,7 @@
     "description": "(deleted 07/10/2023) Shown in dialog body if user has saved an empty string to delete their username"
   },
   "icu:ProfileEditor--username--confirm-delete-body-2": {
-<<<<<<< HEAD
-    "messageformat": "This will remove your username and disable your QR code and link. “{username}” will be available for others to claim. Are you sure?",
-=======
     "messageformat": "這將刪除你的用戶名稱及停用你的二維碼和連結。「{username}」將會供其他人使用。你確定嗎？",
->>>>>>> 620e85ca
     "description": "Shown in dialog body if user has saved an empty string to delete their username"
   },
   "icu:ProfileEditor--username--confirm-delete-button": {
@@ -6509,11 +6505,7 @@
     "description": "Body of the popup with information about discriminator in username"
   },
   "icu:EditUsernameModalBody__change-confirmation": {
-<<<<<<< HEAD
-    "messageformat": "Changing your username will reset your existing QR code and link. Are you sure?",
-=======
     "messageformat": "更改用戶名稱將重設你現有的二維碼和連結。你確定嗎？",
->>>>>>> 620e85ca
     "description": "Body of the confirmation dialog displayed when user is about to change their username"
   },
   "icu:EditUsernameModalBody__change-confirmation__continue": {
@@ -6533,11 +6525,7 @@
     "description": "ARIA label of the button for copying the username link to clipboard in the username link modal"
   },
   "icu:UsernameLinkModalBody__help": {
-<<<<<<< HEAD
-    "messageformat": "Only share your QR code and link with people you trust. When shared others will be able to view your username and start a chat with you.",
-=======
     "messageformat": "僅與你信任的人分享你的二維碼。當分享時，其他人將能夠查看你的用戶名稱並與你開始聊天。",
->>>>>>> 620e85ca
     "description": "Text of disclaimer at the bottom of the username link modal"
   },
   "icu:UsernameLinkModalBody__reset": {
@@ -6545,19 +6533,11 @@
     "description": "Text of button at the bottom of the username link modal"
   },
   "icu:UsernameLinkModalBody__color__radio": {
-<<<<<<< HEAD
-    "messageformat": "Username link color, {index,number} of {total,number}",
-    "description": "ARIA label of button for selecting username link color"
-  },
-  "icu:UsernameLinkModalBody__reset__confirm": {
-    "messageformat": "If you reset your QR code, your existing QR code and link will no longer work.",
-=======
     "messageformat": "用戶名稱連結顏色，{total,number} 中的 {index,number}",
     "description": "ARIA label of button for selecting username link color"
   },
   "icu:UsernameLinkModalBody__reset__confirm": {
     "messageformat": "如果你重設二維碼，你現有的二維碼和連結將會無效。",
->>>>>>> 620e85ca
     "description": "Text of confirmation modal when resetting the username link"
   },
   "icu:UsernameOnboardingModalBody__title": {
@@ -6648,10 +6628,6 @@
     "messageformat": "此更新包括了對語音和視訊通話的一些改進，以及少數文件更新（謝謝， {linkToGithub}！）。"
   },
   "icu:WhatsNew__v6.28--0": {
-<<<<<<< HEAD
-    "messageformat": "We modified the notification icons that appear for group updates, like when someone new joins a group. These icons help improve legibility, especially if you live within the darkness of the Dark Theme. The previous icons merely adopted the dark. The new icons were born in it, molded by it."
-=======
     "messageformat": "我們修改了群組更新（例如有新人加入群組）時顯示的通知圖示。這些圖示有助於提高易讀性，尤其適合使用「深色模式」的你。"
->>>>>>> 620e85ca
   }
 }