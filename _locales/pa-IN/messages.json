--- conflicted
+++ resolved
@@ -5253,17 +5253,6 @@
     "description": "Default text for username field"
   },
   "icu:ProfileEditor__username-link": {
-<<<<<<< HEAD
-    "messageformat": "QR code or link",
-    "description": "Label of a profile editor row that navigates to username link and qr code modal"
-  },
-  "icu:ProfileEditor__username-link__tooltip__title": {
-    "messageformat": "Share your username",
-    "description": "Title of tooltip displayed under 'QR code or link' button for getting username link"
-  },
-  "icu:ProfileEditor__username-link__tooltip__body": {
-    "messageformat": "Let others start a chat with you by sharing your unique QR code or link.",
-=======
     "messageformat": "QR ਕੋਡ ਜਾਂ ਲਿੰਕ",
     "description": "Label of a profile editor row that navigates to username link and qr code modal"
   },
@@ -5273,7 +5262,6 @@
   },
   "icu:ProfileEditor__username-link__tooltip__body": {
     "messageformat": "ਆਪਣਾ ਵਿਲੱਖਣ QR ਕੋਡ ਜਾਂ ਲਿੰਕ ਸਾਂਝਾ ਕਰਕੇ ਹੋਰਾਂ ਨੂੰ ਤੁਹਾਡੇ ਨਾਲ ਚੈਟ ਸ਼ੁਰੂ ਕਰਨ ਦੀ ਸਹੂਲਤ ਦਿਓ।",
->>>>>>> 620e85ca
     "description": "Body of tooltip displayed under 'QR code or link' button for getting username link"
   },
   "icu:ProfileEditor--username--title": {
@@ -5337,11 +5325,7 @@
     "description": "(deleted 07/10/2023) Shown in dialog body if user has saved an empty string to delete their username"
   },
   "icu:ProfileEditor--username--confirm-delete-body-2": {
-<<<<<<< HEAD
-    "messageformat": "This will remove your username and disable your QR code and link. “{username}” will be available for others to claim. Are you sure?",
-=======
     "messageformat": "ਅਜਿਹਾ ਕਰਨ ਨਾਲ ਤੁਹਾਡੇ ਵਰਤੋਂਕਾਰ ਨਾਂ ਨੂੰ ਹਟਾ ਦਿੱਤਾ ਜਾਵੇਗਾ ਅਤੇ ਤੁਹਾਡੇ QR ਕੋਡ ਅਤੇ ਲਿੰਕ ਨੂੰ ਅਸਮਰੱਥ ਕਰ ਦਿੱਤਾ ਜਾਵੇਗਾ। “{username}” ਦੂਜੇ ਵਰਤੋਂਕਾਰ ਵਾਸਤੇ ਕਲੇਮ ਕਰਨ ਲਈ ਉਪਲਬਧ ਹੋ ਜਾਵੇਗਾ। ਕੀ ਤੁਸੀਂ ਪੱਕਾ ਅਜਿਹਾ ਕਰਨਾ ਚਾਹੁੰਦੇ ਹੋ?",
->>>>>>> 620e85ca
     "description": "Shown in dialog body if user has saved an empty string to delete their username"
   },
   "icu:ProfileEditor--username--confirm-delete-button": {
@@ -6521,11 +6505,7 @@
     "description": "Body of the popup with information about discriminator in username"
   },
   "icu:EditUsernameModalBody__change-confirmation": {
-<<<<<<< HEAD
-    "messageformat": "Changing your username will reset your existing QR code and link. Are you sure?",
-=======
     "messageformat": "ਆਪਣੇ ਵਰਤੋਂਕਾਰ ਨਾਂ ਨੂੰ ਬਦਲਣ ਨਾਲ ਤੁਹਾਡਾ ਮੌਜੂਦਾ QR ਕੋਡ ਅਤੇ ਲਿੰਕ ਰੀਸੈਟ ਹੋ ਜਾਵੇਗਾ। ਕੀ ਤੁਸੀਂ ਪੱਕਾ ਅਜਿਹਾ ਕਰਨਾ ਚਾਹੁੰਦੇ ਹੋ?",
->>>>>>> 620e85ca
     "description": "Body of the confirmation dialog displayed when user is about to change their username"
   },
   "icu:EditUsernameModalBody__change-confirmation__continue": {
@@ -6545,11 +6525,7 @@
     "description": "ARIA label of the button for copying the username link to clipboard in the username link modal"
   },
   "icu:UsernameLinkModalBody__help": {
-<<<<<<< HEAD
-    "messageformat": "Only share your QR code and link with people you trust. When shared others will be able to view your username and start a chat with you.",
-=======
     "messageformat": "ਆਪਣਾ QR ਕੋਡ ਅਤੇ ਲਿੰਕ ਸਿਰਫ਼ ਉਹਨਾਂ ਲੋਕਾਂ ਨਾਲ ਸਾਂਝਾ ਕਰੋ ਜਿਹਨਾਂ ਉੱਤੇ ਤੁਸੀਂ ਭਰੋਸਾ ਕਰਦੇ ਹੋ। ਜਦੋਂ ਇਸਨੂੰ ਦੂਜਿਆਂ ਨਾਲ ਸਾਂਝਾ ਕੀਤਾ ਜਾਂਦਾ ਹੈ ਤਾਂ ਉਹ ਲੋਕ ਤੁਹਾਡਾ ਵਰਤੋਂਕਾਰ ਨਾਂ ਦੇਖ ਸਕਣਗੇ ਅਤੇ ਤੁਹਾਡੇ ਨਾਲ ਚੈਟ ਸ਼ੁਰੂ ਕਰ ਸਕਣਗੇ।",
->>>>>>> 620e85ca
     "description": "Text of disclaimer at the bottom of the username link modal"
   },
   "icu:UsernameLinkModalBody__reset": {
@@ -6557,19 +6533,11 @@
     "description": "Text of button at the bottom of the username link modal"
   },
   "icu:UsernameLinkModalBody__color__radio": {
-<<<<<<< HEAD
-    "messageformat": "Username link color, {index,number} of {total,number}",
-    "description": "ARIA label of button for selecting username link color"
-  },
-  "icu:UsernameLinkModalBody__reset__confirm": {
-    "messageformat": "If you reset your QR code, your existing QR code and link will no longer work.",
-=======
     "messageformat": "ਵਰਤੋਂਕਾਰ ਨਾਂ ਲਿੰਕ ਦਾ ਰੰਗ, {total,number} ਵਿੱਚੋਂ {index,number}",
     "description": "ARIA label of button for selecting username link color"
   },
   "icu:UsernameLinkModalBody__reset__confirm": {
     "messageformat": "ਜੇਕਰ ਤੁਸੀਂ ਆਪਣਾ QR ਕੋਡ ਰੀਸੈੱਟ ਕਰਦੇ ਹੋ, ਤਾਂ ਤੁਹਾਡਾ ਮੌਜੂਦਾ QR ਕੋਡ ਅਤੇ ਲਿੰਕ ਕੰਮ ਨਹੀਂ ਕਰੇਗਾ।",
->>>>>>> 620e85ca
     "description": "Text of confirmation modal when resetting the username link"
   },
   "icu:UsernameOnboardingModalBody__title": {
@@ -6660,10 +6628,6 @@
     "messageformat": "ਇਸ ਅੱਪਡੇਟ ਵਿੱਚ ਵੌਇਸ ਅਤੇ ਵੀਡੀਓ ਕਾਲਾਂ ਲਈ ਕੁਝ ਸੁਧਾਰ ਅਤੇ ਕੁਝ ਮਾਮੂਲੀ ਦਸਤਾਵੇਜ਼ੀ ਅੱਪਡੇਟਾਂ ਸ਼ਾਮਲ ਹਨ (ਧੰਨਵਾਦ, {linkToGithub}!)।"
   },
   "icu:WhatsNew__v6.28--0": {
-<<<<<<< HEAD
-    "messageformat": "We modified the notification icons that appear for group updates, like when someone new joins a group. These icons help improve legibility, especially if you live within the darkness of the Dark Theme. The previous icons merely adopted the dark. The new icons were born in it, molded by it."
-=======
     "messageformat": "ਅਸੀਂ ਗਰੁੱਪ ਸੂਚਨਾ ਦੇ ਆਈਕਨਾਂ ਨੂੰ ਸੋਧਿਆ ਹੈ।"
->>>>>>> 620e85ca
   }
 }