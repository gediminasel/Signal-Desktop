{
  "smartling": {
    "placeholder_format_custom": "(\\$.+?\\$)",
    "string_format_paths": "icu: [*/messageformat]",
    "translate_paths": [
      {
        "path": "*/messageformat",
        "key": "{*}/messageformat",
        "instruction": "*/description"
      },

      {
        "key": "{*}/message",
        "path": "*/message",
        "instruction": "*/description"
      }
    ]
  },
  "icu:AddCaptionModal__title": {
    "messageformat": "Додај порака",
    "description": "Shown as the title of the dialog that allows you to add a caption to a story"
  },
  "icu:AddCaptionModal__placeholder": {
    "messageformat": "Порака",
    "description": "Placeholder text for textarea when adding a caption/message (we don't know which yet so we default to message)"
  },
  "icu:AddCaptionModal__submit-button": {
    "messageformat": "Готово",
    "description": "Label on the button that submits changes to a story's caption in the add-caption dialog"
  },
  "icu:AddUserToAnotherGroupModal__title": {
    "messageformat": "Додај во група",
    "description": "Shown as the title of the dialog that allows you to add a contact to an group"
  },
  "icu:AddUserToAnotherGroupModal__confirm-title": {
    "messageformat": "Дали сакате да додадете нов член?",
    "description": "Shown as the title of the confirmation dialog when adding a contact to a group, after having selected the group"
  },
  "icu:AddUserToAnotherGroupModal__confirm-add": {
    "messageformat": "Додај",
    "description": "Shown in the affirmative button of the confirmation dialog when adding a contact to a group"
  },
  "icu:AddUserToAnotherGroupModal__confirm-message": {
    "messageformat": "Да се додаде „{contact}“ во групата „{group}“",
    "description": "Shown in the confirmation dialog body when adding a contact to a group"
  },
  "icu:AddUserToAnotherGroupModal__toast--user-added-to-group": {
    "messageformat": "{contact} беше додаден во {group}",
    "description": "Shown in toast after a user is added to an existing group"
  },
  "icu:AddUserToAnotherGroupModal__toast--adding-user-to-group": {
    "messageformat": "Се додава {contact}…",
    "description": "Shown in toast while a user is being added to a group"
  },
  "icu:RecordingComposer__cancel": {
    "messageformat": "Откажи",
    "description": "Label of cancel button on voice note recording UI"
  },
  "icu:RecordingComposer__send": {
    "messageformat": "Испрати",
    "description": "Label of send button on voice note recording UI"
  },
  "icu:GroupListItem__message-default": {
    "messageformat": "{count, plural, one {{count,number} член} other {{count,number} членови}}",
    "description": "Shown below the group name when selecting a group to invite a contact to"
  },
  "icu:GroupListItem__message-already-member": {
    "messageformat": "Веќе е член",
    "description": "Shown below the group name when selecting a group to invite a contact to, when the group item is disabled"
  },
  "icu:GroupListItem__message-pending": {
    "messageformat": "Се чека одобрение за членство",
    "description": "Shown below the group name when selecting a group to invite a contact to, when the group item is disabled"
  },
  "icu:Preferences__sent-media-quality": {
    "messageformat": "Квалитет на испратена медиумска датотека",
    "description": "Title for the sent media quality setting"
  },
  "icu:sentMediaQualityStandard": {
    "messageformat": "Стандардно",
    "description": "Label text for standard media quality option"
  },
  "icu:sentMediaQualityHigh": {
    "messageformat": "Високо",
    "description": "Label text for high media quality option"
  },
  "icu:softwareAcknowledgments": {
    "messageformat": "Признанија за софтверот",
    "description": "Shown in the about box for the link to software acknowledgments"
  },
  "icu:privacyPolicy": {
    "messageformat": "Услови и политика на приватност",
    "description": "Shown in the about box for the link to https://signal.org/legal"
  },
  "icu:appleSilicon": {
    "messageformat": "Apple silicon",
    "description": "Shown in the about box for Apple silicon product name"
  },
  "icu:copyErrorAndQuit": {
    "messageformat": "Копирај ја грешката и напушти",
    "description": "Shown in the top-level error popup, allowing user to copy the error text and close the app"
  },
  "icu:unknownContact": {
    "messageformat": "Непознат контакт",
    "description": "Shown as the name of a contact if we don't have any displayable information about them"
  },
  "icu:unknownGroup": {
    "messageformat": "Непозната група",
    "description": "Shown as the name of a group if we don't have any information about it"
  },
  "icu:databaseError": {
    "messageformat": "Грешка со базата на податоци",
    "description": "Shown in a popup if the database cannot start up properly"
  },
  "icu:deleteAndRestart": {
    "messageformat": "Избриши ги сите податоци и рестартирај",
    "description": "Shown in a popup if the database cannot start up properly; allows user to delete database and restart"
  },
  "icu:mainMenuFile": {
    "messageformat": "&Датотека",
    "description": "The label that is used for the File menu in the program main menu. The '&' indicates that the following letter will be used as the keyboard 'shortcut letter' for accessing the menu with the Alt-<letter> combination."
  },
  "icu:mainMenuCreateStickers": {
    "messageformat": "Создај/качи пакет со стикери",
    "description": "The label that is used for the Create/upload sticker pack option in the File menu in the program main menu. The '&' indicates that the following letter will be used as the keyboard 'shortcut letter' for accessing the menu with the Alt-<letter> combination."
  },
  "icu:mainMenuEdit": {
    "messageformat": "&Уреди",
    "description": "The label that is used for the Edit menu in the program main menu. The '&' indicates that the following letter will be used as the keyboard 'shortcut letter' for accessing the menu with the Alt-<letter> combination."
  },
  "icu:mainMenuView": {
    "messageformat": "&Поглед",
    "description": "The label that is used for the View menu in the program main menu. The '&' indicates that the following letter will be used as the keyboard 'shortcut letter' for accessing the menu with the Alt-<letter> combination."
  },
  "icu:mainMenuWindow": {
    "messageformat": "&Прозорец",
    "description": "The label that is used for the Window menu in the program main menu. The '&' indicates that the following letter will be used as the keyboard 'shortcut letter' for accessing the menu with the Alt-<letter> combination."
  },
  "icu:mainMenuHelp": {
    "messageformat": "&Помош",
    "description": "The label that is used for the Help menu in the program main menu. The '&' indicates that the following letter will be used as the keyboard 'shortcut letter' for accessing the menu with the Alt-<letter> combination."
  },
  "icu:mainMenuSettings": {
    "messageformat": "Поставувања…",
    "description": "The label that is used for the Preferences menu in the program main menu. This should be consistent with the standard naming for ‘Preferences’ on the operating system."
  },
  "icu:appMenuServices": {
    "messageformat": "Сервиси",
    "description": "Application menu item for macOS 'Services'"
  },
  "icu:appMenuHide": {
    "messageformat": "Сокриј",
    "description": "Application menu command to hide the window"
  },
  "icu:appMenuHideOthers": {
    "messageformat": "Сокриј други",
    "description": "Application menu command to hide all other windows"
  },
  "icu:appMenuUnhide": {
    "messageformat": "Прикажи сѐ",
    "description": "Application menu command to show all application windows"
  },
  "icu:appMenuQuit": {
    "messageformat": "Излези од Signal",
    "description": "Application menu command to close the application"
  },
  "icu:editMenuUndo": {
    "messageformat": "Врати",
    "description": "Edit menu command to remove recently-typed text"
  },
  "icu:editMenuRedo": {
    "messageformat": "Направи пак",
    "description": "Edit menu command to restore previously undone typed text"
  },
  "icu:editMenuCut": {
    "messageformat": "Отсечи",
    "description": "Edit menu command to remove selected text and add it to clipboard"
  },
  "icu:editMenuCopy": {
    "messageformat": "Копирај",
    "description": "Edit menu command to add selected text to clipboard"
  },
  "icu:editMenuPaste": {
    "messageformat": "Вметни",
    "description": "Edit menu command to insert text from clipboard at cursor location"
  },
  "icu:editMenuPasteAndMatchStyle": {
    "messageformat": "Вметни со истиот стил",
    "description": "Edit menu command to insert text from clipboard at cursor location, taking only text and not style information"
  },
  "icu:editMenuDelete": {
    "messageformat": "Избриши",
    "description": "Edit menu command to remove the selected text"
  },
  "icu:editMenuSelectAll": {
    "messageformat": "Избери сѐ",
    "description": "Edit menu command to select all of the text in selected text box"
  },
  "icu:editMenuStartSpeaking": {
    "messageformat": "Почни да зборуваш",
    "description": "Edit menu item under 'speech' to start dictation"
  },
  "icu:editMenuStopSpeaking": {
    "messageformat": "Престани да зборуваш",
    "description": "Edit menu item under 'speech' to stop dictation"
  },
  "icu:windowMenuClose": {
    "messageformat": "Затвори прозорец",
    "description": "Window menu command to close the current window"
  },
  "icu:windowMenuMinimize": {
    "messageformat": "Минимизирај",
    "description": "Window menu command to minimize the current window"
  },
  "icu:windowMenuZoom": {
    "messageformat": "Лупа",
    "description": "Window menu command to make the current window the size of the whole screen"
  },
  "icu:windowMenuBringAllToFront": {
    "messageformat": "Донеси сѐ напред",
    "description": "Window menu command to bring all windows of current application to front"
  },
  "icu:viewMenuResetZoom": {
    "messageformat": "Вистинска големина",
    "description": "View menu command to go back to the default zoom"
  },
  "icu:viewMenuZoomIn": {
    "messageformat": "Зголеми",
    "description": "View menu command to make everything bigger"
  },
  "icu:viewMenuZoomOut": {
    "messageformat": "Намали",
    "description": "View menu command to make everything smaller"
  },
  "icu:viewMenuToggleFullScreen": {
    "messageformat": "На цел екран",
    "description": "View menu command to enter or leave Full Screen mode"
  },
  "icu:viewMenuToggleDevTools": {
    "messageformat": "Вклучи/исклучи алатки за развој",
    "description": "View menu command to show or hide the developer tools"
  },
  "icu:menuSetupAsNewDevice": {
    "messageformat": "Постави како нов уред",
    "description": "When the application is not yet set up, menu option to start up the set up as fresh device"
  },
  "icu:menuSetupAsStandalone": {
    "messageformat": "Постави како посебен уред",
    "description": "Only available on development modes, menu option to open up the standalone device setup sequence"
  },
  "icu:messageContextMenuButton": {
    "messageformat": "Повеќе дејствија",
    "description": "Label for context button next to each message"
  },
  "icu:contextMenuCopyLink": {
    "messageformat": "Копирај линк",
    "description": "Shown in the context menu for a link to indicate that the user can copy the link"
  },
  "icu:contextMenuCopyImage": {
    "messageformat": "Копирај слика",
    "description": "Shown in the context menu for an image to indicate that the user can copy the image"
  },
  "icu:contextMenuNoSuggestions": {
    "messageformat": "Нема предлози",
    "description": "Shown in the context menu for a misspelled word to indicate that there are no suggestions to replace the misspelled word"
  },
  "icu:avatarMenuViewArchive": {
    "messageformat": "Види архива",
    "description": "One of the menu options available in the Avatar popup menu"
  },
  "icu:avatarMenuChatColors": {
    "messageformat": "Боја на разговор",
    "description": "One of the menu options available in the Avatar popup menu"
  },
  "icu:avatarMenuUpdateAvailable": {
    "messageformat": "Ажурирај го Signal",
    "description": "One of the menu options available in the Avatar popup menu"
  },
  "icu:loading": {
    "messageformat": "Се вчитува…",
    "description": "Message shown on the loading screen before we've loaded any messages"
  },
  "icu:optimizingApplication": {
    "messageformat": "Апликацијата се оптимизира…",
    "description": "Message shown on the loading screen while we are doing application optimizations"
  },
  "icu:migratingToSQLCipher": {
    "messageformat": "Пораките се оптимизираат… {status} завршени.",
    "description": "Message shown on the loading screen while we are doing application optimizations"
  },
  "icu:archivedConversations": {
    "messageformat": "Архивирани разговори",
    "description": "Shown in place of the search box when showing archived conversation list"
  },
  "icu:LeftPane--pinned": {
    "messageformat": "Закачени",
    "description": "Shown as a header for pinned conversations in the left pane"
  },
  "icu:LeftPane--chats": {
    "messageformat": "Разговори",
    "description": "Shown as a header for non-pinned conversations in the left pane"
  },
  "icu:archiveHelperText": {
    "messageformat": "Овие разговори се архивирани и ќе се појават во сандачето само ако има нови пристигнати пораки.",
    "description": "Shown at the top of the archived conversations list in the left pane"
  },
  "icu:noArchivedConversations": {
    "messageformat": "Нема архивирани разговори.",
    "description": "Shown at the top of the archived conversations list in the left pane if there is no any archived conversation"
  },
  "icu:archiveConversation": {
    "messageformat": "Архива",
    "description": "Shown in menu for conversation, and moves conversation out of main conversation list"
  },
  "icu:markUnread": {
    "messageformat": "Обележи како непрочитани",
    "description": "Shown in menu for conversation, and marks conversation as unread"
  },
  "icu:ConversationHeader__menu__selectMessages": {
    "messageformat": "Избери пораки",
    "description": "Shown in menu for conversation, allows the user to start selecting multiple messages in the conversation"
  },
  "icu:ContactListItem__menu": {
    "messageformat": "Управувајте со контактот",
    "description": "Shown as aria label for context menu for a contact"
  },
  "icu:ContactListItem__menu__message": {
    "messageformat": "Испратете порака",
    "description": "Shown in a context menu for a contact, allows the user to start the conversation with the contact"
  },
  "icu:ContactListItem__menu__audio-call": {
    "messageformat": "Гласовен повик",
    "description": "Shown in a context menu for a contact, allows the user to start the audio call with the contact"
  },
  "icu:ContactListItem__menu__video-call": {
    "messageformat": "Видео повик",
    "description": "Shown in a context menu for a contact, allows the user to start the video call with the contact"
  },
  "icu:ContactListItem__menu__remove": {
    "messageformat": "Отстрани",
    "description": "Shown in a context menu for a contact, allows the user to remove the contact from the contact list"
  },
  "icu:ContactListItem__menu__block": {
    "messageformat": "Блокирај",
    "description": "Shown in a context menu for a contact, allows the user to block the contact"
  },
  "icu:ContactListItem__remove--title": {
    "messageformat": "Да се отстрани {title}?",
    "description": "Shown as the title in the confirmation modal for removing a contact from the contact list"
  },
  "icu:ContactListItem__remove--body": {
    "messageformat": "Нема да ја видите оваа личност кога ќе пребарувате. Ќе добиете барање за разговор доколку ви пишат во иднина.",
    "description": "Shown as the body in the confirmation modal for removing a contact from the contact list"
  },
  "icu:ContactListItem__remove--confirm": {
    "messageformat": "Отстрани",
    "description": "Shown as the confirmation button text in the confirmation modal for removing a contact from the contact list"
  },
  "icu:ContactListItem__remove-system--title": {
    "messageformat": "Не може да се отстрани {title}",
    "description": "Shown as the title in the confirmation modal for removing a system contact from the contact list"
  },
  "icu:ContactListItem__remove-system--body": {
    "messageformat": "Контактот од оваа личност е зачуван во контактите од уредот. Избришете го од вашата листа со контакти на мобилниот уред и обидете се повторно.",
    "description": "Shown as the body in the confirmation modal for removing a system contact from the contact list"
  },
  "icu:moveConversationToInbox": {
    "messageformat": "Извади од архива",
    "description": "Undoes Archive Conversation action, and moves archived conversation back to the main conversation list"
  },
  "icu:pinConversation": {
    "messageformat": "Закачи на врвот",
    "description": "Shown in menu for conversation, and pins the conversation to the top of the conversation list"
  },
  "icu:unpinConversation": {
    "messageformat": "Отстрани од врвот",
    "description": "Undoes Archive Conversation action, and unpins the conversation from the top of the conversation list"
  },
  "icu:pinnedConversationsFull": {
    "messageformat": "Можете да закачите најмногу 4 разговори",
    "description": "Shown in a toast when a user attempts to pin more than the maximum number of chats"
  },
  "icu:chooseDirectory": {
    "messageformat": "Одберете папка",
    "description": "Button to allow the user to find a folder on disk"
  },
  "icu:chooseFile": {
    "messageformat": "Одберете датотека",
    "description": "Button to allow the user to find a file on disk"
  },
  "icu:loadDataHeader": {
    "messageformat": "Вчитајте ги вашите податоци",
    "description": "Header shown on the first screen in the data import process"
  },
  "icu:loadDataDescription": {
    "messageformat": "Само што го завршивте процесот на извоз и Вашите контакти и пораки чекаат на Вашиот компјутер. Изберете ја папката која што ги соддржи зачуваните податоци од Signal.",
    "description": "Introduction to the process of importing messages and contacts from disk"
  },
  "icu:importChooserTitle": {
    "messageformat": "Изберете директориум со извезените податоци",
    "description": "Title of the popup window used to select data previously exported"
  },
  "icu:importErrorHeader": {
    "messageformat": "Нешто тргна наопаку!",
    "description": "Header of the error screen after a failed import"
  },
  "icu:importingHeader": {
    "messageformat": "Вчитувам контакти и пораки",
    "description": "Header of screen shown as data is import"
  },
  "icu:importErrorFirst": {
    "messageformat": "Осигурајте се дека го имате одбрано точниот директориум кој што ги соддржи податоците од Signal. Неговото име треба да почнува со 'Signal Export'. Исто така можете да зачувате и нова копија од Вашите податоци од Chrome апликацијата.",
    "description": "Message shown if the import went wrong; first paragraph"
  },
  "icu:importErrorSecond": {
    "messageformat": "Ако овие чекори не функционираат, Ве молиме испратете го записот за дебагирање (Поглед > Запис за дебагирање) за да Ви помогнеме со миграцијата!",
    "description": "Message shown if the import went wrong; second paragraph"
  },
  "icu:importAgain": {
    "messageformat": "Изберете папка и пробајте пак",
    "description": "Button shown if the user runs into an error during import, allowing them to start over"
  },
  "icu:importCompleteHeader": {
    "messageformat": "Успех!",
    "description": "Header shown on the screen at the end of a successful import process"
  },
  "icu:importCompleteStartButton": {
    "messageformat": "Почни да користиш Signal Desktop",
    "description": "Button shown at end of successful import process, nothing left but a restart"
  },
  "icu:importCompleteLinkButton": {
    "messageformat": "Поврзи го уредот со твојот телефон",
    "description": "Button shown at end of successful 'light' import process, so the standard linking process still needs to happen"
  },
  "icu:selectedLocation": {
    "messageformat": "вашата одбрана локација",
    "description": "Message shown as the export location if we didn't capture the target directory"
  },
  "icu:upgradingDatabase": {
    "messageformat": "Се надградува базата со податоци. Ова може да потрае…",
    "description": "Message shown on the loading screen when we're changing database structure on first run of a new version"
  },
  "icu:loadingMessages--other": {
    "messageformat": "{daysAgo, plural, one {Се вчитуваат пораките од пред 1 ден…} other {Се вчитуваат пораките од пред {daysAgo,number} дена…}}",
    "description": "Message shown on the loading screen when we're catching up on the backlog of messages from day before yesterday and earlier"
  },
  "icu:loadingMessages--yesterday": {
    "messageformat": "Се вчитуваат пораките од вчера…",
    "description": "Message shown on the loading screen when we're catching up on the backlog of messages from yesterday"
  },
  "icu:loadingMessages--today": {
    "messageformat": "Се вчитуваат пораките од денес…",
    "description": "Message shown on the loading screen when we're catching up on the backlog of messages from today"
  },
  "icu:view": {
    "messageformat": "Прегледај",
    "description": "Used as a label on a button allowing user to see more information"
  },
  "icu:youLeftTheGroup": {
    "messageformat": "Повеќе не сте член на групата.",
    "description": "Displayed when a user can't send a message because they have left the group"
  },
  "icu:invalidConversation": {
    "messageformat": "Оваа група е погрешна. Ве молиме да создадете нова група.",
    "description": "Displayed when a user can't send a message because something has gone wrong in the conversation."
  },
  "icu:scrollDown": {
    "messageformat": "Оди најдолу во разговорот",
    "description": "Alt text for button to take user down to bottom of conversation, shown when user scrolls up"
  },
  "icu:messagesBelow": {
    "messageformat": "Нови пораки подолу",
    "description": "Alt text for button to take user down to bottom of conversation with more than one message out of screen"
  },
  "icu:mentionsBelow": {
    "messageformat": "Нови спомнувања подолу",
    "description": "Alt text for button to take user down to next mention of them further down the message list (currently out of screen)"
  },
  "icu:unreadMessage": {
    "messageformat": "1 непрочитана порака",
    "description": "Text for unread message separator, just one message"
  },
  "icu:unreadMessages": {
    "messageformat": "{count, plural, one {{count,number} непрочитана порака} other {{count,number} непрочитани пораки}}",
    "description": "Text for unread message separator, with count"
  },
  "icu:messageHistoryUnsynced": {
    "messageformat": "За ваша безбедност, историјата од разговорите не се пренесува на нови поврзани уреди.",
    "description": "Shown in the conversation history when a user links a new device to explain what is not supported."
  },
  "icu:youMarkedAsVerified": {
    "messageformat": "Го обележавте вашиот безбедносен број со{name} како проверен",
    "description": "Shown in the conversation history when the user marks a contact as verified."
  },
  "icu:youMarkedAsNotVerified": {
    "messageformat": "Го обележавте вашиот безбедносен број со {name} како непроверен",
    "description": "Shown in the conversation history when the user marks a contact as not verified, whether on the Safety Number screen or by dismissing a banner or dialog."
  },
  "icu:youMarkedAsVerifiedOtherDevice": {
    "messageformat": "Го обележавте вашиот безбедносен број со {name} како проверен од друг уред.",
    "description": "Shown in the conversation history when we discover that the user marked a contact as verified on another device."
  },
  "icu:youMarkedAsNotVerifiedOtherDevice": {
    "messageformat": "Го обележавте вашиот безбедносен број со {name} како непроверен од друг уред",
    "description": "Shown in the conversation history when we discover that the user marked a contact as not verified on another device."
  },
  "icu:membersNeedingVerification": {
    "messageformat": "Вашите безбедносни броеви со овие членови на групата се променети од последната проверка. Кликнете на член од групата за да го проверите вашиот безбедносен број со нив.",
    "description": "When there are multiple previously-verified group members with safety number changes, a banner will be shown. The list of contacts with safety number changes is shown, and this text introduces that list."
  },
  "icu:changedRightAfterVerify": {
    "messageformat": "Безбедносниот број што сакате да го проверите е променет. Ве молиме проверете го вашиот нов безбедносен број со {name1}. Запомнете, оваа промена може да значи дека некој се обидува да ја пресретне Вашата комуникација или пак дека {name2} го има реинсталирано Signal.",
    "description": "Shown on the safety number screen when the user has selected to verify/unverify a contact's safety number, and we immediately discover a safety number change"
  },
  "icu:safetyNumberChangeDialog__message": {
    "messageformat": "Лицата подолу можно е да реинсталирале Signal или да ги смениле уредите. Кликнете на одреден примач за да го потврдите нивниот нов  безбедносен број. Ова дејство е незадолжително.",
    "description": "Shown on confirmation dialog when user attempts to send a message"
  },
  "icu:safetyNumberChangeDialog__pending-messages": {
    "messageformat": "Испратете ги пораките кои се на чекање",
    "description": "Shown on confirmation dialog when user attempts to send a message in the outbox"
  },
  "icu:safetyNumberChangeDialog__review": {
    "messageformat": "Прегледај",
    "description": "Shown to enter 'review' mode if more than five contacts have changed safety numbers"
  },
  "icu:safetyNumberChangeDialog__many-contacts": {
    "messageformat": "{count, plural, one {Имате {count,number} врска која можеби реинсталирала Signal или ги сменила уредите. Можете да ги прегледате сигурносните броеви на оваа врска пред праќање.} other {Имате {count,number} врски кои можеби реинсталирале Signal или ги смениле уредите. Можете да ги прегледате нивните сигурносни броеви пред праќање.}}",
    "description": "Shown during an attempted send when more than five contacts have changed their safety numbers"
  },
  "icu:safetyNumberChangeDialog__post-review": {
    "messageformat": "Сите врски се прегледани, кликнете на испрати за да продолжите.",
    "description": "Shown after reviewing large number of contacts"
  },
  "icu:safetyNumberChangeDialog__confirm-remove-all": {
    "messageformat": "{count, plural, one {Дали сте сигурни дека сакате да отстраните 1 примач од приказната {story}?} other {Дали сте сигурни дека сакате да отстраните {count,number} примачи од приказната {story}?}}",
    "description": "Shown if user selects 'remove all' option to remove all potentially untrusted contacts from a given story"
  },
  "icu:safetyNumberChangeDialog__remove-all": {
    "messageformat": "Отстрани ги сите",
    "description": "Shown in the context menu for a story header, to remove all contacts within from their parent list"
  },
  "icu:safetyNumberChangeDialog__verify-number": {
    "messageformat": "Проверка на  безбедносен број",
    "description": "Shown in the context menu for a story recipient header, to verify that they are still trusted"
  },
  "icu:safetyNumberChangeDialog__remove": {
    "messageformat": "Отстрани од приказна",
    "description": "Shown in the context menu for a story recipient, to remove this contact from from their parent list"
  },
  "icu:safetyNumberChangeDialog__actions-contact": {
    "messageformat": "Дејства за контактот {contact}",
    "description": "Label for button that opens context menu for contact"
  },
  "icu:safetyNumberChangeDialog__actions-story": {
    "messageformat": "Дејства за приказната {story}",
    "description": "Label for button that opens context menu for story"
  },
  "icu:identityKeyErrorOnSend": {
    "messageformat": "Вашиот безбедносен број со {name1} е променет. Оваа може да значи дека некој се обидува да ја пресретне Вашата комуникација или пак дека{name2} го има реинсталирано Signal. Не е лошо да го проверите проверите безбедносниот број со овој контакт.",
    "description": "Shown when user clicks on a failed recipient in the message detail view after an identity key change"
  },
  "icu:sendAnyway": {
    "messageformat": "Сепак испрати",
    "description": "Used on a warning dialog to make it clear that it might be risky to send the message."
  },
  "icu:safetyNumberChangeDialog_send": {
    "messageformat": "Испрати",
    "description": "Used on a warning dialog to make it clear that it might be risky to send the message."
  },
  "icu:safetyNumberChangeDialog_done": {
    "messageformat": "Готово",
    "description": "Used when there are enough safety number changes to require an explicit review step, to signal that the review is complete."
  },
  "icu:callAnyway": {
    "messageformat": "Сепак повикај",
    "description": "Used on a warning dialog to make it clear that it might be risky to call the conversation."
  },
  "icu:continueCall": {
    "messageformat": "Продолжи повик",
    "description": "Used on a warning dialog to make it clear that it might be risky to continue the group call."
  },
  "icu:noLongerVerified": {
    "messageformat": "Вашиот безбедносен број со {name} е променет и повеќе не може да се провери. Кликнете за да се покаже.",
    "description": "Shown in conversation banner when user's safety number has changed, but they were previously verified."
  },
  "icu:multipleNoLongerVerified": {
    "messageformat": "Вашите сигурносни броеви со повеќе членови на оваа група се променети и повеќе не можат да се проверат. Кликнете за да се покажат.",
    "description": "Shown in conversation banner when more than one group member's safety number has changed, but they were previously verified."
  },
  "icu:debugLogExplanation": {
    "messageformat": "Кога ќе кликнете на „Поднеси“, вашиот запис ќе биде објавен онлајн на 30 дена со единствена, необјавена URL-адреса. Можете прво да ја зачувате локално.",
    "description": "Description of what will happen with your debug log"
  },
  "icu:debugLogError": {
    "messageformat": "Нешто не е во ред со префрлањето! Испратете е-пошта на support@signal.org и прикачете го записот како текстуална датотека.",
    "description": "Error message a recommendations if debug log upload fails"
  },
  "icu:debugLogSuccess": {
    "messageformat": "Записот за дебагирање е поднесен",
    "description": "Title of the success page for submitting a debug log"
  },
  "icu:debugLogSuccessNextSteps": {
    "messageformat": "Записот за дебагирање е префрлен. Кога ќе го контактирате тимот за поддршка, копирајте ја URL-адресата подолу и прикачете ја заедно со опис на проблемот кој го видовте и чекори за повторување на проблемот.",
    "description": "Explanation of next steps to take when submitting debug log"
  },
  "icu:debugLogLogIsIncomplete": {
    "messageformat": "…кликнете „Зачувај“ за да го видите целиот запис",
    "description": "Shown as the text for the copy button on the debug log screen"
  },
  "icu:debugLogCopy": {
    "messageformat": "Копирај линк",
    "description": "Shown as the text for the copy button on the debug log screen"
  },
  "icu:debugLogSave": {
    "messageformat": "Зачувај",
    "description": "Shown as the text for the download button on the debug log screen"
  },
  "icu:debugLogLinkCopied": {
    "messageformat": "Линкот е копиран",
    "description": "Shown in a toast to let the user know that the link to the debug log has been copied to their clipboard"
  },
  "icu:reportIssue": {
    "messageformat": "Контакт за поддршка",
    "description": "Link to open the issue tracker"
  },
  "icu:gotIt": {
    "messageformat": "Во ред!",
    "description": "Label for a button that dismisses a dialog. The user clicks it to confirm that they understand the message in the dialog."
  },
  "icu:submit": {
    "messageformat": "Испрати"
  },
  "icu:acceptNewKey": {
    "messageformat": "Прифати",
    "description": "Label for a button to accept a new safety number"
  },
  "icu:SafetyNumberViewer__migration__text": {
    "messageformat": "Се ажурира начинот на кој функционираат безбедносните бројки.",
    "description": "An explanatory note in SafetyNumberViewer describing the safety number migration process."
  },
  "icu:SafetyNumberViewer__migration__learn_more": {
    "messageformat": "Дознајте повеќе",
    "description": "A link text in SafetyNumberViewer describing the safety number migration process."
  },
  "icu:SafetyNumberViewer__card__prev": {
    "messageformat": "Претходен безбедносен број",
    "description": "An ARIA label for safety number navigation button."
  },
  "icu:SafetyNumberViewer__card__next": {
    "messageformat": "Следен безбедносен број",
    "description": "An ARIA label for safety number navigation button."
  },
  "icu:SafetyNumberViewer__carousel__dot": {
    "messageformat": "Верзија на безбедносен број, {index,number} од {total,number}",
    "description": "An ARIA label for safety number carousel button."
  },
  "icu:SafetyNumberViewer__markAsVerified": {
    "messageformat": "Означи како проверено",
    "description": "Safety number viewer, verification toggle button, when not verified, sets verified"
  },
  "icu:SafetyNumberViewer__clearVerification": {
    "messageformat": "Отстрани проверка",
    "description": "Safety number viewer, verification toggle button, when verified, clears verification state"
  },
  "icu:SafetyNumberViewer__hint--migration": {
    "messageformat": "За да ја потврдите целосната шифрираност со {name}, спојте ја картичката со боја погоре со уредот на {name} и споредете ги бројките. Доколку не се совпаѓаат, пробајте со друг пар безбедносни бројки. Само еден пар треба да се совпаѓа.",
    "description": "Safety number viewer, text of the hint during migration period"
  },
  "icu:SafetyNumberViewer__hint--normal": {
    "messageformat": "За да ја проверите безбедноста на целосното шифрирање со {name}, споредете ги бројките горе со уредот на {name}. Исто така може да го скенираат вашиот код со нивниот уред.",
    "description": "Safety number viewer, text of the hint after migration period"
  },
  "icu:SafetyNumberOnboarding__title": {
    "messageformat": "Промени на безбедносните броеви",
    "description": "Title of Safety number onboarding modal"
  },
  "icu:SafetyNumberOnboarding__p1": {
    "messageformat": "Се ажурира начинот на кој функционираат безбедносните бројки во текот на преоден период за да се овозможат претстојните функции за приватност на Signal.\n\n",
    "description": "Paragraph 1 of Safety number onboarding modal"
  },
  "icu:SafetyNumberOnboarding__p2": {
    "messageformat": "За да ги потврдите безбедносните броеви, спојте ја картичката со боја со уредот на вашиот контакт. Ако не се совпаѓаат, повлечете и обидете се со друг пар безбедносни бројки. Само еден пар треба да се совпаѓа.",
    "description": "Paragraph 2 of Safety number onboarding modal"
  },
  "icu:SafetyNumberOnboarding__help": {
    "messageformat": "Потребна Ви е помош?",
    "description": "Text of a secondary button in Safety number onboarding modal"
  },
  "icu:SafetyNumberOnboarding__close": {
    "messageformat": "Во ред",
    "description": "Text of a secondary button in Safety number onboarding modal"
  },
  "icu:SafetyNumberNotReady__body": {
    "messageformat": "Ќе се создаде безбедносен број за оваа личност откако ќе размените пораки.",
    "description": "Body of SafetyNumberNotReady modal"
  },
  "icu:SafetyNumberNotReady__learn-more": {
    "messageformat": "Дознајте повеќе",
    "description": "Text of 'Learn more' button of SafetyNumberNotReady modal"
  },
  "icu:isVerified": {
    "messageformat": "Успешна проверка на безбедносниот број со {name}.",
    "description": "Summary state shown at top of the safety number screen if user has verified contact."
  },
  "icu:isNotVerified": {
    "messageformat": "Неуспешна проверка на безбедносниот број со {name}.",
    "description": "Summary state shown at top of the safety number screen if user has not verified contact."
  },
  "icu:verified": {
    "messageformat": "Проверено"
  },
  "icu:newIdentity": {
    "messageformat": "Нов  безбедносен број",
    "description": "Header for a key change dialog"
  },
  "icu:identityChanged": {
    "messageformat": "Вашиот безбедносен број со овој контакт е променет. Ова може да значи дека некој се обидува да ја пресретне Вашата комуникација или пак дека контактот го преинсталирал Signal. Не е лошо да го проверите безбедносниот број подолу."
  },
  "icu:incomingError": {
    "messageformat": "Грешка при справување со дојдовна порака"
  },
  "icu:media": {
    "messageformat": "Медиумски датотеки",
    "description": "Header of the default pane in the media gallery, showing images and videos"
  },
  "icu:mediaEmptyState": {
    "messageformat": "Немате медиумски датотеки во овој разговор",
    "description": "Message shown to user in the media gallery when there are no messages with media attachments (images or video)"
  },
  "icu:allMedia": {
    "messageformat": "Сите медиумски датотеки",
    "description": "Header for the media gallery"
  },
  "icu:documents": {
    "messageformat": "Документи",
    "description": "Header of the secondary pane in the media gallery, showing every non-media attachment"
  },
  "icu:documentsEmptyState": {
    "messageformat": "Немате документи во овој разговор",
    "description": "Message shown to user in the media gallery when there are no messages with document attachments (anything other than images or video)"
  },
  "icu:today": {
    "messageformat": "Денес",
    "description": "The string \"today\""
  },
  "icu:yesterday": {
    "messageformat": "Вчера",
    "description": "The string \"yesterday\""
  },
  "icu:thisWeek": {
    "messageformat": "Оваа недела",
    "description": "Section header in the media gallery"
  },
  "icu:thisMonth": {
    "messageformat": "Овој месец",
    "description": "Section header in the media gallery"
  },
  "icu:unsupportedAttachment": {
    "messageformat": "Неподдржан тип на прилог. Кликнете за зачувување.",
    "description": "Displayed for incoming unsupported attachment"
  },
  "icu:clickToSave": {
    "messageformat": "Кликнете да зачувате",
    "description": "Hover text for attachment filenames"
  },
  "icu:unnamedFile": {
    "messageformat": "Неименувана датотека",
    "description": "Hover text for attachment filenames"
  },
  "icu:voiceMessage": {
    "messageformat": "Гласовна порака",
    "description": "Name for a voice message attachment"
  },
  "icu:dangerousFileType": {
    "messageformat": "Типот на прилог не е дозволен поради безбедносни причини",
    "description": "Shown in toast when user attempts to send .exe file, for example"
  },
  "icu:loadingPreview": {
    "messageformat": "Се вчитува прегледот…",
    "description": "Shown while Signal Desktop is fetching metadata for a url in composition area"
  },
  "icu:stagedPreviewThumbnail": {
    "messageformat": "Нацрт линк до сликичка за преглед на {domain}",
    "description": "Shown while Signal Desktop is fetching metadata for a url in composition area"
  },
  "icu:previewThumbnail": {
    "messageformat": "Линк до сликичка за преглед на {domain}",
    "description": "Shown while Signal Desktop is fetching metadata for a url in composition area"
  },
  "icu:stagedImageAttachment": {
    "messageformat": "Нацрт прилог за слика: {path}",
    "description": "Alt text for staged attachments"
  },
  "icu:cdsMirroringErrorToast": {
    "messageformat": "Десктоп апликацијата наиде на недоследност во услугата за откривање на контакти.",
    "description": "An error popup when we discovered an inconsistency between mirrored Contact Discovery Service requests."
  },
  "icu:decryptionErrorToast": {
    "messageformat": "Се појави грешка при дешифрирање од {name}, уред {deviceId}",
    "description": "An error popup when we haven't added an in-timeline error for decryption error, only for beta/internal users."
  },
  "icu:decryptionErrorToastAction": {
    "messageformat": "Испрати запис",
    "description": "Label for the decryption error toast button"
  },
  "icu:cannotSelectPhotosAndVideosAlongWithFiles": {
    "messageformat": "Не можете да изберете слики и видеа заедно со датотеки.",
    "description": "An error popup when the user has attempted to add an attachment"
  },
  "icu:cannotSelectMultipleFileAttachments": {
    "messageformat": "Можете да одберете само една датотека.",
    "description": "An error popup when the user has attempted to add multiple non-image attachments"
  },
  "icu:maximumAttachments": {
    "messageformat": "Не можете да додавате повеќе прилози за оваа порака.",
    "description": "An error popup when the user has attempted to add an attachment"
  },
  "icu:fileSizeWarning": {
    "messageformat": "Извинете, избраната датотека ги надминува рестрикциите за големина. {limit,number} {units}",
    "description": "Shown in a toast if the user tries to attach too-large file"
  },
  "icu:unableToLoadAttachment": {
    "messageformat": "Не успеав да го вчитам избраниот прилог."
  },
  "icu:disconnected": {
    "messageformat": "Неповрзан",
    "description": "Displayed when the desktop client cannot connect to the server."
  },
  "icu:connecting": {
    "messageformat": "Се поврзува…",
    "description": "Displayed when the desktop client is currently connecting to the server."
  },
  "icu:connect": {
    "messageformat": "Кликнете да се поврзете пак.",
    "description": "Shown to allow the user to manually attempt a reconnect."
  },
  "icu:connectingHangOn": {
    "messageformat": "Треба да биде за брзо",
    "description": "Subtext description for when the client is connecting to the server."
  },
  "icu:offline": {
    "messageformat": "Неприклучен",
    "description": "Displayed when the desktop client has no network connection."
  },
  "icu:checkNetworkConnection": {
    "messageformat": "Проверете ја Вашата мрежна врска.",
    "description": "Obvious instructions for when a user's computer loses its network connection"
  },
  "icu:submitDebugLog": {
    "messageformat": "Запис за дебагирање",
    "description": "Menu item and header text for debug log modal (sentence case)"
  },
  "icu:debugLog": {
    "messageformat": "Запис за дебагирање",
    "description": "View menu item to open the debug log (title case)"
  },
  "icu:forceUpdate": {
    "messageformat": "Присилете ажурирање",
    "description": "View menu item to force the app to update download and install"
  },
  "icu:helpMenuShowKeyboardShortcuts": {
    "messageformat": "Прикажи кратенки за тастатура",
    "description": "Item under the help menu, pops up a screen showing the application's keyboard shortcuts"
  },
  "icu:contactUs": {
    "messageformat": "Контактирајте нѐ",
    "description": "Item under the help menu, takes you to the contact us support page"
  },
  "icu:goToReleaseNotes": {
    "messageformat": "Оди до белешки за изданието",
    "description": "Item under the help menu, takes you to GitHub page for release notes"
  },
  "icu:goToForums": {
    "messageformat": "Оди на форумите",
    "description": "Item under the Help menu, takes you to the forums"
  },
  "icu:goToSupportPage": {
    "messageformat": "Оди на странта за поддршка",
    "description": "Item under the Help menu, takes you to the support page"
  },
  "icu:joinTheBeta": {
    "messageformat": "Приклучи се на бетата",
    "description": "Item under the Help menu, takes you to an article describing how to install the beta release of Signal Desktop"
  },
  "icu:signalDesktopPreferences": {
    "messageformat": "Преференци за Signal Desktop",
    "description": "Title of the window that pops up with Signal Desktop preferences in it"
  },
  "icu:signalDesktopStickerCreator": {
    "messageformat": "Креатор на пакет за стикери",
    "description": "Title of the window that pops up with Signal Desktop preferences in it"
  },
  "icu:aboutSignalDesktop": {
    "messageformat": "За Signal Desktop",
    "description": "Item under the Help menu, which opens a small about window"
  },
  "icu:screenShareWindow": {
    "messageformat": "Споделување на екранот",
    "description": "Title for screen sharing window"
  },
  "icu:speech": {
    "messageformat": "Говор",
    "description": "Item under the Edit menu, with 'start/stop speaking' items below it"
  },
  "icu:show": {
    "messageformat": "Прикажи",
    "description": "Command under Window menu, to show the window"
  },
  "icu:hide": {
    "messageformat": "Сокриј",
    "description": "Command in the tray icon menu, to hide the window"
  },
  "icu:quit": {
    "messageformat": "Исклучи",
    "description": "Command in the tray icon menu, to quit the application"
  },
  "icu:signalDesktop": {
    "messageformat": "Signal Desktop",
    "description": "Tooltip for the tray icon"
  },
  "icu:search": {
    "messageformat": "Барај",
    "description": "Placeholder text in the search input"
  },
  "icu:clearSearch": {
    "messageformat": "Исчисти пребарување",
    "description": "Aria label for clear search button"
  },
  "icu:searchIn": {
    "messageformat": "Пребарај во разговорот",
    "description": "Shown in the search box before text is entered when searching in a specific conversation"
  },
  "icu:noSearchResults": {
    "messageformat": "Нема резултати за \"{searchTerm}\"",
    "description": "Shown in the search left pane when no results were found"
  },
  "icu:noSearchResults--sms-only": {
    "messageformat": "SMS/MMS контактите не се достапни на десктоп.",
    "description": "Shown in the search left pane when no results were found and primary device has SMS/MMS handling enabled"
  },
  "icu:noSearchResultsInConversation": {
    "messageformat": "Нема резултати за \"{searchTerm}\" во {conversationName}",
    "description": "Shown in the search left pane when no results were found"
  },
  "icu:conversationsHeader": {
    "messageformat": "Разговори",
    "description": "Shown to separate the types of search results"
  },
  "icu:contactsHeader": {
    "messageformat": "Контакти",
    "description": "Shown to separate the types of search results"
  },
  "icu:groupsHeader": {
    "messageformat": "Групи",
    "description": "Shown to separate the types of search results"
  },
  "icu:messagesHeader": {
    "messageformat": "Пораки",
    "description": "Shown to separate the types of search results"
  },
  "icu:findByUsernameHeader": {
    "messageformat": "Пронајдете со корисничко име",
    "description": "Shown when search could be a valid username, with one sub-item that will kick off the search"
  },
  "icu:findByPhoneNumberHeader": {
    "messageformat": "Пронајдете со телефонски број",
    "description": "Shown when search could be a valid phone number, with one sub-item that will kick off the search"
  },
  "icu:welcomeToSignal": {
    "messageformat": "Добредојдовте во Signal"
  },
  "icu:whatsNew": {
    "messageformat": "Видете {whatsNew}во оваа верзија",
    "description": "Shown in the main window"
  },
  "icu:viewReleaseNotes": {
    "messageformat": "што има ново",
    "description": "Clickable link that displays the latest release notes"
  },
  "icu:typingAlt": {
    "messageformat": "Анимација за пишување за овој разговор",
    "description": "Used as the 'title' attribute for the typing animation"
  },
  "icu:contactInAddressBook": {
    "messageformat": "Оваа личност е во Вашите контакти.",
    "description": "Description of icon denoting that contact is from your address book"
  },
  "icu:contactAvatarAlt": {
    "messageformat": "Аватар за контактот {name}",
    "description": "Used in the alt tag for the image avatar of a contact"
  },
  "icu:sendMessageToContact": {
    "messageformat": "Испрати порака",
    "description": "Shown when you are sent a contact and that contact has a signal account"
  },
  "icu:home": {
    "messageformat": "дома",
    "description": "Shown on contact detail screen as a label for an address/phone/email"
  },
  "icu:work": {
    "messageformat": "работа",
    "description": "Shown on contact detail screen as a label for an address/phone/email"
  },
  "icu:mobile": {
    "messageformat": "мобилен",
    "description": "Shown on contact detail screen as a label for a phone or email"
  },
  "icu:email": {
    "messageformat": "е-пошта",
    "description": "Generic label shown if contact email has custom type but no label"
  },
  "icu:phone": {
    "messageformat": "телефон",
    "description": "Generic label shown if contact phone has custom type but no label"
  },
  "icu:address": {
    "messageformat": "адреса",
    "description": "Generic label shown if contact address has custom type but no label"
  },
  "icu:poBox": {
    "messageformat": "Поштенски код",
    "description": "When rendering an address, used to provide context to a post office box"
  },
  "icu:downloading": {
    "messageformat": "Преземам",
    "description": "Shown in the message bubble while a long message attachment is being downloaded"
  },
  "icu:downloadFullMessage": {
    "messageformat": "Преземете ја целата порака",
    "description": "Shown in the message bubble while a long message attachment is not downloaded"
  },
  "icu:downloadAttachment": {
    "messageformat": "Преземи прилог",
    "description": "Shown in a message's triple-dot menu if there isn't room for a dedicated download button"
  },
  "icu:reactToMessage": {
    "messageformat": "Реагирај на порака",
    "description": "Shown in triple-dot menu next to message to allow user to react to the associated message"
  },
  "icu:replyToMessage": {
    "messageformat": "Одговори на порака",
    "description": "Shown in triple-dot menu next to message to allow user to start crafting a message with a quotation"
  },
  "icu:originalMessageNotFound": {
    "messageformat": "Оригиналната порака не е пронајдена",
    "description": "Shown in quote if reference message was not found as message was initially downloaded and processed"
  },
  "icu:messageFoundButNotLoaded": {
    "messageformat": "Оригиналната порака е пронајдена но не е вчитана. Одете нагоре за да ја вчитате.",
    "description": "Shown in toast if user clicks on quote references messages not loaded in view, but in database"
  },
  "icu:voiceRecording--start": {
    "messageformat": "Започнете со снимање на говорна порака",
    "description": "Tooltip for microphone button to start voice message"
  },
  "icu:voiceRecording--complete": {
    "messageformat": "Завршете ја говорната порака и испратете",
    "description": "Tooltip for green complete voice message and send"
  },
  "icu:voiceRecording--cancel": {
    "messageformat": "Откажете ја говорната порака",
    "description": "Tooltip for red button to cancel voice message"
  },
  "icu:voiceRecordingInterruptedMax": {
    "messageformat": "Гласовната порака е стопирана бидејќи го достигнавте временското ограничување.",
    "description": "Confirmation dialog message for when the voice recording is interrupted due to max time limit"
  },
  "icu:voiceRecordingInterruptedBlur": {
    "messageformat": "Гласовната порака е стопирана бидејќи се префрливте на друга апликација.",
    "description": "Confirmation dialog message for when the voice recording is interrupted due to app losing focus"
  },
  "icu:voiceNoteLimit": {
    "messageformat": "Говорните пораки имаат временско ограничување од еден час. Снимањето ќе се прекине ако отворите друга апликација.",
    "description": "Shown in toast to warn user about limited time and that window must be in focus"
  },
  "icu:voiceNoteMustBeOnlyAttachment": {
    "messageformat": "Гласовна порака мора да има само еден прилог.",
    "description": "Shown in toast if tries to record a voice note with any staged attachments"
  },
  "icu:voiceNoteError": {
    "messageformat": "Имаше грешка со диктафонот.",
    "description": "Shown in a dialog to inform user that we experienced an unrecoverable error"
  },
  "icu:attachmentSaved": {
    "messageformat": "Прилогот е зачуван.",
    "description": "Shown after user selects to save to downloads"
  },
  "icu:attachmentSavedShow": {
    "messageformat": "Прикажи во папката",
    "description": "Button label for showing the attachment in your file system"
  },
  "icu:you": {
    "messageformat": "Вие",
    "description": "Shown when the user represented is the current user."
  },
  "icu:replyingTo": {
    "messageformat": "Реплика на {name}",
    "description": "Shown in iOS theme when you or someone quotes to a message which is not from you"
  },
  "icu:audioPermissionNeeded": {
    "messageformat": "За да испраќате гласовни пораки, овозможете пристап до вашиот микрофон на Signal за десктоп.",
    "description": "Shown if the user attempts to send an audio message without audio permissions turned on"
  },
  "icu:audioCallingPermissionNeeded": {
    "messageformat": "За јавување морате да му дозволите на Signal Desktop пристап до Вашиот микрофон",
    "description": "Shown if the user attempts access the microphone for calling without audio permissions turned on"
  },
  "icu:videoCallingPermissionNeeded": {
    "messageformat": "За видео јавување морате да му дозволите на Signal Desktop пристап до Вашиот микрофон",
    "description": "Shown if the user attempts access the camera for video calling without video permissions turned on"
  },
  "icu:allowAccess": {
    "messageformat": "Дозволи пристап",
    "description": "Button shown in popup asking to enable microphone/video permissions to send audio messages"
  },
  "icu:showSettings": {
    "messageformat": "Покажи поставувања",
    "description": "A button shown in dialog requesting the user to turn on audio permissions"
  },
  "icu:audio": {
    "messageformat": "Аудио",
    "description": "Shown in a quotation of a message containing an audio attachment if no text was originally provided with that attachment"
  },
  "icu:video": {
    "messageformat": "Видео",
    "description": "Shown in a quotation of a message containing a video if no text was originally provided with that video"
  },
  "icu:photo": {
    "messageformat": "Слика",
    "description": "Shown in a quotation of a message containing a photo if no text was originally provided with that image"
  },
  "icu:text": {
    "messageformat": "Текст",
    "description": "Label for the word 'text'"
  },
  "icu:cannotUpdate": {
    "messageformat": "Не можам да ажурирам",
    "description": "Shown as the title of our update error dialogs on windows"
  },
  "icu:muted": {
    "messageformat": "Исклучени известувања",
    "description": "Shown in a button when a conversation is muted"
  },
  "icu:mute": {
    "messageformat": "Исклучи известувања",
    "description": "Shown in a button when a conversation is unmuted and can be muted"
  },
  "icu:cannotUpdateDetail": {
    "messageformat": "Signal не можеше да се ажурира. {retry}или посетете ја {url}за рачна инсталација. Потоа, {support} за проблемот",
    "description": "Shown if a general error happened while trying to install update package"
  },
  "icu:cannotUpdateRequireManualDetail": {
    "messageformat": "Signal не можеше да се ажурира. Посетете ја {url} за рачна инсталација. Потоа, {support}за проблемот",
    "description": "Shown if a general error happened while trying to install update package and manual update is required"
  },
  "icu:readOnlyVolume": {
    "messageformat": "Signal Desktop е најверојатно во macOS карантин, и нема да може автоматски да се ажурира. Ве молиме преместете го {app} во {folder} со помош на Finder.",
    "description": "Shown on MacOS if running on a read-only volume and we cannot update"
  },
  "icu:ok": {
    "messageformat": "Во ред"
  },
  "icu:cancel": {
    "messageformat": "Откажи"
  },
  "icu:discard": {
    "messageformat": "Откажи"
  },
  "icu:failedToSend": {
    "messageformat": "Не успеав да испратам до некои од примачите. Проверете ја Вашата мрежна врска."
  },
  "icu:error": {
    "messageformat": "Грешка"
  },
  "icu:messageDetail": {
    "messageformat": "Детали за пораката"
  },
  "icu:delete": {
    "messageformat": "Избриши"
  },
  "icu:accept": {
    "messageformat": "Прифати"
  },
  "icu:edit": {
    "messageformat": "Измени"
  },
  "icu:forward": {
    "messageformat": "Препрати"
  },
  "icu:done": {
    "messageformat": "Готово",
    "description": "Label for done"
  },
  "icu:update": {
    "messageformat": "Aжурирај"
  },
  "icu:next2": {
    "messageformat": "Следно"
  },
  "icu:on": {
    "messageformat": "Вклучи",
    "description": "Label for when something is turned on"
  },
  "icu:off": {
    "messageformat": "Исклучи",
    "description": "Label for when something is turned off"
  },
  "icu:deleteWarning": {
    "messageformat": "Оваа порака ќе биде избришана од овој уред.",
    "description": "Text shown in the confirmation dialog for deleting a message locally"
  },
  "icu:deleteForEveryoneWarning": {
    "messageformat": "Оваа порака ќе биде избришана за сите во разговорот ако ја користат најновата верзија на Signal. Тие ќе можат да видат дека сте ја избришале пораката.",
    "description": "Text shown in the confirmation dialog for deleting a message for everyone"
  },
  "icu:from": {
    "messageformat": "Од",
    "description": "Label for the sender of a message"
  },
  "icu:to": {
    "messageformat": "До",
    "description": "Label for the receiver of a message"
  },
  "icu:searchResultHeader--sender-to-group": {
    "messageformat": "{sender} до {receiverGroup}",
    "description": "Shown for search result items - like 'Jon to Friends Group'"
  },
  "icu:searchResultHeader--sender-to-you": {
    "messageformat": "{sender} до вас",
    "description": "Shown for search result items - like 'Jon to You"
  },
  "icu:searchResultHeader--you-to-group": {
    "messageformat": "Вие до {receiverGroup}",
    "description": "Shown for search result items - like 'You to Friends Group'"
  },
  "icu:searchResultHeader--you-to-receiver": {
    "messageformat": "Вие до {receiverContact}",
    "description": "Shown for search result items - like 'You to Jon'"
  },
  "icu:sent": {
    "messageformat": "Испратено",
    "description": "Label for the time a message was sent"
  },
  "icu:received": {
    "messageformat": "Примено",
    "description": "Label for the time a message was received"
  },
  "icu:sendMessage": {
    "messageformat": "Порака",
    "description": "Placeholder text in the message entry field"
  },
  "icu:groupMembers": {
    "messageformat": "Членови на групата"
  },
  "icu:showMembers": {
    "messageformat": "Прикажи членови"
  },
  "icu:showSafetyNumber": {
    "messageformat": "Види безбедносен број"
  },
  "icu:ContactModal__showSafetyNumber": {
    "messageformat": "Види безбедносен број",
    "description": "Contact modal, label for button to show safety number modal"
  },
  "icu:viewRecentMedia": {
    "messageformat": "Погледни скорешна медиумска датотека",
    "description": "This is a menu item for viewing all media (images + video) in a conversation, using the imperative case, as in a command."
  },
  "icu:verifyHelp": {
    "messageformat": "За да ја проверите безбедноста на целосното шифрирање со {name}, споредете ги бројките горе со уредот на {name}. Исто така можат да го скенираат QR кодот погоре.",
    "description": "(deleted 07/05/2023)"
  },
  "icu:theirIdentityUnknown": {
    "messageformat": "Сѐ уште немате разменето пораки со овој контакт. Вашиот безбедносен број за овој контакт ќе стане достапен по испраќањето на првата порака."
  },
  "icu:back": {
    "messageformat": "Назад",
    "description": "Generic label for back"
  },
  "icu:goBack": {
    "messageformat": "Оди назад",
    "description": "Label for back button in a conversation"
  },
  "icu:moreInfo": {
    "messageformat": "Повеќе информации",
    "description": "Shown on the drop-down menu for an individual message, takes you to message detail screen"
  },
  "icu:copy": {
    "messageformat": "Копирај текст",
    "description": "Shown on the drop-down menu for an individual message, copies the message text to the clipboard"
  },
  "icu:MessageContextMenu__select": {
    "messageformat": "Избери",
    "description": "Shown on the drop-down menu for an individual message, opens the conversation in select mode with the current message selected"
  },
  "icu:MessageTextRenderer--spoiler--label": {
    "messageformat": "Заматен текст",
    "description": "Used as a label for screenreaders on 'spoiler' text, which is hidden by default"
  },
  "icu:retrySend": {
    "messageformat": "Прати повторно",
    "description": "Shown on the drop-down menu for an individual message, but only if it is an outgoing message that failed to send"
  },
  "icu:retryDeleteForEveryone": {
    "messageformat": "Потворно обидете се да „Избришете за сите“",
    "description": "Shown on the drop-down menu for an individual message, but only if a previous delete for everyone failed to send"
  },
  "icu:forwardMessage": {
    "messageformat": "Проследи порака",
    "description": "Shown on the drop-down menu for an individual message, forwards a message"
  },
  "icu:MessageContextMenu__reply": {
    "messageformat": "Одговори",
    "description": "Shown on the drop-down menu for an individual message when there isnt room for a dedicated button, focuses the composer with a reply to the current message"
  },
  "icu:MessageContextMenu__react": {
    "messageformat": "Реагирај",
    "description": "Shown on the drop-down menu for an individual message when there isnt room for a dedicated button, opens the react picker for the current message"
  },
  "icu:MessageContextMenu__download": {
    "messageformat": "Преземи",
    "description": "Shown on the drop-down menu for an individual message when there isnt room for a dedicated button and when there's only a single attachment, downloads an attachment"
  },
  "icu:MessageContextMenu__deleteMessage": {
    "messageformat": "Избриши",
    "description": "Show on the drop-down menu for an individual message, opens a modal to select if you want to 'delete for me' or 'delete for everyone'"
  },
  "icu:MessageContextMenu__forward": {
    "messageformat": "Препрати",
    "description": "Show on the drop-down menu for an individual message, opens a modal to forward a message"
  },
  "icu:MessageContextMenu__info": {
    "messageformat": "Информации",
    "description": "Shown on the drop-down menu for an individual message, takes you to message detail screen"
  },
  "icu:deleteMessages": {
    "messageformat": "Избриши",
    "description": "Menu item for deleting messages, title case."
  },
  "icu:ConversationHeader__DeleteMessagesConfirmation__title": {
    "messageformat": "Да се избрише разговорот?",
    "description": "Conversation Header > Delete Action > Delete Messages Confirmation Modal > Title"
  },
  "icu:ConversationHeader__DeleteMessagesConfirmation__description": {
    "messageformat": "Овој разговор ќе биде избришан од овој уред.",
    "description": "Conversation Header > Delete Action > Delete Messages Confirmation Modal > Description"
  },
  "icu:ConversationHeader__ContextMenu__LeaveGroupAction__title": {
    "messageformat": "Напушти ја групата",
    "description": "This is a button to leave a group"
  },
  "icu:ConversationHeader__LeaveGroupConfirmation__title": {
    "messageformat": "Навистина сакате да ја напуштите групата?",
    "description": "Conversation Header > Leave Group Action > Leave Group Confirmation Modal > Title"
  },
  "icu:ConversationHeader__LeaveGroupConfirmation__description": {
    "messageformat": "Нема да можете да праќате и да примате пораки во оваа група.",
    "description": "Conversation Header > Leave Group Action > Leave Group Confirmation Modal > Description"
  },
  "icu:ConversationHeader__LeaveGroupConfirmation__confirmButton": {
    "messageformat": "Напушти",
    "description": "Conversation Header > Leave Group Action > Leave Group Confirmation Modal > Confirm Button"
  },
  "icu:ConversationHeader__CannotLeaveGroupBecauseYouAreLastAdminAlert__description": {
    "messageformat": "Пред да ја напуштите групата мора да одберете барем еден нов администратор за оваа група.",
    "description": "Conversation Header > Leave Group Action > Cannot Leave Group Because You Are Last Admin Alert > Description"
  },
  "icu:sessionEnded": {
    "messageformat": "Безбедната сесија е ресетирана",
    "description": "This is a past tense, informational message. In other words, your secure session has been reset."
  },
  "icu:ChatRefresh--notification": {
    "messageformat": "Сесијата на разговорот е освежена",
    "description": "Shown in timeline when a error happened, and the session was automatically reset."
  },
  "icu:ChatRefresh--learnMore": {
    "messageformat": "Дознајте повеќе",
    "description": "Shown in timeline when session is automatically reset, to provide access to a popup info dialog"
  },
  "icu:ChatRefresh--summary": {
    "messageformat": "Signal користи целосно шифрирање и можно е да има потреба да ги освежи вашите разговори понекогаш. Ова нема никаков ефект на безбедноста на разговорите, но може да се случи да пропуштите порака од овој контакт. Затоа можете да го прашате да ја препрати.",
    "description": "Shown on explainer dialog available from chat session refreshed timeline events"
  },
  "icu:ChatRefresh--contactSupport": {
    "messageformat": "Контакт за поддршка",
    "description": "Shown on explainer dialog available from chat session refreshed timeline events"
  },
  "icu:DeliveryIssue--preview": {
    "messageformat": "Проблем со испорака",
    "description": "Shown in left pane preview when message delivery issue happens"
  },
  "icu:DeliveryIssue--notification": {
    "messageformat": "Порака од {sender}не можеше да се испрати",
    "description": "Shown in timeline when message delivery issue happens"
  },
  "icu:DeliveryIssue--learnMore": {
    "messageformat": "Дознајте повеќе",
    "description": "Shown in timeline when message delivery issue happens, to provide access to a popup info dialog"
  },
  "icu:DeliveryIssue--title": {
    "messageformat": "Проблем со испорака",
    "description": "Shown on explainer dialog available from delivery issue timeline events"
  },
  "icu:DeliveryIssue--summary": {
    "messageformat": "Не можеше да се испрати до вас порака, налепница, реакција, потврда за прочитана порака или медиумска датотека од {sender}. Или се обиделе да ви ја испратат директно или во група.",
    "description": "Shown on explainer dialog available from delivery issue timeline events in 1:1 conversations"
  },
  "icu:DeliveryIssue--summary--group": {
    "messageformat": "Не можеше да се испрати до вас порака, налепница, реакција, потврда за прочитана порака или медиумска датотека од {sender} во овој разговор.",
    "description": "Shown on explainer dialog available from delivery issue timeline events in groups"
  },
  "icu:ChangeNumber--notification": {
    "messageformat": "{sender}го смени телефонскиот број",
    "description": "Shown in timeline when a member of a conversation changes their phone number"
  },
  "icu:ConversationMerge--notification": {
    "messageformat": "{obsoleteConversationTitle} и {conversationTitle} се истата сметка. Историјата на двата разговори е тука.",
    "description": "Shown when we've discovered that two local conversations are the same remote account in an unusual way"
  },
  "icu:ConversationMerge--notification--with-e164": {
    "messageformat": "Историјата на вашиот разговор со {conversationTitle} и нивниот број {obsoleteConversationNumber} се споени.",
    "description": "Shown when we've discovered that two local conversations are the same remote account in an unusual way, but we have the phone number for the old conversation"
  },
  "icu:ConversationMerge--notification--no-title": {
    "messageformat": "Историјата на вашиот разговор со {conversationTitle} и друг разговор со нив се споени.",
    "description": "Shown when we've discovered that two local conversations are the same remote account in an unusual way, but we don't have the title for the old conversation"
  },
  "icu:ConversationMerge--learn-more": {
    "messageformat": "Дознајте повеќе",
    "description": "Shown on a button below a 'conversations were merged' timeline notification"
  },
  "icu:ConversationMerge--explainer-dialog--line-1": {
    "messageformat": "По допишување со {obsoleteConversationTitle} дознавте дека бројот припаѓа на {conversationTitle}. Нивниот телефонски број е приватен.",
    "description": "Contents of a dialog shown after clicking 'learn more' button on a conversation merge event."
  },
  "icu:ConversationMerge--explainer-dialog--line-2": {
    "messageformat": "Историјата на двата разговора е споена тука.",
    "description": "Contents of a dialog shown after clicking 'learn more' button on a conversation merge event."
  },
  "icu:quoteThumbnailAlt": {
    "messageformat": "Мала сликичка од сликата од цитираната порака",
    "description": "Used in alt tag of thumbnail images inside of an embedded message quote"
  },
  "icu:imageAttachmentAlt": {
    "messageformat": "Сликата е прикачена за пораката",
    "description": "Used in alt tag of image attachment"
  },
  "icu:videoAttachmentAlt": {
    "messageformat": "Слика од екранот од видеото прикачено за пораката",
    "description": "Used in alt tag of video attachment preview"
  },
  "icu:lightboxImageAlt": {
    "messageformat": "Сликата е испратена во разговорот",
    "description": "Used in the alt tag for the image shown in a full-screen lightbox view"
  },
  "icu:imageCaptionIconAlt": {
    "messageformat": "Икона која што прикажува дека оваа слика има наслов",
    "description": "Used for the icon layered on top of an image in message bubbles"
  },
  "icu:save": {
    "messageformat": "Зачувај",
    "description": "Used on save buttons"
  },
  "icu:reset": {
    "messageformat": "Ресетираj",
    "description": "Used on reset buttons"
  },
  "icu:fileIconAlt": {
    "messageformat": "Икона за датотека",
    "description": "Used in the media gallery documents tab to visually represent a file"
  },
  "icu:installWelcome": {
    "messageformat": "Добредојдовте во Signal Desktop",
    "description": "Welcome title on the install page"
  },
  "icu:installTagline": {
    "messageformat": "Приватноста е можна. Signal ја прави лесна.",
    "description": "Tagline displayed under 'installWelcome' string on the install page"
  },
  "icu:linkedDevices": {
    "messageformat": "Поврзани уреди",
    "description": "Used in the guidance to help people find the 'link new device' area of their Signal mobile app"
  },
  "icu:linkNewDevice": {
    "messageformat": "Поврзете нов уред",
    "description": "The menu option shown in Signal iOS to add a new linked device"
  },
  "icu:Install__learn-more": {
    "messageformat": "Дознајте повеќе",
    "description": "Button text for learn more button during error screen"
  },
  "icu:Install__scan-this-code": {
    "messageformat": "Скенирајте го овој код во Signal апликацијата на вашиот телефон",
    "description": "Title of the device link screen. Also used as alt text for the QR code on the device link screen"
  },
  "icu:Install__instructions__1": {
    "messageformat": "Отворете Signal на вашиот телефон",
    "description": "Instructions on the device link screen"
  },
  "icu:Install__instructions__2": {
    "messageformat": "Допрете на {settings}, потоа допрете на {linkedDevices}",
    "description": "Instructions on the device link screen"
  },
  "icu:Install__instructions__2__settings": {
    "messageformat": "Поставувања",
    "description": "Part of the 2nd instruction on the device link screen"
  },
  "icu:Install__instructions__3": {
    "messageformat": "Допрете на {plusButton}(Android) или {linkNewDevice} (iPhone)",
    "description": "Instructions on the device link screen"
  },
  "icu:Install__qr-failed": {
    "messageformat": "(deleted 05/09/2023) The QR code couldn't load. Check your internet and try again. <learnMoreLink>Learn more</learnMoreLink>",
    "description": "Shown on the install screen if the QR code fails to load"
  },
  "icu:Install__qr-failed-load": {
    "messageformat": "QR кодот не можеше да се вчита. Проверете ја интернет врската и обидете се повторно. <retry>Обидете се повторно</retry>",
    "description": "Shown on the install screen if the QR code fails to load"
  },
  "icu:Install__support-link": {
    "messageformat": "Потребна Ви е помош?",
    "description": "Shown on the install screen. Link takes users to a support page"
  },
  "icu:Install__choose-device-name__description": {
    "messageformat": "Ќе го видите ова име под „Поврзани уреди“ на вашиот телефон",
    "description": "The subheader shown on the 'choose device name' screen in the device linking process"
  },
  "icu:Install__choose-device-name__placeholder": {
    "messageformat": "Мојот компјутер",
    "description": "The placeholder for the 'choose device name' input"
  },
  "icu:Preferences--device-name": {
    "messageformat": "Име на уредот",
    "description": "The label in settings panel shown for the user-provided name for this desktop instance"
  },
  "icu:chooseDeviceName": {
    "messageformat": "Изберете име за уредот",
    "description": "The header shown on the 'choose device name' screen in the device linking process"
  },
  "icu:finishLinkingPhone": {
    "messageformat": "Заврши поврзување на телефон",
    "description": "The text on the button to finish the linking process, after choosing the device name"
  },
  "icu:initialSync": {
    "messageformat": "Синхронизација на контакти и групи",
    "description": "Shown during initial link while contacts and groups are being pulled from mobile device"
  },
  "icu:initialSync__subtitle": {
    "messageformat": "Забелешка: Историјата на вашите разговори нема да биде синхронизирана со овој уред",
    "description": "Shown during initial link while contacts and groups are being pulled from mobile device"
  },
  "icu:installConnectionFailed": {
    "messageformat": "Не успеав да се поврзам со серверот.",
    "description": "Displayed when we can't connect to the server."
  },
  "icu:installTooManyDevices": {
    "messageformat": "Извинете, веќе имате премногу поврзани уреди. Пробајте да отстраните неколку."
  },
  "icu:installTooOld": {
    "messageformat": "Ажурирајте го Signal на овој уред за да го поврзете со Вашиот телефон."
  },
  "icu:installErrorHeader": {
    "messageformat": "Нешто тргна наопаку!"
  },
  "icu:installUnknownError": {
    "messageformat": "Се појави неочекувана грешка. Ве молиме обидете се повторно."
  },
  "icu:installTryAgain": {
    "messageformat": "Обиди се повторно"
  },
  "icu:Preferences--theme": {
    "messageformat": "Тема",
    "description": "Header for theme settings"
  },
  "icu:calling": {
    "messageformat": "Повикување",
    "description": "Header for calling options on the settings screen"
  },
  "icu:calling__call-back": {
    "messageformat": "Возврати повик",
    "description": "Button to call someone back"
  },
  "icu:calling__call-again": {
    "messageformat": "Јави се повторно",
    "description": "Button to call someone again"
  },
  "icu:calling__start": {
    "messageformat": "Започни повик",
    "description": "Button label in the call lobby for starting a call"
  },
  "icu:calling__join": {
    "messageformat": "Приклучи се на повик",
    "description": "Button label in the call lobby for joining a call"
  },
  "icu:calling__return": {
    "messageformat": "Врати се на повик",
    "description": "Button label in the call lobby for returning to a call"
  },
  "icu:calling__lobby-automatically-muted-because-there-are-a-lot-of-people": {
    "messageformat": "Микрофонот е исклучен зашто има голем број луѓе на повикот",
    "description": "Shown in a call lobby toast if there are a lot of people already on the call"
  },
  "icu:calling__call-is-full": {
    "messageformat": "Повикот е полн",
    "description": "Text in the call lobby when you can't join because the call is full"
  },
  "icu:calling__button--video__label": {
    "messageformat": "Камера",
    "description": "Label under the video button"
  },
  "icu:calling__button--video-disabled": {
    "messageformat": "Камерата е исклучена",
    "description": "Button tooltip label when the camera is disabled"
  },
  "icu:calling__button--video-off": {
    "messageformat": "Исклучи камера",
    "description": "Button tooltip label for turning off the camera"
  },
  "icu:calling__button--video-on": {
    "messageformat": "Вклучи камера",
    "description": "Button tooltip label for turning on the camera"
  },
  "icu:calling__button--audio__label": {
    "messageformat": "Исклучи известувања",
    "description": "Label under the audio button"
  },
  "icu:calling__button--audio-disabled": {
    "messageformat": "Микрофонот е исклучен",
    "description": "Button tooltip label when the microphone is disabled"
  },
  "icu:calling__button--audio-off": {
    "messageformat": "Исклучи микрофон",
    "description": "Button tooltip label for turning off the microphone"
  },
  "icu:calling__button--audio-on": {
    "messageformat": "Вклучи микрофон",
    "description": "Button tooltip label for turning on the microphone"
  },
  "icu:calling__button--presenting__label": {
    "messageformat": "Сподели",
    "description": "Label under the share screen button"
  },
  "icu:calling__button--presenting-disabled": {
    "messageformat": "Презентирањето е оневозможено",
    "description": "Button tooltip label for when screen sharing is disabled"
  },
  "icu:calling__button--presenting-on": {
    "messageformat": "Започнете со презентирање",
    "description": "Button tooltip label for starting to share screen"
  },
  "icu:calling__button--presenting-off": {
    "messageformat": "Престанете со презентирање",
    "description": "Button tooltip label for stopping screen sharing"
  },
  "icu:calling__button--ring__label": {
    "messageformat": "Ѕвони",
    "description": "Label under the ring button"
  },
  "icu:calling__button--ring__disabled-because-group-is-too-large": {
    "messageformat": "Групата е преголема за да се јавите на учесниците.",
    "description": "Button tooltip label when you can't ring because the group is too large"
  },
  "icu:calling__button--ring__off": {
    "messageformat": "Известете, не ѕвонете",
    "description": "Button tooltip label for turning ringing off"
  },
  "icu:calling__button--ring__on": {
    "messageformat": "Овозможи ѕвонење",
    "description": "Button tooltip label for turning ringing on"
  },
  "icu:calling__your-video-is-off": {
    "messageformat": "Вашата камера е исклучена",
    "description": "Label in the calling lobby indicating that your camera is off"
  },
  "icu:calling__pre-call-info--empty-group": {
    "messageformat": "Нема никој друг овде",
    "description": "Shown in the calling lobby to describe who is in the call"
  },
  "icu:calling__pre-call-info--1-person-in-call": {
    "messageformat": "{first} е на овој повик",
    "description": "Shown in the calling lobby to describe who is in the call"
  },
  "icu:calling__pre-call-info--another-device-in-call": {
    "messageformat": "Еден од Вашите други уреди е на овој повик",
    "description": "Shown in the calling lobby to describe when it is just you"
  },
  "icu:calling__pre-call-info--2-people-in-call": {
    "messageformat": "{first} и {second} се на овој повик",
    "description": "Shown in the calling lobby to describe who is in the call"
  },
  "icu:calling__pre-call-info--3-people-in-call": {
    "messageformat": "{first}, {second}, и {third} се на овој повик",
    "description": "Shown in the calling lobby to describe who is in the call"
  },
  "icu:calling__pre-call-info--many-people-in-call": {
    "messageformat": "{first}, {second}, и {others} други се на овој повик",
    "description": "Shown in the calling lobby to describe who is in the call"
  },
  "icu:calling__pre-call-info--will-ring-1": {
    "messageformat": "Signal ќе ѕвони на {person}",
    "description": "Shown in the calling lobby to describe who will be rung"
  },
  "icu:calling__pre-call-info--will-ring-2": {
    "messageformat": "Signal ќе ѕвони на {first} и {second}",
    "description": "Shown in the calling lobby to describe who will be rang"
  },
  "icu:calling__pre-call-info--will-ring-3": {
    "messageformat": "Signal ќе ѕвони на {first}, {second} и {third}",
    "description": "Shown in the calling lobby to describe who will be rang"
  },
  "icu:calling__pre-call-info--will-ring-many": {
    "messageformat": "Signal ќе ѕвони на {first}, {second} и {others} други",
    "description": "Shown in the calling lobby to describe who will be rang"
  },
  "icu:calling__pre-call-info--will-notify-1": {
    "messageformat": "Ќе се извести {person}",
    "description": "Shown in the calling lobby to describe who will be notified"
  },
  "icu:calling__pre-call-info--will-notify-2": {
    "messageformat": "Ќе се известат {first} и {second}",
    "description": "Shown in the calling lobby to describe who will be notified"
  },
  "icu:calling__pre-call-info--will-notify-3": {
    "messageformat": "Ќе се известат {first}, {second} и {third}",
    "description": "Shown in the calling lobby to describe who will be notified"
  },
  "icu:calling__pre-call-info--will-notify-many": {
    "messageformat": "Ќе се известат {first}, {second} и {others}други",
    "description": "Shown in the calling lobby to describe who will be notified"
  },
  "icu:calling__in-this-call--zero": {
    "messageformat": "Нема никој друг овде",
    "description": "Shown in the participants list to describe how many people are in the call"
  },
  "icu:calling__in-this-call--one": {
    "messageformat": "На овој повик · 1 личност",
    "description": "Shown in the participants list to describe how many people are in the call"
  },
  "icu:calling__in-this-call--many": {
    "messageformat": "На овој повик · {people} луѓе",
    "description": "Shown in the participants list to describe how many people are in the call"
  },
  "icu:calling__you-have-blocked": {
    "messageformat": "Го блокиравте корисникот {name}",
    "description": "when you block someone and cannot view their video"
  },
  "icu:calling__block-info": {
    "messageformat": "Нема да го добивате нивниот гласовен и видео пренос, ни тие вашиот.",
    "description": "Shown in the modal dialog to describe how blocking works in a group call"
  },
  "icu:calling__overflow__scroll-up": {
    "messageformat": "Лизгај нагоре",
    "description": "Label for the \"scroll up\" button in a call's overflow area"
  },
  "icu:calling__overflow__scroll-down": {
    "messageformat": "Лизгај надолу",
    "description": "Label for the \"scroll down\" button in a call's overflow area"
  },
  "icu:calling__presenting--notification-title": {
    "messageformat": "Презентирате на сите.",
    "description": "Title for the share screen notification"
  },
  "icu:calling__presenting--notification-body": {
    "messageformat": "Кликнете тука за да се вратите на повикот кога ќе сакате да престанете со презентирање.",
    "description": "Body text for the share screen notification"
  },
  "icu:calling__presenting--info": {
    "messageformat": "Signal споделува {window}.",
    "description": "Text that appears in the screen sharing controller to inform person that they are presenting"
  },
  "icu:calling__presenting--stop": {
    "messageformat": "Престанете со споделување",
    "description": "Button for stopping screen sharing"
  },
  "icu:calling__presenting--you-stopped": {
    "messageformat": "Вие престанавте со споделување",
    "description": "Toast that appears when someone stops presenting"
  },
  "icu:calling__presenting--person-ongoing": {
    "messageformat": "{name} презентира",
    "description": "Title of call when someone is presenting"
  },
  "icu:calling__presenting--person-stopped": {
    "messageformat": "{name} престана со презентирање",
    "description": "Toast that appears when someone stops presenting"
  },
  "icu:calling__presenting--permission-title": {
    "messageformat": "Потребна е дозвола",
    "description": "Shown as the title for the modal that requests screen recording permissions"
  },
  "icu:calling__presenting--macos-permission-description": {
    "messageformat": "Signal има потреба од дозвола за да пристапи до снимката од екранот на вашиот компјутер",
    "description": "Shown as the description for the modal that requests screen recording permissions"
  },
  "icu:calling__presenting--permission-instruction-step1": {
    "messageformat": "Одете во Поставувањата на системот",
    "description": "Shown as the description for the modal that requests screen recording permissions"
  },
  "icu:calling__presenting--permission-instruction-step2": {
    "messageformat": "Кликнете на иконата за заклучување во долниот лев агол и внесете ја лозинката на компјутерот.",
    "description": "Shown as the description for the modal that requests screen recording permissions"
  },
  "icu:calling__presenting--permission-instruction-step3": {
    "messageformat": "На десната страна, штиклирајте ја коцката до Signal. Ако Signal не е на листата, кликнете на + за да се додаде.",
    "description": "Shown as the description for the modal that requests screen recording permissions"
  },
  "icu:calling__presenting--permission-open": {
    "messageformat": "Отворете ги Поставувањата на системот",
    "description": "The button that opens your system preferences for the needs screen record permissions modal"
  },
  "icu:calling__presenting--permission-cancel": {
    "messageformat": "Откажи",
    "description": "The cancel button for the needs screen record permissions modal"
  },
  "icu:alwaysRelayCallsDescription": {
    "messageformat": "Секогаш префрлај повици.",
    "description": "Description of the always relay calls setting"
  },
  "icu:alwaysRelayCallsDetail": {
    "messageformat": "Препраќај ги повиците преку сервер на Signal за да избегнете откривање на Вашата IP адреса на Вашите контакти. Вклучувањето ќе го намали квалитетот на повикот.",
    "description": "Details describing the always relay calls setting"
  },
  "icu:permissions": {
    "messageformat": "Дозволи",
    "description": "Header for permissions section of settings"
  },
  "icu:mediaPermissionsDescription": {
    "messageformat": "Дозволи пристап до микрофонот",
    "description": "Description of the media permission description"
  },
  "icu:mediaCameraPermissionsDescription": {
    "messageformat": "Дозволи пристап до камерата",
    "description": "Description of the media permission description"
  },
  "icu:general": {
    "messageformat": "Општо",
    "description": "Header for general options on the settings screen"
  },
  "icu:spellCheckDescription": {
    "messageformat": "Проверете дали е точно напишан текстот внесен во полето за составување порака",
    "description": "Description of the spell check setting"
  },
  "icu:textFormattingDescription": {
    "messageformat": "Прикажи прозорче со опции за форматирање кога текстот е селектиран",
    "description": "Description of the text-formatting popover menu setting"
  },
  "icu:spellCheckWillBeEnabled": {
    "messageformat": "Проверката на текст ќе биде вклучена наредниот пат штом го стартувате Signal",
    "description": "Shown when the user enables spellcheck to indicate that they must restart Signal."
  },
  "icu:spellCheckWillBeDisabled": {
    "messageformat": "Проверката на тескт ќе биде исклучена наредниот пат штом го стартувате Signal.",
    "description": "Shown when the user disables spellcheck to indicate that they must restart Signal."
  },
  "icu:SystemTraySetting__minimize-to-system-tray": {
    "messageformat": "Минимизирајте до системска лента",
    "description": "In the settings, shown next to the checkbox option for minimizing to the system tray"
  },
  "icu:SystemTraySetting__minimize-to-and-start-in-system-tray": {
    "messageformat": "Стартувајте во системска лента",
    "description": "In the settings, shown next to the checkbox option for starting in the system tray"
  },
  "icu:autoLaunchDescription": {
    "messageformat": "Отворете при најава на компјутер",
    "description": "Description for the automatic launch setting"
  },
  "icu:clearDataHeader": {
    "messageformat": "Избришете ги податоците од апликацијата",
    "description": "Header in the settings dialog for the section dealing with data deletion"
  },
  "icu:clearDataExplanation": {
    "messageformat": "Ова ќе ги исчисти сите податоци во апликацијата, отстранувајќи ги сите пораки и зачувани информации за сметката.",
    "description": "Text describing what the clear data button will do."
  },
  "icu:clearDataButton": {
    "messageformat": "Исчисти податоци",
    "description": "Button in the settings dialog starting process to delete all data"
  },
  "icu:deleteAllDataHeader": {
    "messageformat": "Избришете ги сите податоци?",
    "description": "Header of the full-screen delete data confirmation screen"
  },
  "icu:deleteAllDataBody": {
    "messageformat": "Ќе ги избришете сите информации за сметката за оваа апликација, вклучувајќи ги контактите и сите пораки. Секогаш можете да го поврзете вашиот мобилен уред повторно, но тоа нема да ги врати избришаните пораки.",
    "description": "Text describing what exactly will happen if the user clicks the button to delete all data"
  },
  "icu:deleteAllDataButton": {
    "messageformat": "Избришете ги сите податоци",
    "description": "Text of the button that deletes all data"
  },
  "icu:deleteAllDataProgress": {
    "messageformat": "Се исклучувам и ги бришам сите податоци",
    "description": "Message shown to user when app is disconnected and data deleted"
  },
  "icu:deleteOldIndexedDBData": {
    "messageformat": "Имате стари податоци од претходна инсталација на Signal Desktop. Ако изберете да продолжите, тие ќе бидат избришани и ќе почнете од почеток.",
    "description": "Shown if user last ran Signal Desktop before October 2018"
  },
  "icu:deleteOldData": {
    "messageformat": "Избриши стари податоци",
    "description": "Button to make the delete happen"
  },
  "icu:notifications": {
    "messageformat": "Известувања",
    "description": "Header for notification settings"
  },
  "icu:notificationSettingsDialog": {
    "messageformat": "Кога ќе пристигнат пораки прикажи известувања што откриваат:",
    "description": "Explain the purpose of the notification settings"
  },
  "icu:disableNotifications": {
    "messageformat": "Исклучи известувања",
    "description": "Label for disabling notifications"
  },
  "icu:nameAndMessage": {
    "messageformat": "Име, содржина и дејствија",
    "description": "Label for setting notifications to display name and message text"
  },
  "icu:noNameOrMessage": {
    "messageformat": "Без имиња и содржина",
    "description": "Label for setting notifications to display no name and no message text"
  },
  "icu:nameOnly": {
    "messageformat": "Само име",
    "description": "Label for setting notifications to display sender name only"
  },
  "icu:newMessage": {
    "messageformat": "Нова порака",
    "description": "Displayed in notifications for only 1 message"
  },
  "icu:notificationSenderInGroup": {
    "messageformat": "{sender} во {group}",
    "description": "Displayed in notifications for messages in a group"
  },
  "icu:notificationReaction": {
    "messageformat": "{sender} реагираше со {emoji} на вашата порака"
  },
  "icu:notificationReactionMessage": {
    "messageformat": "{sender} реагираше со {emoji} на: {message}"
  },
  "icu:sendFailed": {
    "messageformat": "Испраќањето е неуспешно",
    "description": "Shown on outgoing message if it fails to send"
  },
  "icu:deleteFailed": {
    "messageformat": "Неуспешно бришење",
    "description": "Shown on a message which was deleted for everyone if the delete wasn't successfully sent to anyone"
  },
  "icu:editFailed": {
    "messageformat": "Измената е неуспешна, кликнете за повеќе детали",
    "description": "Shown on a message which was edited if the edit wasn't successfully sent to anyone"
  },
  "icu:sendPaused": {
    "messageformat": "Испраќањето е паузирано",
    "description": "Shown on outgoing message if it cannot be sent immediately"
  },
  "icu:partiallySent": {
    "messageformat": "Не е целосно испратено, кликнете за детали",
    "description": "Shown on outgoing message if it is partially sent"
  },
  "icu:partiallyDeleted": {
    "messageformat": "Делумно избришано, кликнете за да се обидете повторно",
    "description": "Shown on a message which was deleted for everyone if the delete wasn't successfully sent to everyone"
  },
  "icu:showMore": {
    "messageformat": "Детали",
    "description": "Displays the details of a key change"
  },
  "icu:showLess": {
    "messageformat": "Сокриј детали",
    "description": "Hides the details of a key change"
  },
  "icu:learnMore": {
    "messageformat": "Научете повеќе за проверка на сигурносни броеви",
    "description": "Text that links to a support article on verifying safety numbers"
  },
  "icu:expiredWarning": {
    "messageformat": "Оваа верзија на Signal Desktop е истечена. Ве молиме надградете на најновата верзија за да продолжите со употреба.",
    "description": "Warning notification that this version of the app has expired"
  },
  "icu:upgrade": {
    "messageformat": "Кликнете за да одите до signal.org/download",
    "description": "Label text for button to upgrade the app to the latest version"
  },
  "icu:mediaMessage": {
    "messageformat": "Порака со медиумски датотеки",
    "description": "Description of a message that has an attachment and no text, displayed in the conversation list as a preview."
  },
  "icu:unregisteredUser": {
    "messageformat": "Бројот не е регистриран",
    "description": "Error message displayed when sending to an unregistered user."
  },
  "icu:sync": {
    "messageformat": "Увезете контакти",
    "description": "Label for contact and group sync settings"
  },
  "icu:syncExplanation": {
    "messageformat": "Увези ги сите Signal групи и контакти од твојот мобилен уред.",
    "description": "Explanatory text for sync settings"
  },
  "icu:lastSynced": {
    "messageformat": "Последен увоз",
    "description": "Label for date and time of last sync operation"
  },
  "icu:syncNow": {
    "messageformat": "Увези сега",
    "description": "Label for a button that syncs contacts and groups from your phone"
  },
  "icu:syncing": {
    "messageformat": "Увезувам",
    "description": "Label for a disabled sync button while sync is in progress."
  },
  "icu:syncFailed": {
    "messageformat": "Увозот е неуспешен. Осигурајте се дека компјутерот и телефонот се поврзани на интернет.",
    "description": "Informational text displayed if a sync operation times out."
  },
  "icu:timestamp_s": {
    "messageformat": "сега",
    "description": "Brief timestamp for messages sent less than a minute ago. Displayed in the conversation list and message bubble."
  },
  "icu:timestamp_m": {
    "messageformat": "1м",
    "description": "Brief timestamp for messages sent about one minute ago. Displayed in the conversation list and message bubble."
  },
  "icu:timestamp_h": {
    "messageformat": "1ч",
    "description": "Brief timestamp for messages sent about one hour ago. Displayed in the conversation list and message bubble."
  },
  "icu:hoursAgo": {
    "messageformat": "{hours,number}ч",
    "description": "Contracted form of 'X hours ago' which works both for singular and plural"
  },
  "icu:minutesAgo": {
    "messageformat": "{minutes,number}м",
    "description": "Contracted form of 'X minutes ago' which works both for singular and plural"
  },
  "icu:justNow": {
    "messageformat": "Сега",
    "description": "Shown if a message is very recent, less than 60 seconds old"
  },
  "icu:timestampFormat__long--today": {
    "messageformat": "Денес {time}",
    "description": "Timestamp format string for displaying \"Today\" and the time"
  },
  "icu:timestampFormat__long--yesterday": {
    "messageformat": "Вчера {time}",
    "description": "Timestamp format string for displaying \"Yesterday\" and the time"
  },
  "icu:messageBodyTooLong": {
    "messageformat": "Телото на пораката е предолго.",
    "description": "Shown if the user tries to send more than 64kb of text"
  },
  "icu:unblockToSend": {
    "messageformat": "Деблокирајте го овој контакт за да испратите порака.",
    "description": "Brief message shown when trying to message a blocked number"
  },
  "icu:unblockGroupToSend": {
    "messageformat": "Деблокирајте ја оваа група за да испратите порака.",
    "description": "Brief message shown when trying to message a blocked group"
  },
  "icu:youChangedTheTimer": {
    "messageformat": "Го поставивте времето за пораката која исчезнува на {time}.",
    "description": "Message displayed when you change the message expiration timer in a conversation."
  },
  "icu:timerSetOnSync": {
    "messageformat": "Го ажуриравте времето за пораката која исчезнува на {time}.",
    "description": "Message displayed when timer is set on initial link of desktop device."
  },
  "icu:timerSetByMember": {
    "messageformat": "Член го постави времето за пораката која исчезнува на {time}.",
    "description": "Message displayed when timer is by an unknown group member."
  },
  "icu:theyChangedTheTimer": {
    "messageformat": "{name} го постави времето за пораката која исчезнува на{time}.",
    "description": "Message displayed when someone else changes the message expiration timer in a conversation."
  },
  "icu:disappearingMessages__off": {
    "messageformat": "исклучено",
    "description": "Label for option to turn off message expiration in the timer menu"
  },
  "icu:disappearingMessages": {
    "messageformat": "Пораки што исчезнуваат",
    "description": "Conversation menu option to enable disappearing messages. Title of the settings section for Disappearing Messages. Label of the disappearing timer select in group creation flow"
  },
  "icu:disappearingMessagesDisabled": {
    "messageformat": "Пораки што исчезнуваат се оневозможени",
    "description": "Displayed in the left pane when the timer is turned off"
  },
  "icu:disappearingMessagesDisabledByMember": {
    "messageformat": "Член ги исклучи пораките кои исчезнуваат.",
    "description": "Displayed in the left pane when the timer is turned off"
  },
  "icu:disabledDisappearingMessages": {
    "messageformat": "{name} ги исклучи пораките кои исчезнуваат.",
    "description": "Displayed in the conversation list when the timer is turned off"
  },
  "icu:youDisabledDisappearingMessages": {
    "messageformat": "Оневозможивте пораки што исчезуваат.",
    "description": "Displayed in the conversation list when the timer is turned off"
  },
  "icu:timerSetTo": {
    "messageformat": "Тајмерот е поставен на {time}",
    "description": "Displayed in the conversation list when the timer is updated by some automatic action, or in the left pane"
  },
  "icu:audioNotificationDescription": {
    "messageformat": "Звуци за известувања вон апликацијата",
    "description": "Description for audio notification setting"
  },
  "icu:callRingtoneNotificationDescription": {
    "messageformat": "Пушти звуци за повик",
    "description": "Description for call ringtone notification setting"
  },
  "icu:callSystemNotificationDescription": {
    "messageformat": "Покажи известувања за повици",
    "description": "Description for call notification setting"
  },
  "icu:incomingCallNotificationDescription": {
    "messageformat": "Вклучи дојдовни повици",
    "description": "Description for incoming calls setting"
  },
  "icu:contactChangedProfileName": {
    "messageformat": "{sender} го промени своето профилно име од {oldProfile} во {newProfile}.",
    "description": "Description for incoming calls setting"
  },
  "icu:changedProfileName": {
    "messageformat": "{oldProfile} го промени своето профилно име во {newProfile}.",
    "description": "Shown when a contact not in your address book changes their profile name"
  },
  "icu:SafetyNumberModal__title": {
    "messageformat": "Проверка на безбедносен број",
    "description": "Title for the modal for safety number verification"
  },
  "icu:safetyNumberChanged": {
    "messageformat": "Безбедносниот број е променет",
    "description": "A notification shown in the conversation when a contact reinstalls"
  },
  "icu:safetyNumberChanges": {
    "messageformat": "Промени на безбедносниот број",
    "description": "Title for safety number changed modal"
  },
  "icu:safetyNumberChangedGroup": {
    "messageformat": "Безбедносниот број за {name} е променет",
    "description": "A notification shown in a group conversation when a contact reinstalls, showing the contact name"
  },
  "icu:ConversationDetails__viewSafetyNumber": {
    "messageformat": "Види безбедносен број",
    "description": "In conversation details, label for button to view safety number, opens safety number modal"
  },
  "icu:SafetyNumberNotification__viewSafetyNumber": {
    "messageformat": "Види безбедносен број",
    "description": "In conversation, safety number change notification, label for button to view safety number, opens safety number modal"
  },
  "icu:cannotGenerateSafetyNumber": {
    "messageformat": "Овој корисник не може да биде проверен додека разменувате пораки со него.",
    "description": "Shown on the safety number screen if you have never exchanged messages with that contact"
  },
  "icu:yourSafetyNumberWith": {
    "messageformat": "Вашиот безбедносен број со {name1}:",
    "description": "Heading for safety number view"
  },
  "icu:themeLight": {
    "messageformat": "Светла",
    "description": "Label text for light theme (normal)"
  },
  "icu:themeDark": {
    "messageformat": "Темна",
    "description": "Label text for dark theme"
  },
  "icu:themeSystem": {
    "messageformat": "Систем",
    "description": "Label text for system theme"
  },
  "icu:noteToSelf": {
    "messageformat": "Белешка за себе",
    "description": "Name for the conversation with your own phone number"
  },
  "icu:noteToSelfHero": {
    "messageformat": "Можете да додавате белешки за себе во овој разговор. Ако вашата сметка има поврзани уреди, новите белешки ќе се синхронизираат.",
    "description": "Description for the Note to Self conversation"
  },
  "icu:notificationDrawAttention": {
    "messageformat": "Привлечи внимание на овој прозорец кога ќе пристигне известување",
    "description": "Label text for the setting that controls whether new notifications draw attention to the window"
  },
  "icu:hideMenuBar": {
    "messageformat": "Сокриј ја лентата со мени",
    "description": "Label text for menu bar visibility setting"
  },
  "icu:startConversation": {
    "messageformat": "Започни нов разговор",
    "description": "Label underneath number a user enters that is not an existing contact"
  },
  "icu:newConversation": {
    "messageformat": "Нов разговор",
    "description": "Label for header when starting a new conversation"
  },
  "icu:stories": {
    "messageformat": "Приказни",
    "description": "Label for header to go to stories view"
  },
  "icu:contactSearchPlaceholder": {
    "messageformat": "Пребарувајте по име или телефонски број",
    "description": "Placeholder to use when searching for contacts in the composer"
  },
  "icu:noContactsFound": {
    "messageformat": "Не се пронајдени контакти",
    "description": "Label shown when there are no contacts to compose to"
  },
  "icu:noGroupsFound": {
    "messageformat": "Не се пронајдени групи",
    "description": "Label shown when there are no groups to compose to"
  },
  "icu:noConversationsFound": {
    "messageformat": "Не се пронајдени разговори",
    "description": "Label shown when there are no conversations to compose to"
  },
  "icu:Toast--ConversationRemoved": {
    "messageformat": "Контактот {title} беше отстранет.",
    "description": "Shown after the contact was removed from the contact list"
  },
  "icu:Toast--error": {
    "messageformat": "Настана грешка",
    "description": "Toast for general errors"
  },
  "icu:Toast--error--action": {
    "messageformat": "Испрати запис",
    "description": "Label for the error toast button"
  },
  "icu:Toast--failed-to-fetch-username": {
    "messageformat": "Неуспешно пронаоѓање на корисничко име. Проверете ја интернет врската и обидете се повторно.",
    "description": "Shown if request to Signal servers to find username fails"
  },
  "icu:Toast--failed-to-fetch-phone-number": {
    "messageformat": "Неуспешно пронаоѓање на телефонски број. Проверете ја интернет врската и обидете се повторно.",
    "description": "Shown if request to Signal servers to find phone number fails"
  },
  "icu:ToastManager__CannotEditMessage": {
    "messageformat": "Може да се применуваат измени само во рок од 3 часа откако ја имате испратено пораката.",
    "description": "Error message when you try to send an edit after message becomes too old"
  },
  "icu:startConversation--username-not-found": {
    "messageformat": "Корисникот не е пронајден. {atUsername} не е корисник на Signal; проверете дали го внесовте целосното корисничко име.",
    "description": "Shown in dialog if username is not found. Note that 'username' will be the output of at-username"
  },
  "icu:startConversation--phone-number-not-found": {
    "messageformat": "Корисникот не е пронајден. „{phoneNumber}“ не е корисник на Signal.",
    "description": "Shown in dialog if phone number is not found."
  },
  "icu:startConversation--phone-number-not-valid": {
    "messageformat": "Корисникот не е пронајден. „{phoneNumber}“ не е валиден телефонски број.",
    "description": "Shown in dialog if phone number is not valid."
  },
  "icu:chooseGroupMembers__title": {
    "messageformat": "Избери членови",
    "description": "The title for the 'choose group members' left pane screen"
  },
  "icu:chooseGroupMembers__back-button": {
    "messageformat": "Назад",
    "description": "Used as alt-text of the back button on the 'choose group members' left pane screen"
  },
  "icu:chooseGroupMembers__skip": {
    "messageformat": "Прескокни",
    "description": "The 'skip' button text in the 'choose group members' left pane screen"
  },
  "icu:chooseGroupMembers__next": {
    "messageformat": "Следно",
    "description": "The 'next' button text in the 'choose group members' left pane screen"
  },
  "icu:chooseGroupMembers__maximum-group-size__title": {
    "messageformat": "Достигната е максималната големина за групата",
    "description": "Shown in the alert when you add the maximum number of group members"
  },
  "icu:chooseGroupMembers__maximum-group-size__body": {
    "messageformat": "Групите на Signal можат да имаат максимум {max,number} членови.",
    "description": "Shown in the alert when you add the maximum number of group members"
  },
  "icu:chooseGroupMembers__maximum-recommended-group-size__title": {
    "messageformat": "Препорачаното ограничување за членови е достигнато",
    "description": "Shown in the alert when you add the maximum recommended number of group members"
  },
  "icu:chooseGroupMembers__maximum-recommended-group-size__body": {
    "messageformat": "Signal групите функционираат најдобро со {max,number} членови или помалку. Ако додадете повеќе членови може да настане застој при примање и испраќање на пораки.",
    "description": "Shown in the alert when you add the maximum recommended number of group members"
  },
  "icu:setGroupMetadata__title": {
    "messageformat": "Именувајте ја оваа група",
    "description": "The title for the 'set group metadata' left pane screen"
  },
  "icu:setGroupMetadata__back-button": {
    "messageformat": "Назад до избор на членови",
    "description": "Used as alt-text of the back button on the 'set group metadata' left pane screen"
  },
  "icu:setGroupMetadata__group-name-placeholder": {
    "messageformat": "Име на групата (задолжително)",
    "description": "The placeholder for the group name placeholder"
  },
  "icu:setGroupMetadata__group-description-placeholder": {
    "messageformat": "Опис",
    "description": "The placeholder for the group description"
  },
  "icu:setGroupMetadata__create-group": {
    "messageformat": "Создај",
    "description": "The 'create group' button text in the 'set group metadata' left pane screen"
  },
  "icu:setGroupMetadata__members-header": {
    "messageformat": "Членови",
    "description": "The header for the members list in the 'set group metadata' left pane screen"
  },
  "icu:setGroupMetadata__error-message": {
    "messageformat": "Оваа група не може да биде создадена. Проверете ја вашата интернет конекција и обидете се повторно.",
    "description": "Shown in the modal when we can't create a group"
  },
  "icu:updateGroupAttributes__title": {
    "messageformat": "Измени група",
    "description": "Shown in the modal when we want to update a group"
  },
  "icu:updateGroupAttributes__error-message": {
    "messageformat": "Не успеа да се ажурира групата. Проверете ја Вашата интернет конекција и обидете се повторно.",
    "description": "Shown in the modal when we can't update a group"
  },
  "icu:notSupportedSMS": {
    "messageformat": "SMS/MMS пораки не се поддржани.",
    "description": "Label underneath number informing user that SMS is not supported on desktop"
  },
  "icu:newPhoneNumber": {
    "messageformat": "Внесете телефонски број да додадете контакт.",
    "description": "Placeholder for adding a new number to a contact"
  },
  "icu:invalidNumberError": {
    "messageformat": "Погрешен број",
    "description": "When a person inputs a number that is invalid"
  },
  "icu:unlinkedWarning": {
    "messageformat": "Кликнете за повторно да се поврзе Signal Desktop со вашиот мобилен уред за да продолжите со допишување."
  },
  "icu:unlinked": {
    "messageformat": "Неповрзан"
  },
  "icu:relink": {
    "messageformat": "Поврзи повторно"
  },
  "icu:autoUpdateNewVersionTitle": {
    "messageformat": "Достапна е нова верзија"
  },
  "icu:autoUpdateRetry": {
    "messageformat": "Обидете се повторно да ажурирате"
  },
  "icu:autoUpdateContactSupport": {
    "messageformat": "контактирајте го тимот за корисничка поддршка"
  },
  "icu:autoUpdateNewVersionMessage": {
    "messageformat": "Кликнете за да го рестартирате Signal"
  },
  "icu:downloadNewVersionMessage": {
    "messageformat": "Кликнете за ја да ја преземете новата верзија"
  },
  "icu:downloadFullNewVersionMessage": {
    "messageformat": "Signal не можеше да се ажурира. Кликнете за да се обидете повторно.",
    "description": "Shown in update dialog when partial update fails and we have to ask user to download full update"
  },
  "icu:autoUpdateRestartButtonLabel": {
    "messageformat": "Рестартирај го Signal"
  },
  "icu:autoUpdateLaterButtonLabel": {
    "messageformat": "Покасно"
  },
  "icu:autoUpdateIgnoreButtonLabel": {
    "messageformat": "Игнорирајте ја новата верзија"
  },
  "icu:leftTheGroup": {
    "messageformat": "{name} ја напушти групата.",
    "description": "Shown in the conversation history when a single person leaves the group"
  },
  "icu:multipleLeftTheGroup": {
    "messageformat": "{name} ја напушти групата.",
    "description": "Shown in the conversation history when multiple people leave the group"
  },
  "icu:updatedTheGroup": {
    "messageformat": "{name}ја ажурираше групата.",
    "description": "Shown in the conversation history when someone updates the group"
  },
  "icu:youUpdatedTheGroup": {
    "messageformat": "Вие ја уредивте групата.",
    "description": "Shown in the conversation history when you update a group"
  },
  "icu:updatedGroupAvatar": {
    "messageformat": "Групниот аватар е ажуриран.",
    "description": "Shown in the conversation history when someone updates the group"
  },
  "icu:titleIsNow": {
    "messageformat": "Името на групата е сега “{name}„.",
    "description": "Shown in the conversation history when someone changes the title of the group"
  },
  "icu:youJoinedTheGroup": {
    "messageformat": "Вие и се приклучивте на групата.",
    "description": "Shown in the conversation history when you are added to a group."
  },
  "icu:joinedTheGroup": {
    "messageformat": "{name}се приклучи на групата.",
    "description": "Shown in the conversation history when a single person joins the group"
  },
  "icu:multipleJoinedTheGroup": {
    "messageformat": "{names}се приклучи на групата.",
    "description": "Shown in the conversation history when more than one person joins the group"
  },
  "icu:ConversationList__aria-label": {
    "messageformat": "{unreadCount, plural, one {Разговор со {title}, {unreadCount,number} нова порака, последна порака: {lastMessage}.} other {Разговор со {title}, {unreadCount,number} нови пораки, последна порака: {lastMessage}.}}",
    "description": "Aria label for the conversation list item"
  },
  "icu:ConversationList__last-message-undefined": {
    "messageformat": "Можно е последната порака да е избришана.",
    "description": "For aria-label within conversation list. Describes if last message is not defined."
  },
  "icu:BaseConversationListItem__aria-label": {
    "messageformat": "Оди до разговорот со {title}",
    "description": "Aria label for the conversation list item button"
  },
  "icu:ConversationListItem--message-request": {
    "messageformat": "Барање за порака",
    "description": "Preview shown for conversation if the user has not yet accepted an incoming message request"
  },
  "icu:ConversationListItem--draft-prefix": {
    "messageformat": "Нацрт:",
    "description": "Prefix shown in italic in conversation view when a draft is saved"
  },
  "icu:message--getNotificationText--messageRequest": {
    "messageformat": "Барање за разговор",
    "description": "Shown in notifications and in the left pane when a message request is received."
  },
  "icu:message--getNotificationText--gif": {
    "messageformat": "GIF",
    "description": "Shown in notifications and in the left pane when a GIF is received."
  },
  "icu:message--getNotificationText--photo": {
    "messageformat": "Слика",
    "description": "Shown in notifications and in the left pane when a photo is received."
  },
  "icu:message--getNotificationText--video": {
    "messageformat": "Видео",
    "description": "Shown in notifications and in the left pane when a video is received."
  },
  "icu:message--getNotificationText--voice-message": {
    "messageformat": "Гласовна порака",
    "description": "Shown in notifications and in the left pane when a voice message is received."
  },
  "icu:message--getNotificationText--audio-message": {
    "messageformat": "Аудио порака",
    "description": "Shown in notifications and in the left pane when an audio message is received."
  },
  "icu:message--getNotificationText--file": {
    "messageformat": "Датотека",
    "description": "Shown in notifications and in the left pane when a generic file is received."
  },
  "icu:message--getNotificationText--stickers": {
    "messageformat": "Стикер порака",
    "description": "Shown in notifications and in the left pane instead of sticker image."
  },
  "icu:message--getNotificationText--text-with-emoji": {
    "messageformat": "{emoji} {text}",
    "description": "Shown in notifications and in the left pane when text has an emoji. Probably always [emoji] [text] on LTR languages and [text] [emoji] on RTL languages."
  },
  "icu:message--getDescription--unsupported-message": {
    "messageformat": "Неподдржана порака",
    "description": "Shown in notifications and in the left pane when a message has features too new for this signal install."
  },
  "icu:message--getDescription--disappearing-media": {
    "messageformat": "Еднократно видлива медиумска датотека",
    "description": "Shown in notifications and in the left pane after view-once message is deleted. Also shown when quoting a view once media."
  },
  "icu:message--getDescription--disappearing-photo": {
    "messageformat": "Слика за брз преглед",
    "description": "Shown in notifications and in the left pane when a message is a view once photo. Also shown when quoting a view once photo."
  },
  "icu:message--getDescription--disappearing-video": {
    "messageformat": "Видео за брз преглед",
    "description": "Shown in notifications and in the left pane when a message is a view once video. Also shown when quoting a view once video."
  },
  "icu:message--deletedForEveryone": {
    "messageformat": "Оваа порака беше избришана.",
    "description": "Shown in a message's bubble when the message has been deleted for everyone."
  },
  "icu:donation--missing": {
    "messageformat": "Не е можно да се добијат деталите за донацијата",
    "description": "Aria label for donation when we can't fetch the details."
  },
  "icu:message--donation--unopened--incoming": {
    "messageformat": "Погледнете ја оваа порака на мобилен за да ја отворите",
    "description": "Shown in a message's bubble when you've received a donation badge from a contact"
  },
  "icu:message--donation--unopened--outgoing": {
    "messageformat": "Допрете ја оваа порака на мобилен за да ја видите вашата донација",
    "description": "Shown in a message's bubble when you've sent a donation badge to a contact."
  },
  "icu:message--donation--unopened--label": {
    "messageformat": "{sender} донираше на Signal во ваше име",
    "description": "Shown in a message's bubble when you've received a donation badge from a contact."
  },
  "icu:message--donation--unopened--toast--incoming": {
    "messageformat": "Отворете ја апликацијата на телефонот за да ја отворите оваа донација",
    "description": "Shown when you've clicked on an incoming donation you haven't yet redeemed."
  },
  "icu:message--donation--unopened--toast--outgoing": {
    "messageformat": "Отворете ја апликацијата на телефонот за да ја видите вашата донација",
    "description": "Shown when you've clicked on an outgoing donation badge."
  },
  "icu:message--donation--preview--unopened": {
    "messageformat": "{sender} донираше за вас",
    "description": "Shown to label the donation badge in notifications and the left pane."
  },
  "icu:message--donation--preview--redeemed": {
    "messageformat": "Прифативте донација",
    "description": "Shown to label the redeemed donation badge in notifications and the left pane."
  },
  "icu:message--donation--preview--sent": {
    "messageformat": "Дониравте за {recipient}",
    "description": "Shown to label a donation badge you've sent in notifications and the left pane"
  },
  "icu:message--donation": {
    "messageformat": "Донација",
    "description": "Shown to label the donation badge you've redeemed on another device."
  },
  "icu:quote--donation": {
    "messageformat": "Донација",
    "description": "Shown to label a donation badge you've replied to."
  },
  "icu:message--donation--remaining--days": {
    "messageformat": "{days, plural, one {Преостанува уште {days,number} ден} other {Преостануваат уште {days,number} дена}}",
    "description": "Describes how long remains for the donation badge you've redeemed on another device (only rendered for days > 1)."
  },
  "icu:message--donation--remaining--hours": {
    "messageformat": "{hours, plural, one {Преостанува уште {hours,number} час} other {Преостануваат уште {hours,number} часа}}",
    "description": "Describes how long remains for the donation badge you've redeemed on another device (only rendered for hours > 1)"
  },
  "icu:message--donation--remaining--minutes": {
    "messageformat": "{minutes, plural, one {Преостанува уште 1 минута} other {Преостануваат уште {minutes,number} минути}}",
    "description": "Describes how long remains for the donation badge you've redeemed on another device."
  },
  "icu:message--donation--expired": {
    "messageformat": "Истечен",
    "description": "Shows that a donation badge is expired"
  },
  "icu:message--giftBadge--view": {
    "messageformat": "Прегледај",
    "description": "Shown when you've sent a gift badge to someone then opened it"
  },
  "icu:message--donation--view": {
    "messageformat": "Прегледај",
    "description": "Shown when you've sent a donation badge to someone then opened it"
  },
  "icu:message--donation--redeemed": {
    "messageformat": "Прифатено",
    "description": "Shown when you've redeemed the donation badge on another device"
  },
  "icu:messageAccessibilityLabel--outgoing": {
    "messageformat": "Пораката е испратена од вас",
    "description": "Accessibility label for outgoing messages"
  },
  "icu:messageAccessibilityLabel--incoming": {
    "messageformat": "Пораката е испратена од {author}",
    "description": "Accessibility label for incoming messages"
  },
  "icu:modal--donation--title": {
    "messageformat": "Ви благодариме за поддршката!",
    "description": "The title of the outgoing donation badge detail dialog"
  },
  "icu:modal--donation--description": {
    "messageformat": "Дониравте до Signal во име на {name}. Ќе имаат можност да ја покажат поддршката на нивниот профил.",
    "description": "The description of the outgoing donation badge detail dialog"
  },
  "icu:stickers--toast--InstallFailed": {
    "messageformat": "Пакетот со стикер не може да се инсталира",
    "description": "Shown in a toast if the user attempts to install a sticker pack and it fails"
  },
  "icu:stickers--StickerManager--title": {
    "messageformat": "Стикери",
    "description": "Title for the sticker manager"
  },
  "icu:stickers--StickerManager--Available": {
    "messageformat": "Достапни",
    "description": "Shown in the sticker pack manager as a tab for available stickers"
  },
  "icu:stickers--StickerManager--InstalledPacks": {
    "messageformat": "Инсталирани",
    "description": "Shown in the sticker pack manager above your installed sticker packs."
  },
  "icu:stickers--StickerManager--InstalledPacks--Empty": {
    "messageformat": "Нема инсталирано стикери",
    "description": "Shown in the sticker pack manager when you don't have any installed sticker packs."
  },
  "icu:stickers--StickerManager--BlessedPacks": {
    "messageformat": "Серија уметници на Signal",
    "description": "Shown in the sticker pack manager above the default sticker packs."
  },
  "icu:stickers--StickerManager--BlessedPacks--Empty": {
    "messageformat": "Не се достапни стикери од Signal артисти",
    "description": "Shown in the sticker pack manager when there are no blessed sticker packs available."
  },
  "icu:stickers--StickerManager--ReceivedPacks": {
    "messageformat": "Стикери што сте ги примиле",
    "description": "Shown in the sticker pack manager above sticker packs which you have received in messages."
  },
  "icu:stickers--StickerManager--ReceivedPacks--Empty": {
    "messageformat": "Стикерите од дојдовните пораки ќе се појават овде",
    "description": "Shown in the sticker pack manager when you have not received any sticker packs in messages."
  },
  "icu:stickers--StickerManager--Install": {
    "messageformat": "Инсталирај",
    "description": "Shown in the sticker pack manager next to sticker packs which can be installed."
  },
  "icu:stickers--StickerManager--Uninstall": {
    "messageformat": "Деинсталирај",
    "description": "Shown in the sticker pack manager next to sticker packs which are already installed."
  },
  "icu:stickers--StickerManager--UninstallWarning": {
    "messageformat": "Можно е да не можете да го инсталирате овој пакет со стикери доколу ја немате оригиналната порака.",
    "description": "Shown in the sticker pack manager next to sticker packs which are already installed."
  },
  "icu:stickers--StickerManager--Introduction--Image": {
    "messageformat": "Ви претставуваме стикери: Мачката бандит",
    "description": "Alt text on a tooltip image when the user upgrades to a version of Signal supporting stickers."
  },
  "icu:stickers--StickerManager--Introduction--Title": {
    "messageformat": "Стикери",
    "description": "Shown as the title on a tooltip when the user upgrades to a version of Signal supporting stickers."
  },
  "icu:stickers--StickerManager--Introduction--Body": {
    "messageformat": "Зошто да употребуваш зборови кога можеш стикери?",
    "description": "Shown as the body on a tooltip when the user upgrades to a version of Signal supporting stickers."
  },
  "icu:stickers--StickerPicker--Open": {
    "messageformat": "Отвори го избирачот на стикери",
    "description": "Label for the open button for the sticker picker"
  },
  "icu:stickers--StickerPicker--AddPack": {
    "messageformat": "Додај пакет со стикери",
    "description": "Label for the add pack button in the sticker picker"
  },
  "icu:stickers--StickerPicker--NextPage": {
    "messageformat": "Следна страна",
    "description": "Label for the next page button in the sticker picker"
  },
  "icu:stickers--StickerPicker--PrevPage": {
    "messageformat": "Претходна страна",
    "description": "Label for the previous page button in the sticker picker"
  },
  "icu:stickers--StickerPicker--Recents": {
    "messageformat": "Скоршени стикери",
    "description": "Label for the recent stickers button in the sticker picker"
  },
  "icu:stickers--StickerPicker--DownloadError": {
    "messageformat": "Некои стикери не можат да се преземат.",
    "description": "Shown in the sticker picker when one or more stickers could not be downloaded."
  },
  "icu:stickers--StickerPicker--DownloadPending": {
    "messageformat": "Се инсталира пакет со стикери…",
    "description": "Shown in the sticker picker when one or more stickers are still downloading."
  },
  "icu:stickers--StickerPicker--Empty": {
    "messageformat": "Не се пронајдени стикери",
    "description": "Shown in the sticker picker when there are no stickers to show."
  },
  "icu:stickers--StickerPicker--Hint": {
    "messageformat": "Нови пакети со стикери се достапни за преземање.",
    "description": "Shown in the sticker picker the first time you have received new packs you can install."
  },
  "icu:stickers--StickerPicker--NoPacks": {
    "messageformat": "Не се пронајдени пакети со стикери",
    "description": "Shown in the sticker picker when there are no installed sticker packs."
  },
  "icu:stickers--StickerPicker--NoRecents": {
    "messageformat": "Скорешните стикери ќе се појават овде.",
    "description": "Shown in the sticker picker when there are no recent stickers to show."
  },
  "icu:stickers__StickerPicker__recent": {
    "messageformat": "Скорешни",
    "description": "Title for all of the recent stickers"
  },
  "icu:stickers__StickerPicker__featured": {
    "messageformat": "Истакнати",
    "description": "Title for featured stickers"
  },
  "icu:stickers__StickerPicker__analog-time": {
    "messageformat": "Аналогно време",
    "description": "aria-label for the analog time sticker"
  },
  "icu:stickers--StickerPreview--Title": {
    "messageformat": "Стикер пакет",
    "description": "The title that appears in the sticker pack preview modal."
  },
  "icu:stickers--StickerPreview--Error": {
    "messageformat": "Грешка при отварање на пакетот со стикери. Проверете ја интернет врската и пробајте пак.",
    "description": "The message that appears in the sticker preview modal when there is an error."
  },
  "icu:EmojiPicker--empty": {
    "messageformat": "Не е пронајдено емоџи",
    "description": "Shown in the emoji picker when a search yields 0 results."
  },
  "icu:EmojiPicker--search-close": {
    "messageformat": "Затвори го пребарувањето на емотикони",
    "description": "Button title to cancel the emoji search."
  },
  "icu:EmojiPicker--search-placeholder": {
    "messageformat": "Барај емоџи",
    "description": "Shown as a placeholder inside the emoji picker search field."
  },
  "icu:EmojiPicker--skin-tone": {
    "messageformat": "Тон на кожа {tone}",
    "description": "Shown as a tooltip over the emoji tone buttons."
  },
  "icu:EmojiPicker__button--recents": {
    "messageformat": "Скорешни",
    "description": "Label for recents emoji picker button"
  },
  "icu:EmojiPicker__button--emoji": {
    "messageformat": "Емоџи",
    "description": "Label for emoji emoji picker button"
  },
  "icu:EmojiPicker__button--animal": {
    "messageformat": "Животни",
    "description": "Label for animal emoji picker button"
  },
  "icu:EmojiPicker__button--food": {
    "messageformat": "Храна",
    "description": "Label for food emoji picker button"
  },
  "icu:EmojiPicker__button--activity": {
    "messageformat": "Активност",
    "description": "Label for activity emoji picker button"
  },
  "icu:EmojiPicker__button--travel": {
    "messageformat": "Патување",
    "description": "Label for travel emoji picker button"
  },
  "icu:EmojiPicker__button--object": {
    "messageformat": "Објект",
    "description": "Label for object emoji picker button"
  },
  "icu:EmojiPicker__button--symbol": {
    "messageformat": "Симбол",
    "description": "Label for symbol emoji picker button"
  },
  "icu:EmojiPicker__button--flag": {
    "messageformat": "Знаме",
    "description": "Label for flag emoji picker button"
  },
  "icu:confirmation-dialog--Cancel": {
    "messageformat": "Откажи",
    "description": "Appears on the cancel button in confirmation dialogs."
  },
  "icu:Message__reaction-emoji-label--you": {
    "messageformat": "Реагиравте со {emoji}",
    "description": "aria-label for reaction emoji (you)"
  },
  "icu:Message__reaction-emoji-label--single": {
    "messageformat": "{title} реагираше со {emoji}",
    "description": "aria-label for reaction emoji when one person reacts with an emoji"
  },
  "icu:Message__reaction-emoji-label--many": {
    "messageformat": "{count, plural, one {{count,number} лице реагираше со {emoji}} other {{count,number} лица реагираа со {emoji}}}",
    "description": "Used as an aria-label for when many people react to a message. Count is always greater than 1"
  },
  "icu:Message__role-description": {
    "messageformat": "Испратете порака",
    "description": "aria-roledescription of a message"
  },
  "icu:MessageBody--read-more": {
    "messageformat": "Прочитај повеќе",
    "description": "When a message is too long this is the affordance to expand the message"
  },
  "icu:Message--unsupported-message": {
    "messageformat": "{contact} Ви испрати порака која што не може да се процесира или прикаже бидејќи користи нова опција во Signal."
  },
  "icu:Message--unsupported-message-ask-to-resend": {
    "messageformat": "Можете да го прашате {contact} да ја препрати оваа порака бидејќи користите ажурирана верзија на Signal."
  },
  "icu:Message--from-me-unsupported-message": {
    "messageformat": "Еден од Вашите уреди испрати порака која што не може да биде процесирана или прикажан бидејќи користи нова опција во Signal."
  },
  "icu:Message--from-me-unsupported-message-ask-to-resend": {
    "messageformat": "Идните пораки како ова ќе бидат синрхонизирани сега откако користите ажурирана верзија на Signal."
  },
  "icu:Message--update-signal": {
    "messageformat": "Ажурирај го Signal",
    "description": "Text for a button which will take user to Signal download page"
  },
  "icu:Message--tap-to-view-expired": {
    "messageformat": "Видено",
    "description": "Text shown on messages with with individual timers, after user has viewed it"
  },
  "icu:Message--tap-to-view--outgoing": {
    "messageformat": "Медиумски датотеки",
    "description": "Text shown on outgoing messages with with individual timers (inaccessible)"
  },
  "icu:Message--tap-to-view--incoming--expired-toast": {
    "messageformat": "Веќе ја видовте оваа порака.",
    "description": "Shown when user clicks on an expired incoming view-once bubble"
  },
  "icu:Message--tap-to-view--outgoing--expired-toast": {
    "messageformat": "Еднократно видливите пораки не се зачувани во историјата на разговорот.",
    "description": "Shown when user clicks on an expired outgoing view-once bubble"
  },
  "icu:Message--tap-to-view--incoming": {
    "messageformat": "Види слика",
    "description": "Text shown on photo messages with with individual timers, before user has viewed it"
  },
  "icu:Message--tap-to-view--incoming-video": {
    "messageformat": "Види видео",
    "description": "Text shown on video messages with with individual timers, before user has viewed it"
  },
  "icu:Conversation--getDraftPreview--attachment": {
    "messageformat": "(прилог)",
    "description": "Text shown in left pane as preview for conversation with saved a saved draft message"
  },
  "icu:Conversation--getDraftPreview--quote": {
    "messageformat": "(цитат)",
    "description": "Text shown in left pane as preview for conversation with saved a saved draft message"
  },
  "icu:Conversation--getDraftPreview--draft": {
    "messageformat": "(нацрт)",
    "description": "Text shown in left pane as preview for conversation with saved a saved draft message"
  },
  "icu:Keyboard--focus-most-recent-message": {
    "messageformat": "Фокус на најстарата непрочитана или последната порака",
    "description": "Shown in shortcuts guide"
  },
  "icu:Keyboard--navigate-by-section": {
    "messageformat": "Навигирај по оддел",
    "description": "Shown in the shortcuts guide"
  },
  "icu:Keyboard--previous-conversation": {
    "messageformat": "Претходен разговор",
    "description": "Shown in the shortcuts guide"
  },
  "icu:Keyboard--next-conversation": {
    "messageformat": "Следен разговор",
    "description": "Shown in the shortcuts guide"
  },
  "icu:Keyboard--previous-unread-conversation": {
    "messageformat": "Претходен непрочитан разговор",
    "description": "Shown in the shortcuts guide"
  },
  "icu:Keyboard--next-unread-conversation": {
    "messageformat": "Следен непрочитан разговор",
    "description": "Shown in the shortcuts guide"
  },
  "icu:Keyboard--preferences": {
    "messageformat": "Поставувања",
    "description": "Shown in the shortcuts guide"
  },
  "icu:Keyboard--open-conversation-menu": {
    "messageformat": "Види ги опциите за овој разговор",
    "description": "Shown in the shortcuts guide"
  },
  "icu:Keyboard--new-conversation": {
    "messageformat": "Започни нов разговор",
    "description": "Shown in the shortcuts guide"
  },
  "icu:Keyboard--archive-conversation": {
    "messageformat": "Архивирај разговор",
    "description": "Shown in the shortcuts guide"
  },
  "icu:Keyboard--unarchive-conversation": {
    "messageformat": "Врати архивиран разговор",
    "description": "Shown in the shortcuts guide"
  },
  "icu:Keyboard--search": {
    "messageformat": "Барај",
    "description": "Shown in the shortcuts guide"
  },
  "icu:Keyboard--search-in-conversation": {
    "messageformat": "Пребарај во разговорот",
    "description": "Shown in the shortcuts guide"
  },
  "icu:Keyboard--focus-composer": {
    "messageformat": "Фокусирај на композиторот",
    "description": "Shown in the shortcuts guide"
  },
  "icu:Keyboard--open-all-media-view": {
    "messageformat": "Отвори преглед на сите медиумски датотеки",
    "description": "Shown in the shortcuts guide"
  },
  "icu:Keyboard--open-emoji-chooser": {
    "messageformat": "Отвори избирач на емоџи",
    "description": "Shown in the shortcuts guide"
  },
  "icu:Keyboard--open-sticker-chooser": {
    "messageformat": "Отвори избирач на стикери",
    "description": "Shown in the shortcuts guide"
  },
  "icu:Keyboard--begin-recording-voice-note": {
    "messageformat": "Почни со снимање на гласовна белешка",
    "description": "Shown in the shortcuts guide"
  },
  "icu:Keyboard--default-message-action": {
    "messageformat": "Стандардно дејство за избраната порака",
    "description": "Shown in the shortcuts guide"
  },
  "icu:Keyboard--view-details-for-selected-message": {
    "messageformat": "Види ги деталите за избраната порака",
    "description": "Shown in the shortcuts guide"
  },
  "icu:Keyboard--toggle-reply": {
    "messageformat": "Вклучи/исклучи одговор на избраната порака",
    "description": "Shown in the shortcuts guide"
  },
  "icu:Keyboard--toggle-reaction-picker": {
    "messageformat": "Вклучи/исклучи избирач на реакција со емотикон за избраната порака",
    "description": "Shown in the shortcuts guide"
  },
  "icu:Keyboard--save-attachment": {
    "messageformat": "Зачувај прилог од избраната порака",
    "description": "Shown in the shortcuts guide"
  },
  "icu:Keyboard--delete-messages": {
    "messageformat": "Избриши ги избраните пораки",
    "description": "Shown in the shortcuts guide"
  },
  "icu:Keyboard--forward-messages": {
    "messageformat": "Препрати ги избраните пораки",
    "description": "Shown in the shortcuts guide"
  },
  "icu:Keyboard--add-newline": {
    "messageformat": "Додај нова линија на пораката",
    "description": "Shown in the shortcuts guide"
  },
  "icu:Keyboard--expand-composer": {
    "messageformat": "Прошири композитор",
    "description": "Shown in the shortcuts guide"
  },
  "icu:Keyboard--send-in-expanded-composer": {
    "messageformat": "Испрати (во проширен композитор)",
    "description": "Shown in the shortcuts guide"
  },
  "icu:Keyboard--attach-file": {
    "messageformat": "Прикачи датотека",
    "description": "Shown in the shortcuts guide"
  },
  "icu:Keyboard--remove-draft-link-preview": {
    "messageformat": "Отстрани го нацрт-прегледот за линкот",
    "description": "Shown in the shortcuts guide"
  },
  "icu:Keyboard--remove-draft-attachments": {
    "messageformat": "Отстрани ги сите нацрт-прилози",
    "description": "Shown in the shortcuts guide"
  },
  "icu:Keyboard--conversation-by-index": {
    "messageformat": "Скокни до разговорот",
    "description": "A shortcut allowing direct navigation to conversations 1 to 9 in list"
  },
  "icu:Keyboard--edit-last-message": {
    "messageformat": "Изменете ја претходната порака",
    "description": "Shown in the shortcuts guide"
  },
  "icu:Keyboard--Key--ctrl": {
    "messageformat": "Ctrl",
    "description": "Key shown in shortcut combination in shortcuts guide"
  },
  "icu:Keyboard--Key--option": {
    "messageformat": "Option",
    "description": "Key shown in shortcut combination in shortcuts guide"
  },
  "icu:Keyboard--Key--alt": {
    "messageformat": "Alt",
    "description": "Key shown in shortcut combination in shortcuts guide"
  },
  "icu:Keyboard--Key--shift": {
    "messageformat": "Shift",
    "description": "Key shown in shortcut combination in shortcuts guide"
  },
  "icu:Keyboard--Key--enter": {
    "messageformat": "Enter",
    "description": "Key shown in shortcut combination in shortcuts guide"
  },
  "icu:Keyboard--Key--tab": {
    "messageformat": "Tab",
    "description": "Key shown in shortcut combination in shortcuts guide"
  },
  "icu:Keyboard--Key--one-to-nine-range": {
    "messageformat": "1 до 9",
    "description": "Expresses that 1, 2, 3, up to 9 are available shortcut keys"
  },
  "icu:Keyboard--header": {
    "messageformat": "Кратенки за тастатура",
    "description": "Title header of the keyboard shortcuts guide"
  },
  "icu:Keyboard--navigation-header": {
    "messageformat": "Навигација",
    "description": "Header of the keyboard shortcuts guide - navigation section"
  },
  "icu:Keyboard--messages-header": {
    "messageformat": "Пораки",
    "description": "Header of the keyboard shortcuts guide - messages section"
  },
  "icu:Keyboard--composer-header": {
    "messageformat": "Композитор",
    "description": "Header of the keyboard shortcuts guide - composer section"
  },
  "icu:Keyboard--composer--bold": {
    "messageformat": "Задебели ги буквите на селектираниот текст",
    "description": "Description of command to bold text in composer"
  },
  "icu:Keyboard--composer--italic": {
    "messageformat": "Закоси ги буквите на селектираниот текст",
    "description": "Description of command to bold text in composer"
  },
  "icu:Keyboard--composer--strikethrough": {
    "messageformat": "Пречкртај ги буквите на селектираниот текст",
    "description": "Description of command to bold text in composer"
  },
  "icu:Keyboard--composer--monospace": {
    "messageformat": "Изедначи ја ширината на буквите на селектираниот текст",
    "description": "Description of command to bold text in composer"
  },
  "icu:Keyboard--composer--spoiler": {
    "messageformat": "Замати ги буквите на селектираниот текст",
    "description": "Description of command to bold text in composer"
  },
  "icu:Keyboard--open-context-menu": {
    "messageformat": "Отвори го контекстуалното мени за избраните пораки",
    "description": "Shown in shortcuts guide"
  },
  "icu:FormatMenu--guide--bold": {
    "messageformat": "Задебели ги буквите",
    "description": "Shown when you hover over the bold button in the popup formatting menu"
  },
  "icu:FormatMenu--guide--italic": {
    "messageformat": "Закосени букви",
    "description": "Shown when you hover over the bold button in the popup formatting menu"
  },
  "icu:FormatMenu--guide--strikethrough": {
    "messageformat": "Пречкртај",
    "description": "Shown when you hover over the bold button in the popup formatting menu"
  },
  "icu:FormatMenu--guide--monospace": {
    "messageformat": "Букви со еднаква ширина",
    "description": "Shown when you hover over the bold button in the popup formatting menu"
  },
  "icu:FormatMenu--guide--spoiler": {
    "messageformat": "Заматен текст",
    "description": "Shown when you hover over the bold button in the popup formatting menu"
  },
  "icu:Keyboard--scroll-to-top": {
    "messageformat": "Оди до врвот на листата",
    "description": "Shown in the shortcuts guide"
  },
  "icu:Keyboard--scroll-to-bottom": {
    "messageformat": "Оди до дното на листата",
    "description": "Shown in the shortcuts guide"
  },
  "icu:Keyboard--close-curent-conversation": {
    "messageformat": "Затвори го тековниот разговор",
    "description": "Shown in the shortcuts guide"
  },
  "icu:Keyboard--calling-header": {
    "messageformat": "Повикување",
    "description": "Header of the keyboard shortcuts guide - calling section"
  },
  "icu:Keyboard--toggle-audio": {
    "messageformat": "Вклучете ги или исклучете известувањата",
    "description": "Shown in the shortcuts guide"
  },
  "icu:Keyboard--toggle-video": {
    "messageformat": "Вклучи/исклучи видео",
    "description": "Shown in the shortcuts guide"
  },
  "icu:Keyboard--accept-video-call": {
    "messageformat": "Одговорете на повикот со видео (само за видео повици)",
    "description": "Shown in the calling keyboard shortcuts guide"
  },
  "icu:Keyboard--accept-call-without-video": {
    "messageformat": "Одговорете на повикот без видео",
    "description": "Shown in the calling keyboard shortcuts guide"
  },
  "icu:Keyboard--start-audio-call": {
    "messageformat": "Започнете гласовен повик",
    "description": "Shown in the calling keyboard shortcuts guide"
  },
  "icu:Keyboard--start-video-call": {
    "messageformat": "Започни видео повик",
    "description": "Shown in the calling keyboard shortcuts guide"
  },
  "icu:Keyboard--decline-call": {
    "messageformat": "Одбиј повик",
    "description": "Shown in the calling keyboard shortcuts guide"
  },
  "icu:Keyboard--hang-up": {
    "messageformat": "Заврши повик",
    "description": "Shown in the calling keyboard shortcuts guide"
  },
  "icu:close-popup": {
    "messageformat": "Затвори скокачки прозорец",
    "description": "Used as alt text for any button closing a popup"
  },
  "icu:addImageOrVideoattachment": {
    "messageformat": "Додајте слика или видео прилог",
    "description": "Used in draft attachment list for the big 'add new attachment' button"
  },
  "icu:remove-attachment": {
    "messageformat": "Отстрани прилог",
    "description": "Used in draft attachment list to remove an individual attachment"
  },
  "icu:backToInbox": {
    "messageformat": "Назад во сандачето",
    "description": "Used as alt-text of button on archived conversations screen"
  },
  "icu:conversationArchived": {
    "messageformat": "Разговорот е архивиран",
    "description": "A toast that shows up when user archives a conversation"
  },
  "icu:conversationArchivedUndo": {
    "messageformat": "Врати",
    "description": "Undo button for archiving a conversation"
  },
  "icu:conversationReturnedToInbox": {
    "messageformat": "Разговорот е вратен во сандачето",
    "description": "A toast that shows up when the user unarchives a conversation"
  },
  "icu:conversationMarkedUnread": {
    "messageformat": "Разговорот е обележан како непрочитан",
    "description": "A toast that shows up when user marks a conversation as unread"
  },
  "icu:SendEdit--dialog--title": {
    "messageformat": "Само во бета верзијата на Signal",
    "description": "Title of the modal shown before sending your first edit message"
  },
  "icu:SendEdit--dialog--body": {
    "messageformat": "Изменувањето пораки е достапно само за бета корисниците на Signal. Ако измените порака, ќе биде видлива само за лицата кои ја користат последната верзија на Signal.",
    "description": "Body text of the modal shown before sending your first edit message"
  },
  "icu:SendFormatting--dialog--title": {
    "messageformat": "Се испраќа форматираниот текст",
    "description": "Title of the modal shown before sending your first formatting message"
  },
  "icu:SendFormatting--dialog--body": {
    "messageformat": "Некои лица можеби користат верзија на Signal која не поддржува форматиран текст. Тие нема да можат да ги видат промените кои ги направивте во форматот на вашата порака.",
    "description": "Body text of the modal shown before sending your first formatting message"
  },
  "icu:AuthArtCreator--dialog--message": {
    "messageformat": "Дали сакате да го отворите креаторот на пакет налепници на Signal?",
    "description": "A body of the dialog that is presented when user tries to open Signal Sticker Pack Creator from a link"
  },
  "icu:AuthArtCreator--dialog--confirm": {
    "messageformat": "Потврди",
    "description": "A buttle title for confirming Signal Sticker Pack Creator dialog"
  },
  "icu:AuthArtCreator--dialog--dismiss": {
    "messageformat": "Откажи",
    "description": "A buttle title for dismissing Signal Sticker Pack Creator dialog"
  },
  "icu:ArtCreator--Authentication--error": {
    "messageformat": "Ве молиме поставете го Signal на вашиот телефон и десктоп компјутер за да го користи креаторот за пакети на стикери",
    "description": "The error message which appears when the user has not linked their account and attempts to use the Sticker Creator"
  },
  "icu:Reactions--remove": {
    "messageformat": "Отстрани реакција",
    "description": "Shown when you want to remove a reaction you've made"
  },
  "icu:Reactions--error": {
    "messageformat": "Не можеше да се испрати реакцијата. Ве молиме пробајте пак.",
    "description": "Shown when a reaction fails to send"
  },
  "icu:Reactions--more": {
    "messageformat": "Повеќе",
    "description": "Use in the reaction picker as the alt text for the 'more' button"
  },
  "icu:ReactionsViewer--all": {
    "messageformat": "Сите",
    "description": "Shown in reaction viewer as the title for the 'all' category"
  },
  "icu:MessageRequests--message-direct": {
    "messageformat": "Дали дозволувате {name} да Ви испраќа пораки и да го гледа Вашето име и слика? Контактот нема да знае дека ја имате видено оваа порака додека не прифатите.",
    "description": "Shown as the message for a message request in a direct message"
  },
  "icu:MessageRequests--message-direct-hidden": {
    "messageformat": "Сакате да дозволите {name} да може да ви пишува и да ви ги гледа името и сликата? Ја имате отстрането оваа личност претходно.",
    "description": "Shown as the message for a message request in a hidden conversation"
  },
  "icu:MessageRequests--message-direct-blocked": {
    "messageformat": "Сакате да дозволите {name} да може да ви пишува и да ви ги гледа името и сликата? Нема да добивате пораки додека не го дебклокирате овој контакт.",
    "description": "Shown as the message for a message request in a direct message with a blocked account"
  },
  "icu:MessageRequests--message-group": {
    "messageformat": "Дали сакате да и се приклучите на оваа група и да ги споделите Вашето име и слика со нејзните членови? Тие нема да знаат дека сте ги виделе нивните пораки додека не ја прифатите нивната покана за групата.",
    "description": "Shown as the message for a message request in a group"
  },
  "icu:MessageRequests--message-group-blocked": {
    "messageformat": "Сакате да ја деблокирате оваа група и да ги споделите вашето име и слика со нејзините членови? Нема да добивате пораки додека не ја деблокирате групата.",
    "description": "Shown as the message for a message request in a blocked group"
  },
  "icu:MessageRequests--block": {
    "messageformat": "Блокирај",
    "description": "Shown as a button to let the user block a message request"
  },
  "icu:MessageRequests--unblock": {
    "messageformat": "Деблокирај",
    "description": "Shown as a button to let the user unblock a message request"
  },
  "icu:MessageRequests--unblock-direct-confirm-title": {
    "messageformat": "Да се деблокира {name}?",
    "description": "Shown as a button to let the user unblock a message request"
  },
  "icu:MessageRequests--unblock-direct-confirm-body": {
    "messageformat": "Ќе можете да си испраќате пораки меѓусебно.",
    "description": "Shown as the body in the confirmation modal for unblocking a private message request"
  },
  "icu:MessageRequests--unblock-group-confirm-body": {
    "messageformat": "Членовите на групата ќе можат повторно да ве додаваат во оваа група.",
    "description": "Shown as the body in the confirmation modal for unblocking a group message request"
  },
  "icu:MessageRequests--block-and-report-spam": {
    "messageformat": "Пријавете како спам и блокирајте",
    "description": "Shown as a button to let the user block a message request and report spam"
  },
  "icu:MessageRequests--block-and-report-spam-success-toast": {
    "messageformat": "Пријавено како спам и блокирано.",
    "description": "Shown in a toast when you successfully block a user and report them as spam"
  },
  "icu:MessageRequests--block-direct-confirm-title": {
    "messageformat": "Да се блокира {title}?",
    "description": "Shown as the title in the confirmation modal for blocking a private message request"
  },
  "icu:MessageRequests--block-direct-confirm-body": {
    "messageformat": "Лицата кои ги блокирате нема да можат да ви се јавуваат или да ви испраќаат пораки.",
    "description": "Shown as the body in the confirmation modal for blocking a private message request"
  },
  "icu:MessageRequests--block-group-confirm-title": {
    "messageformat": "Да се блокира и напушти {title}?",
    "description": "Shown as the title in the confirmation modal for blocking a group message request"
  },
  "icu:MessageRequests--block-group-confirm-body": {
    "messageformat": "Нема да добивате пораки или известувања од оваа група повеќе и членовите нема да можат да Ве додадат во оваа група пак.",
    "description": "Shown as the body in the confirmation modal for blocking a group message request"
  },
  "icu:MessageRequests--delete": {
    "messageformat": "Избриши",
    "description": "Shown as a button to let the user delete any message request"
  },
  "icu:MessageRequests--delete-direct-confirm-title": {
    "messageformat": "Да се избрише разговорот?",
    "description": "Shown as the title in the confirmation modal for deleting a private message request"
  },
  "icu:MessageRequests--delete-direct-confirm-body": {
    "messageformat": "Овој разговор ќе биде избришан од сите ваши уреди.",
    "description": "Shown as the body in the confirmation modal for deleting a private message request"
  },
  "icu:MessageRequests--delete-group-confirm-title": {
    "messageformat": "Избриши и напушти {title}?",
    "description": "Shown as the title in the confirmation modal for deleting a group message request"
  },
  "icu:MessageRequests--delete-direct": {
    "messageformat": "Избриши",
    "description": "Shown as a button to let the user delete a direct message request"
  },
  "icu:MessageRequests--delete-group": {
    "messageformat": "Избриши и напушти",
    "description": "Shown as a button to let the user delete a group message request"
  },
  "icu:MessageRequests--delete-group-confirm-body": {
    "messageformat": "Кога ќе ја напуштите групата ќе биде избришана од сите ваши уреди.",
    "description": "Shown as the body in the confirmation modal for deleting a group message request"
  },
  "icu:MessageRequests--accept": {
    "messageformat": "Прифати",
    "description": "Shown as a button to let the user accept a message request"
  },
  "icu:MessageRequests--continue": {
    "messageformat": "Продолжи",
    "description": "Shown as a button to share your profile, necessary to continue messaging in a conversation"
  },
  "icu:MessageRequests--profile-sharing--group--link": {
    "messageformat": "Дали сакате да го продолжите разговорот во оваа група и да ги споделите името и сликата со нејзините членови? <learnMoreLink>Дознајте повеќе.</learnMoreLink>",
    "description": "Shown when user hasn't shared their profile in a group yet"
  },
  "icu:MessageRequests--profile-sharing--direct--link": {
    "messageformat": "Дали сакате да го продолжите разговорот и да ги споделите името и сликата со {firstName}? <learnMoreLink>Дознајте повеќе</learnMoreLink>",
    "description": "Shown when user hasn't shared their profile in a 1:1 conversation yet"
  },
  "icu:ConversationHero--members": {
    "messageformat": "{count, plural, one {{count,number} член} other {{count,number} членови}}",
    "description": "Specifies the number of members in a group conversation"
  },
  "icu:member-of-1-group": {
    "messageformat": "Член на {group}",
    "description": "Shown in the conversation hero to indicate this user is a member of a mutual group"
  },
  "icu:member-of-2-groups": {
    "messageformat": "Член на {group1} и {group2}",
    "description": "Shown in the conversation hero to indicate this user is a member of two mutual groups"
  },
  "icu:member-of-3-groups": {
    "messageformat": "Член на {group1}, {group2}, и {group3}",
    "description": "Shown in the conversation hero to indicate this user is a member of three mutual groups"
  },
  "icu:member-of-more-than-3-groups--one-more": {
    "messageformat": "Член на {group1}, {group2}, {group3} и уште една",
    "description": "Shown in the conversation hero to indicate this user is a member of four mutual groups"
  },
  "icu:member-of-more-than-3-groups--multiple-more": {
    "messageformat": "Член на {group1}, {group2}, {group3} и уште {remainingCount,number}",
    "description": "Shown in the conversation hero to indicate this user is a member of 5+ mutual groups."
  },
  "icu:ConversationHero--membership-added": {
    "messageformat": "{name} Ве додаде во групата.",
    "description": "Shown Indicates that you were added to a group by a given individual."
  },
  "icu:no-groups-in-common": {
    "messageformat": "Немате заеднички групи",
    "description": "Shown to indicate this user is not a member of any groups"
  },
  "icu:no-groups-in-common-warning": {
    "messageformat": "Немате заеднички групи. Прегледувајте ги барањата внимателно.",
    "description": "When a user has no common groups, show this warning"
  },
  "icu:acceptCall": {
    "messageformat": "Одговори на повикот",
    "description": "Shown in tooltip for the button to accept a call (audio or video)"
  },
  "icu:acceptCallWithoutVideo": {
    "messageformat": "Одговорете на повикот без видео",
    "description": "Shown in tooltip for the button to accept a video call without video"
  },
  "icu:declineCall": {
    "messageformat": "Одбиј",
    "description": "Shown in tooltip for the button to decline a call (audio or video)"
  },
  "icu:declinedIncomingAudioCall": {
    "messageformat": "Одбивте гласовен повик",
    "description": "Shown in conversation history when you declined an incoming voice call"
  },
  "icu:declinedIncomingVideoCall": {
    "messageformat": "Одбивте видео повик",
    "description": "Shown in conversation history when you declined an incoming video call"
  },
  "icu:acceptedIncomingAudioCall": {
    "messageformat": "Дојдовен гласовен повик",
    "description": "Shown in conversation history when you accepted an incoming voice call"
  },
  "icu:acceptedIncomingVideoCall": {
    "messageformat": "Дојдовен видео повик",
    "description": "Shown in conversation history when you accepted an incoming video call"
  },
  "icu:missedIncomingAudioCall": {
    "messageformat": "Пропуштен гласовен повик",
    "description": "Shown in conversation history when you missed an incoming voice call"
  },
  "icu:missedIncomingVideoCall": {
    "messageformat": "Испуштен видео повик",
    "description": "Shown in conversation history when you missed an incoming video call"
  },
  "icu:acceptedOutgoingAudioCall": {
    "messageformat": "Појдовен гласовен повик",
    "description": "Shown in conversation history when you made an outgoing voice call"
  },
  "icu:acceptedOutgoingVideoCall": {
    "messageformat": "Појдовен видео повик",
    "description": "Shown in conversation history when you made an outgoing video call"
  },
  "icu:missedOrDeclinedOutgoingAudioCall": {
    "messageformat": "Неодговорен гласовен повик",
    "description": "Shown in conversation history when your voice call is missed or declined"
  },
  "icu:missedOrDeclinedOutgoingVideoCall": {
    "messageformat": "Неодоговорен видео повик",
    "description": "Shown in conversation history when your video call is missed or declined"
  },
  "icu:minimizeToTrayNotification--title": {
    "messageformat": "Signal сè уште работи",
    "description": "Shown in a notification title when Signal is minimized to tray"
  },
  "icu:minimizeToTrayNotification--body": {
    "messageformat": "Signal ќе продолжи да работи во центарот за нотификации. Ова можете да го смените во поставувањата на Signal.",
    "description": "Shown in a notification body when Signal is minimized to tray"
  },
  "icu:incomingAudioCall": {
    "messageformat": "Дојдовен гласовен повик…",
    "description": "Shown in both the incoming call bar and notification for an incoming voice call"
  },
  "icu:incomingVideoCall": {
    "messageformat": "Дојдовен видео-повик…",
    "description": "Shown in both the incoming call bar and notification for an incoming video call"
  },
  "icu:incomingGroupCall__ringing-you": {
    "messageformat": "{ringer} ви се јавува",
    "description": "Shown in the incoming call bar when someone is ringing you for a group call"
  },
  "icu:incomingGroupCall__ringing-1-other": {
    "messageformat": "{ringer} ви се јавува вам и на {otherMember}",
    "description": "Shown in the incoming call bar when someone is ringing you for a group call"
  },
  "icu:incomingGroupCall__ringing-2-others": {
    "messageformat": "{ringer} ви се јавува вам, на {first} и {second}",
    "description": "Shown in the incoming call bar when someone is ringing you for a group call"
  },
  "icu:incomingGroupCall__ringing-3-others": {
    "messageformat": "{ringer} ви се јавува вам, на {first}, {second} и уште 1 личност",
    "description": "Shown in the incoming call bar when someone is ringing you for a group call"
  },
  "icu:incomingGroupCall__ringing-many": {
    "messageformat": "{remaining, plural, one {{ringer} Ве повикува Вас, {first}, {second}, и {remaining,number} друг} other {{ringer} Ве повикува Вас, {first}, {second} и {remaining,number} други}}",
    "description": "Shown in the incoming call bar when someone is ringing you for a group call"
  },
  "icu:outgoingCallRinging": {
    "messageformat": "Ѕвонам…",
    "description": "Shown in the call screen when placing an outgoing call that is now ringing"
  },
  "icu:makeOutgoingCall": {
    "messageformat": "Започни повик",
    "description": "Title for the call button in a conversation"
  },
  "icu:makeOutgoingVideoCall": {
    "messageformat": "Започни видео повик",
    "description": "Title for the video call button in a conversation"
  },
  "icu:joinOngoingCall": {
    "messageformat": "Приклучи сѐ",
    "description": "Text that appears in a group when a call is active"
  },
  "icu:callNeedPermission": {
    "messageformat": "{title} ќе добие барање во вид на порака од Вас. Можете да воспоставите повик штом Вашето барање ќе биде прифатено.",
    "description": "Shown when a call is rejected because the other party hasn't approved the message/call request"
  },
  "icu:callReconnecting": {
    "messageformat": "Повторно поврзување…",
    "description": "Shown in the call screen when the call is reconnecting due to network issues"
  },
  "icu:callDuration": {
    "messageformat": "Signal {duration}",
    "description": "Shown in the call screen to indicate how long the call has been connected"
  },
  "icu:callingDeviceSelection__settings": {
    "messageformat": "Поставувања",
    "description": "Title for device selection settings"
  },
  "icu:calling__participants": {
    "messageformat": "{people} на повикот",
    "description": "Title for participants list toggle"
  },
  "icu:calling__call-notification__ended": {
    "messageformat": "Групниот повик заврши",
    "description": "Notification message when a group call has ended"
  },
  "icu:calling__call-notification__started-by-someone": {
    "messageformat": "Започна групен повик",
    "description": "Notification message when a group call has started, but we don't know who started it"
  },
  "icu:calling__call-notification__started-by-you": {
    "messageformat": "Вие започнавте групен повик",
    "description": "Notification message when a group call has started by you"
  },
  "icu:calling__call-notification__started": {
    "messageformat": "{name} започна групен повик",
    "description": "Notification message when a group call has started"
  },
  "icu:calling__in-another-call-tooltip": {
    "messageformat": "Веќе сте на повик",
    "description": "Tooltip in disabled notification button when you're on another call"
  },
  "icu:calling__call-notification__button__call-full-tooltip": {
    "messageformat": "Повикот го достигна капацитетот од {max,number} учесници",
    "description": "Tooltip in disabled notification button when the call is full"
  },
  "icu:calling__pip--on": {
    "messageformat": "Минимизрај повик",
    "description": "Title for picture-in-picture toggle"
  },
  "icu:calling__pip--off": {
    "messageformat": "Повик на цел екран",
    "description": "Title for picture-in-picture toggle"
  },
  "icu:calling__switch-view--to-grid": {
    "messageformat": "Смени во мрежаст поглед",
    "description": "Title for grid/speaker view toggle when on a call"
  },
  "icu:calling__switch-view--to-speaker": {
    "messageformat": "Смени во поглед за соговорник",
    "description": "Title for grid/speaker view toggle when on a call"
  },
  "icu:calling__hangup": {
    "messageformat": "Напушти повик",
    "description": "Title for hang up button"
  },
  "icu:calling__SelectPresentingSourcesModal--title": {
    "messageformat": "Споделете го екранот",
    "description": "Title for the select your screen sharing sources modal"
  },
  "icu:calling__SelectPresentingSourcesModal--confirm": {
    "messageformat": "Започнете со споделување",
    "description": "Confirm button for sharing screen modal"
  },
  "icu:calling__SelectPresentingSourcesModal--entireScreen": {
    "messageformat": "Цел екран",
    "description": "Title for the select your screen sharing sources modal and 'Entire Screen' source"
  },
  "icu:calling__SelectPresentingSourcesModal--screen": {
    "messageformat": "Екран {id}",
    "description": "Title for `Screen #N` source in screen sharing sources modal and overlay"
  },
  "icu:calling__SelectPresentingSourcesModal--window": {
    "messageformat": "Еден прозорец",
    "description": "Title for the select your screen sharing sources modal"
  },
  "icu:callingDeviceSelection__label--video": {
    "messageformat": "Видео",
    "description": "Label for video input selector"
  },
  "icu:callingDeviceSelection__label--audio-input": {
    "messageformat": "Микрофон",
    "description": "Label for audio input selector"
  },
  "icu:callingDeviceSelection__label--audio-output": {
    "messageformat": "Звучници",
    "description": "Label for audio output selector"
  },
  "icu:callingDeviceSelection__select--no-device": {
    "messageformat": "Нема достапни уреди",
    "description": "Message for when there are no available devices to select for input/output audio or video"
  },
  "icu:callingDeviceSelection__select--default": {
    "messageformat": "Стандардно",
    "description": "Shown when the device is the default device"
  },
  "icu:muteNotificationsTitle": {
    "messageformat": "Исклучи известувања",
    "description": "Label for the mute notifications drop-down selector"
  },
  "icu:notMuted": {
    "messageformat": "Известувањата не се исклучени",
    "description": "Label when the conversation is not muted"
  },
  "icu:muteHour": {
    "messageformat": "Исклучи известувања на 1 час",
    "description": "Label for muting the conversation"
  },
  "icu:muteEightHours": {
    "messageformat": "Исклучи известувања на 8 часа",
    "description": "Label for muting the conversation"
  },
  "icu:muteDay": {
    "messageformat": "Исклучи известувања на 1 ден",
    "description": "Label for muting the conversation"
  },
  "icu:muteWeek": {
    "messageformat": "Исклучи известувања на 1 недела",
    "description": "Label for muting the conversation"
  },
  "icu:muteAlways": {
    "messageformat": "Исклучени известувања секогаш",
    "description": "Label for muting the conversation"
  },
  "icu:unmute": {
    "messageformat": "Вклучи известувања",
    "description": "Label for unmuting the conversation"
  },
  "icu:muteExpirationLabelAlways": {
    "messageformat": "Секогаш исклучени известувања",
    "description": "Shown in the mute notifications submenu whenever a conversation has been muted"
  },
  "icu:muteExpirationLabel": {
    "messageformat": "Известувањата се исклучени до {duration}",
    "description": "Shown in the mute notifications submenu whenever a conversation has been muted"
  },
  "icu:EmojiButton__label": {
    "messageformat": "Емоџи",
    "description": "Label for emoji button"
  },
  "icu:ErrorModal--title": {
    "messageformat": "Нешто тргна наопаку!",
    "description": "Title of popup dialog when user-initiated task has gone wrong"
  },
  "icu:ErrorModal--description": {
    "messageformat": "Ве молиме пробајте пак или контактирајте го тимот за поддршка.",
    "description": "Description text in popup dialog when user-initiated task has gone wrong"
  },
  "icu:Confirmation--confirm": {
    "messageformat": "Во ред",
    "description": "Button to dismiss popup dialog when user-initiated task has gone wrong"
  },
  "icu:unknown-sgnl-link": {
    "messageformat": "Извинете, линкот sgnl:// нема смисла!",
    "description": "Shown if you click on a sgnl:// link not currently supported by Desktop"
  },
  "icu:GroupV2--cannot-send": {
    "messageformat": "Не можете да испраќате пораки на таа група.",
    "description": "Shown in toast when you attempt to forward a message to an announcement only group"
  },
  "icu:GroupV2--cannot-start-group-call": {
    "messageformat": "Само администраторите на таа група можат да започнат повик.",
    "description": "Shown in toast when a non-admin starts a group call in an announcements only group"
  },
  "icu:GroupV2--join--invalid-link--title": {
    "messageformat": "Невалиден линк",
    "description": "Shown if we are unable to parse a group link"
  },
  "icu:GroupV2--join--invalid-link": {
    "messageformat": "Ова не е валиден групен линк. Осигурајте се дека линкот е целосен и точен пред да пробате да се приклучите.",
    "description": "Shown if we are unable to parse a group link"
  },
  "icu:GroupV2--join--prompt": {
    "messageformat": "Дали сакате да се приклучите на оваа група и да го споделите Вашето име и слика со нејзините членови?",
    "description": "Shown when you click on a group link to confirm"
  },
  "icu:GroupV2--join--already-in-group": {
    "messageformat": "Веќе сте во оваа група.",
    "description": "Shown if you click a group link for a group where you're already a member"
  },
  "icu:GroupV2--join--already-awaiting-approval": {
    "messageformat": "Веќе побаравте дозвола да се приклучите на оваа група.",
    "description": "Shown if you click a group link for a group where you've already requested approval'"
  },
  "icu:GroupV2--join--unknown-link-version--title": {
    "messageformat": "Непозната верзија на линк",
    "description": "This group link is no longer valid."
  },
  "icu:GroupV2--join--unknown-link-version": {
    "messageformat": "Овој линк не е поддржан на оваа верзија од Signal Desktop",
    "description": "Shown if you click a group link and we can't get information about it"
  },
  "icu:GroupV2--join--link-revoked--title": {
    "messageformat": "Не можам да се приклучам на групата",
    "description": "Shown if you click a group link and we can't get information about it"
  },
  "icu:GroupV2--join--link-revoked": {
    "messageformat": "Линкот за групата повеќе не е валиден.",
    "description": "Shown if you click a group link and we can't get information about it"
  },
  "icu:GroupV2--join--link-forbidden--title": {
    "messageformat": "Не можам да се приклучам на групата",
    "description": "Shown if you click a group link and you have been forbidden from joining via the link"
  },
  "icu:GroupV2--join--link-forbidden": {
    "messageformat": "Не можете да се приклучите на оваа група преку групниот линк бидејќи администратор ве отстрани.",
    "description": "Shown if you click a group link and you have been forbidden from joining via the link"
  },
  "icu:GroupV2--join--prompt-with-approval": {
    "messageformat": "Администраторот на оваа група мора да го одобри Вашето барање пред да се приклучите на групата. Ако ви биде одоборено барањето Вашето име и слика ќе бидат споделени со членовите на групата.",
    "description": "Shown when you click on a group link to confirm, if it requires admin approval"
  },
  "icu:GroupV2--join--join-button": {
    "messageformat": "Приклучи сѐ",
    "description": "The button to join the group"
  },
  "icu:GroupV2--join--request-to-join-button": {
    "messageformat": "Побарајте да се вклучите",
    "description": "The button to join the group, if approval is required"
  },
  "icu:GroupV2--join--cancel-request-to-join": {
    "messageformat": "Откажи барање",
    "description": "The button to cancel request to join the group"
  },
  "icu:GroupV2--join--cancel-request-to-join--confirmation": {
    "messageformat": "Да го откажам Вашето барање за приклучување на групата?",
    "description": "A confirmation message that shows after you click the button"
  },
  "icu:GroupV2--join--cancel-request-to-join--yes": {
    "messageformat": "Да",
    "description": "Choosing to continue in the cancel join confirmation dialog"
  },
  "icu:GroupV2--join--cancel-request-to-join--no": {
    "messageformat": "Не",
    "description": "Choosing not to continue in the cancel join confirmation dialog"
  },
  "icu:GroupV2--join--group-metadata--full": {
    "messageformat": "{memberCount, plural, one {Група · {memberCount,number} член} other {Група · {memberCount,number} членови}}",
    "description": "A holder for two pieces of information - the type of conversation, and the member count"
  },
  "icu:GroupV2--join--requested": {
    "messageformat": "Вашето барање за приклучување кон групата е испратено до администраторот. Ќе бидете известени штом се превземе нешто во врска со истото.",
    "description": "Shown in composition area when you've requested to join a group"
  },
  "icu:GroupV2--join--general-join-failure--title": {
    "messageformat": "Грешка со линкот",
    "description": "Shown if something went wrong when you try to join via a group link"
  },
  "icu:GroupV2--join--general-join-failure": {
    "messageformat": "Неуспешно придружување на групата. Обидете се поворно подоцна.",
    "description": "Shown if something went wrong when you try to join via a group link"
  },
  "icu:GroupV2--admin": {
    "messageformat": "Администратор",
    "description": "Label for a group administrator"
  },
  "icu:GroupV2--only-admins": {
    "messageformat": "Само администратори",
    "description": "Label for group administrators -- used in drop-downs to select permissions that apply to admins"
  },
  "icu:GroupV2--all-members": {
    "messageformat": "Сите членови",
    "description": "Label for describing the general non-privileged members of a group"
  },
  "icu:updating": {
    "messageformat": "Се ажурира…",
    "description": "Shown along with a spinner when an update operation takes longer than one second"
  },
  "icu:GroupV2--create--you": {
    "messageformat": "Создадовте група.",
    "description": "Shown in timeline or conversation preview when v2 group changes"
  },
  "icu:GroupV2--create--other": {
    "messageformat": "{memberName} ја создаде групата.",
    "description": "Shown in timeline or conversation preview when v2 group changes"
  },
  "icu:GroupV2--create--unknown": {
    "messageformat": "Групата е создадена.",
    "description": "Shown in timeline or conversation preview when v2 group changes"
  },
  "icu:GroupV2--title--change--other": {
    "messageformat": "{memberName} го промени името на групата во \"{newTitle}\".",
    "description": "Shown in timeline or conversation preview when v2 group changes"
  },
  "icu:GroupV2--title--change--you": {
    "messageformat": "Вие го променивте името на групата во \"{newTitle}\".",
    "description": "Shown in timeline or conversation preview when v2 group changes"
  },
  "icu:GroupV2--title--change--unknown": {
    "messageformat": "Член го промени името на групата во \"{newTitle}\".",
    "description": "Shown in timeline or conversation preview when v2 group changes"
  },
  "icu:GroupV2--title--remove--other": {
    "messageformat": "{memberName} го отстрани името на групата.",
    "description": "Shown in timeline or conversation preview when v2 group changes"
  },
  "icu:GroupV2--title--remove--you": {
    "messageformat": "Вие го отстранивте името на групата.",
    "description": "Shown in timeline or conversation preview when v2 group changes"
  },
  "icu:GroupV2--title--remove--unknown": {
    "messageformat": "Член го отстрани името на групата.",
    "description": "Shown in timeline or conversation preview when v2 group changes"
  },
  "icu:GroupV2--avatar--change--other": {
    "messageformat": "{memberName} го промени аватарот на групата.",
    "description": "Shown in timeline or conversation preview when v2 group changes"
  },
  "icu:GroupV2--avatar--change--you": {
    "messageformat": "Вие го сменивте групниот аватар.",
    "description": "Shown in timeline or conversation preview when v2 group changes"
  },
  "icu:GroupV2--avatar--change--unknown": {
    "messageformat": "Член го смени групниот аватар.",
    "description": "Shown in timeline or conversation preview when v2 group changes"
  },
  "icu:GroupV2--avatar--remove--other": {
    "messageformat": "{memberName} го отстрани групниот аватар.",
    "description": "Shown in timeline or conversation preview when v2 group changes"
  },
  "icu:GroupV2--avatar--remove--you": {
    "messageformat": "Вие го отстранивте групниот аватар.",
    "description": "Shown in timeline or conversation preview when v2 group changes"
  },
  "icu:GroupV2--avatar--remove--unknown": {
    "messageformat": "Член го отстрани групниот аватар.",
    "description": "Shown in timeline or conversation preview when v2 group changes"
  },
  "icu:GroupV2--access-attributes--admins--other": {
    "messageformat": "{adminName} промени кој може да ги уредува информациите за групата во „Само администратори“.",
    "description": "Shown in timeline or conversation preview when v2 group changes"
  },
  "icu:GroupV2--access-attributes--admins--you": {
    "messageformat": "Променивте кој може да ги уредува информациите за групата во „Само администратори“.",
    "description": "Shown in timeline or conversation preview when v2 group changes"
  },
  "icu:GroupV2--access-attributes--admins--unknown": {
    "messageformat": "Администратор промени кој може да ги менува информациите за групата во „Само администратори.“",
    "description": "Shown in timeline or conversation preview when v2 group changes"
  },
  "icu:GroupV2--access-attributes--all--other": {
    "messageformat": "{adminName} промени кој може да ги менува информациите за групата во „Сите членови.“",
    "description": "Shown in timeline or conversation preview when v2 group changes"
  },
  "icu:GroupV2--access-attributes--all--you": {
    "messageformat": "Вие променивте кој може да ги уредува информациите за групата во „Сите членови“.",
    "description": "Shown in timeline or conversation preview when v2 group changes"
  },
  "icu:GroupV2--access-attributes--all--unknown": {
    "messageformat": "Администратор промени кој може да ги уредува информациите за групата во „Сите членови.“",
    "description": "Shown in timeline or conversation preview when v2 group changes"
  },
  "icu:GroupV2--access-members--admins--other": {
    "messageformat": "{adminName}промени кој може да ги уредува информациите за групата во „Само администратори.“",
    "description": "Shown in timeline or conversation preview when v2 group changes"
  },
  "icu:GroupV2--access-members--admins--you": {
    "messageformat": "Вие променивте кој може да ги уредува информациите за групата во „Само администратори“.",
    "description": "Shown in timeline or conversation preview when v2 group changes"
  },
  "icu:GroupV2--access-members--admins--unknown": {
    "messageformat": "Администратор промени кој може да го го уредува членството во групата во „Само администратор.“",
    "description": "Shown in timeline or conversation preview when v2 group changes"
  },
  "icu:GroupV2--access-members--all--other": {
    "messageformat": "{adminName} промени кој може да ги уредува информациите за групата во „Сите членови“.",
    "description": "Shown in timeline or conversation preview when v2 group changes"
  },
  "icu:GroupV2--access-members--all--you": {
    "messageformat": "Променивте кој може да ги уредува информациите за групата во „Сите членови“.",
    "description": "Shown in timeline or conversation preview when v2 group changes"
  },
  "icu:GroupV2--access-members--all--unknown": {
    "messageformat": "Администратор промени кој може да ги уредува информациите за групата во „Сите членови“.",
    "description": "Shown in timeline or conversation preview when v2 group changes"
  },
  "icu:GroupV2--access-invite-link--disabled--you": {
    "messageformat": "Исклучивте одобрување од администраторот за групниот линк.",
    "description": "Shown in timeline or conversation preview when v2 group changes"
  },
  "icu:GroupV2--access-invite-link--disabled--other": {
    "messageformat": "{adminName} го исклучи одобрувањето од администратор за групниот линк.",
    "description": "Shown in timeline or conversation preview when v2 group changes"
  },
  "icu:GroupV2--access-invite-link--disabled--unknown": {
    "messageformat": "Администраторското одобрување за групниот линк е исклучено.",
    "description": "Shown in timeline or conversation preview when v2 group changes"
  },
  "icu:GroupV2--access-invite-link--enabled--you": {
    "messageformat": "Вклучивте одобрување од администраторот за групниот линк.",
    "description": "Shown in timeline or conversation preview when v2 group changes"
  },
  "icu:GroupV2--access-invite-link--enabled--other": {
    "messageformat": "{adminName} го овозможи одобрувањето од администратор за групниот линк.",
    "description": "Shown in timeline or conversation preview when v2 group changes"
  },
  "icu:GroupV2--access-invite-link--enabled--unknown": {
    "messageformat": "Администраторско одобрување за групниот линк е вклучено.",
    "description": "Shown in timeline or conversation preview when v2 group changes"
  },
  "icu:GroupV2--member-add--invited--you": {
    "messageformat": "Го додадовте поканетиот член {inviteeName}.",
    "description": "Shown in timeline or conversation preview when v2 group changes"
  },
  "icu:GroupV2--member-add--invited--other": {
    "messageformat": "{memberName} го додаде поканетиот член {inviteeName}.",
    "description": "Shown in timeline or conversation preview when v2 group changes"
  },
  "icu:GroupV2--member-add--invited--unknown": {
    "messageformat": "Член го додаде поканетиот член {inviteeName}.",
    "description": "Shown in timeline or conversation preview when v2 group changes"
  },
  "icu:GroupV2--member-add--from-invite--other": {
    "messageformat": "{inviteeName} ја прифати поканата за групата од  {inviterName}.",
    "description": "Shown in timeline or conversation preview when v2 group changes"
  },
  "icu:GroupV2--member-add--from-invite--other-no-from": {
    "messageformat": "{inviteeName} ја прифати поканата за групата.",
    "description": "Shown in timeline or conversation preview when v2 group changes"
  },
  "icu:GroupV2--member-add--from-invite--you": {
    "messageformat": "Прифативте покана за во групата од {inviterName}.",
    "description": "Shown in timeline or conversation preview when v2 group changes"
  },
  "icu:GroupV2--member-add--from-invite--you-no-from": {
    "messageformat": "Вие прифативте покана за во групата.",
    "description": "Shown in timeline or conversation preview when v2 group changes"
  },
  "icu:GroupV2--member-add--from-invite--from-you": {
    "messageformat": "{inviteeName} ја прифати Вашата покана за групата.",
    "description": "Shown in timeline or conversation preview when v2 group changes"
  },
  "icu:GroupV2--member-add--other--other": {
    "messageformat": "{adderName} го/ја додаде {addeeName}.",
    "description": "Shown in timeline or conversation preview when v2 group changes"
  },
  "icu:GroupV2--member-add--other--you": {
    "messageformat": "Вие го/ја додадовте {memberName}.",
    "description": "Shown in timeline or conversation preview when v2 group changes"
  },
  "icu:GroupV2--member-add--other--unknown": {
    "messageformat": "Член го/ја додаде {memberName}.",
    "description": "Shown in timeline or conversation preview when v2 group changes"
  },
  "icu:GroupV2--member-add--you--other": {
    "messageformat": "{memberName} Ве додаде во групата.",
    "description": "Shown in timeline or conversation preview when v2 group changes"
  },
  "icu:GroupV2--member-add--you--you": {
    "messageformat": "Вие и се приклучивте на групата.",
    "description": "Shown in timeline or conversation preview when v2 group changes"
  },
  "icu:GroupV2--member-add--you--unknown": {
    "messageformat": "Додадени сте во групата.",
    "description": "Shown in timeline or conversation preview when v2 group changes"
  },
  "icu:GroupV2--member-add-from-link--you--you": {
    "messageformat": "Сѐ приклучивте на групата преку групниот линк.",
    "description": "Shown in timeline or conversation preview when v2 group changes"
  },
  "icu:GroupV2--member-add-from-link--other": {
    "messageformat": "{memberName} и се приклучи на групата преку групниот линк.",
    "description": "Shown in timeline or conversation preview when v2 group changes"
  },
  "icu:GroupV2--member-add-from-admin-approval--you--other": {
    "messageformat": "{adminName} го одобри Вашето барање за да се приклучите на групата.",
    "description": "Shown in timeline or conversation preview when v2 group changes"
  },
  "icu:GroupV2--member-add-from-admin-approval--you--unknown": {
    "messageformat": "Вашето барање за приклучување во групата е одобрено.",
    "description": "Shown in timeline or conversation preview when v2 group changes"
  },
  "icu:GroupV2--member-add-from-admin-approval--other--you": {
    "messageformat": "Одобривте барање за придружување на групата од {joinerName}.",
    "description": "Shown in timeline or conversation preview when v2 group changes"
  },
  "icu:GroupV2--member-add-from-admin-approval--other--other": {
    "messageformat": "{adminName} одобри барање за придружување на групата од {joinerName}.",
    "description": "Shown in timeline or conversation preview when v2 group changes"
  },
  "icu:GroupV2--member-add-from-admin-approval--other--unknown": {
    "messageformat": "Барањето за приклучување на групата од {joinerName} е одобрено.",
    "description": "Shown in timeline or conversation preview when v2 group changes"
  },
  "icu:GroupV2--member-remove--other--other": {
    "messageformat": "{adminName} го/ја отстрани {memberName}.",
    "description": "Shown in timeline or conversation preview when v2 group changes"
  },
  "icu:GroupV2--member-remove--other--self": {
    "messageformat": "{memberName} ја напушти групата.",
    "description": "Shown in timeline or conversation preview when v2 group changes"
  },
  "icu:GroupV2--member-remove--other--you": {
    "messageformat": "Го/ја отстранивте {memberName}.",
    "description": "Shown in timeline or conversation preview when v2 group changes"
  },
  "icu:GroupV2--member-remove--other--unknown": {
    "messageformat": "Член го/ја отстрани {memberName}.",
    "description": "Shown in timeline or conversation preview when v2 group changes"
  },
  "icu:GroupV2--member-remove--you--other": {
    "messageformat": "{adminName} ве отстрани.",
    "description": "Shown in timeline or conversation preview when v2 group changes"
  },
  "icu:GroupV2--member-remove--you--you": {
    "messageformat": "Ја напуштивте групата.",
    "description": "Shown in timeline or conversation preview when v2 group changes"
  },
  "icu:GroupV2--member-remove--you--unknown": {
    "messageformat": "Вие бевте отстранети од групата.",
    "description": "Shown in timeline or conversation preview when v2 group changes"
  },
  "icu:GroupV2--member-privilege--promote--other--other": {
    "messageformat": "{adminName} го/ја направи {memberName} администратор.",
    "description": "Shown in timeline or conversation preview when v2 group changes"
  },
  "icu:GroupV2--member-privilege--promote--other--you": {
    "messageformat": "Вие го/ја направивите {memberName} администратор.",
    "description": "Shown in timeline or conversation preview when v2 group changes"
  },
  "icu:GroupV2--member-privilege--promote--other--unknown": {
    "messageformat": "Администратор го/ја направи {memberName} администратор.",
    "description": "Shown in timeline or conversation preview when v2 group changes"
  },
  "icu:GroupV2--member-privilege--promote--you--other": {
    "messageformat": "{adminName} Ве направи администратор.",
    "description": "Shown in timeline or conversation preview when v2 group changes"
  },
  "icu:GroupV2--member-privilege--promote--you--unknown": {
    "messageformat": "Администратор Ве направи администратор.",
    "description": "Shown in timeline or conversation preview when v2 group changes"
  },
  "icu:GroupV2--member-privilege--demote--other--other": {
    "messageformat": "{adminName} ги повлече администраторските привилегии од {memberName}.",
    "description": "Shown in timeline or conversation preview when v2 group changes"
  },
  "icu:GroupV2--member-privilege--demote--other--you": {
    "messageformat": "Ги повлековте администраторските привилегии од {memberName}.",
    "description": "Shown in timeline or conversation preview when v2 group changes"
  },
  "icu:GroupV2--member-privilege--demote--other--unknown": {
    "messageformat": "Администратор ги повлече администраторските привилегии од {memberName}.",
    "description": "Shown in timeline or conversation preview when v2 group changes"
  },
  "icu:GroupV2--member-privilege--demote--you--other": {
    "messageformat": "{adminName} ги повлече Вашите администраторски привилегии.",
    "description": "Shown in timeline or conversation preview when v2 group changes"
  },
  "icu:GroupV2--member-privilege--demote--you--unknown": {
    "messageformat": "Администратор Ви ги повлече администраторските привилегии.",
    "description": "Shown in timeline or conversation preview when v2 group changes"
  },
  "icu:GroupV2--pending-add--one--other--other": {
    "messageformat": "{memberName} покани 1 личност во групата.",
    "description": "Shown in timeline or conversation preview when v2 group changes"
  },
  "icu:GroupV2--pending-add--one--other--you": {
    "messageformat": "Вие го/ја поканивте {inviteeName} во групата.",
    "description": "Shown in timeline or conversation preview when v2 group changes"
  },
  "icu:GroupV2--pending-add--one--other--unknown": {
    "messageformat": "Една личност беше поканета во групата.",
    "description": "Shown in timeline or conversation preview when v2 group changes"
  },
  "icu:GroupV2--pending-add--one--you--other": {
    "messageformat": "{memberName} Ве покани во групата.",
    "description": "Shown in timeline or conversation preview when v2 group changes"
  },
  "icu:GroupV2--pending-add--one--you--unknown": {
    "messageformat": "Вие бевте поканети во групата.",
    "description": "Shown in timeline or conversation preview when v2 group changes"
  },
  "icu:GroupV2--pending-add--many--other": {
    "messageformat": "{memberName} покани {count,number} луѓе во групата.",
    "description": "Shown in timeline or conversation preview when v2 group changes"
  },
  "icu:GroupV2--pending-add--many--you": {
    "messageformat": "Вие поканивте {count,number} луѓе во групата.",
    "description": "Shown in timeline or conversation preview when v2 group changes"
  },
  "icu:GroupV2--pending-add--many--unknown": {
    "messageformat": "{count,number} луѓе беа поканети во групата.",
    "description": "Shown in timeline or conversation preview when v2 group changes"
  },
  "icu:GroupV2--pending-remove--decline--other": {
    "messageformat": "1 личност поканета од {memberName} ја одби поканата за групата.",
    "description": "Shown in timeline or conversation preview when v2 group changes"
  },
  "icu:GroupV2--pending-remove--decline--you": {
    "messageformat": "{inviteeName} ја одби поканата за групата.",
    "description": "Shown in timeline or conversation preview when v2 group changes"
  },
  "icu:GroupV2--pending-remove--decline--from-you": {
    "messageformat": "Вие ја одбивте поканата за групата.",
    "description": "Shown in timeline or conversation preview when v2 group changes"
  },
  "icu:GroupV2--pending-remove--decline--unknown": {
    "messageformat": "1 личност ја одби поканата за групата.",
    "description": "Shown in timeline or conversation preview when v2 group changes"
  },
  "icu:GroupV2--pending-remove--revoke--one--other": {
    "messageformat": "{memberName} ја повлече поканата за групата за 1 личност.",
    "description": "Shown in timeline or conversation preview when v2 group changes"
  },
  "icu:GroupV2--pending-remove--revoke--one--you": {
    "messageformat": "Вие ја повлековте поканата за групата за 1 член.",
    "description": "Shown in timeline or conversation preview when v2 group changes"
  },
  "icu:GroupV2--pending-remove--revoke-own--to-you": {
    "messageformat": "{inviterName} ја повлече поканата испратена кон Вас.",
    "description": "Shown in timeline or conversation preview when v2 group changes"
  },
  "icu:GroupV2--pending-remove--revoke-own--unknown": {
    "messageformat": "{inviterName} ја повлече поканата кон 1 личност.",
    "description": "Shown in timeline or conversation preview when v2 group changes"
  },
  "icu:GroupV2--pending-remove--revoke--one--unknown": {
    "messageformat": "Администратор ја повлече поканата за групата за 1 личност.",
    "description": "Shown in timeline or conversation preview when v2 group changes"
  },
  "icu:GroupV2--pending-remove--revoke--many--other": {
    "messageformat": "{memberName} ја повлече поканата за групата за{count,number} луѓе.",
    "description": "Shown in timeline or conversation preview when v2 group changes"
  },
  "icu:GroupV2--pending-remove--revoke--many--you": {
    "messageformat": "Вие ја повлековте поканата до групата за {count,number} луѓе.",
    "description": "Shown in timeline or conversation preview when v2 group changes"
  },
  "icu:GroupV2--pending-remove--revoke--many--unknown": {
    "messageformat": "Администратор ја повлече поканата до групата за {count,number} луѓе.",
    "description": "Shown in timeline or conversation preview when v2 group changes"
  },
  "icu:GroupV2--pending-remove--revoke-invite-from--one--other": {
    "messageformat": "{adminName} ја повлече поканата за групата за 1 личност поканета од {memberName}.",
    "description": "Shown in timeline or conversation preview when v2 group changes"
  },
  "icu:GroupV2--pending-remove--revoke-invite-from--one--you": {
    "messageformat": "Вие ја повлековте поканата за групата за 1 личност испратена од {memberName}.",
    "description": "Shown in timeline or conversation preview when v2 group changes"
  },
  "icu:GroupV2--pending-remove--revoke-invite-from--one--unknown": {
    "messageformat": "Администратор ја повлече поканата за групата за 1 личност испратена од {memberName}.",
    "description": "Shown in timeline or conversation preview when v2 group changes"
  },
  "icu:GroupV2--pending-remove--revoke-invite-from-you--one--other": {
    "messageformat": "{adminName} ја повлече поканата за групата која што Вие ја испративте до {inviteeName}.",
    "description": "Shown in timeline or conversation preview when v2 group changes"
  },
  "icu:GroupV2--pending-remove--revoke-invite-from-you--one--you": {
    "messageformat": "Вие ја повлековте Вашата покана до {inviteeName}.",
    "description": "Shown in timeline or conversation preview when v2 group changes"
  },
  "icu:GroupV2--pending-remove--revoke-invite-from-you--one--unknown": {
    "messageformat": "Администратор ја повлече поканата за групата која што Вие ја испративте до {inviteeName}.",
    "description": "Shown in timeline or conversation preview when v2 group changes"
  },
  "icu:GroupV2--pending-remove--revoke-invite-from--many--other": {
    "messageformat": "{adminName} ги повлече поканите за групата за{count,number} луѓе поканети од {memberName}.",
    "description": "Shown in timeline or conversation preview when v2 group changes"
  },
  "icu:GroupV2--pending-remove--revoke-invite-from--many--you": {
    "messageformat": "Вие ја повлековте поканата за групата за {count,number} луѓе поканети од {memberName}.",
    "description": "Shown in timeline or conversation preview when v2 group changes"
  },
  "icu:GroupV2--pending-remove--revoke-invite-from--many--unknown": {
    "messageformat": "Администратор ги повлече поканите за грипата за {count,number}луѓе испратена од {memberName}.",
    "description": "Shown in timeline or conversation preview when v2 group changes"
  },
  "icu:GroupV2--pending-remove--revoke-invite-from-you--many--other": {
    "messageformat": "{adminName} ги повлече поканите за групата што ги испративте до {count,number} луѓе.",
    "description": "Shown in timeline or conversation preview when v2 group changes"
  },
  "icu:GroupV2--pending-remove--revoke-invite-from-you--many--you": {
    "messageformat": "Вие ја повлековте поканата испратена до {count,number} луѓе.",
    "description": "Shown in timeline or conversation preview when v2 group changes"
  },
  "icu:GroupV2--pending-remove--revoke-invite-from-you--many--unknown": {
    "messageformat": "Администратор ги повлече поканите за групата испратени до {count,number} луѓе.",
    "description": "Shown in timeline or conversation preview when v2 group changes"
  },
  "icu:GroupV2--admin-approval-add-one--you": {
    "messageformat": "Испративте барање за приклучување во група.",
    "description": "Shown in timeline or conversation preview when v2 group changes"
  },
  "icu:GroupV2--admin-approval-add-one--other": {
    "messageformat": "{joinerName} побара да се вклучи преку групниот линк.",
    "description": "Shown in timeline or conversation preview when v2 group changes"
  },
  "icu:GroupV2--admin-approval-remove-one--you--you": {
    "messageformat": "Го откажавте барањето за приклучување во група.",
    "description": "Shown in timeline or conversation preview when v2 group changes"
  },
  "icu:GroupV2--admin-approval-remove-one--you--unknown": {
    "messageformat": "Вашето барање да се приклучите на група е одбиено од администраторот.",
    "description": "Shown in timeline or conversation preview when v2 group changes"
  },
  "icu:GroupV2--admin-approval-remove-one--other--you": {
    "messageformat": "Одбивте барање за придружување на групата од {joinerName}.",
    "description": "Shown in timeline or conversation preview when v2 group changes"
  },
  "icu:GroupV2--admin-approval-remove-one--other--own": {
    "messageformat": "{joinerName} го откажа барањето за приклучување во групата.",
    "description": "Shown in timeline or conversation preview when v2 group changes"
  },
  "icu:GroupV2--admin-approval-remove-one--other--other": {
    "messageformat": "{adminName} одби барање за придружување на групата од {joinerName}.",
    "description": "Shown in timeline or conversation preview when v2 group changes"
  },
  "icu:GroupV2--admin-approval-bounce--one": {
    "messageformat": "{joinerName}поднесе и откажа барање за придружување преку линкот на групата",
    "description": "Shown in timeline or conversation preview when v2 group changes"
  },
  "icu:GroupV2--admin-approval-bounce": {
    "messageformat": "{joinerName}поднесе и откажа {numberOfRequests,number} барања за придружување преку линкот на групата",
    "description": "Shown in timeline or conversation preview when v2 group changes"
  },
  "icu:GroupV2--group-link-add--disabled--you": {
    "messageformat": "Го вклучивте линкот на групата со оневозможено одобрување од администратор.",
    "description": "Shown in timeline or conversation preview when v2 group changes"
  },
  "icu:GroupV2--group-link-add--disabled--other": {
    "messageformat": "{adminName} го вклучи линкот на групата со оневозможено одобрување од администратор.",
    "description": "Shown in timeline or conversation preview when v2 group changes"
  },
  "icu:GroupV2--group-link-add--disabled--unknown": {
    "messageformat": "Линкот на групата е вклучен со оневозможено одобрување од администратор.",
    "description": "Shown in timeline or conversation preview when v2 group changes"
  },
  "icu:GroupV2--group-link-add--enabled--you": {
    "messageformat": "Го вклучивте линкот на групата со оневозможено одобрување од администратор.",
    "description": "Shown in timeline or conversation preview when v2 group changes"
  },
  "icu:GroupV2--group-link-add--enabled--other": {
    "messageformat": "{adminName} го вклучи линкот на групата со оневозможено одобрување од администратор.",
    "description": "Shown in timeline or conversation preview when v2 group changes"
  },
  "icu:GroupV2--group-link-add--enabled--unknown": {
    "messageformat": "Линкот на групата е вклучен со оневозможено одобрување од администратор.",
    "description": "Shown in timeline or conversation preview when v2 group changes"
  },
  "icu:GroupV2--group-link-remove--you": {
    "messageformat": "Го исклучивте групниот линк.",
    "description": "Shown in timeline or conversation preview when v2 group changes"
  },
  "icu:GroupV2--group-link-remove--other": {
    "messageformat": "{adminName} го исклучи групниот линк.",
    "description": "Shown in timeline or conversation preview when v2 group changes"
  },
  "icu:GroupV2--group-link-remove--unknown": {
    "messageformat": "Групниот линк е исклучен.",
    "description": "Shown in timeline or conversation preview when v2 group changes"
  },
  "icu:GroupV2--group-link-reset--you": {
    "messageformat": "Го ресетиравте групниот линк.",
    "description": "Shown in timeline or conversation preview when v2 group changes"
  },
  "icu:GroupV2--group-link-reset--other": {
    "messageformat": "{adminName} го ресетираше групниот линк.",
    "description": "Shown in timeline or conversation preview when v2 group changes"
  },
  "icu:GroupV2--group-link-reset--unknown": {
    "messageformat": "Групниот линк е ресетиран.",
    "description": "Shown in timeline or conversation preview when v2 group changes"
  },
  "icu:GroupV2--description--remove--you": {
    "messageformat": "Го отстранивте описот на групата.",
    "description": "Shown in timeline or conversation preview when v2 group changes"
  },
  "icu:GroupV2--description--remove--other": {
    "messageformat": "{memberName} го отстрани описот на групата.",
    "description": "Shown in timeline or conversation preview when v2 group changes"
  },
  "icu:GroupV2--description--remove--unknown": {
    "messageformat": "Описот на групата е отстранет.",
    "description": "Shown in timeline or conversation preview when v2 group changes"
  },
  "icu:GroupV2--description--change--you": {
    "messageformat": "Го сменивте описот на групата.",
    "description": "Shown in timeline or conversation preview when v2 group changes"
  },
  "icu:GroupV2--description--change--other": {
    "messageformat": "{memberName} го смени описот на групата.",
    "description": "Shown in timeline or conversation preview when v2 group changes"
  },
  "icu:GroupV2--description--change--unknown": {
    "messageformat": "Описот на групата е сменет.",
    "description": "Shown in timeline or conversation preview when v2 group changes"
  },
  "icu:GroupV2--announcements--admin--you": {
    "messageformat": "Ги сменивте поставките на групата за да дозволите само администраторите да испраќаат пораки.",
    "description": "Shown in timeline or conversation preview when v2 group changes"
  },
  "icu:GroupV2--announcements--admin--other": {
    "messageformat": "{memberName} ги смени поставувањата на групата, овозможувајќи им само на администраторите да испраќаат пораки.",
    "description": "Shown in timeline or conversation preview when v2 group changes"
  },
  "icu:GroupV2--announcements--admin--unknown": {
    "messageformat": "Сменета е групата, за да овозможува само администраторите да испраќаат пораки.",
    "description": "Shown in timeline or conversation preview when v2 group changes"
  },
  "icu:GroupV2--announcements--member--you": {
    "messageformat": "Ги сменивте поставките на групата за да дозволите сите членови да испраќаат пораки.",
    "description": "Shown in timeline or conversation preview when v2 group changes"
  },
  "icu:GroupV2--announcements--member--other": {
    "messageformat": "{memberName} ги смени поставувањата на групата, овозможувајќи им на сите членови да испраќаат пораки.",
    "description": "Shown in timeline or conversation preview when v2 group changes"
  },
  "icu:GroupV2--announcements--member--unknown": {
    "messageformat": "Сменета е групата, за да овозможува сите членови да испраќаат пораки.",
    "description": "Shown in timeline or conversation preview when v2 group changes"
  },
  "icu:GroupV2--summary": {
    "messageformat": "Членовите или поставувањата на оваа група се променети.",
    "description": "When rejoining a group, any detected changes are collapsed down into this summary"
  },
  "icu:GroupV1--Migration--disabled--link": {
    "messageformat": "За пристап до нови опции како @спомнувања и администратори, надградете ја оваа група. Членовите кои не ги споделиле името и сликата во оваа група ќе бидат поканети да се придружат. <learnMoreLink>Дознајте повеќе.</learnMoreLink>",
    "description": "Shown instead of composition area when user is forced to migrate a legacy group (GV1)."
  },
  "icu:GroupV1--Migration--was-upgraded": {
    "messageformat": "Оваа група беше надградена кон „Нови групи“.",
    "description": "Shown in timeline when a legacy group (GV1) is upgraded to a new group (GV2)"
  },
  "icu:GroupV1--Migration--learn-more": {
    "messageformat": "Дознајте повеќе",
    "description": "Shown on a bubble below a 'group was migrated' timeline notification, or as button on Migrate dialog"
  },
  "icu:GroupV1--Migration--migrate": {
    "messageformat": "Надградба",
    "description": "Shown on Migrate dialog to kick off the process"
  },
  "icu:GroupV1--Migration--info--title": {
    "messageformat": "Што се „Нови групи“?",
    "description": "Shown on Learn More popup after GV1 migration"
  },
  "icu:GroupV1--Migration--migrate--title": {
    "messageformat": "Наградба кон „Нови групи“",
    "description": "Shown on Migration popup after choosing to migrate group"
  },
  "icu:GroupV1--Migration--info--summary": {
    "messageformat": "Нови групи доаѓаат со опции како @спомнувања и администратори на групи. Исто така ќе поддржуваат повеќе опции во иднина.",
    "description": "Shown on Learn More popup after or Migration popup before GV1 migration"
  },
  "icu:GroupV1--Migration--info--keep-history": {
    "messageformat": "Цела историја на пораки и медиумски датотеки од пред надградбата беа зачувани.",
    "description": "Shown on Learn More popup after GV1 migration"
  },
  "icu:GroupV1--Migration--migrate--keep-history": {
    "messageformat": "Цела историја на пораки и медиумска датотеки од пред надградбата ќе бидат зачувани.",
    "description": "Shown on Migration popup before GV1 migration"
  },
  "icu:GroupV1--Migration--info--invited--you": {
    "messageformat": "Ќе треба да прифатите покана за да и се приклучите на оваа група повторно. Нема да добивате пораки од групата додека не прифатите.",
    "description": "Shown on Learn More popup after GV1 migration"
  },
  "icu:GroupV1--Migration--info--invited--many": {
    "messageformat": "Овие членови треба да прифатат покана за повторно приклучување во групата. Тие нема да добиваат пораки од групата додека не прифатат:",
    "description": "Shown on Learn More popup after or Migration popup before GV1 migration"
  },
  "icu:GroupV1--Migration--info--invited--one": {
    "messageformat": "Овој член ќе треба да прифати покана за да се приклучи на групата повторно. Истиот нема да добива пораки од групата се додека не прифати:",
    "description": "Shown on Learn More popup after or Migration popup before GV1 migration"
  },
  "icu:GroupV1--Migration--info--removed--before--many": {
    "messageformat": "Овие членови не се во можност да се приклучат на „Нови групи“ и ќе бидат отстранети од групата:",
    "description": "Shown on Learn More popup after or Migration popup before GV1 migration"
  },
  "icu:GroupV1--Migration--info--removed--before--one": {
    "messageformat": "Овој член не е во можност да се приклучи на „Нови групи“ и ќе биде отстранет од групата:",
    "description": "Shown on Learn More popup after or Migration popup before GV1 migration"
  },
  "icu:GroupV1--Migration--info--removed--after--many": {
    "messageformat": "Овие членови не се во можност да се приклучат на „Нови групи“ и беа отстранети од групата:",
    "description": "Shown on Learn More popup after or Migration popup before GV1 migration"
  },
  "icu:GroupV1--Migration--info--removed--after--one": {
    "messageformat": "Овој член не беше во можност да се приклучи на „Нови групи“ и беше отстранет од групата:",
    "description": "Shown on Learn More popup after or Migration popup before GV1 migration"
  },
  "icu:GroupV1--Migration--invited--you": {
    "messageformat": "Не можевте да бидете додадени во „Нова група“ но поканети сте да се приклучите,",
    "description": "Shown in timeline when a group is upgraded and you were invited instead of added"
  },
  "icu:GroupV1--Migration--invited--one": {
    "messageformat": "{contact} не можеа да бидат додадени во „Нова група“. Истите беа поканети да се приклучат.",
    "description": "Shown in timeline when a group is upgraded and one person was invited, instead of added"
  },
  "icu:GroupV1--Migration--invited--many": {
    "messageformat": "{count,number} членови не можеа да бидат додадени во „Нова група“. Истите беа поканети да се приклучат.",
    "description": "Shown in timeline when a group is upgraded and some people were invited, instead of added"
  },
  "icu:GroupV1--Migration--removed--one": {
    "messageformat": "{contact} беше отстранет(а) од оваа група.",
    "description": "Shown in timeline when a group is upgraded and one person was removed entirely during the upgrade"
  },
  "icu:GroupV1--Migration--removed--many": {
    "messageformat": "{count,number} членови беа отстранети од оваа група.",
    "description": "Shown in timeline when a group is upgraded and some people were removed entirely during the upgrade"
  },
  "icu:close": {
    "messageformat": "Затвори",
    "description": "Generic close label"
  },
  "icu:previous": {
    "messageformat": "претходно",
    "description": "Generic previous label"
  },
  "icu:next": {
    "messageformat": "следно",
    "description": "Generic next label"
  },
  "icu:BadgeDialog__become-a-sustainer-button": {
    "messageformat": "Донирај на Signal",
    "description": "In the badge dialog. This button is shown under sustainer badges, taking users to some instructions"
  },
  "icu:BadgeSustainerInstructions__header": {
    "messageformat": "Донирај на Signal",
    "description": "In the instructions for becoming a sustainer. The heading."
  },
  "icu:BadgeSustainerInstructions__subheader": {
    "messageformat": "Signal е овозможен од луѓе како вас. Придонесете и добијте беџ.",
    "description": "In the instructions for becoming a sustainer. The subheading."
  },
  "icu:BadgeSustainerInstructions__instructions__1": {
    "messageformat": "Отворете Signal на вашиот телефон",
    "description": "In the instructions for becoming a sustainer. First instruction."
  },
  "icu:BadgeSustainerInstructions__instructions__2": {
    "messageformat": "Допрете ја Вашата профилна слика во левииот горен агол за да ги отворите поставувањата.",
    "description": "In the instructions for becoming a sustainer. Second instruction."
  },
  "icu:BadgeSustainerInstructions__instructions__3": {
    "messageformat": "Допри на „Донирај на Signal“ и претплати се",
    "description": "In the instructions for becoming a sustainer. Third instruction."
  },
  "icu:CompositionArea--expand": {
    "messageformat": "Прошири",
    "description": "Aria label for expanding composition area"
  },
  "icu:CompositionArea--attach-file": {
    "messageformat": "Прикачи датотека",
    "description": "Aria label for file attachment button in composition area"
  },
  "icu:CompositionArea--sms-only__title": {
    "messageformat": "Оваа личност не користи Signal",
    "description": "Title for the composition area for the SMS-only contact"
  },
  "icu:CompositionArea--sms-only__body": {
    "messageformat": "Десктоп верзијата на Signal Desktop не поддржува испраќање на пораки на контакти вон Signal. Замолете ја оваа личност да инсталира Signal за побебезбедно искуство со допишување.",
    "description": "Body for the composition area for the SMS-only contact"
  },
  "icu:CompositionArea--sms-only__spinner-label": {
    "messageformat": "Проверување на статусот на регистрација на овој контакт",
    "description": "Displayed while checking if the contact is SMS-only"
  },
  "icu:CompositionArea__edit-action--discard": {
    "messageformat": "Отфрли ја пораката",
    "description": "aria-label for discard edit button"
  },
  "icu:CompositionArea__edit-action--send": {
    "messageformat": "Испрати изменета порака",
    "description": "aria-label for send edit button"
  },
  "icu:CompositionInput__editing-message": {
    "messageformat": "Измени ја пораката",
    "description": "Status text displayed above composition input when editing a message"
  },
  "icu:countMutedConversationsDescription": {
    "messageformat": "Вклучи ги разговорите со исклучени известувања во бројот на известувања",
    "description": "Description for counting muted conversations in badge setting"
  },
  "icu:ContactModal--message": {
    "messageformat": "Порака",
    "description": "Button text for send message button in Group Contact Details modal"
  },
  "icu:ContactModal--rm-admin": {
    "messageformat": "Отстрани администратор",
    "description": "Button text for removing as admin button in Group Contact Details modal"
  },
  "icu:ContactModal--make-admin": {
    "messageformat": "Направи админ",
    "description": "Button text for make admin button in Group Contact Details modal"
  },
  "icu:ContactModal--make-admin-info": {
    "messageformat": "{contact} ќе може да ја уредува оваа група и нејзините членови.",
    "description": "Shown in a confirmation dialog when you are about to grant admin privileges to someone"
  },
  "icu:ContactModal--rm-admin-info": {
    "messageformat": "Дали сакате да се отстрани {contact} како администратор на групата?",
    "description": "Shown in a confirmation dialog when you are about to remove admin privileges from someone"
  },
  "icu:ContactModal--add-to-group": {
    "messageformat": "Додај во друга група",
    "description": "Button text for adding contact to another group in Group Contact Details modal"
  },
  "icu:ContactModal--remove-from-group": {
    "messageformat": "Отстрани од група",
    "description": "Button text for remove from group button in Group Contact Details modal"
  },
  "icu:showChatColorEditor": {
    "messageformat": "Боја на разговор",
    "description": "This is a button in the conversation context menu to show the chat color editor"
  },
  "icu:showConversationDetails": {
    "messageformat": "Поставувања за група",
    "description": "This is a button in the conversation context menu to show group settings"
  },
  "icu:showConversationDetails--direct": {
    "messageformat": "Поставувања за разговорот",
    "description": "This is a button in the conversation context menu to show chat settings"
  },
  "icu:ConversationDetails__unmute--title": {
    "messageformat": "Дали сакате одново да ги вклучите известувањата за овој разговор?",
    "description": "Title for the modal to unmute a chat"
  },
  "icu:ConversationDetails--group-link": {
    "messageformat": "Групен линк",
    "description": "This is the label for the group link management panel"
  },
  "icu:ConversationDetails--disappearing-messages-label": {
    "messageformat": "Пораки што исчезнуваат",
    "description": "This is the label for the disappearing messages setting panel"
  },
  "icu:ConversationDetails--disappearing-messages-info--group": {
    "messageformat": "Кога е овозможено, пораките испратени и примени во оваа група ќе исчезнат откако ќе бидат видени.",
    "description": "This is the info about the disappearing messages setting, in groups"
  },
  "icu:ConversationDetails--disappearing-messages-info--direct": {
    "messageformat": "Кога оваа опција е овозможена, испратените и примените пораки во овој разговор еден на еден ќе исчезнат откако ќе бидат видени.",
    "description": "This is the info about the disappearing messages setting, for direct conversations"
  },
  "icu:ConversationDetails--notifications": {
    "messageformat": "Известувања",
    "description": "This is the label for notifications in the conversation details screen"
  },
  "icu:ConversationDetails--group-info-label": {
    "messageformat": "Кој може да ги уредува информациите за групата",
    "description": "This is the label for the 'who can edit the group' panel"
  },
  "icu:ConversationDetails--group-info-info": {
    "messageformat": "Одберете кој може да ги менува името на групата, сликата, описот и тајмерот за исчезнувачки пораки.",
    "description": "This is the additional info for the 'who can edit the group' panel"
  },
  "icu:ConversationDetails--add-members-label": {
    "messageformat": "Кој може да додава членови",
    "description": "This is the label for the 'who can add members' panel"
  },
  "icu:ConversationDetails--add-members-info": {
    "messageformat": "Изберете кој може да додаде членови во оваа група.",
    "description": "This is the additional info for the 'who can add members' panel"
  },
  "icu:ConversationDetails--announcement-label": {
    "messageformat": "Кој може да испраќа пораки",
    "description": "This is the additional info for the 'who can send messages' panel"
  },
  "icu:ConversationDetails--announcement-info": {
    "messageformat": "Одберете кој може да испраќа пораки во групата.",
    "description": "This is the additional info for the 'who can send messages' panel"
  },
  "icu:ConversationDetails--requests-and-invites": {
    "messageformat": "Барања и покани",
    "description": "This is a button to display which members have been invited but have not joined yet"
  },
  "icu:ConversationDetailsActions--leave-group": {
    "messageformat": "Напушти група",
    "description": "This is a button to leave a group"
  },
  "icu:ConversationDetailsActions--block-group": {
    "messageformat": "Блокирај ја групата",
    "description": "This is a button to block a group"
  },
  "icu:ConversationDetailsActions--unblock-group": {
    "messageformat": "Деблокирај ја групата",
    "description": "This is a button to unblock a group"
  },
  "icu:ConversationDetailsActions--leave-group-must-choose-new-admin": {
    "messageformat": "Пред да ја напуштите групата мора да одберете барем еден администратор за оваа група.",
    "description": "Shown if, before leaving a group, you need to choose an admin"
  },
  "icu:ConversationDetailsActions--leave-group-modal-title": {
    "messageformat": "Навистина сакате да си заминете?",
    "description": "This is the modal title for confirming leaving a group"
  },
  "icu:ConversationDetailsActions--leave-group-modal-content": {
    "messageformat": "Нема да можете да праќате и да примате пораки во оваа група.",
    "description": "This is the modal content for confirming leaving a group"
  },
  "icu:ConversationDetailsActions--leave-group-modal-confirm": {
    "messageformat": "Напушти",
    "description": "This is the modal button to confirm leaving a group"
  },
  "icu:ConversationDetailsActions--unblock-group-modal-title": {
    "messageformat": "Сакате да ја деблокирате групата „{groupName}“?",
    "description": "This is the modal title for confirming unblock of a group"
  },
  "icu:ConversationDetailsActions--block-group-modal-title": {
    "messageformat": "Дали сакате да ја блокирате и напуштите групата „{groupName}“?",
    "description": "This is the modal title for confirming blocking a group"
  },
  "icu:ConversationDetailsActions--block-group-modal-content": {
    "messageformat": "Повеќе нема да добивате пораки или ажурирања од оваа група.",
    "description": "This is the modal content for confirming blocking a group"
  },
  "icu:ConversationDetailsActions--block-group-modal-confirm": {
    "messageformat": "Блокирај",
    "description": "This is the modal button to confirm blocking a group"
  },
  "icu:ConversationDetailsActions--unblock-group-modal-content": {
    "messageformat": "Твоите контакти ќе можат да те додадат во оваа група.",
    "description": "This is the modal content for confirming unblock of a group"
  },
  "icu:ConversationDetailsActions--unblock-group-modal-confirm": {
    "messageformat": "Деблокирај",
    "description": "This is the modal button to confirm unblock of a group"
  },
  "icu:ConversationDetailsHeader--members": {
    "messageformat": "{number, plural, one {{number,number} член} other {{number,number} членови}}",
    "description": "This is the number of members in a group"
  },
  "icu:ConversationDetailsMediaList--shared-media": {
    "messageformat": "Споделена медиумска датотека",
    "description": "Title for the media thumbnails in the conversation details screen"
  },
  "icu:ConversationDetailsMediaList--show-all": {
    "messageformat": "Види сѐ",
    "description": "This is a button on the conversation details to show all media"
  },
  "icu:ConversationDetailsMembershipList--title": {
    "messageformat": "{number, plural, one {{number,number} член} other {{number,number} членови}}",
    "description": "The title of the membership list panel"
  },
  "icu:ConversationDetailsMembershipList--add-members": {
    "messageformat": "Додај членови",
    "description": "The button that you can click to add new members"
  },
  "icu:ConversationDetailsMembershipList--show-all": {
    "messageformat": "Види сѐ",
    "description": "This is a button on the conversation details to show all members"
  },
  "icu:ConversationDetailsGroups--title": {
    "messageformat": "{count, plural, one {{count,number} заедничка група} other {{count,number} заеднички групи}}",
    "description": "Title of the groups-in-common panel, in the contact details"
  },
  "icu:ConversationDetailsGroups--title--with-zero-groups-in-common": {
    "messageformat": "Немате заеднички групи",
    "description": "Title of the groups-in-common panel, in the contact details, with zero groups in common"
  },
  "icu:ConversationDetailsGroups--add-to-group": {
    "messageformat": "Додај во група",
    "description": "The button shown on a conversation details (for a direct contact) that you can click to add that contact to groups"
  },
  "icu:ConversationDetailsGroups--show-all": {
    "messageformat": "Види сѐ",
    "description": "This is a button on the conversation details (for a direct contact) to show all groups-in-common"
  },
  "icu:ConversationNotificationsSettings__mentions__label": {
    "messageformat": "Спомнувања",
    "description": "In the conversation notifications settings, this is the label for the mentions option"
  },
  "icu:ConversationNotificationsSettings__mentions__info": {
    "messageformat": "Добивајте известувања кога ќе ве спомнат во разговори чии известувања ги имате исклучено",
    "description": "In the conversation notifications settings, this is the sub-label for the mentions option"
  },
  "icu:ConversationNotificationsSettings__mentions__select__always-notify": {
    "messageformat": "Секогаш известувај",
    "description": "In the conversation notifications settings, this is the option that always notifies you for @mentions"
  },
  "icu:ConversationNotificationsSettings__mentions__select__dont-notify-for-mentions-if-muted": {
    "messageformat": "Не известувај за спомнувања ако се исклучени известувањаата",
    "description": "In the conversation notifications settings, this is the option that doesn't notify you for @mentions if the conversation is muted"
  },
  "icu:GroupLinkManagement--clipboard": {
    "messageformat": "Групниот линк е копиран.",
    "description": "Shown in a toast when a user selects to copy group link"
  },
  "icu:GroupLinkManagement--share": {
    "messageformat": "Копирај линк",
    "description": "This lets users share their group link"
  },
  "icu:GroupLinkManagement--confirm-reset": {
    "messageformat": "Дали сте сигурни дека сакате да го ресетирате групниот линк? Луѓето повеќе нема да можат да се приклучат на групата со употреба на тековниот линк.",
    "description": "Shown in the confirmation dialog when an admin is about to reset the group link"
  },
  "icu:GroupLinkManagement--reset": {
    "messageformat": "Ресетирај линк",
    "description": "This lets users generate a new group link"
  },
  "icu:GroupLinkManagement--approve-label": {
    "messageformat": "Одобри нови членови",
    "description": "Title for the approve new members select area"
  },
  "icu:GroupLinkManagement--approve-info": {
    "messageformat": "Барајте администратор да треба да ги одобри новите членови кои се придружуваат преку линкот на групата",
    "description": "Description for the approve new members select area"
  },
  "icu:PendingInvites--tab-requests": {
    "messageformat": "Барања ({count,number})",
    "description": "Label for the tab to view pending requests"
  },
  "icu:PendingInvites--tab-invites": {
    "messageformat": "Покани ({count,number})",
    "description": "Label for the tab to view pending invites"
  },
  "icu:PendingRequests--approve-for": {
    "messageformat": "Дали сакате да го одобрите барањето на „{name}“?",
    "description": "This is the modal content when confirming approving a group request to join"
  },
  "icu:PendingRequests--deny-for": {
    "messageformat": "Дали сакате да го одбиете барањето на „{name}“?",
    "description": "This is the modal content when confirming denying a group request to join"
  },
  "icu:PendingRequests--deny-for--with-link": {
    "messageformat": "Сигурно сакате да го одбиете барањето на „{name}“? Нема да може повторно да поднесе барање за придружување на групата преку линкот.",
    "description": "This is the modal content when confirming denying a group request to join"
  },
  "icu:PendingInvites--invites": {
    "messageformat": "Поканети од Вас",
    "description": "This is the title list of all invites"
  },
  "icu:PendingInvites--invited-by-you": {
    "messageformat": "Поканети од Вас",
    "description": "This is the title for the list of members you have invited"
  },
  "icu:PendingInvites--invited-by-others": {
    "messageformat": "Поканети од други",
    "description": "This is the title for the list of members who have invited other people"
  },
  "icu:PendingInvites--invited-count": {
    "messageformat": "Поканети {number,number}",
    "description": "This is the label for the number of members someone has invited"
  },
  "icu:PendingInvites--revoke-for-label": {
    "messageformat": "Повлекување на покана за група",
    "description": "This is aria label for revoking a group invite icon"
  },
  "icu:PendingInvites--revoke-for": {
    "messageformat": "Дали сакате да ја повлечете поканата за придружување на групата до „{name}“?",
    "description": "This is the modal content when confirming revoking a single invite"
  },
  "icu:PendingInvites--revoke-from": {
    "messageformat": "{number, plural, one {Дали сакате да повлечете {number,number} покана испратена од „{name}“?} other {Дали сакате да повлечете {number,number} покани испратени од „{name}“?}}",
    "description": "This is the modal content when confirming revoking multiple invites"
  },
  "icu:PendingInvites--revoke": {
    "messageformat": "Повлечи",
    "description": "This is the modal button to confirm revoking invites"
  },
  "icu:PendingRequests--approve": {
    "messageformat": "Дозволи барање",
    "description": "This is the modal button to approve group request to join"
  },
  "icu:PendingRequests--deny": {
    "messageformat": "Одбиј барање",
    "description": "This is the modal button to deny group request to join"
  },
  "icu:PendingRequests--info": {
    "messageformat": "Лицата на оваа листа се обидуваат да се придружат на „{name}“ преку линкот на групата.",
    "description": "Information shown below the pending admin approval list"
  },
  "icu:PendingInvites--info": {
    "messageformat": "Деталите за луѓето поканети во оваа група нема да се покажат додека не се приклучат. Поканетите ќе ги видат пораките само откатко ќе се приклучат на групата.",
    "description": "Information shown below the invite list"
  },
  "icu:PendingRequests--block--button": {
    "messageformat": "Блокирај го барањето",
    "description": "Shown in timeline if users cancel their request to join a group via a group link"
  },
  "icu:PendingRequests--block--title": {
    "messageformat": "Сакате да го блокирате барањето?",
    "description": "Title of dialog to block a user from requesting to join via the link again"
  },
  "icu:PendingRequests--block--contents": {
    "messageformat": "{name} нема да може да се придружи или да побара да се придружи на групата преку линкот на групата. Сè уште ќе може да се додаде во групата рачно.",
    "description": "Details of dialog to block a user from requesting to join via the link again"
  },
  "icu:PendingRequests--block--confirm": {
    "messageformat": "Блокирај го барањето",
    "description": "Confirmation button of dialog to block a user from requesting to join via the link again"
  },
  "icu:SelectModeActions--exitSelectMode": {
    "messageformat": "Излези од режимот за избор",
    "description": "conversation > in select mode > composition area actions > exit select mode > accessibility label"
  },
  "icu:SelectModeActions--selectedMessages": {
    "messageformat": "{count,number} избрани",
    "description": "conversation > in select mode > composition area actions > count of selected messsages"
  },
  "icu:SelectModeActions--deleteSelectedMessages": {
    "messageformat": "Избриши ги избраните пораки",
    "description": "conversation > in select mode > composition area actions > delete selected messsages action > accessibility label"
  },
  "icu:SelectModeActions--forwardSelectedMessages": {
    "messageformat": "Препрати ги избраните пораки",
    "description": "conversation > in select mode > composition area actions > forward selected messsages action > accessibility label"
  },
  "icu:DeleteMessagesModal--title": {
    "messageformat": "{count, plural, one {Сакате да избришете {count,number} порака?} other {Сакате да избришете {count,number} пораки?}}",
    "description": "delete selected messages > confirmation modal > title"
  },
  "icu:DeleteMessagesModal--description": {
    "messageformat": "{count, plural, one {За кого сакате да ја избришете оваа порака?} other {За кого сакате да ги избришете овие пораки?}}",
    "description": "delete selected messages > confirmation modal > description"
  },
  "icu:DeleteMessagesModal--description--noteToSelf": {
    "messageformat": "{count, plural, one {Од кои уреди сакате да ја избришете оваа порака?} other {Од кои уреди сакате да ги избришете овие пораки?}}",
    "description": "within note to self conversation > delete selected messages > confirmation modal > description"
  },
  "icu:DeleteMessagesModal--deleteForMe": {
    "messageformat": "Избриши за мене",
    "description": "delete selected messages > confirmation modal > delete for me"
  },
  "icu:DeleteMessagesModal--deleteFromThisDevice": {
    "messageformat": "Избриши од овој уред",
    "description": "within note to self conversation > delete selected messages > confirmation modal > delete from this device (same as delete for me)"
  },
  "icu:DeleteMessagesModal--deleteForEveryone": {
    "messageformat": "Избриши за сите",
    "description": "delete selected messages > confirmation modal > delete for everyone"
  },
  "icu:DeleteMessagesModal--deleteFromAllDevices": {
    "messageformat": "Избриши од сите уреди",
    "description": "within note to self conversation > delete selected messages > confirmation modal > delete from all devices (same as delete for everyone)"
  },
  "icu:DeleteMessagesModal__toast--TooManyMessagesToDeleteForEveryone": {
    "messageformat": "{count, plural, one {Можете да изберете најмногу {count,number} порака која ќе се избрише за сите} other {Можете да изберете најмногу {count,number} пораки кои ќе се избришат за сите}}",
    "description": "delete selected messages > confirmation modal > deleted for everyone (disabled) > toast > too many messages to 'delete for everyone'"
  },
  "icu:SelectModeActions__toast--TooManyMessagesToForward": {
    "messageformat": "Можете да препратите најмногу 30 пораки",
    "description": "conversation > in select mode > composition area actions > forward selected messages (disabled) > toast message when too many messages"
  },
  "icu:AvatarInput--no-photo-label--group": {
    "messageformat": "Додаjте слика на групата",
    "description": "The label for the avatar uploader when no group photo is selected"
  },
  "icu:AvatarInput--no-photo-label--profile": {
    "messageformat": "Додајте слика",
    "description": "The label for the avatar uploader when no profile photo is selected"
  },
  "icu:AvatarInput--change-photo-label": {
    "messageformat": "Промени ја сликата",
    "description": "The label for the avatar uploader when a photo is selected"
  },
  "icu:AvatarInput--upload-photo-choice": {
    "messageformat": "Прикачи слика",
    "description": "The button text when you click on an uploaded avatar and want to upload a new one"
  },
  "icu:AvatarInput--remove-photo-choice": {
    "messageformat": "Отстрани слика",
    "description": "The button text when you click on an uploaded avatar and want to remove it"
  },
  "icu:ContactPill--remove": {
    "messageformat": "Отстрани контакт",
    "description": "The label for the 'remove' button on the contact pill"
  },
  "icu:ComposeErrorDialog--close": {
    "messageformat": "Во ред",
    "description": "The text on the button when there's an error in the composer"
  },
  "icu:NewlyCreatedGroupInvitedContactsDialog--title": {
    "messageformat": "{count, plural, one {Поканата е испратена} other {Испратени се {count,number} покани}}",
    "description": "When creating a new group and inviting users, this is shown in the dialog"
  },
  "icu:NewlyCreatedGroupInvitedContactsDialog--body--user-paragraph--one": {
    "messageformat": "{name} не може автоматски да се додаде во групата од вас.",
    "description": "When creating a new group and inviting users, this is shown in the dialog"
  },
  "icu:NewlyCreatedGroupInvitedContactsDialog--body--user-paragraph--many": {
    "messageformat": "Овие корисници не може да ги додадете автоматски во групата.",
    "description": "When creating a new group and inviting users, this is shown in the dialog"
  },
  "icu:NewlyCreatedGroupInvitedContactsDialog--body--info-paragraph": {
    "messageformat": "Поканети се да се придружат и нема да можат да видат ниедни пораки во групата додека не прифатат.",
    "description": "When creating a new group and inviting users, this is shown in the dialog"
  },
  "icu:NewlyCreatedGroupInvitedContactsDialog--body--learn-more": {
    "messageformat": "Дознајте повеќе",
    "description": "When creating a new group and inviting users, this is shown in the dialog"
  },
  "icu:AddGroupMembersModal--title": {
    "messageformat": "Додај членови",
    "description": "When adding new members to an existing group, this is shown in the dialog"
  },
  "icu:AddGroupMembersModal--continue-to-confirm": {
    "messageformat": "Aжурирај",
    "description": "When adding new members to an existing group, this is shown in the dialog"
  },
  "icu:AddGroupMembersModal--confirm-title--one": {
    "messageformat": "Да го/ја додадам {person} во \"{group}\"?",
    "description": "When adding new members to an existing group, this is shown in the confirmation dialog"
  },
  "icu:AddGroupMembersModal--confirm-title--many": {
    "messageformat": "Додади {count,number} членови во \"{group}\"?",
    "description": "When adding new members to an existing group, this is shown in the confirmation dialog"
  },
  "icu:AddGroupMembersModal--confirm-button--one": {
    "messageformat": "Додадете член",
    "description": "When adding new members to an existing group, this is shown on the confirmation dialog button"
  },
  "icu:AddGroupMembersModal--confirm-button--many": {
    "messageformat": "Додај членови",
    "description": "When adding new members to an existing group, this is shown on the confirmation dialog button"
  },
  "icu:createNewGroupButton": {
    "messageformat": "Нова група",
    "description": "The text of the button to create new groups"
  },
  "icu:selectContact": {
    "messageformat": "Селектирајте го контактот {name}",
    "description": "The label for contact checkboxes that are non-selected (clicking them should select the contact)"
  },
  "icu:deselectContact": {
    "messageformat": "Деселектирајте го контактот {name}",
    "description": "The label for contact checkboxes that are selected (clicking them should de-select the contact)"
  },
  "icu:cannotSelectContact": {
    "messageformat": "Не може да се селектира контактот {name}",
    "description": "The label for contact checkboxes that are disabled"
  },
  "icu:alreadyAMember": {
    "messageformat": "Веќе е член",
    "description": "The label for contact checkboxes that are disabled because they're already a member"
  },
  "icu:MessageAudio--play": {
    "messageformat": "Пушти аудио прилог",
    "description": "Aria label for audio attachment's Play button"
  },
  "icu:MessageAudio--pause": {
    "messageformat": "Паузирај аудио прилогот",
    "description": "Aria label for audio attachment's Pause button"
  },
  "icu:MessageAudio--download": {
    "messageformat": "Преземи аудио прилог",
    "description": "Aria label for audio attachment's Download button"
  },
  "icu:MessageAudio--pending": {
    "messageformat": "Се презема аудио-прилог…",
    "description": "Aria label for pending audio attachment spinner"
  },
  "icu:MessageAudio--slider": {
    "messageformat": "Време за репродукција на аудио прилог",
    "description": "Aria label for audio attachment's playback time slider"
  },
  "icu:MessageAudio--playbackRate1": {
    "messageformat": "1",
    "description": "Button in the voice note message widget that shows the current playback rate of 1x (regular speed) and allows the user to toggle to the next rate. Don't include the 'x'."
  },
  "icu:MessageAudio--playbackRate1p5": {
    "messageformat": "1.5",
    "description": "Button in the voice note message widget that shows the current playback rate of 1.5x (%50 faster) and allows the user to toggle to the next rate. Don't include the 'x'."
  },
  "icu:MessageAudio--playbackRate2": {
    "messageformat": "2",
    "description": "Button in the voice note message widget that shows the current playback rate of 2x (double speed) and allows the user to toggle to the next rate. Don't include the 'x'."
  },
  "icu:MessageAudio--playbackRatep5": {
    "messageformat": ".5",
    "description": "Button in the voice note message widget that shows the current playback rate of .5x (half speed) and allows the user to toggle to the next rate. Don't include the 'x'."
  },
  "icu:emptyInboxMessage": {
    "messageformat": "Кликнете на {composeIcon} погоре и пребарајте контакти или групи на кои сакате да им пишете",
    "description": "Shown in the left-pane when the inbox is empty"
  },
  "icu:composeIcon": {
    "messageformat": "копче за составување нова порака",
    "description": "Shown in the left-pane when the inbox is empty. Describes the button that composes a new message."
  },
  "icu:ForwardMessageModal__title": {
    "messageformat": "Препрати до",
    "description": "Title for the forward a message modal dialog"
  },
  "icu:ForwardMessageModal--continue": {
    "messageformat": "Продолжи",
    "description": "aria-label for the 'next' button in the forward a message modal dialog"
  },
  "icu:ForwardMessagesModal__toast--CannotForwardEmptyMessage": {
    "messageformat": "Не може да се препратат празни или избришани пораки",
    "description": "Toast message shown when trying to forward an empty or deleted message"
  },
  "icu:MessageRequestWarning__learn-more": {
    "messageformat": "Дознајте повеќе",
    "description": "Shown on the message request warning. Clicking this button will open a dialog with more information"
  },
  "icu:MessageRequestWarning__dialog__details": {
    "messageformat": "Немате заеднички групи со оваа личност. Прегледувајте ги барањата внимателно за да избегнете несакани пораки.",
    "description": "Shown in the message request warning dialog. Gives more information about message requests"
  },
  "icu:MessageRequestWarning__dialog__learn-even-more": {
    "messageformat": "За барањата за пораки",
    "description": "Shown in the message request warning dialog. Clicking this button will open a page on Signal's support site"
  },
  "icu:ContactSpoofing__same-name--link": {
    "messageformat": "Внимателно прегледајте ги барањата. Signal пронајде друг контакт со истото име. <reviewRequestLink>Прегледајте го барањето</reviewRequestLink>",
    "description": "Shown in the timeline warning when you have a message request from someone with the same name as someone else"
  },
  "icu:ContactSpoofing__same-name-in-group--link": {
    "messageformat": "{count, plural, one {{count,number} член на групата го има истото име. <reviewRequestLink>Прегледајте ги членовите</reviewRequestLink>} other {{count,number} членови на групата го имаат истото име. <reviewRequestLink>Прегледајте ги членовите</reviewRequestLink>}}",
    "description": "Shown in the timeline warning when you multiple group members have the same name"
  },
  "icu:ContactSpoofing__same-names-in-group--link": {
    "messageformat": "{count, plural, one {Има конфликт со {count,number} име пронајдено во групата. <reviewRequestLink>Прегледајте ги членовите</reviewRequestLink>} other {Има конфликт со {count,number} имиња пронајдени во групата. <reviewRequestLink>Прегледајте ги членовите</reviewRequestLink>}}",
    "description": "Shown in the timeline warning when multiple names are shared by members of a group."
  },
  "icu:ContactSpoofingReviewDialog__title": {
    "messageformat": "Прегледајте го барањето",
    "description": "Title for the contact name spoofing review dialog"
  },
  "icu:ContactSpoofingReviewDialog__description": {
    "messageformat": "Ако не сте сигурни од кого е барањето, прегледајте ги контактите подолу и решете што сакате да направите.",
    "description": "Description for the contact spoofing review dialog"
  },
  "icu:ContactSpoofingReviewDialog__possibly-unsafe-title": {
    "messageformat": "Барање",
    "description": "Header in the contact spoofing review dialog, shown above the potentially-unsafe user"
  },
  "icu:ContactSpoofingReviewDialog__safe-title": {
    "messageformat": "Ваш контакт",
    "description": "Header in the contact spoofing review dialog, shown above the \"safe\" user"
  },
  "icu:ContactSpoofingReviewDialog__group__title": {
    "messageformat": "Прегледајте ги членовите",
    "description": "Title for the contact name spoofing review dialog in groups"
  },
  "icu:ContactSpoofingReviewDialog__group__description": {
    "messageformat": "{count, plural, one {{count,number} член на групата има слично име. Прегледајте ги членовите подолу или изберете дејство.} other {{count,number} членови на групата имаат слични имиња. Прегледајте ги членовите подолу или изберете дејство.}}",
    "description": "Description for the group contact spoofing review dialog"
  },
  "icu:ContactSpoofingReviewDialog__group__multiple-conflicts__description": {
    "messageformat": "{count, plural, one {Има конфликт со {count,number} име пронајдено во групата. Прегледајте ги членовите подолу или изберете дејство.} other {Има конфликт со {count,number} имиња пронајдени во групата. Прегледајте ги членовите подолу или изберете дејство.}}",
    "description": "Description for the group contact spoofing review dialog when there are multiple shared names"
  },
  "icu:ContactSpoofingReviewDialog__group__members-header": {
    "messageformat": "Членови",
    "description": "Header in the group contact spoofing review dialog. After this header, there will be a list of members"
  },
  "icu:ContactSpoofingReviewDialog__group__name-change-info": {
    "messageformat": "Неодамна го смени името на профилот од {oldName} во {newName}",
    "description": "In the group contact spoofing review dialog, this text is shown when someone has changed their name recently"
  },
  "icu:RemoveGroupMemberConfirmation__remove-button": {
    "messageformat": "Отстрани од група",
    "description": "When confirming the removal of a group member, show this text in the button"
  },
  "icu:RemoveGroupMemberConfirmation__description": {
    "messageformat": "Сакате да се отстрани членот „{name}“ од групата?",
    "description": "When confirming the removal of a group member, show this text in the dialog"
  },
  "icu:RemoveGroupMemberConfirmation__description__with-link": {
    "messageformat": "Сакате да се отстрани членот „{name}“ од групата? Нема да може да се придружи одново преку линкот на групата.",
    "description": "When confirming the removal of a group member, show this text in the dialog"
  },
  "icu:CaptchaDialog__title": {
    "messageformat": "Потврдете за да продолжите со пораките",
    "description": "Header in the captcha dialog"
  },
  "icu:CaptchaDialog__first-paragraph": {
    "messageformat": "За да спречите несакани пораки на Signal, пополнете ја потврдата.",
    "description": "First paragraph in the captcha dialog"
  },
  "icu:CaptchaDialog__second-paragraph": {
    "messageformat": "По потврдувањето, можете да продолжите со испраќање пораки. Сите паузирани пораки автоматски ќе се испратат.",
    "description": "First paragraph in the captcha dialog"
  },
  "icu:CaptchaDialog--can-close__title": {
    "messageformat": "Сакате да продолжите без да верифицирате?",
    "description": "Header in the captcha dialog that can be closed"
  },
  "icu:CaptchaDialog--can-close__body": {
    "messageformat": "Ако одлучите да ја прескокнете верификацијата, може да пропуштите пораки од други луѓе и вашите пораки можно е да не се испратат успешно.",
    "description": "Body of the captcha dialog that can be closed"
  },
  "icu:CaptchaDialog--can_close__skip-verification": {
    "messageformat": "Скокни верификација",
    "description": "Skip button of the captcha dialog that can be closed"
  },
  "icu:verificationComplete": {
    "messageformat": "Верификацијата е завршена.",
    "description": "Displayed after successful captcha"
  },
  "icu:verificationFailed": {
    "messageformat": "Верификацијата е неуспешна. Ве молиме обидете се одново подоцна.",
    "description": "Displayed after unsuccessful captcha"
  },
  "icu:deleteForEveryoneFailed": {
    "messageformat": "Бришењето на пораката за сите беше неуспешно. Ве молиме обидете се одново подоцна.",
    "description": "Displayed when delete-for-everyone has failed to send to all recipients"
  },
  "icu:ChatColorPicker__delete--title": {
    "messageformat": "Избриши боја",
    "description": "Confirm title for deleting custom color"
  },
  "icu:ChatColorPicker__delete--message": {
    "messageformat": "{num, plural, one {Оваа боја се користи во {num,number} разговор. Дали сакате да ја избришете од разговорот?} other {Оваа боја се користи во {num,number} разговори. Дали сакате да ја избришете од сите разговори?}}",
    "description": "Confirm message for deleting custom color"
  },
  "icu:ChatColorPicker__global-chat-color": {
    "messageformat": "Боја на сите разговори",
    "description": "Modal title for the chat color picker and editor for all conversations"
  },
  "icu:ChatColorPicker__menu-title": {
    "messageformat": "Боја на разговор",
    "description": "View title for the chat color picker and editor"
  },
  "icu:ChatColorPicker__reset": {
    "messageformat": "Ресетирај ја бојата на разговорот",
    "description": "Button label for resetting chat colors"
  },
  "icu:ChatColorPicker__resetDefault": {
    "messageformat": "Ресетирај ги боите на разговорот",
    "description": "Confirmation dialog title for resetting all chat colors or only the global default one"
  },
  "icu:ChatColorPicker__resetAll": {
    "messageformat": "Ресетирај ги боите на сите разговори",
    "description": "Button label for resetting all chat colors"
  },
  "icu:ChatColorPicker__confirm-reset-default": {
    "messageformat": "Ресетирај на стандардни поставувања за боја",
    "description": "Button label for resetting only global chat color"
  },
  "icu:ChatColorPicker__confirm-reset": {
    "messageformat": "Ресетираj",
    "description": "Confirm button label for resetting chat colors"
  },
  "icu:ChatColorPicker__confirm-reset-message": {
    "messageformat": "Дали сакате да ги смените сите бои на разговорите?",
    "description": "Modal message text for confirming resetting of chat colors"
  },
  "icu:ChatColorPicker__custom-color--label": {
    "messageformat": "Прикажи го уредувачот на бои",
    "description": "aria-label for custom color editor button"
  },
  "icu:ChatColorPicker__sampleBubble1": {
    "messageformat": "Еве преглед на бојата на разговорот.",
    "description": "An example message bubble for selecting the chat color"
  },
  "icu:ChatColorPicker__sampleBubble2": {
    "messageformat": "Друго меурче.",
    "description": "An example message bubble for selecting the chat color"
  },
  "icu:ChatColorPicker__sampleBubble3": {
    "messageformat": "Бојата е видлива само за вас.",
    "description": "An example message bubble for selecting the chat color"
  },
  "icu:ChatColorPicker__context--edit": {
    "messageformat": "Уреди боја",
    "description": "Option in the custom color bubble context menu"
  },
  "icu:ChatColorPicker__context--duplicate": {
    "messageformat": "Дупликат",
    "description": "Option in the custom color bubble context menu"
  },
  "icu:ChatColorPicker__context--delete": {
    "messageformat": "Избриши",
    "description": "Option in the custom color bubble context menu"
  },
  "icu:CustomColorEditor__solid": {
    "messageformat": "Цврста",
    "description": "Tab label for selecting solid colors"
  },
  "icu:CustomColorEditor__gradient": {
    "messageformat": "Градиент",
    "description": "Tab label for selecting a gradient"
  },
  "icu:CustomColorEditor__hue": {
    "messageformat": "Нијанса",
    "description": "Label for the hue slider"
  },
  "icu:CustomColorEditor__saturation": {
    "messageformat": "Сатурација",
    "description": "Label for the saturation slider"
  },
  "icu:CustomColorEditor__title": {
    "messageformat": "Боја на разговор",
    "description": "Modal title for the custom color editor"
  },
  "icu:GradientDial__knob-start": {
    "messageformat": "Почеток со прелевање",
    "description": "aria-label for the custom color gradient creator knob"
  },
  "icu:GradientDial__knob-end": {
    "messageformat": "Крај со прелевање",
    "description": "aria-label for the custom color gradient creator knob"
  },
  "icu:customDisappearingTimeOption": {
    "messageformat": "Прилагодено време…",
    "description": "Text for an option in Disappearing Messages menu and Conversation Details Disappearing Messages setting when no user value is available"
  },
  "icu:selectedCustomDisappearingTimeOption": {
    "messageformat": "Прилагоди време",
    "description": "Text for an option in Conversation Details Disappearing Messages setting when user previously selected custom time"
  },
  "icu:DisappearingTimeDialog__label--value": {
    "messageformat": "Број",
    "description": "aria-label for the number select box"
  },
  "icu:DisappearingTimeDialog__label--units": {
    "messageformat": "Временска единица",
    "description": "aria-label for the units of time select box"
  },
  "icu:DisappearingTimeDialog__title": {
    "messageformat": "Прилагоди време",
    "description": "Title for the custom disappearing message timeout dialog"
  },
  "icu:DisappearingTimeDialog__body": {
    "messageformat": "Прилагодете време за исчезнувачките пораки.",
    "description": "Body for the custom disappearing message timeout dialog"
  },
  "icu:DisappearingTimeDialog__set": {
    "messageformat": "Постави",
    "description": "Text for the dialog button confirming the custom disappearing message timeout"
  },
  "icu:DisappearingTimeDialog__seconds": {
    "messageformat": "Секунди",
    "description": "Name of the 'seconds' unit select for the custom disappearing message timeout dialog"
  },
  "icu:DisappearingTimeDialog__minutes": {
    "messageformat": "Минути",
    "description": "Name of the 'minutes' unit select for the custom disappearing message timeout dialog"
  },
  "icu:DisappearingTimeDialog__hours": {
    "messageformat": "Часови",
    "description": "Name of the 'hours' unit select for the custom disappearing message timeout dialog"
  },
  "icu:DisappearingTimeDialog__days": {
    "messageformat": "Денови",
    "description": "Name of the 'days' unit select for the custom disappearing message timeout dialog"
  },
  "icu:DisappearingTimeDialog__weeks": {
    "messageformat": "Седмици",
    "description": "Name of the 'weeks' unit select for the custom disappearing message timeout dialog"
  },
  "icu:settings__DisappearingMessages__footer": {
    "messageformat": "Поставете стандарден бројач за пораки што исчезнуваат за сите нови разговори започнати од вас.",
    "description": "Footer for the Disappearing Messages settings section"
  },
  "icu:settings__DisappearingMessages__timer__label": {
    "messageformat": "Стандарден бројач за нови разговори",
    "description": "Label for the Disappearing Messages default timer setting"
  },
  "icu:UniversalTimerNotification__text": {
    "messageformat": "Времетраењето на исчезнувачките пораки ќе биде поставено на {timeValue} кога ќе ги испратите.",
    "description": "A message displayed when default disappearing message timeout is about to be applied"
  },
  "icu:ContactRemovedNotification__text": {
    "messageformat": "Ја имате отстрането оваа личност, испраќањето порака го враќа контактот во вашата листа.",
    "description": "A message displayed when contact was removed and will be added back on an outgoing message"
  },
  "icu:ErrorBoundaryNotification__text": {
    "messageformat": "Не може да се прикаже пораката. Кликнете за да поднесете извештај за дебагирање.",
    "description": "An error notification displayed when message fails to render due to an internal error"
  },
  "icu:GroupDescription__read-more": {
    "messageformat": "прочитај повеќе",
    "description": "Button text when the group description is too long"
  },
  "icu:EditConversationAttributesModal__description-warning": {
    "messageformat": "Описот на групата ќе им биде видлив на членовите на оваа група и луѓето кои што се поканети.",
    "description": "Label text shown when editing group description"
  },
  "icu:ConversationDetailsHeader--add-group-description": {
    "messageformat": "Додаjте опис на групата…",
    "description": "Placeholder text in the details header for those that can edit the group description"
  },
  "icu:MediaQualitySelector--button": {
    "messageformat": "Одбери квалитет на медиумска датотека",
    "description": "aria-label for the media quality selector button"
  },
  "icu:MediaQualitySelector--title": {
    "messageformat": "Квалитет на медиа",
    "description": "Popup selector title"
  },
  "icu:MediaQualitySelector--standard-quality-title": {
    "messageformat": "Стандардно",
    "description": "Title for option for standard quality"
  },
  "icu:MediaQualitySelector--standard-quality-description": {
    "messageformat": "Побрзо, помалку податоци",
    "description": "Description of standard quality selector"
  },
  "icu:MediaQualitySelector--high-quality-title": {
    "messageformat": "Високо",
    "description": "Title for option for high quality"
  },
  "icu:MediaQualitySelector--high-quality-description": {
    "messageformat": "Побавно, повеќе податоци",
    "description": "Description of high quality selector"
  },
  "icu:MessageDetailsHeader--Failed": {
    "messageformat": "Не е испратено на",
    "description": "In the message details screen, shown above contacts where the message failed to deliver"
  },
  "icu:MessageDetailsHeader--Pending": {
    "messageformat": "На чекање",
    "description": "In the message details screen, shown above contacts where the message is still sending"
  },
  "icu:MessageDetailsHeader--Sent": {
    "messageformat": "Испратено на",
    "description": "In the message details screen, shown above contacts where the message has been sent (but not delivered, read, or viewed)"
  },
  "icu:MessageDetailsHeader--Delivered": {
    "messageformat": "Испорачано на",
    "description": "In the message details screen, shown above contacts who have received your message"
  },
  "icu:MessageDetailsHeader--Read": {
    "messageformat": "Прочитано од",
    "description": "In the message details screen, shown above contacts who have read this message"
  },
  "icu:MessageDetailsHeader--Viewed": {
    "messageformat": "Видено од",
    "description": "In the message details screen, shown above contacts who have viewed this message"
  },
  "icu:MessageDetail--disappears-in": {
    "messageformat": "Исчезнува за",
    "description": "In the message details screen, shown as a label of how long it will be before the message disappears"
  },
  "icu:MessageDetail__view-edits": {
    "messageformat": "Види ја историјата на измени",
    "description": "Link to view a message's edit history"
  },
  "icu:ProfileEditor--about": {
    "messageformat": "За",
    "description": "Default text for about field"
  },
  "icu:ProfileEditor--username": {
    "messageformat": "Корисничко име",
    "description": "Default text for username field"
  },
  "icu:ProfileEditor__username-link": {
<<<<<<< HEAD
    "messageformat": "QR code or link",
    "description": "Label of a profile editor row that navigates to username link and qr code modal"
  },
  "icu:ProfileEditor__username-link__tooltip__title": {
    "messageformat": "Share your username",
    "description": "Title of tooltip displayed under 'QR code or link' button for getting username link"
  },
  "icu:ProfileEditor__username-link__tooltip__body": {
    "messageformat": "Let others start a chat with you by sharing your unique QR code or link.",
=======
    "messageformat": "QR код или линк",
    "description": "Label of a profile editor row that navigates to username link and qr code modal"
  },
  "icu:ProfileEditor__username-link__tooltip__title": {
    "messageformat": "Споделете го вашето корисничко име",
    "description": "Title of tooltip displayed under 'QR code or link' button for getting username link"
  },
  "icu:ProfileEditor__username-link__tooltip__body": {
    "messageformat": "Овозможете останатите да започнат разговор со вас, со споделување на вашиот единствен QR код или линк.",
>>>>>>> 620e85ca
    "description": "Body of tooltip displayed under 'QR code or link' button for getting username link"
  },
  "icu:ProfileEditor--username--title": {
    "messageformat": "Одберете корисничко име",
    "description": "Title text for username modal"
  },
  "icu:ProfileEditor--username--check-characters": {
    "messageformat": "Корисничките имиња може да содржат само карактери од а-ш, 0-9 и _",
    "description": "Shown if user has attempted to use forbidden characters in username"
  },
  "icu:ProfileEditor--username--check-starting-character": {
    "messageformat": "Корисничките имиња не може да започнат со број.",
    "description": "Shown if user has attempted to begin their username with a number"
  },
  "icu:ProfileEditor--username--check-character-min": {
    "messageformat": "Корисничките имиња мора да имаат минимум {min,number} карактери.",
    "description": "Shown if user has attempted to enter a username with too few characters - currently min is 3"
  },
  "icu:ProfileEditor--username--check-character-max": {
    "messageformat": "Корисничките имиња мора да имаат максимум {max,number} карактери.",
    "description": "Shown if user has attempted to enter a username with too many characters - currently min is 25"
  },
  "icu:ProfileEditor--username--unavailable": {
    "messageformat": "Ова корисничко име не е достапно",
    "description": "Shown if the username is not available for registration"
  },
  "icu:ProfileEditor--username--check-username-taken": {
    "messageformat": "Корисничкото име е веќе во употреба.",
    "description": "Shown if user has attempted to save a username which is not available"
  },
  "icu:ProfileEditor--username--general-error": {
    "messageformat": "Вашето корисничко име не можеше да се зачува. Проверете ја интернет врската и обидете се повторно.",
    "description": "Shown if something unknown has gone wrong with username save."
  },
  "icu:ProfileEditor--username--reservation-gone": {
    "messageformat": "Корисничкото име {username} повеќе не е достапно. Нова низа бројки ќе биде спарена со вашето корисничко име, ве молиме обидете се да ја зачувате повторно.",
    "description": "Shown if username reservation has expired and new one needs to be generated."
  },
  "icu:ProfileEditor--username--delete-general-error": {
    "messageformat": "Вашето корисничко име не можеше да се отстрани. Проверете ја интернет врската и обидете се повторно.",
    "description": "Shown if something unknown has gone wrong with username delete."
  },
  "icu:ProfileEditor--username--copied-username": {
    "messageformat": "Корисничкото име е копирано",
    "description": "Shown when username is copied to clipboard."
  },
  "icu:ProfileEditor--username--copied-username-link": {
    "messageformat": "Линкот е копиран",
    "description": "Shown when username link is copied to clipboard."
  },
  "icu:ProfileEditor--username--deleting-username": {
    "messageformat": "Корисничкото име се брише",
    "description": "Shown as aria label for spinner icon next to username"
  },
  "icu:ProfileEditor--username--delete-username": {
    "messageformat": "Избриши го корисничкото име",
    "description": "Shown as aria label for trash icon next to username"
  },
  "icu:ProfileEditor--username--confirm-delete-body": {
    "messageformat": "Со ова ќе се отстрани вашето корисничко име, овозможувајќи им на други корисници да го употребат. Дали сте сигурни?",
    "description": "(deleted 07/10/2023) Shown in dialog body if user has saved an empty string to delete their username"
  },
  "icu:ProfileEditor--username--confirm-delete-body-2": {
<<<<<<< HEAD
    "messageformat": "This will remove your username and disable your QR code and link. “{username}” will be available for others to claim. Are you sure?",
=======
    "messageformat": "Ова ќе го отстрани вашето корисничко име и ќе ги оневозможи вашите QR код и линк. Корисничкото име „{username}“ ќе биде достапно за останатите корисници. Дали сте сигурни?",
>>>>>>> 620e85ca
    "description": "Shown in dialog body if user has saved an empty string to delete their username"
  },
  "icu:ProfileEditor--username--confirm-delete-button": {
    "messageformat": "Избриши",
    "description": "Shown in dialog button if user has saved an empty string to delete their username"
  },
  "icu:ProfileEditor--username--context-menu": {
    "messageformat": "Копирајте го или избришете го корисничкото име",
    "description": "Shown as aria label for context menu next to username"
  },
  "icu:ProfileEditor--username--copy": {
    "messageformat": "Копирај корисничко име",
    "description": "Shown as a button in context menu next to username. The action of the button is to put username into the clipboard."
  },
  "icu:ProfileEditor--username--copy-link": {
    "messageformat": "Копирај линк",
    "description": "Shown as a button in context menu next to username. The action of the button is to put a username link into the clipboard."
  },
  "icu:ProfileEditor--username--delete": {
    "messageformat": "Избриши",
    "description": "Shown as a button in context menu next to username. The action of the button is to open a confirmation dialog for deleting username."
  },
  "icu:ProfileEditor--about-placeholder": {
    "messageformat": "Напишете нешто за себе…",
    "description": "Placeholder text for about input field"
  },
  "icu:ProfileEditor--first-name": {
    "messageformat": "Име (задолжително)",
    "description": "Placeholder text for first name field"
  },
  "icu:ProfileEditor--last-name": {
    "messageformat": "Презиме (опционално)",
    "description": "Placeholder text for last name field"
  },
  "icu:ConfirmDiscardDialog--discard": {
    "messageformat": "Дали сакате да ги откажете овие промени?",
    "description": "ConfirmationDialog text for discarding changes"
  },
  "icu:ProfileEditor--info--link": {
    "messageformat": "Вашиот профил е шифриран. Вашиот профил и промените на профилот ќе бидат видливи за вашите контакти и кога започнувате и прифаќате нови разговори. <learnMoreLink>Дознајте повеќе</learnMoreLink>",
    "description": "Information shown at the bottom of the profile editor section"
  },
  "icu:Bio--speak-freely": {
    "messageformat": "Зборувајте слободно",
    "description": "A default bio option"
  },
  "icu:Bio--encrypted": {
    "messageformat": "Енкриптирано",
    "description": "A default bio option"
  },
  "icu:Bio--free-to-chat": {
    "messageformat": "Слободно за разговор",
    "description": "A default bio option"
  },
  "icu:Bio--coffee-lover": {
    "messageformat": "Љубител/ка на кафе",
    "description": "A default bio option"
  },
  "icu:Bio--taking-break": {
    "messageformat": "На пауза",
    "description": "A default bio option"
  },
  "icu:ProfileEditorModal--profile": {
    "messageformat": "Профил",
    "description": "Title for profile editing"
  },
  "icu:ProfileEditorModal--name": {
    "messageformat": "Вашето име",
    "description": "Title for editing your name"
  },
  "icu:ProfileEditorModal--about": {
    "messageformat": "За",
    "description": "Title for about editing"
  },
  "icu:ProfileEditorModal--avatar": {
    "messageformat": "Вашиот аватар",
    "description": "Title for profile avatar editing"
  },
  "icu:ProfileEditorModal--username": {
    "messageformat": "Корисничко име",
    "description": "Title for username editing"
  },
  "icu:ProfileEditorModal--error": {
    "messageformat": "Вашиот профил не можеше да се ажурира. Ве молиме обидете се повторно.",
    "description": "Error message when something goes wrong updating your profile."
  },
  "icu:AnnouncementsOnlyGroupBanner--modal": {
    "messageformat": "Испрати порака на админ",
    "description": "Modal title for the list of admins in a group"
  },
  "icu:AnnouncementsOnlyGroupBanner--announcements-only": {
    "messageformat": "Само {admins} може да испраќаат пораки",
    "description": "Displayed if sending of messages is disabled to non-admins"
  },
  "icu:AnnouncementsOnlyGroupBanner--admins": {
    "messageformat": "администраторид",
    "description": "Clickable text describing administrators of a group, used in the message an admin label"
  },
  "icu:AvatarEditor--choose": {
    "messageformat": "Избери аватар",
    "description": "Label for the avatar selector"
  },
  "icu:AvatarColorPicker--choose": {
    "messageformat": "Изберете боја",
    "description": "Label for when you need to choose your fighter, err color"
  },
  "icu:LeftPaneSetGroupMetadataHelper__avatar-modal-title": {
    "messageformat": "Аватар на групата",
    "description": "Title for the avatar picker in the group creation flow"
  },
  "icu:Preferences__message-audio-title": {
    "messageformat": "Звуци за известувања во разговорот",
    "description": "Title for message audio setting"
  },
  "icu:Preferences__message-audio-description": {
    "messageformat": "Слушнете звук за известување за испратени и примени пораки додека сте во разговорот.",
    "description": "Description for message audio setting"
  },
  "icu:Preferences__button--general": {
    "messageformat": "Општо",
    "description": "Button to switch the settings view"
  },
  "icu:Preferences__button--appearance": {
    "messageformat": "Изглед",
    "description": "Button to switch the settings view"
  },
  "icu:Preferences__button--chats": {
    "messageformat": "Разговори",
    "description": "Button to switch the settings view (and a title of pane)"
  },
  "icu:Preferences__button--calls": {
    "messageformat": "Повици",
    "description": "Button to switch the settings view"
  },
  "icu:Preferences__button--notifications": {
    "messageformat": "Известувања",
    "description": "Button to switch the settings view"
  },
  "icu:Preferences__button--privacy": {
    "messageformat": "Приватност",
    "description": "Button to switch the settings view"
  },
  "icu:Preferences--lastSynced": {
    "messageformat": "Последен внес на {date} {time}",
    "description": "Label for date and time of last sync operation"
  },
  "icu:Preferences--system": {
    "messageformat": "Систем",
    "description": "Title for system type settings"
  },
  "icu:Preferences--zoom": {
    "messageformat": "Ниво на зум",
    "description": "Label for changing the zoom level"
  },
  "icu:Preferences__link-previews--title": {
    "messageformat": "Генерирај прегледи за линкови",
    "description": "Title for the generate link previews setting"
  },
  "icu:Preferences__link-previews--description": {
    "messageformat": "За да го смените ова поставување, отворете ја апликацијата Signal на вашиот мобилен уред и одете во Поставувања > Разговори",
    "description": "Description for the generate link previews setting"
  },
  "icu:Preferences--advanced": {
    "messageformat": "Напредно",
    "description": "Title for advanced settings"
  },
  "icu:Preferences--notification-content": {
    "messageformat": "Содржина на известување",
    "description": "Label for the notification content setting select box"
  },
  "icu:Preferences--blocked": {
    "messageformat": "Блокирани",
    "description": "Label for blocked contacts setting"
  },
  "icu:Preferences--blocked-count": {
    "messageformat": "{num, plural, one {{num,number} контакт} other {{num,number} контакти}}",
    "description": "Number of contacts blocked plural"
  },
  "icu:Preferences__privacy--description": {
    "messageformat": "За да го смените ова поставување, отворете ја апликацијата Signal на вашиот мобилен уред и одете до Поставувања > Приватност",
    "description": "Description for the 'who can do X' setting"
  },
  "icu:Preferences__pnp__row--title": {
    "messageformat": "Телефонски број",
    "description": "Title of Phone Number row in Privacy section of Preferences window"
  },
  "icu:Preferences__pnp__row--body": {
    "messageformat": "Одберете кој може да го види вашиот телефонски број и да ве контактира на Signal со тој број.",
    "description": "Body of Phone Number row in Privacy section of Preferences window"
  },
  "icu:Preferences__pnp__sharing--title": {
    "messageformat": "Кој може да го види мојот број",
    "description": "Title for the phone number sharing setting row"
  },
  "icu:Preferences__pnp__sharing--description--everyone": {
    "messageformat": "Вашиот телефонски број ќе биде видлив за луѓето и групите со кои се допишувате. Лицата кои го имаат вашиот број во контакти исто така ќе можат да го видат на Signal.",
    "description": "Description for the phone number sharing setting row when the value is Everyone"
  },
  "icu:Preferences__pnp__sharing--description--nobody": {
    "messageformat": "Никој нема да го види вашиот телефонски број на Signal.",
    "description": "Description for the phone number sharing setting row when the value is Nobody"
  },
  "icu:Preferences__pnp--page-title": {
    "messageformat": "Телефонски број",
    "description": "Title of the page in Phone Number Privacy settings"
  },
  "icu:Preferences__pnp__sharing__everyone": {
    "messageformat": "Сите",
    "description": "Option for sharing phone number with everyone"
  },
  "icu:Preferences__pnp__sharing__nobody": {
    "messageformat": "Никој",
    "description": "Option for sharing phone number with nobody"
  },
  "icu:Preferences__pnp__discoverability--title": {
    "messageformat": "Кој може да ме пронајде со мојот телефонски број",
    "description": "Title for the phone number discoverability setting row"
  },
  "icu:Preferences__pnp__discoverability--description--everyone": {
    "messageformat": "Сите кои го имаат зачувано вашиот телефонски број во контакти ќе можат да ве видат како контакт на Signal. Останатите ќе можат да ве контактираат со вашиот телефонски број кога ќе започнат нов разговор или создадат нова група.",
    "description": "Description for the phone number discoverability setting row wth the value is everyone"
  },
  "icu:Preferences__pnp__discoverability--description--nobody": {
    "messageformat": "Никој на Signal нема да може да ве пронајде со вашиот телефонски број.",
    "description": "Description for the phone number discoverability setting row wth the value is nobody"
  },
  "icu:Preferences__pnp__discoverability__everyone": {
    "messageformat": "Сите",
    "description": "Option for letting everyone discover you by phone number"
  },
  "icu:Preferences__pnp__discoverability__nobody": {
    "messageformat": "Никој",
    "description": "Option for letting nobody discover you by phone number"
  },
  "icu:Preferences--messaging": {
    "messageformat": "Пораки",
    "description": "Title for the messaging settings"
  },
  "icu:Preferences--see-me": {
    "messageformat": "Да го видат мојот телефонски број",
    "description": "Label for the see my phone number setting"
  },
  "icu:Preferences--find-me": {
    "messageformat": "Да ме најдат преку мојот телефонски број",
    "description": "Label for the find me by my phone number setting"
  },
  "icu:Preferences--read-receipts": {
    "messageformat": "Потврда за примени пораки",
    "description": "Label for the read receipts setting"
  },
  "icu:Preferences--typing-indicators": {
    "messageformat": "Индикатори за куцање",
    "description": "Label for the typing indicators setting"
  },
  "icu:Preferences--updates": {
    "messageformat": "Ажурирања",
    "description": "Header for settings having to do with updates"
  },
  "icu:Preferences__download-update": {
    "messageformat": "Ажурирај автоматски",
    "description": "Label for checkbox for the auto download updates setting"
  },
  "icu:Preferences__enable-notifications": {
    "messageformat": "Овозможи известувања",
    "description": "Label for checkbox for the notifications setting"
  },
  "icu:Preferences__devices": {
    "messageformat": "Уреди",
    "description": "Label for Device list in call settings pane"
  },
  "icu:Preferences__turn-stories-on": {
    "messageformat": "Вклучете ги приказните",
    "description": "Label to enable stories"
  },
  "icu:Preferences__turn-stories-off": {
    "messageformat": "Исклучете ги приказните",
    "description": "Label to disable stories"
  },
  "icu:Preferences__turn-stories-off--action": {
    "messageformat": "Исклучи",
    "description": "Label in confirmation modal to disable stories"
  },
  "icu:Preferences__turn-stories-off--body": {
    "messageformat": "Повеќе нема да можете да споделувате или гледате приказни. Неодамна споделените новости на приказната исто така ќе бидат избришани.",
    "description": "Confirmation modal body for disabling stories"
  },
  "icu:DialogUpdate--version-available": {
    "messageformat": "Достапно ажурирање до верзија {version}",
    "description": "Tooltip for new update available"
  },
  "icu:DialogUpdate__downloading": {
    "messageformat": "Се презема новата верзија…",
    "description": "The title of update dialog when update download is in progress."
  },
  "icu:DialogUpdate__downloaded": {
    "messageformat": "Новата верзија е преземена",
    "description": "The title of update dialog when update download is completed."
  },
  "icu:InstallScreenUpdateDialog--unsupported-os__title": {
    "messageformat": "Потребно е ажурирање",
    "description": "The title of update dialog on install screen when user OS is unsupported"
  },
  "icu:InstallScreenUpdateDialog--auto-update__body": {
    "messageformat": "За да продолжите со користење на Signal, треба да ажурирате до најновата верзија.",
    "description": "The body of update dialog on install screen when auto update is downloaded and available."
  },
  "icu:InstallScreenUpdateDialog--manual-update__action": {
    "messageformat": "Преземи {downloadSize}",
    "description": "The text of a confirmation button in update dialog on install screen when manual update is ready to be downloaded."
  },
  "icu:InstallScreenUpdateDialog--downloaded__body": {
    "messageformat": "Рестартирајте го Signal за да ја инсталирате новата верзија.",
    "description": "The body of the update dialog on install screen when manual update was downloaded."
  },
  "icu:InstallScreenUpdateDialog--cannot-update__body": {
    "messageformat": "Не е успешно ажурирањето на Signal за десктоп, но достапна е нова верзија. Одете до {downloadUrl} и инсталирајте ја новата верзија рачно, а потоа или контактирајте со тимот за корисничка поддршка или поднесете пријава за баг за овој проблем.",
    "description": "The body of the update dialog on install screen when update cannot be installed."
  },
  "icu:NSIS__retry-dialog--first-line": {
    "messageformat": "Не може да се затвори Signal.",
    "description": "First line of the dialog displayed when Windows installer can't close application automatically and needs user intervention to complete the installation."
  },
  "icu:NSIS__retry-dialog--second-line": {
    "messageformat": "Затворете ја апликацијата рачно и кликнете на Обиди се повторно за да продолжите.",
    "description": "Second line of the dialog displayed when Windows installer can't close application automatically and needs user intervention to complete the installation."
  },
  "icu:NSIS__appRunning": {
    "messageformat": "{appName} е отворена.\nКликнете ОК за да ја затворите апликацијата.\nАко не се затвора, обидете се рачно да ја затворите.",
    "description": "The contents of a dialog displayed when Windows installer detect that the application is running and asks user to close it. Note: please keep the line breaks so that the text occupies three separate lines"
  },
  "icu:NSIS__decompressionFailed": {
    "messageformat": "Неуспешна декомпресија на датотеки. Ве молиме обидете се одново да го стартувате инсталаторот.",
    "description": "Displayed when Windows installer cannot decompress application files"
  },
  "icu:NSIS__uninstallFailed": {
    "messageformat": "Неуспешна деинсталација на стари датотеки од апликацијата. Ве молиме обидете се одново да го стартувате инсталаторот.",
    "description": "Displayed when Windows installer cannot uninstall the old application"
  },
  "icu:NSIS__semver-downgrade": {
    "messageformat": "Веќе е инсталирана понова верзија на Signal. Сигурни сте дека сакате да продолжите?",
    "description": "A text of the dialog displayed when user tries to overwrite Signal installation with an older version."
  },
  "icu:CrashReportDialog__title": {
    "messageformat": "Апликацијата се прекина",
    "description": "A title of the dialog displayed when starting an application after a recent crash"
  },
  "icu:CrashReportDialog__body": {
    "messageformat": "Signal се рестартираше по пад на апликацијата. Можете да поднесете извештај за падот за да помогнете на Signal да го истражи проблемот.",
    "description": "The body of the dialog displayed when starting an application after a recent crash"
  },
  "icu:CrashReportDialog__submit": {
    "messageformat": "Испрати",
    "description": "A button label for submission of the crash reporter data after a recent crash"
  },
  "icu:CrashReportDialog__erase": {
    "messageformat": "Не праќај",
    "description": "A button label for erasure of the crash reporter data after a recent crash and continuing to start the app"
  },
  "icu:CustomizingPreferredReactions__title": {
    "messageformat": "Прилагоди реакции",
    "description": "Shown in the header of the modal for customizing the preferred reactions. Also shown in the tooltip for the button that opens this modal."
  },
  "icu:CustomizingPreferredReactions__subtitle": {
    "messageformat": "Кликнете за да го смените емотиконот",
    "description": "Instructions in the modal for customizing the preferred reactions."
  },
  "icu:CustomizingPreferredReactions__had-save-error": {
    "messageformat": "Се појави грешка при зачувување на поставувањата. Ве молиме обидете се повторно.",
    "description": "Shown if there is an error when saving your preferred reaction settings. Should be very rare to see this message."
  },
  "icu:MediaEditor__clock-more-styles": {
    "messageformat": "Повеќе стилови",
    "description": "Action button for switching up the clock styles"
  },
  "icu:MediaEditor__control--draw": {
    "messageformat": "Цртај",
    "description": "Label for the draw button in the media editor"
  },
  "icu:MediaEditor__control--text": {
    "messageformat": "Додај текст",
    "description": "Label for the text button in the media editor"
  },
  "icu:MediaEditor__control--sticker": {
    "messageformat": "Стикери",
    "description": "Label for the sticker button in the media editor"
  },
  "icu:MediaEditor__control--crop": {
    "messageformat": "Исечи и ротирај",
    "description": "Label for the crop & rotate button in the media editor"
  },
  "icu:MediaEditor__control--undo": {
    "messageformat": "Врати",
    "description": "Label for the undo button in the media editor"
  },
  "icu:MediaEditor__control--redo": {
    "messageformat": "Направи пак",
    "description": "Label for the redo button in the media editor"
  },
  "icu:MediaEditor__text--regular": {
    "messageformat": "Обичен",
    "description": "Describes what attribute the color picker will change on the text"
  },
  "icu:MediaEditor__text--highlight": {
    "messageformat": "Истакни",
    "description": "Describes what attribute the color picker will change on the text"
  },
  "icu:MediaEditor__text--outline": {
    "messageformat": "Направи контура",
    "description": "Describes what attribute the color picker will change on the text"
  },
  "icu:MediaEditor__text--underline": {
    "messageformat": "Потцртај",
    "description": "Describes what attribute the color picker will change on the text"
  },
  "icu:MediaEditor__draw--pen": {
    "messageformat": "Пенкало",
    "description": "Type of brush to free draw"
  },
  "icu:MediaEditor__draw--highlighter": {
    "messageformat": "Маркер",
    "description": "Type of brush to free draw"
  },
  "icu:MediaEditor__draw--thin": {
    "messageformat": "Тенка",
    "description": "Tip width of the brush"
  },
  "icu:MediaEditor__draw--regular": {
    "messageformat": "Обичен",
    "description": "Tip width of the brush"
  },
  "icu:MediaEditor__draw--medium": {
    "messageformat": "Средно",
    "description": "Tip width of the brush"
  },
  "icu:MediaEditor__draw--heavy": {
    "messageformat": "Дебела",
    "description": "Tip width of the brush"
  },
  "icu:MediaEditor__crop--reset": {
    "messageformat": "Ресетираj",
    "description": "Reset the crop state"
  },
  "icu:MediaEditor__crop--rotate": {
    "messageformat": "Ротирај",
    "description": "Rotate the canvas"
  },
  "icu:MediaEditor__crop--flip": {
    "messageformat": "Сврти",
    "description": "Flip/mirror the canvas"
  },
  "icu:MediaEditor__crop--lock": {
    "messageformat": "Заклучи",
    "description": "Lock the aspect ratio"
  },
  "icu:MediaEditor__crop--crop": {
    "messageformat": "Исечи",
    "description": "Performs the crop"
  },
  "icu:MediaEditor__caption-button": {
    "messageformat": "Додај порака",
    "description": "Label of the button on the bottom of the media editor that trigger the add-caption dialog"
  },
  "icu:MyStories__title": {
    "messageformat": "Мои приказни",
    "description": "Title for the my stories list"
  },
  "icu:MyStories__list_item": {
    "messageformat": "Мои приказни",
    "description": "Label for the my stories in the list of all stories"
  },
  "icu:MyStories__story": {
    "messageformat": "Вашата приказна",
    "description": "aria-label for each one of your stories"
  },
  "icu:MyStories__download": {
    "messageformat": "Преземете ја приказната",
    "description": "aria-label for the download button"
  },
  "icu:MyStories__more": {
    "messageformat": "Повеќе опции",
    "description": "aria-label for the more button"
  },
  "icu:MyStories__views": {
    "messageformat": "{views, plural, one {{views,number} преглед} other {{views,number} прегледи}}",
    "description": "Number of views your story has"
  },
  "icu:MyStories__views--strong": {
    "messageformat": "{views, plural, one {<strong>1</strong> reply} other {<strong>{views,number}</strong> views}}",
    "description": "Number of views your story has"
  },
  "icu:MyStories__views-off": {
    "messageformat": "Прегледите се исклучени",
    "description": "Shown next to the user's story when the user has read receipts turned off"
  },
  "icu:MyStories__replies": {
    "messageformat": "{replyCount, plural, one {<strong>1</strong> reply} other {<strong>{replyCount,number}</strong> replies}}",
    "description": "Number of replies your story has"
  },
  "icu:MyStories__delete": {
    "messageformat": "Сакате да ја избришете оваа приказна? Ќе биде избришана и за сите кои ја примиле.",
    "description": "Confirmation dialog description text for deleting a story"
  },
  "icu:payment-event-notification-message-you-label": {
    "messageformat": "Почнавте исплата до {receiver}",
    "description": "Payment event notification from you message bubble label"
  },
  "icu:payment-event-notification-message-you-label-without-receiver": {
    "messageformat": "Почнавте исплата",
    "description": "Payment event notification from you message bubble label"
  },
  "icu:payment-event-notification-message-label": {
    "messageformat": "{sender} почна исплата до вас",
    "description": "Payment event notification from contact message bubble label"
  },
  "icu:payment-event-activation-request-label": {
    "messageformat": "{sender} сака да активирате плаќања. Плаќајте само на луѓе на кои им верувате. Плаќањата може да се активираат на вашиот мобилен уред преку Поставувања -> Плаќања.",
    "description": "Payment event activation request from contact label"
  },
  "icu:payment-event-activation-request-you-label": {
    "messageformat": "Испративте барање за активирање плаќања на {receiver}",
    "description": "Payment event activation request from you label"
  },
  "icu:payment-event-activation-request-you-label-without-receiver": {
    "messageformat": "Испративте барање за активација на плаќања",
    "description": "Payment event activation request from you label"
  },
  "icu:payment-event-activated-label": {
    "messageformat": "{sender} сега може да прифаќа плаќања",
    "description": "Payment event activation from contact label"
  },
  "icu:payment-event-activated-you-label": {
    "messageformat": "Активиравте плаќања.",
    "description": "Payment event activation from you label"
  },
  "icu:payment-event-notification-label": {
    "messageformat": "Плаќања",
    "description": "Payment event notification label"
  },
  "icu:payment-event-notification-check-primary-device": {
    "messageformat": "Проверете го вашиот првичен уред за статусот на ова плаќање",
    "description": "Payment event notification check device label"
  },
  "icu:SignalConnectionsModal__title": {
    "messageformat": "Signal врски",
    "description": "The phrase/term: 'Signal Connections'"
  },
  "icu:SignalConnectionsModal__header": {
    "messageformat": "{connections} се луѓе на кои одбравте да им верувате, преку:",
    "description": "The beginning sentence to list the different ways a signal connection is formed"
  },
  "icu:SignalConnectionsModal__bullet--1": {
    "messageformat": "Започнување на разговор",
    "description": "A way that signal connection is formed"
  },
  "icu:SignalConnectionsModal__bullet--2": {
    "messageformat": "Прифаќање на барање за разговор",
    "description": "A way that signal connection is formed"
  },
  "icu:SignalConnectionsModal__bullet--3": {
    "messageformat": "Ги имате во контактите на телефонот",
    "description": "A way that signal connection is formed"
  },
  "icu:SignalConnectionsModal__footer": {
    "messageformat": "Вашите врски можат да ви ги видат името и сликата, а можат да ги видат и објавите на „Моја приказна“ освен ако не ги скриете од нив",
    "description": "Additional information about signal connections and the stories they can see"
  },
  "icu:Stories__title": {
    "messageformat": "Приказни",
    "description": "Title for the stories list"
  },
  "icu:Stories__mine": {
    "messageformat": "Моја приказна",
    "description": "Label for your stories"
  },
  "icu:Stories__add": {
    "messageformat": "Додајте приказна",
    "description": "Description hint to add a story"
  },
  "icu:Stories__add-story--text": {
    "messageformat": "Текстуална приказна",
    "description": "Label to create a new text story"
  },
  "icu:Stories__add-story--media": {
    "messageformat": "Слика или видео",
    "description": "Label to create a new multimedia story"
  },
  "icu:Stories__hidden-stories": {
    "messageformat": "Скриени приказни",
    "description": "Button label to go to hidden stories pane"
  },
  "icu:Stories__list-empty": {
    "messageformat": "Нема неодамнешни приказни за прикажување моментално",
    "description": "Description for when there are no stories to show"
  },
  "icu:Stories__list--sending": {
    "messageformat": "Се испраќа…",
    "description": "Pending text for story being sent in list view"
  },
  "icu:Stories__list--send_failed": {
    "messageformat": "Испраќањето е неуспешно",
    "description": "Error text for story failed to send in list view"
  },
  "icu:Stories__list--partially-sent": {
    "messageformat": "Делумно испратена",
    "description": "Error text for story failed partially to send"
  },
  "icu:Stories__list--retry-send": {
    "messageformat": "Кликнете за да се обидете повторно",
    "description": "Actionable link to retry a send"
  },
  "icu:Stories__placeholder--text": {
    "messageformat": "Кликнете за да погледнете приказна",
    "description": "Placeholder label for the story view"
  },
  "icu:Stories__from-to-group": {
    "messageformat": "{name} до {group}",
    "description": "Title for someone sending a story to a group"
  },
  "icu:Stories__toast--sending-reply": {
    "messageformat": "Испраќање на одговор…",
    "description": "Toast message"
  },
  "icu:Stories__toast--sending-reaction": {
    "messageformat": "Испраќање на реакција…",
    "description": "Toast message"
  },
  "icu:Stories__toast--hasNoSound": {
    "messageformat": "Оваа приказна нема звук",
    "description": "Toast message"
  },
  "icu:Stories__failed-send": {
    "messageformat": "Оваа приказна не можеше да се испрати на одредени луѓе. Проверете ја интернет врската и обидете се повторно.",
    "description": "Alert error message when unable to send a story"
  },
  "icu:StoriesSettings__title": {
    "messageformat": "Приватност на приказна",
    "description": "Title for the story settings modal"
  },
  "icu:StoriesSettings__description": {
    "messageformat": "Приказните исчезнуваат автоматски по 24 часа. Одредете кој може да ја види вашата приказна или создајте нови приказни со одредени гледачи или групи.",
    "description": "Description for story settings modal"
  },
  "icu:StoriesSettings__my_stories": {
    "messageformat": "Мои приказни",
    "description": "Title of distribution lists section in stories settings modal"
  },
  "icu:StoriesSettings__new-list": {
    "messageformat": "Нова приказна",
    "description": "Label to create a new custom distribution list"
  },
  "icu:StoriesSettings__new-list--visibility": {
    "messageformat": "Само вие можете да го видите името на оваа приказна.",
    "description": "Explanation about the visibility of custom distribution list names"
  },
  "icu:StoriesSettings__custom-story-subtitle": {
    "messageformat": "Персонализирана приказна",
    "description": "Story settings modal custom story distribution list selection subtitle"
  },
  "icu:StoriesSettings__group-story-subtitle": {
    "messageformat": "Групна приказна",
    "description": "Story settings modal group story selection subtitle"
  },
  "icu:StoriesSettings__viewers": {
    "messageformat": "{count, plural, one {{count,number} гледач} other {{count,number} гледачи}}",
    "description": "The number of viewers for a story distribution list"
  },
  "icu:StoriesSettings__who-can-see": {
    "messageformat": "Кој може да ја види оваа приказна",
    "description": "Title for the who can see this story section"
  },
  "icu:StoriesSettings__add-viewer": {
    "messageformat": "Додај гледач",
    "description": "Button label to add a viewer to a story"
  },
  "icu:StoriesSettings__remove--action": {
    "messageformat": "Отстрани",
    "description": "Button to remove a member from a custom list"
  },
  "icu:StoriesSettings__remove--title": {
    "messageformat": "Да се отстрани {title}",
    "description": "Title of the confirmation dialog, has a person's name"
  },
  "icu:StoriesSettings__remove--body": {
    "messageformat": "Оваа личност повеќе нема да ја гледа вашата приказна.",
    "description": "Body of the confirmation dialog to remove someone from a custom distribution list"
  },
  "icu:StoriesSettings__replies-reactions--title": {
    "messageformat": "Одговори и реакции",
    "description": "Title for the replies & reactions section"
  },
  "icu:StoriesSettings__replies-reactions--label": {
    "messageformat": "Дозволи одговори и реакции",
    "description": "Checkbox label to allow or disallow replies to your stories"
  },
  "icu:StoriesSettings__replies-reactions--description": {
    "messageformat": "Дозволете им на луѓето кои можат да ја видат вашата приказна да реагираат и одговорат.",
    "description": "Description of checkbox to allow or disallow replies to your stories"
  },
  "icu:StoriesSettings__delete-list": {
    "messageformat": "Избришете ја персонализираната приказна",
    "description": "Button label to delete a custom distribution list"
  },
  "icu:StoriesSettings__delete-list--confirm": {
    "messageformat": "Дали сте сигурни дека сакате да ја избришете приказната „{name}“? Исто така ќе бидат избришани и споделените новости на оваа приказна.",
    "description": "Confirmation text to delete a custom distribution list"
  },
  "icu:StoriesSettings__choose-viewers": {
    "messageformat": "Одберете гледачи",
    "description": "Modal title when choosing to add a viewer to a custom distribution list"
  },
  "icu:StoriesSettings__name-story": {
    "messageformat": "Именувајте ја приказната",
    "description": "Modal title when naming a custom distribution list"
  },
  "icu:StoriesSettings__name-placeholder": {
    "messageformat": "Име на приказна (задолжително)",
    "description": "Placeholder for input field"
  },
  "icu:StoriesSettings__hide-story": {
    "messageformat": "Скријте ја приказната од",
    "description": "Modal title when hiding people from my stories"
  },
  "icu:StoriesSettings__mine__all--label": {
    "messageformat": "Сите Signal врски",
    "description": "Input label to describe all signal connections"
  },
  "icu:StoriesSettings__mine__all--description": {
    "messageformat": "Споделете со сите врски",
    "description": "Description of button StoriesSettings__mine__all--label"
  },
  "icu:StoriesSettings__mine__exclude--label": {
    "messageformat": "Сите освен…",
    "description": "Input label to create a block list"
  },
  "icu:StoriesSettings__mine__exclude--description": {
    "messageformat": "Скриено од {num,number} лица",
    "description": "Description of how many people are excluded in a list"
  },
  "icu:StoriesSettings__mine__only--label": {
    "messageformat": "Сподели само со…",
    "description": "Input label to create an exclude list"
  },
  "icu:StoriesSettings__mine__only--description": {
    "messageformat": "Сподели само со избрани лица",
    "description": "Description of button StoriesSettings__mine__only--label"
  },
  "icu:StoriesSettings__mine__only--description--people": {
    "messageformat": "{num,number} лица",
    "description": "Description of how many people are in the exclusive allow list"
  },
  "icu:StoriesSettings__mine__disclaimer--link": {
    "messageformat": "Одберете кој може да ја гледа вашата приказна. Промените нема да се однесуваат на приказните кои се веќе испратени. <learnMoreLink>Дознајте повеќе.</learnMoreLink>",
    "description": "Disclaimer on how changes to story settings work"
  },
  "icu:StoriesSettings__context-menu": {
    "messageformat": "Приватност на приказна",
    "description": "Button label to get to story settings"
  },
  "icu:StoriesSettings__view-receipts--label": {
    "messageformat": "Потврди за преглед",
    "description": "Label of view receipts checkbox in story settings"
  },
  "icu:StoriesSettings__view-receipts--description": {
    "messageformat": "За да го смените ова поставување, отворете ја апликацијата Signal на вашиот мобилен уред и одете до Поставувања > Разговори",
    "description": "Description of how view receipts can be changed in story settings"
  },
  "icu:GroupStorySettingsModal__members_title": {
    "messageformat": "Кој може да ја види оваа приказна",
    "description": "Stories settings > Group Story > members list title"
  },
  "icu:GroupStorySettingsModal__members_help": {
    "messageformat": "Членовите на групата „{groupTitle}“ можат да ја видат и да одговорат на оваа приказна. Можете да ги ажурирате членовите на овој разговор во групата.",
    "description": "Stories settings > Group Story > group story help text"
  },
  "icu:GroupStorySettingsModal__remove_group": {
    "messageformat": "Отстрани ја приказната на групата",
    "description": "Stories settings > Group Story > button to remove group story"
  },
  "icu:StoriesSettings__remove_group--confirm": {
    "messageformat": "Дали сте сигурни дека сакате да ја отстраните „{groupTitle}“?",
    "description": "Stories settings > Group Story > confirm to remove group story"
  },
  "icu:SendStoryModal__choose-who-can-view": {
    "messageformat": "Одберете кој може да ја гледа вашата приказна.",
    "description": "Shown during the first time posting a story"
  },
  "icu:SendStoryModal__title": {
    "messageformat": "Испрати на",
    "description": "Title for the send story modal"
  },
  "icu:SendStoryModal__send": {
    "messageformat": "Испратете ја приказната",
    "description": "aria-label for the send story button"
  },
  "icu:SendStoryModal__custom-story": {
    "messageformat": "Персонализирана приказна",
    "description": "Subtitle for custom stories in the 'send to' list - shown next to the viewer count"
  },
  "icu:SendStoryModal__group-story": {
    "messageformat": "Групна приказна",
    "description": "Subtitle for group stories in the 'send to' list - shown next to the member count"
  },
  "icu:SendStoryModal__only-share-with": {
    "messageformat": "Споделете само со",
    "description": "Subtitle for My Story when the user has chosen an exclude list"
  },
  "icu:SendStoryModal__excluded": {
    "messageformat": "{count, plural, one {1 Excluded} other {{count,number} Excluded}}",
    "description": "Label for excluded count for My Story as an exclude list"
  },
  "icu:SendStoryModal__new": {
    "messageformat": "Нова",
    "description": "button to create a new distribution list to send story to"
  },
  "icu:SendStoryModal__new-custom--title": {
    "messageformat": "Нова персонализирана приказна",
    "description": "Create a new distribution list"
  },
  "icu:SendStoryModal__new-custom--name-visibility": {
    "messageformat": "Само вие можете да го видите името на оваа приказна.",
    "description": "Clarification below the text box to name your story distribution list"
  },
  "icu:SendStoryModal__new-custom--description": {
    "messageformat": "Видливо само за одредени луѓе",
    "description": "Description of what a distribution list would do"
  },
  "icu:SendStoryModal__new-group--title": {
    "messageformat": "Нова групна приказна",
    "description": "Select a group to send a story to"
  },
  "icu:SendStoryModal__new-group--description": {
    "messageformat": "Сподели со постоечка група",
    "description": "Description of what selecting a group would do"
  },
  "icu:SendStoryModal__choose-groups": {
    "messageformat": "Избери групи",
    "description": "Modal title when choosing groups"
  },
  "icu:SendStoryModal__my-stories-privacy": {
    "messageformat": "Приватност на мојата приказна",
    "description": "Modal title for setting privacy for My Story"
  },
  "icu:SendStoryModal__privacy-disclaimer--link": {
    "messageformat": "Одберете кои ваши Signal врски можат да ја видат вашата приказна. Ова секогаш може да се смени во поставувањата за приватност. <learnMoreLink>Дознајте повеќе.</learnMoreLink>",
    "description": "Disclaimer on how changes to story settings work"
  },
  "icu:SendStoryModal__delete-story": {
    "messageformat": "Избришете ја приказната",
    "description": "Button label to delete a story"
  },
  "icu:SendStoryModal__confirm-remove-group": {
    "messageformat": "Дали сакате да ја отстраните приказната? Со ова ќе се отстрани приказната од вашата листа, но сè уште ќе можете да ги видите приказните од оваа група.",
    "description": "Confirmation body for removing a group story"
  },
  "icu:SendStoryModal__announcements-only": {
    "messageformat": "Само администраторите можат да испраќаат приказни во оваа група.",
    "description": "Alert body for groups that non-admins cannot send stories to"
  },
  "icu:SendStoryModal__my-stories-description-all": {
    "messageformat": "{viewersCount, plural, one {All Signal Connections · 1 Viewer} other {All Signal Connections · {viewersCount,number} Viewers}}",
    "description": "Shown as a subtitle under My Stories option in the send-story-to dialog when not exluding anyone"
  },
  "icu:SendStoryModal__my-stories-description-excluding": {
    "messageformat": "{excludedCount, plural, one {All Signal Connections · 1 Excluded} other {All Signal Connections · {excludedCount,number} Excluded}}",
    "description": "Shown as a subtitle under My Stories option in the send-story-to dialog when excluding some"
  },
  "icu:SendStoryModal__private-story-description": {
    "messageformat": "{viewersCount, plural, one {Приватна приказна · {viewersCount,number} гледач} other {Приватна приказна · {viewersCount,number} гледачи}}",
    "description": "Shown as a subtitle of each private story in the send-story-to dialog"
  },
  "icu:SendStoryModal__group-story-description": {
    "messageformat": "{membersCount, plural, one {Групна приказна · {membersCount,number} член} other {Групна приказна · {membersCount,number} члена}}",
    "description": "Shown as a subtitle of each group story in the send-story-to dialog"
  },
  "icu:Stories__settings-toggle--title": {
    "messageformat": "Споделувајте и гледајте приказни",
    "description": "Select box title for the stories on/off toggle"
  },
  "icu:Stories__settings-toggle--description": {
    "messageformat": "Ако ги исклучите приказните, повеќе нема да можете да споделувате или гледате приказни.",
    "description": "Select box description for the stories on/off toggle"
  },
  "icu:Stories__settings-toggle--button": {
    "messageformat": "Исклучете ги приказните",
    "description": "Button to turn off stories in stories settings modal"
  },
  "icu:StoryViewer__pause": {
    "messageformat": "Паузирај",
    "description": "Aria label for pausing a story"
  },
  "icu:StoryViewer__play": {
    "messageformat": "Пушти",
    "description": "Aria label for playing a story"
  },
  "icu:StoryViewer__reply": {
    "messageformat": "Одговори",
    "description": "Button label to reply to a story"
  },
  "icu:StoryViewer__reply-placeholder": {
    "messageformat": "Одговорете на {firstName}",
    "description": "Button label to reply to a story"
  },
  "icu:StoryViewer__reply-group": {
    "messageformat": "Одговорете на групата",
    "description": "Button label to reply to a group story"
  },
  "icu:StoryViewer__mute": {
    "messageformat": "Исклучи известувања",
    "description": "Aria label for muting stories"
  },
  "icu:StoryViewer__unmute": {
    "messageformat": "Вклучи известувања",
    "description": "Aria label for unmuting stories"
  },
  "icu:StoryViewer__views-off": {
    "messageformat": "Прегледите се исклучени",
    "description": "When the user has read receipts turned off"
  },
  "icu:StoryViewer__sending": {
    "messageformat": "Се испраќа…",
    "description": "Label for when a story is sending"
  },
  "icu:StoryViewer__failed": {
    "messageformat": "Испраќањето е неуспешно. Кликнете за да се обидете повторно",
    "description": "Label for when a send failed"
  },
  "icu:StoryViewer__partial-fail": {
    "messageformat": "Делумно испратена. Кликнете за да се обидете повторно",
    "description": "Label for when a send partially failed"
  },
  "icu:StoryDetailsModal__sent-time": {
    "messageformat": "Испратено во {time}",
    "description": "Sent timestamp"
  },
  "icu:StoryDetailsModal__file-size": {
    "messageformat": "Големина на датотека {size}",
    "description": "File size description"
  },
  "icu:StoryDetailsModal__disappears-in": {
    "messageformat": "Исчезнува за {countdown}",
    "description": "File size description"
  },
  "icu:StoryDetailsModal__copy-timestamp": {
    "messageformat": "Копирај ја временската ознака",
    "description": "Context menu item to help debugging"
  },
  "icu:StoryDetailsModal__download-attachment": {
    "messageformat": "Преземи прилог",
    "description": "Context menu item to help debugging"
  },
  "icu:StoryViewsNRepliesModal__read-receipts-off": {
    "messageformat": "Овозможете потврди за прочитани пораки за да видите кој ви ги гледал приказните. Отворете ја апликацијата Signal на вашиот мобилен уред и одете до Поставувања > Приказни.",
    "description": "Instructions on how to enable read receipts"
  },
  "icu:StoryViewsNRepliesModal__no-replies": {
    "messageformat": "Сè уште нема одговори",
    "description": "Placeholder text for when there are no replies"
  },
  "icu:StoryViewsNRepliesModal__no-views": {
    "messageformat": "Сè уште нема прегледи",
    "description": "Placeholder text for when there are no views"
  },
  "icu:StoryViewsNRepliesModal__tab--views": {
    "messageformat": "Прегледи",
    "description": "Title for views tab"
  },
  "icu:StoryViewsNRepliesModal__tab--replies": {
    "messageformat": "Одговори",
    "description": "Title for replies tab"
  },
  "icu:StoryViewsNRepliesModal__reacted": {
    "messageformat": "Реагираше на приказната",
    "description": "Description of someone reacting to a story"
  },
  "icu:StoryViewsNRepliesModal__not-a-member": {
    "messageformat": "You can’t reply to this story because you’re no longer a member of this group.",
    "description": "Shown in the composer area of the reply-to-story modal when a user can't make a reply because they are no longer a member"
  },
  "icu:StoryViewsNRepliesModal__delete-reply": {
    "messageformat": "Избриши за мене",
    "description": "Shown as a menu item in the context menu of a story reply, to the author of the reply, for deleting the reply just for the author"
  },
  "icu:StoryViewsNRepliesModal__delete-reply-for-everyone": {
    "messageformat": "Избриши за сите",
    "description": "Shown as a menu item in the context menu of a story reply, to the author of the reply, for deleting the reply for everyone"
  },
  "icu:StoryViewsNRepliesModal__copy-reply-timestamp": {
    "messageformat": "Копирај ја временската ознака",
    "description": "Shown for internal users as a menu item in the context menu of a story reply, to the author of the reply, for copying the reply timestamp"
  },
  "icu:StoryListItem__label": {
    "messageformat": "Приказна",
    "description": "aria-label for the story list button"
  },
  "icu:StoryListItem__unhide": {
    "messageformat": "Прикажи приказни",
    "description": "Label for menu item to un-hide the story"
  },
  "icu:StoryListItem__hide": {
    "messageformat": "Скријте ја приказна",
    "description": "Label for menu item to hide the story"
  },
  "icu:StoryListItem__go-to-chat": {
    "messageformat": "Оди до разговорот",
    "description": "Label for menu item to go to conversation"
  },
  "icu:StoryListItem__delete": {
    "messageformat": "Избриши",
    "description": "Label for menu item to delete a story"
  },
  "icu:StoryListItem__info": {
    "messageformat": "Информации",
    "description": "Label for menu item to get a story's information"
  },
  "icu:StoryListItem__hide-modal--body": {
    "messageformat": "Сакате да ја скриете приказната? Новите приказни од {name} нема повеќе да се појавуваат на врвот на листата со приказни.",
    "description": "Body for the confirmation dialog for hiding a story"
  },
  "icu:StoryListItem__hide-modal--confirm": {
    "messageformat": "Сокриј",
    "description": "Action button for the confirmation dialog to hide a story"
  },
  "icu:StoryImage__error2": {
    "messageformat": "Не може да се преземе приказната. {name} ќе треба да ја сподели повторно.",
    "description": "Description for image errors"
  },
  "icu:StoryImage__error--you": {
    "messageformat": "Не може да се преземе приказната. Ќе треба да ја споделите повторно.",
    "description": "Description for image errors but when it is your own image"
  },
  "icu:StoryCreator__error--video-unsupported": {
    "messageformat": "Видеото не може да се објави како приказна бидејќи форматот на датотеката не е поддржан",
    "description": "Error string for when a video post to story fails"
  },
  "icu:StoryCreator__error--video-too-long": {
    "messageformat": "{maxDurationInSec, plural, one {Видеото не може да се објави како приказна зашто е подолго од 1 секунда.} other {Видеото не може да се објави како приказна зашто е подолго од {maxDurationInSec,number} секунди.}}",
    "description": "Error string for when a video post to story fails because video's duration is too long"
  },
  "icu:StoryCreator__error--video-too-big": {
    "messageformat": "Видеото не може да се објави како приказна зашто е поголемо од {limit,number}{units}.",
    "description": "Error string for when a video post to story fails because video's file size is too big"
  },
  "icu:StoryCreator__error--video-error": {
    "messageformat": "Вчитувањето на видеото е неуспешно",
    "description": "Error string for when a video post to story fails"
  },
  "icu:StoryCreator__text-bg--background": {
    "messageformat": "Текстот има бела позадина",
    "description": "Button label"
  },
  "icu:StoryCreator__text-bg--inverse": {
    "messageformat": "Текстот ја има избраната боја како боја на позадината",
    "description": "Button label"
  },
  "icu:StoryCreator__text-bg--none": {
    "messageformat": "Текстот нема боја на позадината",
    "description": "Button label"
  },
  "icu:StoryCreator__story-bg": {
    "messageformat": "Смени ја бојата на позадинатата на приказната",
    "description": "Button label"
  },
  "icu:StoryCreator__next": {
    "messageformat": "Следно",
    "description": "Button label text to advance to next step of story creation"
  },
  "icu:StoryCreator__add-link": {
    "messageformat": "Додај линк",
    "description": "Button label to apply the link preview to story"
  },
  "icu:StoryCreator__input-placeholder": {
    "messageformat": "Додај текст",
    "description": "Placeholder to add text"
  },
  "icu:StoryCreator__text--regular": {
    "messageformat": "Обичен",
    "description": "Label for font"
  },
  "icu:StoryCreator__text--bold": {
    "messageformat": "Задебели ги буквите",
    "description": "Label for font"
  },
  "icu:StoryCreator__text--serif": {
    "messageformat": "Сериф",
    "description": "Label for font"
  },
  "icu:StoryCreator__text--script": {
    "messageformat": "Ракописен фонт",
    "description": "Label for font"
  },
  "icu:StoryCreator__text--condensed": {
    "messageformat": "Тесен (збиен) фонт",
    "description": "Label for font"
  },
  "icu:StoryCreator__control--text": {
    "messageformat": "Додајте текст на приказната",
    "description": "aria-label for edit text button"
  },
  "icu:StoryCreator__control--link": {
    "messageformat": "Додај линк",
    "description": "aria-label for adding a link preview"
  },
  "icu:StoryCreator__link-preview-placeholder": {
    "messageformat": "Внеси или залепи URL",
    "description": "Placeholder for the URL input for link previews"
  },
  "icu:StoryCreator__link-preview-empty": {
    "messageformat": "Додајте линк за гледачите на вашата приказна",
    "description": "Empty state for the link preview"
  },
  "icu:Stories__failed-send--full": {
    "messageformat": "Испраќањето на приказната е неуспешно",
    "description": "Notification text whenever a story fails to send"
  },
  "icu:Stories__failed-send--partial": {
    "messageformat": "Приказната не можеше да се испрати на сите примачи",
    "description": "Notification text whenever a story partially fails to send"
  },
  "icu:TextAttachment__placeholder": {
    "messageformat": "Додај текст",
    "description": "Placeholder for the add text input"
  },
  "icu:TextAttachment__preview__link": {
    "messageformat": "Посети го линкот",
    "description": "Title for the link preview tooltip"
  },
  "icu:Quote__story": {
    "messageformat": "Приказна",
    "description": "Title for replies to stories"
  },
  "icu:Quote__story-reaction": {
    "messageformat": "Реагираше на приказна од {name}",
    "description": "Label for when a person reacts to a story"
  },
  "icu:Quote__story-reaction--single": {
    "messageformat": "Реагираше на приказна",
    "description": "Used whenever we can't find a user's first name"
  },
  "icu:Quote__story-reaction-notification--incoming": {
    "messageformat": "Реагираше со {emoji} на вашата приказна",
    "description": "Notification test for incoming story reactions"
  },
  "icu:Quote__story-reaction-notification--outgoing": {
    "messageformat": "Реагиравте со {emoji} на приказната на {name}",
    "description": "Notification test for outgoing story reactions"
  },
  "icu:Quote__story-reaction-notification--outgoing--nameless": {
    "messageformat": "Реагиравте со {emoji} на приказна",
    "description": "Notification test for outgoing story reactions but no name"
  },
  "icu:Quote__story-unavailable": {
    "messageformat": "Повеќе не е достапна",
    "description": "Label for when a story is not found"
  },
  "icu:ContextMenu--button": {
    "messageformat": "Контекстуално мени",
    "description": "Default aria-label for the context menu buttons"
  },
  "icu:EditUsernameModalBody__username-placeholder": {
    "messageformat": "Корисничко име",
    "description": "Placeholder for the username field"
  },
  "icu:EditUsernameModalBody__username-helper": {
    "messageformat": "Корисничките имиња овозможуваат останатите да ви испратат порака без да им треба вашиот телефонски број. Тие се спарени со низа бројки за да се одржи приватноста на вашата адреса.",
    "description": "Shown on the edit username screen"
  },
  "icu:EditUsernameModalBody__learn-more": {
    "messageformat": "Дознајте повеќе",
    "description": "Text that open a popup with information about discriminator in username"
  },
  "icu:EditUsernameModalBody__learn-more__title": {
    "messageformat": "Што значи овој број?",
    "description": "Title of the popup with information about discriminator in username"
  },
  "icu:EditUsernameModalBody__learn-more__body": {
    "messageformat": "Со помош на овие бројки вашето корисничко име останува приватно, со што можете да избегнете непосакувани пораки. Споделувајте го вашето корисничко име само со луѓето и групите со кои сакате да разговарате. Ако го смените корисничкото име, ќе добиете нова низа бројки.",
    "description": "Body of the popup with information about discriminator in username"
  },
  "icu:EditUsernameModalBody__change-confirmation": {
<<<<<<< HEAD
    "messageformat": "Changing your username will reset your existing QR code and link. Are you sure?",
=======
    "messageformat": "Менувањето на вашето корисничко име ќе ги ресетира вашите постоечки QR код и линк. Дали сте сигурни?",
>>>>>>> 620e85ca
    "description": "Body of the confirmation dialog displayed when user is about to change their username"
  },
  "icu:EditUsernameModalBody__change-confirmation__continue": {
    "messageformat": "Продолжи",
    "description": "Text of the primary button on username change confirmation modal"
  },
  "icu:UsernameLinkModalBody__save": {
    "messageformat": "Зачувај",
    "description": "Name of the button for saving username link QR code to disk in the username link modal"
  },
  "icu:UsernameLinkModalBody__color": {
    "messageformat": "Боја",
    "description": "Name of the button for changing the username link QR code color in the username link modal"
  },
  "icu:UsernameLinkModalBody__copy": {
    "messageformat": "Copy to Clipboard",
    "description": "ARIA label of the button for copying the username link to clipboard in the username link modal"
  },
  "icu:UsernameLinkModalBody__help": {
<<<<<<< HEAD
    "messageformat": "Only share your QR code and link with people you trust. When shared others will be able to view your username and start a chat with you.",
=======
    "messageformat": "Споделувајте ги вашите QR код и линк само со лица на кои им верувате. При споделување, останатите ќе можат да го видат вашето корисничко име и да започнат разговор со вас.",
>>>>>>> 620e85ca
    "description": "Text of disclaimer at the bottom of the username link modal"
  },
  "icu:UsernameLinkModalBody__reset": {
    "messageformat": "Ресетираj",
    "description": "Text of button at the bottom of the username link modal"
  },
  "icu:UsernameLinkModalBody__color__radio": {
<<<<<<< HEAD
    "messageformat": "Username link color, {index,number} of {total,number}",
    "description": "ARIA label of button for selecting username link color"
  },
  "icu:UsernameLinkModalBody__reset__confirm": {
    "messageformat": "If you reset your QR code, your existing QR code and link will no longer work.",
=======
    "messageformat": "Боја на линкот со корисничко име, {index,number} од {total,number}",
    "description": "ARIA label of button for selecting username link color"
  },
  "icu:UsernameLinkModalBody__reset__confirm": {
    "messageformat": "Доколку го ресетирате вашиот QR код, вашите постоечки QR код и линк повеќе нема да функционираат.",
>>>>>>> 620e85ca
    "description": "Text of confirmation modal when resetting the username link"
  },
  "icu:UsernameOnboardingModalBody__title": {
    "messageformat": "Поставете го вашето корисничко име на Signal",
    "description": "Title of username onboarding modal"
  },
  "icu:UsernameOnboardingModalBody__row__number": {
    "messageformat": "Корисничките имиња се спаруваат со низа бројки и не се споделуваат на вашиот профил",
    "description": "Content of the first row of username onboarding modal"
  },
  "icu:UsernameOnboardingModalBody__row__link": {
    "messageformat": "Секое корисничко име има единствен QR код којшто можете да го споделите со вашите пријатели за да можат да започнат разговор со вас",
    "description": "Content of the second row of username onboarding modal"
  },
  "icu:UsernameOnboardingModalBody__row__lock": {
    "messageformat": "Оневозможете откривање со телефонски број за вашето корисничко име да се користи како главниот начин на кој другите можат да ве контактираат, преку Поставувања > Приватност > Телефонски број > Кој може да го најде мојот број.",
    "description": "Content of the third row of username onboarding modal"
  },
  "icu:UsernameOnboardingModalBody__learn-more": {
    "messageformat": "Дознајте повеќе",
    "description": "Text that open a popup with information about username onboarding"
  },
  "icu:UsernameOnboardingModalBody__continue": {
    "messageformat": "Продолжи",
    "description": "Text of the primary button on username onboarding modal"
  },
  "icu:UnsupportedOSWarningDialog__body": {
    "messageformat": "Signal за десктоп наскоро ќе престане да ја поддржува верзијата на {OS} на вашиот компјутер. За да продолжите да користите Signal, ажурирајте го оперативниот систем на вашиот компјутер до {expirationDate}. <learnMoreLink>Дознајте повеќе</learnMoreLink>",
    "description": "Body of a dialog displayed on unsupported operating systems"
  },
  "icu:UnsupportedOSErrorDialog__body": {
    "messageformat": "Signal за десктоп повеќе не функционира на овој компјутер. За повторно да користите Signal за десктоп, ажурирајте ја верзијата на {OS} на вашиот компјутер. <learnMoreLink>Дознајте повеќе</learnMoreLink>",
    "description": "Body of a dialog displayed on unsupported operating systems"
  },
  "icu:UnsupportedOSErrorToast": {
    "messageformat": "Signal за десктоп повеќе не функционира на овој компјутер. За повторно да користите Signal за десктоп, ажурирајте ја верзијата на {OS} на вашиот компјутер.",
    "description": "Body of a dialog displayed on unsupported operating systems"
  },
  "icu:MessageMetadata__edited": {
    "messageformat": "изменето",
    "description": "label for an edited message"
  },
  "icu:EditHistoryMessagesModal__title": {
    "messageformat": "Историја на измени",
    "description": "Modal title for the edit history messages modal"
  },
  "icu:ResendMessageEdit__body": {
    "messageformat": "Измената не може да биде испратена. Проверете ја интернет врската и обидете се повторно",
    "description": "Modal body for the confirmation dialog shown to user when attempting to resend message edit"
  },
  "icu:ResendMessageEdit__button": {
    "messageformat": "Испрати повторно",
    "description": "Button text for the confirmation dialog shown to user when attempting to resend message edit"
  },
  "icu:WhatsNew__modal-title": {
    "messageformat": "Што е ново",
    "description": "Title for the whats new modal"
  },
  "icu:WhatsNew__bugfixes": {
    "messageformat": "Оваа верзија има некои мали подобрувања и решени багови за Signal да функционира беспрекорно.",
    "description": "Release notes for releases that only include bug fixes"
  },
  "icu:WhatsNew__bugfixes--1": {
    "messageformat": "Дополнителни мали подобрувања, решени багови и подобрувања на перформансот. Ви благодариме што користите Signal!",
    "description": "Release notes for releases that only include bug fixes"
  },
  "icu:WhatsNew__bugfixes--2": {
    "messageformat": "Грст решени багови за апликацијата да продолжи да функционира беспрекорно. Повеќе интересни промени на повидок! ",
    "description": "Release notes for releases that only include bug fixes"
  },
  "icu:WhatsNew__bugfixes--3": {
    "messageformat": "Mали подобрувања, решени багови и подобрувања на перформансот. Продолжете со испраќање пораки, јавувања и видео разговори како и обично.",
    "description": "Release notes for releases that only include bug fixes"
  },
  "icu:WhatsNew__bugfixes--4": {
    "messageformat": "Напорно работиме за да ги решиме баговите и да го подобриме перформансот за апликацијата да продолжи да работи беспрекорно за вас. ",
    "description": "Release notes for releases that only include bug fixes"
  },
  "icu:WhatsNew__bugfixes--5": {
    "messageformat": "Дополнителни мали подобрувања, решени багови и средени планови за иднината.",
    "description": "Release notes for releases that only include bug fixes"
  },
  "icu:WhatsNew__bugfixes--6": {
    "messageformat": "Mали подобрувања, решени багови и подобрувања на перформансот. Ви благодариме што користите Signal!",
    "description": "Release notes for releases that only include bug fixes"
  },
  "icu:WhatsNew__v6.27--0": {
    "messageformat": "Оваа верзија вклучува неколку подобрувања за гласовни и видео повици, а и некои мали ажурирања на документацијата (благодариме, {linkToGithub}!)."
  },
  "icu:WhatsNew__v6.28--0": {
<<<<<<< HEAD
    "messageformat": "We modified the notification icons that appear for group updates, like when someone new joins a group. These icons help improve legibility, especially if you live within the darkness of the Dark Theme. The previous icons merely adopted the dark. The new icons were born in it, molded by it."
=======
    "messageformat": "Ги обновивме иконите за известувања во групи."
>>>>>>> 620e85ca
  }
}<|MERGE_RESOLUTION|>--- conflicted
+++ resolved
@@ -5253,17 +5253,6 @@
     "description": "Default text for username field"
   },
   "icu:ProfileEditor__username-link": {
-<<<<<<< HEAD
-    "messageformat": "QR code or link",
-    "description": "Label of a profile editor row that navigates to username link and qr code modal"
-  },
-  "icu:ProfileEditor__username-link__tooltip__title": {
-    "messageformat": "Share your username",
-    "description": "Title of tooltip displayed under 'QR code or link' button for getting username link"
-  },
-  "icu:ProfileEditor__username-link__tooltip__body": {
-    "messageformat": "Let others start a chat with you by sharing your unique QR code or link.",
-=======
     "messageformat": "QR код или линк",
     "description": "Label of a profile editor row that navigates to username link and qr code modal"
   },
@@ -5273,7 +5262,6 @@
   },
   "icu:ProfileEditor__username-link__tooltip__body": {
     "messageformat": "Овозможете останатите да започнат разговор со вас, со споделување на вашиот единствен QR код или линк.",
->>>>>>> 620e85ca
     "description": "Body of tooltip displayed under 'QR code or link' button for getting username link"
   },
   "icu:ProfileEditor--username--title": {
@@ -5337,11 +5325,7 @@
     "description": "(deleted 07/10/2023) Shown in dialog body if user has saved an empty string to delete their username"
   },
   "icu:ProfileEditor--username--confirm-delete-body-2": {
-<<<<<<< HEAD
-    "messageformat": "This will remove your username and disable your QR code and link. “{username}” will be available for others to claim. Are you sure?",
-=======
     "messageformat": "Ова ќе го отстрани вашето корисничко име и ќе ги оневозможи вашите QR код и линк. Корисничкото име „{username}“ ќе биде достапно за останатите корисници. Дали сте сигурни?",
->>>>>>> 620e85ca
     "description": "Shown in dialog body if user has saved an empty string to delete their username"
   },
   "icu:ProfileEditor--username--confirm-delete-button": {
@@ -6521,11 +6505,7 @@
     "description": "Body of the popup with information about discriminator in username"
   },
   "icu:EditUsernameModalBody__change-confirmation": {
-<<<<<<< HEAD
-    "messageformat": "Changing your username will reset your existing QR code and link. Are you sure?",
-=======
     "messageformat": "Менувањето на вашето корисничко име ќе ги ресетира вашите постоечки QR код и линк. Дали сте сигурни?",
->>>>>>> 620e85ca
     "description": "Body of the confirmation dialog displayed when user is about to change their username"
   },
   "icu:EditUsernameModalBody__change-confirmation__continue": {
@@ -6545,11 +6525,7 @@
     "description": "ARIA label of the button for copying the username link to clipboard in the username link modal"
   },
   "icu:UsernameLinkModalBody__help": {
-<<<<<<< HEAD
-    "messageformat": "Only share your QR code and link with people you trust. When shared others will be able to view your username and start a chat with you.",
-=======
     "messageformat": "Споделувајте ги вашите QR код и линк само со лица на кои им верувате. При споделување, останатите ќе можат да го видат вашето корисничко име и да започнат разговор со вас.",
->>>>>>> 620e85ca
     "description": "Text of disclaimer at the bottom of the username link modal"
   },
   "icu:UsernameLinkModalBody__reset": {
@@ -6557,19 +6533,11 @@
     "description": "Text of button at the bottom of the username link modal"
   },
   "icu:UsernameLinkModalBody__color__radio": {
-<<<<<<< HEAD
-    "messageformat": "Username link color, {index,number} of {total,number}",
-    "description": "ARIA label of button for selecting username link color"
-  },
-  "icu:UsernameLinkModalBody__reset__confirm": {
-    "messageformat": "If you reset your QR code, your existing QR code and link will no longer work.",
-=======
     "messageformat": "Боја на линкот со корисничко име, {index,number} од {total,number}",
     "description": "ARIA label of button for selecting username link color"
   },
   "icu:UsernameLinkModalBody__reset__confirm": {
     "messageformat": "Доколку го ресетирате вашиот QR код, вашите постоечки QR код и линк повеќе нема да функционираат.",
->>>>>>> 620e85ca
     "description": "Text of confirmation modal when resetting the username link"
   },
   "icu:UsernameOnboardingModalBody__title": {
@@ -6660,10 +6628,6 @@
     "messageformat": "Оваа верзија вклучува неколку подобрувања за гласовни и видео повици, а и некои мали ажурирања на документацијата (благодариме, {linkToGithub}!)."
   },
   "icu:WhatsNew__v6.28--0": {
-<<<<<<< HEAD
-    "messageformat": "We modified the notification icons that appear for group updates, like when someone new joins a group. These icons help improve legibility, especially if you live within the darkness of the Dark Theme. The previous icons merely adopted the dark. The new icons were born in it, molded by it."
-=======
     "messageformat": "Ги обновивме иконите за известувања во групи."
->>>>>>> 620e85ca
   }
 }