--- conflicted
+++ resolved
@@ -5253,17 +5253,6 @@
     "description": "Default text for username field"
   },
   "icu:ProfileEditor__username-link": {
-<<<<<<< HEAD
-    "messageformat": "QR code or link",
-    "description": "Label of a profile editor row that navigates to username link and qr code modal"
-  },
-  "icu:ProfileEditor__username-link__tooltip__title": {
-    "messageformat": "Share your username",
-    "description": "Title of tooltip displayed under 'QR code or link' button for getting username link"
-  },
-  "icu:ProfileEditor__username-link__tooltip__body": {
-    "messageformat": "Let others start a chat with you by sharing your unique QR code or link.",
-=======
     "messageformat": "កូដ QR ឬតំណ",
     "description": "Label of a profile editor row that navigates to username link and qr code modal"
   },
@@ -5273,7 +5262,6 @@
   },
   "icu:ProfileEditor__username-link__tooltip__body": {
     "messageformat": "អនុញ្ញាតឲ្យអ្នកដទៃចាប់ផ្តើមជជែកជាមួយអ្នកបាន ដោយចែករំលែកកូដ QR ឬតំណតែមួយគត់របស់អ្នក។",
->>>>>>> 620e85ca
     "description": "Body of tooltip displayed under 'QR code or link' button for getting username link"
   },
   "icu:ProfileEditor--username--title": {
@@ -5337,11 +5325,7 @@
     "description": "(deleted 07/10/2023) Shown in dialog body if user has saved an empty string to delete their username"
   },
   "icu:ProfileEditor--username--confirm-delete-body-2": {
-<<<<<<< HEAD
-    "messageformat": "This will remove your username and disable your QR code and link. “{username}” will be available for others to claim. Are you sure?",
-=======
     "messageformat": "ការធ្វើបែបនេះនឹងលុបឈ្មោះអ្នកប្រើរបស់អ្នកចេញ ហើយបិទកូដ QR និងតំណរបស់អ្នក។ “{username}” នឹងមានសម្រាប់ឲ្យអ្នកផ្សេងទៀតទាមទារយក។ តើអ្នកប្រាកដឬទេ?",
->>>>>>> 620e85ca
     "description": "Shown in dialog body if user has saved an empty string to delete their username"
   },
   "icu:ProfileEditor--username--confirm-delete-button": {
@@ -6521,11 +6505,7 @@
     "description": "Body of the popup with information about discriminator in username"
   },
   "icu:EditUsernameModalBody__change-confirmation": {
-<<<<<<< HEAD
-    "messageformat": "Changing your username will reset your existing QR code and link. Are you sure?",
-=======
     "messageformat": "ការផ្លាស់ប្តូរឈ្មោះអ្នកប្រើរបស់អ្នកនឹងកំណត់កូដ QR និងតំណដែលមានស្រាប់របស់អ្នកឡើងវិញ។ តើអ្នកប្រាកដឬទេ?",
->>>>>>> 620e85ca
     "description": "Body of the confirmation dialog displayed when user is about to change their username"
   },
   "icu:EditUsernameModalBody__change-confirmation__continue": {
@@ -6545,11 +6525,7 @@
     "description": "ARIA label of the button for copying the username link to clipboard in the username link modal"
   },
   "icu:UsernameLinkModalBody__help": {
-<<<<<<< HEAD
-    "messageformat": "Only share your QR code and link with people you trust. When shared others will be able to view your username and start a chat with you.",
-=======
     "messageformat": "ចែករំលែកកូដ QR និងតំណរបស់អ្នកតែជាមួយមនុស្សដែលអ្នកទុកចិត្តប៉ុណ្ណោះ។ នៅពេលបានចែករំលែក អ្នកផ្សេងទៀតនឹងអាចមើលឃើញឈ្មោះអ្នកប្រើរបស់អ្នក និងចាប់ផ្តើមជជែកជាមួយអ្នកបាន។",
->>>>>>> 620e85ca
     "description": "Text of disclaimer at the bottom of the username link modal"
   },
   "icu:UsernameLinkModalBody__reset": {
@@ -6557,19 +6533,11 @@
     "description": "Text of button at the bottom of the username link modal"
   },
   "icu:UsernameLinkModalBody__color__radio": {
-<<<<<<< HEAD
-    "messageformat": "Username link color, {index,number} of {total,number}",
-    "description": "ARIA label of button for selecting username link color"
-  },
-  "icu:UsernameLinkModalBody__reset__confirm": {
-    "messageformat": "If you reset your QR code, your existing QR code and link will no longer work.",
-=======
     "messageformat": "ពណ៌តំណឈ្មោះអ្នកប្រើ, {index,number} នៃ {total,number}",
     "description": "ARIA label of button for selecting username link color"
   },
   "icu:UsernameLinkModalBody__reset__confirm": {
     "messageformat": "ប្រសិនបើអ្នកកំណត់កូដ QR របស់អ្នកឡើងវិញ កូដ QR និងតំណដែលមានស្រាប់របស់អ្នកនឹងមិនដំណើរការទៀតទេ។",
->>>>>>> 620e85ca
     "description": "Text of confirmation modal when resetting the username link"
   },
   "icu:UsernameOnboardingModalBody__title": {
@@ -6660,10 +6628,6 @@
     "messageformat": "ការធ្វើបច្ចុប្បន្នភាពនេះរួមបញ្ចូលនូវការកែលម្អមួយចំនួនសម្រាប់ការហៅជាសំឡេង និងជាវីដេអូ និងការធ្វើបច្ចុប្បន្នភាពតិចតួចមួយចំនួនលើសំណុំឯកសារ (អរគុណ {linkToGithub}!)។"
   },
   "icu:WhatsNew__v6.28--0": {
-<<<<<<< HEAD
-    "messageformat": "We modified the notification icons that appear for group updates, like when someone new joins a group. These icons help improve legibility, especially if you live within the darkness of the Dark Theme. The previous icons merely adopted the dark. The new icons were born in it, molded by it."
-=======
     "messageformat": "យើងបានធ្វើបច្ចុប្បន្នភាពរូបតំណាងការជូនដំណឹងមួយចំនួនសម្រាប់ក្រុម ដូចជាពេលដែលមាននរណាម្នាក់ថ្មីចូលរួមក្នុងក្រុម។ រូបតំណាងទាំងនេះជួយឲ្យអ្នកកាន់តែងាយស្រួលមើល ជាពិសេសប្រសិនបើអ្នកប្រើផ្ទៃពណ៌ងងឹត។ រូបតំណាងពីមុនមិនសូវត្រូវនឹងផ្ទៃពណ៌ងងឹត។ រូបតំណាងថ្មីស័ក្តិសមតែម្តង។"
->>>>>>> 620e85ca
   }
 }