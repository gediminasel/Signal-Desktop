{
  "smartling": {
    "placeholder_format_custom": "(\\$.+?\\$)",
    "string_format_paths": "icu: [*/messageformat]",
    "translate_paths": [
      {
        "path": "*/messageformat",
        "key": "{*}/messageformat",
        "instruction": "*/description"
      },

      {
        "key": "{*}/message",
        "path": "*/message",
        "instruction": "*/description"
      }
    ]
  },
  "icu:AddCaptionModal__title": {
    "messageformat": "Voeg ’n boodskap toe",
    "description": "Shown as the title of the dialog that allows you to add a caption to a story"
  },
  "icu:AddCaptionModal__placeholder": {
    "messageformat": "Boodskap",
    "description": "Placeholder text for textarea when adding a caption/message (we don't know which yet so we default to message)"
  },
  "icu:AddCaptionModal__submit-button": {
    "messageformat": "Klaar",
    "description": "Label on the button that submits changes to a story's caption in the add-caption dialog"
  },
  "icu:AddUserToAnotherGroupModal__title": {
    "messageformat": "Voeg toe by ’n groep",
    "description": "Shown as the title of the dialog that allows you to add a contact to an group"
  },
  "icu:AddUserToAnotherGroupModal__confirm-title": {
    "messageformat": "Voeg nuwe lid by?",
    "description": "Shown as the title of the confirmation dialog when adding a contact to a group, after having selected the group"
  },
  "icu:AddUserToAnotherGroupModal__confirm-add": {
    "messageformat": "Voeg toe",
    "description": "Shown in the affirmative button of the confirmation dialog when adding a contact to a group"
  },
  "icu:AddUserToAnotherGroupModal__confirm-message": {
    "messageformat": "Voeg “{contact}” by die groep \"{group}\"",
    "description": "Shown in the confirmation dialog body when adding a contact to a group"
  },
  "icu:AddUserToAnotherGroupModal__toast--user-added-to-group": {
    "messageformat": "{contact} is by {group} gevoeg",
    "description": "Shown in toast after a user is added to an existing group"
  },
  "icu:AddUserToAnotherGroupModal__toast--adding-user-to-group": {
    "messageformat": "Besig om {contact} by te voeg…",
    "description": "Shown in toast while a user is being added to a group"
  },
  "icu:RecordingComposer__cancel": {
    "messageformat": "Kanselleer",
    "description": "Label of cancel button on voice note recording UI"
  },
  "icu:RecordingComposer__send": {
    "messageformat": "Stuur",
    "description": "Label of send button on voice note recording UI"
  },
  "icu:GroupListItem__message-default": {
    "messageformat": "{count, plural, one {{count,number} lid} other {{count,number} lede}}",
    "description": "Shown below the group name when selecting a group to invite a contact to"
  },
  "icu:GroupListItem__message-already-member": {
    "messageformat": "Reeds ’n lid",
    "description": "Shown below the group name when selecting a group to invite a contact to, when the group item is disabled"
  },
  "icu:GroupListItem__message-pending": {
    "messageformat": "Lidmaatskap is hangend",
    "description": "Shown below the group name when selecting a group to invite a contact to, when the group item is disabled"
  },
  "icu:Preferences__sent-media-quality": {
    "messageformat": "Gestuurde mediakwaliteit",
    "description": "Title for the sent media quality setting"
  },
  "icu:sentMediaQualityStandard": {
    "messageformat": "Standaard",
    "description": "Label text for standard media quality option"
  },
  "icu:sentMediaQualityHigh": {
    "messageformat": "Hoog",
    "description": "Label text for high media quality option"
  },
  "icu:softwareAcknowledgments": {
    "messageformat": "Sagteware-erkennings",
    "description": "Shown in the about box for the link to software acknowledgments"
  },
  "icu:privacyPolicy": {
    "messageformat": "Bepalings & Privaatheidsbeleid",
    "description": "Shown in the about box for the link to https://signal.org/legal"
  },
  "icu:appleSilicon": {
    "messageformat": "Apple silicon",
    "description": "Shown in the about box for Apple silicon product name"
  },
  "icu:copyErrorAndQuit": {
    "messageformat": "Kopieer fout en sluit af",
    "description": "Shown in the top-level error popup, allowing user to copy the error text and close the app"
  },
  "icu:unknownContact": {
    "messageformat": "Onbekende kontak",
    "description": "Shown as the name of a contact if we don't have any displayable information about them"
  },
  "icu:unknownGroup": {
    "messageformat": "Onbekende groep",
    "description": "Shown as the name of a group if we don't have any information about it"
  },
  "icu:databaseError": {
    "messageformat": "Databasisfout",
    "description": "Shown in a popup if the database cannot start up properly"
  },
  "icu:deleteAndRestart": {
    "messageformat": "Skrap alle data en begin weer",
    "description": "Shown in a popup if the database cannot start up properly; allows user to delete database and restart"
  },
  "icu:mainMenuFile": {
    "messageformat": "&Lêer",
    "description": "The label that is used for the File menu in the program main menu. The '&' indicates that the following letter will be used as the keyboard 'shortcut letter' for accessing the menu with the Alt-<letter> combination."
  },
  "icu:mainMenuCreateStickers": {
    "messageformat": "Skep / laai plakkerpakket op",
    "description": "The label that is used for the Create/upload sticker pack option in the File menu in the program main menu. The '&' indicates that the following letter will be used as the keyboard 'shortcut letter' for accessing the menu with the Alt-<letter> combination."
  },
  "icu:mainMenuEdit": {
    "messageformat": "&Wysig",
    "description": "The label that is used for the Edit menu in the program main menu. The '&' indicates that the following letter will be used as the keyboard 'shortcut letter' for accessing the menu with the Alt-<letter> combination."
  },
  "icu:mainMenuView": {
    "messageformat": "&Aansig",
    "description": "The label that is used for the View menu in the program main menu. The '&' indicates that the following letter will be used as the keyboard 'shortcut letter' for accessing the menu with the Alt-<letter> combination."
  },
  "icu:mainMenuWindow": {
    "messageformat": "&Venster",
    "description": "The label that is used for the Window menu in the program main menu. The '&' indicates that the following letter will be used as the keyboard 'shortcut letter' for accessing the menu with the Alt-<letter> combination."
  },
  "icu:mainMenuHelp": {
    "messageformat": "&Hulp",
    "description": "The label that is used for the Help menu in the program main menu. The '&' indicates that the following letter will be used as the keyboard 'shortcut letter' for accessing the menu with the Alt-<letter> combination."
  },
  "icu:mainMenuSettings": {
    "messageformat": "Voorkeure…",
    "description": "The label that is used for the Preferences menu in the program main menu. This should be consistent with the standard naming for ‘Preferences’ on the operating system."
  },
  "icu:appMenuServices": {
    "messageformat": "Dienste",
    "description": "Application menu item for macOS 'Services'"
  },
  "icu:appMenuHide": {
    "messageformat": "Versteek",
    "description": "Application menu command to hide the window"
  },
  "icu:appMenuHideOthers": {
    "messageformat": "Versteek ander",
    "description": "Application menu command to hide all other windows"
  },
  "icu:appMenuUnhide": {
    "messageformat": "Wys alles",
    "description": "Application menu command to show all application windows"
  },
  "icu:appMenuQuit": {
    "messageformat": "Sluit Signal af",
    "description": "Application menu command to close the application"
  },
  "icu:editMenuUndo": {
    "messageformat": "Ontdoen",
    "description": "Edit menu command to remove recently-typed text"
  },
  "icu:editMenuRedo": {
    "messageformat": "Weer",
    "description": "Edit menu command to restore previously undone typed text"
  },
  "icu:editMenuCut": {
    "messageformat": "Sny",
    "description": "Edit menu command to remove selected text and add it to clipboard"
  },
  "icu:editMenuCopy": {
    "messageformat": "Kopieer",
    "description": "Edit menu command to add selected text to clipboard"
  },
  "icu:editMenuPaste": {
    "messageformat": "Plak",
    "description": "Edit menu command to insert text from clipboard at cursor location"
  },
  "icu:editMenuPasteAndMatchStyle": {
    "messageformat": "Plak en pas styl aan",
    "description": "Edit menu command to insert text from clipboard at cursor location, taking only text and not style information"
  },
  "icu:editMenuDelete": {
    "messageformat": "Skrap",
    "description": "Edit menu command to remove the selected text"
  },
  "icu:editMenuSelectAll": {
    "messageformat": "Kies alles",
    "description": "Edit menu command to select all of the text in selected text box"
  },
  "icu:editMenuStartSpeaking": {
    "messageformat": "Begin praat",
    "description": "Edit menu item under 'speech' to start dictation"
  },
  "icu:editMenuStopSpeaking": {
    "messageformat": "Hou op praat",
    "description": "Edit menu item under 'speech' to stop dictation"
  },
  "icu:windowMenuClose": {
    "messageformat": "Sluit venster",
    "description": "Window menu command to close the current window"
  },
  "icu:windowMenuMinimize": {
    "messageformat": "Minimaliseer",
    "description": "Window menu command to minimize the current window"
  },
  "icu:windowMenuZoom": {
    "messageformat": "Zoem",
    "description": "Window menu command to make the current window the size of the whole screen"
  },
  "icu:windowMenuBringAllToFront": {
    "messageformat": "Bring alles na vore",
    "description": "Window menu command to bring all windows of current application to front"
  },
  "icu:viewMenuResetZoom": {
    "messageformat": "Werklike grootte",
    "description": "View menu command to go back to the default zoom"
  },
  "icu:viewMenuZoomIn": {
    "messageformat": "Zoem in",
    "description": "View menu command to make everything bigger"
  },
  "icu:viewMenuZoomOut": {
    "messageformat": "Zoem uit",
    "description": "View menu command to make everything smaller"
  },
  "icu:viewMenuToggleFullScreen": {
    "messageformat": "Wissel volskerm",
    "description": "View menu command to enter or leave Full Screen mode"
  },
  "icu:viewMenuToggleDevTools": {
    "messageformat": "Wissel ontwikkelaarsnutsgoed",
    "description": "View menu command to show or hide the developer tools"
  },
  "icu:menuSetupAsNewDevice": {
    "messageformat": "Stel op as 'n nuwe toestel",
    "description": "When the application is not yet set up, menu option to start up the set up as fresh device"
  },
  "icu:menuSetupAsStandalone": {
    "messageformat": "Stel op as 'n selfstandige toestel",
    "description": "Only available on development modes, menu option to open up the standalone device setup sequence"
  },
  "icu:messageContextMenuButton": {
    "messageformat": "Meer aksies",
    "description": "Label for context button next to each message"
  },
  "icu:contextMenuCopyLink": {
    "messageformat": "Kopieer skakel",
    "description": "Shown in the context menu for a link to indicate that the user can copy the link"
  },
  "icu:contextMenuCopyImage": {
    "messageformat": "Kopieer foto",
    "description": "Shown in the context menu for an image to indicate that the user can copy the image"
  },
  "icu:contextMenuNoSuggestions": {
    "messageformat": "Geen voorstelle nie",
    "description": "Shown in the context menu for a misspelled word to indicate that there are no suggestions to replace the misspelled word"
  },
  "icu:avatarMenuViewArchive": {
    "messageformat": "Besigtig argief",
    "description": "One of the menu options available in the Avatar popup menu"
  },
  "icu:avatarMenuChatColors": {
    "messageformat": "Kletskleur",
    "description": "One of the menu options available in the Avatar popup menu"
  },
  "icu:avatarMenuUpdateAvailable": {
    "messageformat": "Dateer Signal op",
    "description": "One of the menu options available in the Avatar popup menu"
  },
  "icu:loading": {
    "messageformat": "Laai tans…",
    "description": "Message shown on the loading screen before we've loaded any messages"
  },
  "icu:optimizingApplication": {
    "messageformat": "Optimaliseer tans die toepassing…",
    "description": "Message shown on the loading screen while we are doing application optimizations"
  },
  "icu:migratingToSQLCipher": {
    "messageformat": "Optimaliseer tans boodskappe… {status} voltooi.",
    "description": "Message shown on the loading screen while we are doing application optimizations"
  },
  "icu:archivedConversations": {
    "messageformat": "Geargiveerde kletse",
    "description": "Shown in place of the search box when showing archived conversation list"
  },
  "icu:LeftPane--pinned": {
    "messageformat": "Vasgespeld",
    "description": "Shown as a header for pinned conversations in the left pane"
  },
  "icu:LeftPane--chats": {
    "messageformat": "Kletse",
    "description": "Shown as a header for non-pinned conversations in the left pane"
  },
  "icu:archiveHelperText": {
    "messageformat": "Hierdie kletse is geargiveer en sal slegs in die Inkassie verskyn indien nuwe boodskappe ontvang word.",
    "description": "Shown at the top of the archived conversations list in the left pane"
  },
  "icu:noArchivedConversations": {
    "messageformat": "Geen geargiveerde kletse nie.",
    "description": "Shown at the top of the archived conversations list in the left pane if there is no any archived conversation"
  },
  "icu:archiveConversation": {
    "messageformat": "Argief",
    "description": "Shown in menu for conversation, and moves conversation out of main conversation list"
  },
  "icu:markUnread": {
    "messageformat": "Merk as ongelees",
    "description": "Shown in menu for conversation, and marks conversation as unread"
  },
  "icu:ConversationHeader__menu__selectMessages": {
    "messageformat": "Selekteer boodskappe",
    "description": "Shown in menu for conversation, allows the user to start selecting multiple messages in the conversation"
  },
  "icu:ContactListItem__menu": {
    "messageformat": "Bestuur Kontak",
    "description": "Shown as aria label for context menu for a contact"
  },
  "icu:ContactListItem__menu__message": {
    "messageformat": "Boodskap",
    "description": "Shown in a context menu for a contact, allows the user to start the conversation with the contact"
  },
  "icu:ContactListItem__menu__audio-call": {
    "messageformat": "Stemoproep",
    "description": "Shown in a context menu for a contact, allows the user to start the audio call with the contact"
  },
  "icu:ContactListItem__menu__video-call": {
    "messageformat": "Video-oproep",
    "description": "Shown in a context menu for a contact, allows the user to start the video call with the contact"
  },
  "icu:ContactListItem__menu__remove": {
    "messageformat": "Verwyder",
    "description": "Shown in a context menu for a contact, allows the user to remove the contact from the contact list"
  },
  "icu:ContactListItem__menu__block": {
    "messageformat": "Versper",
    "description": "Shown in a context menu for a contact, allows the user to block the contact"
  },
  "icu:ContactListItem__remove--title": {
    "messageformat": "Verwyder {title}?",
    "description": "Shown as the title in the confirmation modal for removing a contact from the contact list"
  },
  "icu:ContactListItem__remove--body": {
    "messageformat": "Jy sal nie hierdie persoon sien wanneer jy soek nie. Jy sal 'n boodskapversoek kry as hulle in die toekoms vir jou 'n boodskap stuur.",
    "description": "Shown as the body in the confirmation modal for removing a contact from the contact list"
  },
  "icu:ContactListItem__remove--confirm": {
    "messageformat": "Verwyder",
    "description": "Shown as the confirmation button text in the confirmation modal for removing a contact from the contact list"
  },
  "icu:ContactListItem__remove-system--title": {
    "messageformat": "Kan nie {title} verwyder nie",
    "description": "Shown as the title in the confirmation modal for removing a system contact from the contact list"
  },
  "icu:ContactListItem__remove-system--body": {
    "messageformat": "Hierdie persoon is in jou toestel se Kontakte gestoor. Skrap hulle uit jou Kontakte op jou mobiele toestel en probeer weer.",
    "description": "Shown as the body in the confirmation modal for removing a system contact from the contact list"
  },
  "icu:moveConversationToInbox": {
    "messageformat": "Ontargiveer",
    "description": "Undoes Archive Conversation action, and moves archived conversation back to the main conversation list"
  },
  "icu:pinConversation": {
    "messageformat": "Plaas klets boaan kletsstring",
    "description": "Shown in menu for conversation, and pins the conversation to the top of the conversation list"
  },
  "icu:unpinConversation": {
    "messageformat": "Verwyder klets van boaan kletsstring",
    "description": "Undoes Archive Conversation action, and unpins the conversation from the top of the conversation list"
  },
  "icu:pinnedConversationsFull": {
    "messageformat": "Jy kan slegs tot 4 kletse merk met 'n speld",
    "description": "Shown in a toast when a user attempts to pin more than the maximum number of chats"
  },
  "icu:chooseDirectory": {
    "messageformat": "Kies gids",
    "description": "Button to allow the user to find a folder on disk"
  },
  "icu:chooseFile": {
    "messageformat": "Kies lêer",
    "description": "Button to allow the user to find a file on disk"
  },
  "icu:loadDataHeader": {
    "messageformat": "Laai jou data",
    "description": "Header shown on the first screen in the data import process"
  },
  "icu:loadDataDescription": {
    "messageformat": "Jy het pas deur die uitvoerproses gegaan, en jou kontakte en boodskappe wag geduldig op jou rekenaar. Kies die lêer wat jou gestoorde Signal-data bevat.",
    "description": "Introduction to the process of importing messages and contacts from disk"
  },
  "icu:importChooserTitle": {
    "messageformat": "Kies gids met uitgevoerde data",
    "description": "Title of the popup window used to select data previously exported"
  },
  "icu:importErrorHeader": {
    "messageformat": "Iets het verkeerd geloop!",
    "description": "Header of the error screen after a failed import"
  },
  "icu:importingHeader": {
    "messageformat": "Laai tans kontakte en boodskappe",
    "description": "Header of screen shown as data is import"
  },
  "icu:importErrorFirst": {
    "messageformat": "Maak seker dat jy die korrekte lêer wat jou gestoorde Signal-data bevat, gekies het. Die naam moet met 'Signal Uitvoer' begin. Jy kan ook 'n nuwe kopie van jou data stoor vanaf die Chrome App.",
    "description": "Message shown if the import went wrong; first paragraph"
  },
  "icu:importErrorSecond": {
    "messageformat": "As hierdie stappe nie vir jou werk nie, stuur asseblief 'n onfout-log (Aansig -> Onfout-log) sodat ons jou kan help om te migreer!",
    "description": "Message shown if the import went wrong; second paragraph"
  },
  "icu:importAgain": {
    "messageformat": "Kies lêer en probeer weer",
    "description": "Button shown if the user runs into an error during import, allowing them to start over"
  },
  "icu:importCompleteHeader": {
    "messageformat": "Sukses!",
    "description": "Header shown on the screen at the end of a successful import process"
  },
  "icu:importCompleteStartButton": {
    "messageformat": "Begin om Signal Desktop te gebruik",
    "description": "Button shown at end of successful import process, nothing left but a restart"
  },
  "icu:importCompleteLinkButton": {
    "messageformat": "Koppel hierdie toestel aan jou foon?",
    "description": "Button shown at end of successful 'light' import process, so the standard linking process still needs to happen"
  },
  "icu:selectedLocation": {
    "messageformat": "jou gekose plek",
    "description": "Message shown as the export location if we didn't capture the target directory"
  },
  "icu:upgradingDatabase": {
    "messageformat": "Besig om databasis op te gradeer. Dit kan 'n bietjie tyd neem…",
    "description": "Message shown on the loading screen when we're changing database structure on first run of a new version"
  },
  "icu:loadingMessages--other": {
    "messageformat": "{daysAgo, plural, one {Besig om boodskappe van 1 dag gelede te laai…} other {Besig om boodskappe van {daysAgo,number} dae gelede te laai…}}",
    "description": "Message shown on the loading screen when we're catching up on the backlog of messages from day before yesterday and earlier"
  },
  "icu:loadingMessages--yesterday": {
    "messageformat": "Besig om gister se boodskappe te laai…",
    "description": "Message shown on the loading screen when we're catching up on the backlog of messages from yesterday"
  },
  "icu:loadingMessages--today": {
    "messageformat": "Besig om vandag se boodskappe te laai…",
    "description": "Message shown on the loading screen when we're catching up on the backlog of messages from today"
  },
  "icu:view": {
    "messageformat": "Bekyk",
    "description": "Used as a label on a button allowing user to see more information"
  },
  "icu:youLeftTheGroup": {
    "messageformat": "Jy is nie meer 'n lid van die groep nie.",
    "description": "Displayed when a user can't send a message because they have left the group"
  },
  "icu:invalidConversation": {
    "messageformat": "Hierdie groep is ongeldig. Skep asb. 'n nuwe groep.",
    "description": "Displayed when a user can't send a message because something has gone wrong in the conversation."
  },
  "icu:scrollDown": {
    "messageformat": "Rol af na die onderkant van die klets",
    "description": "Alt text for button to take user down to bottom of conversation, shown when user scrolls up"
  },
  "icu:messagesBelow": {
    "messageformat": "Nuwe boodskappe hieronder",
    "description": "Alt text for button to take user down to bottom of conversation with more than one message out of screen"
  },
  "icu:mentionsBelow": {
    "messageformat": "Nuwe vermeldings hier onder",
    "description": "Alt text for button to take user down to next mention of them further down the message list (currently out of screen)"
  },
  "icu:unreadMessage": {
    "messageformat": "1 ongeleesde boodskap",
    "description": "Text for unread message separator, just one message"
  },
  "icu:unreadMessages": {
    "messageformat": "{count, plural, one {{count,number} ongeleesde boodskap} other {{count,number} ongeleesde boodskappe}}",
    "description": "Text for unread message separator, with count"
  },
  "icu:messageHistoryUnsynced": {
    "messageformat": "Vir jou veiligheid word kletsgeskiedenis nie na nuut gekoppelde toestelle oorgedra nie.",
    "description": "Shown in the conversation history when a user links a new device to explain what is not supported."
  },
  "icu:youMarkedAsVerified": {
    "messageformat": "Jy het jou veiligheidsnommer met {name} as geverifieer gemerk.",
    "description": "Shown in the conversation history when the user marks a contact as verified."
  },
  "icu:youMarkedAsNotVerified": {
    "messageformat": "Jy het jou veiligheidsnommer met {name} as nie geverifieer nie gemerk",
    "description": "Shown in the conversation history when the user marks a contact as not verified, whether on the Safety Number screen or by dismissing a banner or dialog."
  },
  "icu:youMarkedAsVerifiedOtherDevice": {
    "messageformat": "Jy het jou veiligheidsnommer met {name} as geverifieer vanaf 'n ander toestel gemerk.",
    "description": "Shown in the conversation history when we discover that the user marked a contact as verified on another device."
  },
  "icu:youMarkedAsNotVerifiedOtherDevice": {
    "messageformat": "Jy het jou veiligheidsnommer met {name} as nie geverifieer vanaf 'n ander toestel nie, gemerk.",
    "description": "Shown in the conversation history when we discover that the user marked a contact as not verified on another device."
  },
  "icu:membersNeedingVerification": {
    "messageformat": "Jou veiligheidsnommer met hierdie groeplede het verander sedert jy laas geverifieer het. Klik op 'n lid van die groep om jou nuwe veiligheidsnommer met hulle te sien.",
    "description": "When there are multiple previously-verified group members with safety number changes, a banner will be shown. The list of contacts with safety number changes is shown, and this text introduces that list."
  },
  "icu:changedRightAfterVerify": {
    "messageformat": "Die veiligheidsnommer wat jy tans probeer verifieer, het verander. Gaan asseblief jou nuwe veiligheidsnommer met {name1} na. Onthou, hierdie verandering kan beteken dat iemand probeer om jou kommunikasie te onderskep, of dat {name2} eenvoudig net Signal herïnstalleer het.",
    "description": "Shown on the safety number screen when the user has selected to verify/unverify a contact's safety number, and we immediately discover a safety number change"
  },
  "icu:safetyNumberChangeDialog__message": {
    "messageformat": "Die volgende mense het moontlik Signal herinstalleer of van toestelle verander. Klik op 'n ontvanger om hulle nuwe veiligheidsnommer te bevestig. Dit is opsioneel.",
    "description": "Shown on confirmation dialog when user attempts to send a message"
  },
  "icu:safetyNumberChangeDialog__pending-messages": {
    "messageformat": "Stuur hangende boodskappe",
    "description": "Shown on confirmation dialog when user attempts to send a message in the outbox"
  },
  "icu:safetyNumberChangeDialog__review": {
    "messageformat": "Gaan na",
    "description": "Shown to enter 'review' mode if more than five contacts have changed safety numbers"
  },
  "icu:safetyNumberChangeDialog__many-contacts": {
    "messageformat": "{count, plural, one {Jy het 1 konneksie wat moontlik Signal herinstalleer of van toestelle verander het. Voordat jy stuur, het jy die opsie om hulle veiligheidsnommers na te gaan.} other {Jy het {count,number} konneksies wat moontlik Signal herinstalleer of van toestelle verander het. Voordat jy stuur, het jy die opsie om hulle veiligheidsnommers na te gaan.}}",
    "description": "Shown during an attempted send when more than five contacts have changed their safety numbers"
  },
  "icu:safetyNumberChangeDialog__post-review": {
    "messageformat": "Alle konneksies is nagegaan, klik stuur om voort te gaan.",
    "description": "Shown after reviewing large number of contacts"
  },
  "icu:safetyNumberChangeDialog__confirm-remove-all": {
    "messageformat": "{count, plural, one {Is jy seker jy wil 1 ontvanger van storie {story} verwyder?} other {Is jy seker jy wil {count,number} ontvangers van storie {story} verwyder?}}",
    "description": "Shown if user selects 'remove all' option to remove all potentially untrusted contacts from a given story"
  },
  "icu:safetyNumberChangeDialog__remove-all": {
    "messageformat": "Verwyder almal",
    "description": "Shown in the context menu for a story header, to remove all contacts within from their parent list"
  },
  "icu:safetyNumberChangeDialog__verify-number": {
    "messageformat": "Verifieer veiligheidsnommer",
    "description": "Shown in the context menu for a story recipient header, to verify that they are still trusted"
  },
  "icu:safetyNumberChangeDialog__remove": {
    "messageformat": "Verwyder uit storie",
    "description": "Shown in the context menu for a story recipient, to remove this contact from from their parent list"
  },
  "icu:safetyNumberChangeDialog__actions-contact": {
    "messageformat": "Aksies vir kontak {contact}",
    "description": "Label for button that opens context menu for contact"
  },
  "icu:safetyNumberChangeDialog__actions-story": {
    "messageformat": "Aksies vir storie {story}",
    "description": "Label for button that opens context menu for story"
  },
  "icu:identityKeyErrorOnSend": {
    "messageformat": "Jou veiligheidsnommer met {name1} het verander. Dit kan óf beteken dat iemand probeer om jou kommunikasie te onderskep, óf dat {name2} eenvoudig Signal herïnstalleer het. Jy moet dalk jou veiligheidsnommer met hierdie kontak verifieer.",
    "description": "Shown when user clicks on a failed recipient in the message detail view after an identity key change"
  },
  "icu:sendAnyway": {
    "messageformat": "Stuur in elk geval",
    "description": "Used on a warning dialog to make it clear that it might be risky to send the message."
  },
  "icu:safetyNumberChangeDialog_send": {
    "messageformat": "Stuur",
    "description": "Used on a warning dialog to make it clear that it might be risky to send the message."
  },
  "icu:safetyNumberChangeDialog_done": {
    "messageformat": "Klaar",
    "description": "Used when there are enough safety number changes to require an explicit review step, to signal that the review is complete."
  },
  "icu:callAnyway": {
    "messageformat": "Skakel in elk geval",
    "description": "Used on a warning dialog to make it clear that it might be risky to call the conversation."
  },
  "icu:continueCall": {
    "messageformat": "Sit oproep voort",
    "description": "Used on a warning dialog to make it clear that it might be risky to continue the group call."
  },
  "icu:noLongerVerified": {
    "messageformat": "Jou veiligheidsnommer met {name} het verander en is nie meer geverifieer nie. Klik om to wys.",
    "description": "Shown in conversation banner when user's safety number has changed, but they were previously verified."
  },
  "icu:multipleNoLongerVerified": {
    "messageformat": "Jou veiligheidsnommers met verskeie lede van hierdie groep het verander en is nie meer geverifieer nie. Klik om te wys.",
    "description": "Shown in conversation banner when more than one group member's safety number has changed, but they were previously verified."
  },
  "icu:debugLogExplanation": {
    "messageformat": "Wanneer jy op Dien in klik, sal jou log vir 30 dae aanlyn op 'n unieke, ongepubliseerde URL geplaas word. Jy kan dit eers plaaslik stoor.",
    "description": "Description of what will happen with your debug log"
  },
  "icu:debugLogError": {
    "messageformat": "Iets het verkeerd geloop met die oplaai! Stuur asb. 'n e-pos aan support@signal.org en heg jou log as 'n tekslêer aan.",
    "description": "Error message a recommendations if debug log upload fails"
  },
  "icu:debugLogSuccess": {
    "messageformat": "Ontfout-log ingedien",
    "description": "Title of the success page for submitting a debug log"
  },
  "icu:debugLogSuccessNextSteps": {
    "messageformat": "Ontfout-log opgelaai. Wanneer jy die steundiens kontak, kopieer die URL hieronder en heg dit aan saam met 'n beskrywing van die probleem wat jy waargeneem het, asook die stappe om dit te herproduseer.",
    "description": "Explanation of next steps to take when submitting debug log"
  },
  "icu:debugLogLogIsIncomplete": {
    "messageformat": "… om die volledige log te sien, klik Stoor",
    "description": "Shown as the text for the copy button on the debug log screen"
  },
  "icu:debugLogCopy": {
    "messageformat": "Kopieer skakel",
    "description": "Shown as the text for the copy button on the debug log screen"
  },
  "icu:debugLogSave": {
    "messageformat": "Stoor",
    "description": "Shown as the text for the download button on the debug log screen"
  },
  "icu:debugLogLinkCopied": {
    "messageformat": "Skakel is gekopieer na die knipbord",
    "description": "Shown in a toast to let the user know that the link to the debug log has been copied to their clipboard"
  },
  "icu:reportIssue": {
    "messageformat": "Kontak steundiens",
    "description": "Link to open the issue tracker"
  },
  "icu:gotIt": {
    "messageformat": "Het dit!",
    "description": "Label for a button that dismisses a dialog. The user clicks it to confirm that they understand the message in the dialog."
  },
  "icu:submit": {
    "messageformat": "Dien in"
  },
  "icu:acceptNewKey": {
    "messageformat": "Aanvaar",
    "description": "Label for a button to accept a new safety number"
  },
  "icu:SafetyNumberViewer__migration__text": {
    "messageformat": "Veiligheidsnommers word tans op datum gebring.",
    "description": "An explanatory note in SafetyNumberViewer describing the safety number migration process."
  },
  "icu:SafetyNumberViewer__migration__learn_more": {
    "messageformat": "Vind meer uit",
    "description": "A link text in SafetyNumberViewer describing the safety number migration process."
  },
  "icu:SafetyNumberViewer__card__prev": {
    "messageformat": "Vorige Veiligheidsnommer",
    "description": "An ARIA label for safety number navigation button."
  },
  "icu:SafetyNumberViewer__card__next": {
    "messageformat": "Volgende Veiligheidsnommer",
    "description": "An ARIA label for safety number navigation button."
  },
  "icu:SafetyNumberViewer__carousel__dot": {
    "messageformat": "Veiligheidsnommerweergawe, {index,number} van {total,number}",
    "description": "An ARIA label for safety number carousel button."
  },
  "icu:SafetyNumberViewer__markAsVerified": {
    "messageformat": "Merk as geverifieer",
    "description": "Safety number viewer, verification toggle button, when not verified, sets verified"
  },
  "icu:SafetyNumberViewer__clearVerification": {
    "messageformat": "Maak verifiëring skoon",
    "description": "Safety number viewer, verification toggle button, when verified, clears verification state"
  },
  "icu:SafetyNumberViewer__hint--migration": {
    "messageformat": "Om jou end-tot-end-enkriptering met {name} te verifieer, vergelyk die kleurkaart hierbo met hul toestel en vergelyk die nommers. As dié nie ooreenstem nie, probeer die ander paar veiligheidsnommers. Slegs een paar hoef ooreen te stem.",
    "description": "Safety number viewer, text of the hint during migration period"
  },
  "icu:SafetyNumberViewer__hint--normal": {
    "messageformat": "Om end-tot-end-enkriptering met {name} te verifieer, vergelyk die nommers hierbo met hul toestel. Hulle kan ook jou kode met hul toestel skandeer.",
    "description": "Safety number viewer, text of the hint after migration period"
  },
  "icu:SafetyNumberOnboarding__title": {
    "messageformat": "Veranderinge aan veiligheidsnommers",
    "description": "Title of Safety number onboarding modal"
  },
  "icu:SafetyNumberOnboarding__p1": {
    "messageformat": "Veiligheidsnommers word gedurende 'n oorgangstydperk op datum gebring om komende privaatheidskenmerke in Signal te aktiveer.",
    "description": "Paragraph 1 of Safety number onboarding modal"
  },
  "icu:SafetyNumberOnboarding__p2": {
    "messageformat": "Om veiligheidsnommers te verifieer, vergelyk die kleurkaart met jou kontak se toestel. As dié nie ooreenstem nie, probeer die ander paar veiligheidsnommers. Slegs een paar hoef ooreen te stem.",
    "description": "Paragraph 2 of Safety number onboarding modal"
  },
  "icu:SafetyNumberOnboarding__help": {
    "messageformat": "Hulp nodig?",
    "description": "Text of a secondary button in Safety number onboarding modal"
  },
  "icu:SafetyNumberOnboarding__close": {
    "messageformat": "Ek verstaan",
    "description": "Text of a secondary button in Safety number onboarding modal"
  },
  "icu:SafetyNumberNotReady__body": {
    "messageformat": "'n Veiligheidsnommer sal met hierdie persoon geskep word nadat jy boodskappe met hulle uitgeruil het.",
    "description": "Body of SafetyNumberNotReady modal"
  },
  "icu:SafetyNumberNotReady__learn-more": {
    "messageformat": "Vind meer uit",
    "description": "Text of 'Learn more' button of SafetyNumberNotReady modal"
  },
  "icu:isVerified": {
    "messageformat": "Jy het jou veiligheidsnommer met {name} geverifieer.",
    "description": "Summary state shown at top of the safety number screen if user has verified contact."
  },
  "icu:isNotVerified": {
    "messageformat": "Jy het nie jou veiligheidsnommer met {name} geverifieer nie.",
    "description": "Summary state shown at top of the safety number screen if user has not verified contact."
  },
  "icu:verified": {
    "messageformat": "Geverifiëer"
  },
  "icu:newIdentity": {
    "messageformat": "Nuwe veiligheidsnommer",
    "description": "Header for a key change dialog"
  },
  "icu:identityChanged": {
    "messageformat": "Jou veiligheidsnommer met hierdie kontak het verander. Dit kan óf beteken dat iemand probeer om jou kommunikasie te onderskep, óf dat hierdie kontak eenvoudig Signal  herinstalleer het. Jy moet dalk die onderstaande nuwe veiligheidsnommer verifieer."
  },
  "icu:incomingError": {
    "messageformat": "Kon nie die inkomende boodskap hanteer nie"
  },
  "icu:media": {
    "messageformat": "Media",
    "description": "Header of the default pane in the media gallery, showing images and videos"
  },
  "icu:mediaEmptyState": {
    "messageformat": "Jy het geen media in hierdie klets nie",
    "description": "Message shown to user in the media gallery when there are no messages with media attachments (images or video)"
  },
  "icu:allMedia": {
    "messageformat": "Alle media",
    "description": "Header for the media gallery"
  },
  "icu:documents": {
    "messageformat": "Dokumente",
    "description": "Header of the secondary pane in the media gallery, showing every non-media attachment"
  },
  "icu:documentsEmptyState": {
    "messageformat": "Jy het geen dokumente in hierdie klets nie",
    "description": "Message shown to user in the media gallery when there are no messages with document attachments (anything other than images or video)"
  },
  "icu:today": {
    "messageformat": "Vandag",
    "description": "The string \"today\""
  },
  "icu:yesterday": {
    "messageformat": "Gister",
    "description": "The string \"yesterday\""
  },
  "icu:thisWeek": {
    "messageformat": "Hierdie week",
    "description": "Section header in the media gallery"
  },
  "icu:thisMonth": {
    "messageformat": "Hierdie maand",
    "description": "Section header in the media gallery"
  },
  "icu:unsupportedAttachment": {
    "messageformat": "Ongesteunde aanhegseltipe. Klik om te stoor.",
    "description": "Displayed for incoming unsupported attachment"
  },
  "icu:clickToSave": {
    "messageformat": "Klik om te stoor",
    "description": "Hover text for attachment filenames"
  },
  "icu:unnamedFile": {
    "messageformat": "Naamlose lêer",
    "description": "Hover text for attachment filenames"
  },
  "icu:voiceMessage": {
    "messageformat": "Stemboodskap",
    "description": "Name for a voice message attachment"
  },
  "icu:dangerousFileType": {
    "messageformat": "Aanhegseltipe word om veiligheidsredes nie toegelaat nie",
    "description": "Shown in toast when user attempts to send .exe file, for example"
  },
  "icu:loadingPreview": {
    "messageformat": "Laai tans voorskou…",
    "description": "Shown while Signal Desktop is fetching metadata for a url in composition area"
  },
  "icu:stagedPreviewThumbnail": {
    "messageformat": "Voorskou van konsep-duimnaelskakel vir {domain}",
    "description": "Shown while Signal Desktop is fetching metadata for a url in composition area"
  },
  "icu:previewThumbnail": {
    "messageformat": "Voorskou van duimnaelskakel vir {domain}",
    "description": "Shown while Signal Desktop is fetching metadata for a url in composition area"
  },
  "icu:stagedImageAttachment": {
    "messageformat": "Konsep-duimnaelskakel-aanhegsel: {path}",
    "description": "Alt text for staged attachments"
  },
  "icu:cdsMirroringErrorToast": {
    "messageformat": "Desktop het 'n inkonsekwentheid t.o.v. die Kontakontdekkingsdiens teëgekom.",
    "description": "An error popup when we discovered an inconsistency between mirrored Contact Discovery Service requests."
  },
  "icu:decryptionErrorToast": {
    "messageformat": "Desktop het 'n dekripteringsfout ondervind vanaf {name}, toestel {deviceId}",
    "description": "An error popup when we haven't added an in-timeline error for decryption error, only for beta/internal users."
  },
  "icu:decryptionErrorToastAction": {
    "messageformat": "Dien log in",
    "description": "Label for the decryption error toast button"
  },
  "icu:cannotSelectPhotosAndVideosAlongWithFiles": {
    "messageformat": "Jy kan nie foto's en video's saam met lêers selekteer nie.",
    "description": "An error popup when the user has attempted to add an attachment"
  },
  "icu:cannotSelectMultipleFileAttachments": {
    "messageformat": "Jy kan slegs een lêer op 'n slag kies.",
    "description": "An error popup when the user has attempted to add multiple non-image attachments"
  },
  "icu:maximumAttachments": {
    "messageformat": "Jy kan nie nog aanhegsels by hierdie boodskap voeg nie.",
    "description": "An error popup when the user has attempted to add an attachment"
  },
  "icu:fileSizeWarning": {
    "messageformat": "Jammer, die geselekteerde lêer oorskry die boodskap se groottebeperkings. {limit,number} {units}",
    "description": "Shown in a toast if the user tries to attach too-large file"
  },
  "icu:unableToLoadAttachment": {
    "messageformat": "Kan nie die geselekteerde aanhegsel laai nie."
  },
  "icu:disconnected": {
    "messageformat": "Ontkoppel",
    "description": "Displayed when the desktop client cannot connect to the server."
  },
  "icu:connecting": {
    "messageformat": "Besig om te konnekteer…",
    "description": "Displayed when the desktop client is currently connecting to the server."
  },
  "icu:connect": {
    "messageformat": "Klik om te herkonnekteer",
    "description": "Shown to allow the user to manually attempt a reconnect."
  },
  "icu:connectingHangOn": {
    "messageformat": "Dit behoort nie lank te neem nie",
    "description": "Subtext description for when the client is connecting to the server."
  },
  "icu:offline": {
    "messageformat": "Aflyn",
    "description": "Displayed when the desktop client has no network connection."
  },
  "icu:checkNetworkConnection": {
    "messageformat": "Kontroleer jou netwerkverbinding.",
    "description": "Obvious instructions for when a user's computer loses its network connection"
  },
  "icu:submitDebugLog": {
    "messageformat": "Onfout-log",
    "description": "Menu item and header text for debug log modal (sentence case)"
  },
  "icu:debugLog": {
    "messageformat": "Onfout-log",
    "description": "View menu item to open the debug log (title case)"
  },
  "icu:forceUpdate": {
    "messageformat": "Forseer bywerking",
    "description": "View menu item to force the app to update download and install"
  },
  "icu:helpMenuShowKeyboardShortcuts": {
    "messageformat": "Wys sleutelbordkortpaaie",
    "description": "Item under the help menu, pops up a screen showing the application's keyboard shortcuts"
  },
  "icu:contactUs": {
    "messageformat": "Kontak Ons",
    "description": "Item under the help menu, takes you to the contact us support page"
  },
  "icu:goToReleaseNotes": {
    "messageformat": "Gaan na Opgraderingsnotas",
    "description": "Item under the help menu, takes you to GitHub page for release notes"
  },
  "icu:goToForums": {
    "messageformat": "Gaan na Forums",
    "description": "Item under the Help menu, takes you to the forums"
  },
  "icu:goToSupportPage": {
    "messageformat": "Gaan na Steundiensbladsy",
    "description": "Item under the Help menu, takes you to the support page"
  },
  "icu:joinTheBeta": {
    "messageformat": "Sluit aan by die Beta",
    "description": "Item under the Help menu, takes you to an article describing how to install the beta release of Signal Desktop"
  },
  "icu:signalDesktopPreferences": {
    "messageformat": "Signal Desktop voorkeure",
    "description": "Title of the window that pops up with Signal Desktop preferences in it"
  },
  "icu:signalDesktopStickerCreator": {
    "messageformat": "Plakkerpakket-skepper",
    "description": "Title of the window that pops up with Signal Desktop preferences in it"
  },
  "icu:aboutSignalDesktop": {
    "messageformat": "Oor Signal Desktop",
    "description": "Item under the Help menu, which opens a small about window"
  },
  "icu:screenShareWindow": {
    "messageformat": "Besig om skerm te deel",
    "description": "Title for screen sharing window"
  },
  "icu:speech": {
    "messageformat": "Spraak",
    "description": "Item under the Edit menu, with 'start/stop speaking' items below it"
  },
  "icu:show": {
    "messageformat": "Wys",
    "description": "Command under Window menu, to show the window"
  },
  "icu:hide": {
    "messageformat": "Versteek",
    "description": "Command in the tray icon menu, to hide the window"
  },
  "icu:quit": {
    "messageformat": "Sluit af",
    "description": "Command in the tray icon menu, to quit the application"
  },
  "icu:signalDesktop": {
    "messageformat": "Signal Desktop",
    "description": "Tooltip for the tray icon"
  },
  "icu:search": {
    "messageformat": "Soek",
    "description": "Placeholder text in the search input"
  },
  "icu:clearSearch": {
    "messageformat": "Vee Soek uit",
    "description": "Aria label for clear search button"
  },
  "icu:searchIn": {
    "messageformat": "Soek deur klets",
    "description": "Shown in the search box before text is entered when searching in a specific conversation"
  },
  "icu:noSearchResults": {
    "messageformat": "Geen soekresultate vir \"{searchTerm}\"",
    "description": "Shown in the search left pane when no results were found"
  },
  "icu:noSearchResults--sms-only": {
    "messageformat": "SMS/MMS-kontakte is nie op Desktop beskikbaar nie.",
    "description": "Shown in the search left pane when no results were found and primary device has SMS/MMS handling enabled"
  },
  "icu:noSearchResultsInConversation": {
    "messageformat": "Geen resultate vir \"{searchTerm}\" in {conversationName} nie",
    "description": "Shown in the search left pane when no results were found"
  },
  "icu:conversationsHeader": {
    "messageformat": "Kletse",
    "description": "Shown to separate the types of search results"
  },
  "icu:contactsHeader": {
    "messageformat": "Kontakte",
    "description": "Shown to separate the types of search results"
  },
  "icu:groupsHeader": {
    "messageformat": "Groepe",
    "description": "Shown to separate the types of search results"
  },
  "icu:messagesHeader": {
    "messageformat": "Boodskappe",
    "description": "Shown to separate the types of search results"
  },
  "icu:findByUsernameHeader": {
    "messageformat": "Vind volgens gebruikersnaam",
    "description": "Shown when search could be a valid username, with one sub-item that will kick off the search"
  },
  "icu:findByPhoneNumberHeader": {
    "messageformat": "Vind volgens telefoonnommer",
    "description": "Shown when search could be a valid phone number, with one sub-item that will kick off the search"
  },
  "icu:welcomeToSignal": {
    "messageformat": "Welkom by Signal"
  },
  "icu:whatsNew": {
    "messageformat": "Kyk {whatsNew} in hierdie bywerking",
    "description": "Shown in the main window"
  },
  "icu:viewReleaseNotes": {
    "messageformat": "wat is nuut",
    "description": "Clickable link that displays the latest release notes"
  },
  "icu:typingAlt": {
    "messageformat": "Besig om animasie vir hierdie klets te tik",
    "description": "Used as the 'title' attribute for the typing animation"
  },
  "icu:contactInAddressBook": {
    "messageformat": "Die persoon is in jou kontaklys.",
    "description": "Description of icon denoting that contact is from your address book"
  },
  "icu:contactAvatarAlt": {
    "messageformat": "Avatar vir kontakt {name}",
    "description": "Used in the alt tag for the image avatar of a contact"
  },
  "icu:sendMessageToContact": {
    "messageformat": "Stuur boodskap",
    "description": "Shown when you are sent a contact and that contact has a signal account"
  },
  "icu:home": {
    "messageformat": "Huis",
    "description": "Shown on contact detail screen as a label for an address/phone/email"
  },
  "icu:work": {
    "messageformat": "Werk",
    "description": "Shown on contact detail screen as a label for an address/phone/email"
  },
  "icu:mobile": {
    "messageformat": "Selfoon",
    "description": "Shown on contact detail screen as a label for a phone or email"
  },
  "icu:email": {
    "messageformat": "E-pos",
    "description": "Generic label shown if contact email has custom type but no label"
  },
  "icu:phone": {
    "messageformat": "Foon",
    "description": "Generic label shown if contact phone has custom type but no label"
  },
  "icu:address": {
    "messageformat": "Adres",
    "description": "Generic label shown if contact address has custom type but no label"
  },
  "icu:poBox": {
    "messageformat": "Posbus",
    "description": "When rendering an address, used to provide context to a post office box"
  },
  "icu:downloading": {
    "messageformat": "Laai tans af",
    "description": "Shown in the message bubble while a long message attachment is being downloaded"
  },
  "icu:downloadFullMessage": {
    "messageformat": "Laai volledige boodskap af",
    "description": "Shown in the message bubble while a long message attachment is not downloaded"
  },
  "icu:downloadAttachment": {
    "messageformat": "Laai aanhegsel af",
    "description": "Shown in a message's triple-dot menu if there isn't room for a dedicated download button"
  },
  "icu:reactToMessage": {
    "messageformat": "Reageer op boodskap",
    "description": "Shown in triple-dot menu next to message to allow user to react to the associated message"
  },
  "icu:replyToMessage": {
    "messageformat": "Antwoord boodskap",
    "description": "Shown in triple-dot menu next to message to allow user to start crafting a message with a quotation"
  },
  "icu:originalMessageNotFound": {
    "messageformat": "Oorspronklike boodskap nie gevind nie",
    "description": "Shown in quote if reference message was not found as message was initially downloaded and processed"
  },
  "icu:messageFoundButNotLoaded": {
    "messageformat": "Oorspronklike boodskap gevind, maar nie gelaai nie. Rol op om dit te laai.",
    "description": "Shown in toast if user clicks on quote references messages not loaded in view, but in database"
  },
  "icu:voiceRecording--start": {
    "messageformat": "Begin met opneem van stemboodskap",
    "description": "Tooltip for microphone button to start voice message"
  },
  "icu:voiceRecording--complete": {
    "messageformat": "Voltooi boodskap en stuur",
    "description": "Tooltip for green complete voice message and send"
  },
  "icu:voiceRecording--cancel": {
    "messageformat": "Kanselleer stemboodskap",
    "description": "Tooltip for red button to cancel voice message"
  },
  "icu:voiceRecordingInterruptedMax": {
    "messageformat": "Opname van die stemboodskap is gestop omdat die maksimum tydsbeperking bereik is.",
    "description": "Confirmation dialog message for when the voice recording is interrupted due to max time limit"
  },
  "icu:voiceRecordingInterruptedBlur": {
    "messageformat": "Opname van die stemboodskap is gestop omdat jy oorgeskakel het na 'n ander toepassing.",
    "description": "Confirmation dialog message for when the voice recording is interrupted due to app losing focus"
  },
  "icu:voiceNoteLimit": {
    "messageformat": "Stemboodskappe is tot een uur beperk. Opname sal ophou as jy na 'n ander toepassing oorskakel.",
    "description": "Shown in toast to warn user about limited time and that window must be in focus"
  },
  "icu:voiceNoteMustBeOnlyAttachment": {
    "messageformat": "'n Stemboodskap mag slegs een aanhegsel bevat.",
    "description": "Shown in toast if tries to record a voice note with any staged attachments"
  },
  "icu:voiceNoteError": {
    "messageformat": "Daar was 'n fout met die stemopnemer.",
    "description": "Shown in a dialog to inform user that we experienced an unrecoverable error"
  },
  "icu:attachmentSaved": {
    "messageformat": "Aanhegsel gestoor.",
    "description": "Shown after user selects to save to downloads"
  },
  "icu:attachmentSavedShow": {
    "messageformat": "Wys in vouer",
    "description": "Button label for showing the attachment in your file system"
  },
  "icu:you": {
    "messageformat": "Jy",
    "description": "Shown when the user represented is the current user."
  },
  "icu:replyingTo": {
    "messageformat": "Besig om te antwoord op {name}",
    "description": "Shown in iOS theme when you or someone quotes to a message which is not from you"
  },
  "icu:audioPermissionNeeded": {
    "messageformat": "Om stemboodskappe te stuur, gee Signal Desktop toegang tot jou mikrofoon.",
    "description": "Shown if the user attempts to send an audio message without audio permissions turned on"
  },
  "icu:audioCallingPermissionNeeded": {
    "messageformat": "Om oproepe te maak, moet jy vir Signal Desktop toegang tot jou mikrofoon gee.",
    "description": "Shown if the user attempts access the microphone for calling without audio permissions turned on"
  },
  "icu:videoCallingPermissionNeeded": {
    "messageformat": "Om video-oproepe te maak, moet jy vir Signal Desktop toegang tot jou mikrofoon gee.",
    "description": "Shown if the user attempts access the camera for video calling without video permissions turned on"
  },
  "icu:allowAccess": {
    "messageformat": "Gee toegang",
    "description": "Button shown in popup asking to enable microphone/video permissions to send audio messages"
  },
  "icu:showSettings": {
    "messageformat": "Wys instellings",
    "description": "A button shown in dialog requesting the user to turn on audio permissions"
  },
  "icu:audio": {
    "messageformat": "Klank",
    "description": "Shown in a quotation of a message containing an audio attachment if no text was originally provided with that attachment"
  },
  "icu:video": {
    "messageformat": "Video",
    "description": "Shown in a quotation of a message containing a video if no text was originally provided with that video"
  },
  "icu:photo": {
    "messageformat": "Foto",
    "description": "Shown in a quotation of a message containing a photo if no text was originally provided with that image"
  },
  "icu:text": {
    "messageformat": "Teks",
    "description": "Label for the word 'text'"
  },
  "icu:cannotUpdate": {
    "messageformat": "Kan nie bywerk nie",
    "description": "Shown as the title of our update error dialogs on windows"
  },
  "icu:muted": {
    "messageformat": "Gedemp",
    "description": "Shown in a button when a conversation is muted"
  },
  "icu:mute": {
    "messageformat": "Demp",
    "description": "Shown in a button when a conversation is unmuted and can be muted"
  },
  "icu:cannotUpdateDetail": {
    "messageformat": "Signal kon nie bywerking doen nie. {retry} of besoek {url} om dit met die hand te installeer. {support} dan oor hierdie probleem.",
    "description": "Shown if a general error happened while trying to install update package"
  },
  "icu:cannotUpdateRequireManualDetail": {
    "messageformat": "Signal kon nie bywerking doen nie. Besoek {url} om dit met die hand te installeer. {support} dan oor hierdie probleem.",
    "description": "Shown if a general error happened while trying to install update package and manual update is required"
  },
  "icu:readOnlyVolume": {
    "messageformat": "Signal Desktop is waarskynlik in 'n macOS-kwarantyn en sal nie outomaties kan opdateer nie. Probeer {app} na {folder} te skuif met Vindfunksie.",
    "description": "Shown on MacOS if running on a read-only volume and we cannot update"
  },
  "icu:ok": {
    "messageformat": "Goed"
  },
  "icu:cancel": {
    "messageformat": "Kanselleer"
  },
  "icu:discard": {
    "messageformat": "Verwerp"
  },
  "icu:failedToSend": {
    "messageformat": "Kon nie na sommige ontvangers gestuur word nie. Kontroleer jou netwerkverbinding."
  },
  "icu:error": {
    "messageformat": "Fout"
  },
  "icu:messageDetail": {
    "messageformat": "Boodskapbesonderhede"
  },
  "icu:delete": {
    "messageformat": "Skrap"
  },
  "icu:accept": {
    "messageformat": "Aanvaar"
  },
  "icu:edit": {
    "messageformat": "Wysig"
  },
  "icu:forward": {
    "messageformat": "Stuur aan"
  },
  "icu:done": {
    "messageformat": "Klaar",
    "description": "Label for done"
  },
  "icu:update": {
    "messageformat": "Werk by"
  },
  "icu:next2": {
    "messageformat": "Volgende"
  },
  "icu:on": {
    "messageformat": "Aan",
    "description": "Label for when something is turned on"
  },
  "icu:off": {
    "messageformat": "Af",
    "description": "Label for when something is turned off"
  },
  "icu:deleteWarning": {
    "messageformat": "Hierdie boodskap sal van hierdie toestel af geskrap word.",
    "description": "Text shown in the confirmation dialog for deleting a message locally"
  },
  "icu:deleteForEveryoneWarning": {
    "messageformat": "Hierdie boodskap sal vir almal in die klets geskrap word indien hulle ’n onlangse weergawe van Signal gebruik. Hulle sal kan sien dat jy ’n boodskap geskrap het.",
    "description": "Text shown in the confirmation dialog for deleting a message for everyone"
  },
  "icu:from": {
    "messageformat": "Van",
    "description": "Label for the sender of a message"
  },
  "icu:to": {
    "messageformat": "Aan",
    "description": "Label for the receiver of a message"
  },
  "icu:searchResultHeader--sender-to-group": {
    "messageformat": "{sender} aan {receiverGroup}",
    "description": "Shown for search result items - like 'Jon to Friends Group'"
  },
  "icu:searchResultHeader--sender-to-you": {
    "messageformat": "{sender} aan jou",
    "description": "Shown for search result items - like 'Jon to You"
  },
  "icu:searchResultHeader--you-to-group": {
    "messageformat": "Jy aan {receiverGroup}",
    "description": "Shown for search result items - like 'You to Friends Group'"
  },
  "icu:searchResultHeader--you-to-receiver": {
    "messageformat": "Jy aan {receiverContact}",
    "description": "Shown for search result items - like 'You to Jon'"
  },
  "icu:sent": {
    "messageformat": "Gestuur",
    "description": "Label for the time a message was sent"
  },
  "icu:received": {
    "messageformat": "Ontvang",
    "description": "Label for the time a message was received"
  },
  "icu:sendMessage": {
    "messageformat": "Boodskap",
    "description": "Placeholder text in the message entry field"
  },
  "icu:groupMembers": {
    "messageformat": "Groeplede"
  },
  "icu:showMembers": {
    "messageformat": "Wys lede"
  },
  "icu:showSafetyNumber": {
    "messageformat": "Bekyk veiligheidsnommer"
  },
  "icu:ContactModal__showSafetyNumber": {
    "messageformat": "Bekyk veiligheidsnommer",
    "description": "Contact modal, label for button to show safety number modal"
  },
  "icu:viewRecentMedia": {
    "messageformat": "Kyk na onlangse media",
    "description": "This is a menu item for viewing all media (images + video) in a conversation, using the imperative case, as in a command."
  },
  "icu:verifyHelp": {
    "messageformat": "Om die sekuriteit van jou end-tot-end-enkriptering met {name} te verifieer, vergelyk die nommers hierbo met hulle toestel. Hulle kan ook die qr-kode hierbo skandeer.",
    "description": "(deleted 07/05/2023)"
  },
  "icu:theirIdentityUnknown": {
    "messageformat": "Jy het nog geen boodskappe met hierdie kontak verruil nie. Jou veiligheidsnommer met hulle sal na die eerste boodskap beskikbaar wees."
  },
  "icu:back": {
    "messageformat": "Terug",
    "description": "Generic label for back"
  },
  "icu:goBack": {
    "messageformat": "Gaan terug",
    "description": "Label for back button in a conversation"
  },
  "icu:moreInfo": {
    "messageformat": "Meer inligting",
    "description": "Shown on the drop-down menu for an individual message, takes you to message detail screen"
  },
  "icu:copy": {
    "messageformat": "Kopiëer teks",
    "description": "Shown on the drop-down menu for an individual message, copies the message text to the clipboard"
  },
  "icu:MessageContextMenu__select": {
    "messageformat": "Selekteer",
    "description": "Shown on the drop-down menu for an individual message, opens the conversation in select mode with the current message selected"
  },
  "icu:MessageTextRenderer--spoiler--label": {
    "messageformat": "Vervaag",
    "description": "Used as a label for screenreaders on 'spoiler' text, which is hidden by default"
  },
  "icu:retrySend": {
    "messageformat": "Probeer weer stuur",
    "description": "Shown on the drop-down menu for an individual message, but only if it is an outgoing message that failed to send"
  },
  "icu:retryDeleteForEveryone": {
    "messageformat": "Probeer weer Skrap vir Almal",
    "description": "Shown on the drop-down menu for an individual message, but only if a previous delete for everyone failed to send"
  },
  "icu:forwardMessage": {
    "messageformat": "Stuur boodskap aan",
    "description": "Shown on the drop-down menu for an individual message, forwards a message"
  },
  "icu:MessageContextMenu__reply": {
    "messageformat": "Antwoord",
    "description": "Shown on the drop-down menu for an individual message when there isnt room for a dedicated button, focuses the composer with a reply to the current message"
  },
  "icu:MessageContextMenu__react": {
    "messageformat": "Reageer",
    "description": "Shown on the drop-down menu for an individual message when there isnt room for a dedicated button, opens the react picker for the current message"
  },
  "icu:MessageContextMenu__download": {
    "messageformat": "Laai af",
    "description": "Shown on the drop-down menu for an individual message when there isnt room for a dedicated button and when there's only a single attachment, downloads an attachment"
  },
  "icu:MessageContextMenu__deleteMessage": {
    "messageformat": "Skrap",
    "description": "Show on the drop-down menu for an individual message, opens a modal to select if you want to 'delete for me' or 'delete for everyone'"
  },
  "icu:MessageContextMenu__forward": {
    "messageformat": "Stuur aan",
    "description": "Show on the drop-down menu for an individual message, opens a modal to forward a message"
  },
  "icu:MessageContextMenu__info": {
    "messageformat": "Inligting",
    "description": "Shown on the drop-down menu for an individual message, takes you to message detail screen"
  },
  "icu:deleteMessages": {
    "messageformat": "Skrap",
    "description": "Menu item for deleting messages, title case."
  },
  "icu:ConversationHeader__DeleteMessagesConfirmation__title": {
    "messageformat": "Skrap klets?",
    "description": "Conversation Header > Delete Action > Delete Messages Confirmation Modal > Title"
  },
  "icu:ConversationHeader__DeleteMessagesConfirmation__description": {
    "messageformat": "Hierdie klets sal van hierdie toestel af geskrap word.",
    "description": "Conversation Header > Delete Action > Delete Messages Confirmation Modal > Description"
  },
  "icu:ConversationHeader__ContextMenu__LeaveGroupAction__title": {
    "messageformat": "Verlaat groep",
    "description": "This is a button to leave a group"
  },
  "icu:ConversationHeader__LeaveGroupConfirmation__title": {
    "messageformat": "Wil jy regtig verlaat?",
    "description": "Conversation Header > Leave Group Action > Leave Group Confirmation Modal > Title"
  },
  "icu:ConversationHeader__LeaveGroupConfirmation__description": {
    "messageformat": "Jy sal nie meer boodskappe in hierdie groep kan stuur of ontvang nie.",
    "description": "Conversation Header > Leave Group Action > Leave Group Confirmation Modal > Description"
  },
  "icu:ConversationHeader__LeaveGroupConfirmation__confirmButton": {
    "messageformat": "Verlaat",
    "description": "Conversation Header > Leave Group Action > Leave Group Confirmation Modal > Confirm Button"
  },
  "icu:ConversationHeader__CannotLeaveGroupBecauseYouAreLastAdminAlert__description": {
    "messageformat": "Voor jy verlaat, moet jy ten minste een nuwe admin vir hierdie groep kies.",
    "description": "Conversation Header > Leave Group Action > Cannot Leave Group Because You Are Last Admin Alert > Description"
  },
  "icu:sessionEnded": {
    "messageformat": "Stel veilige sessie terug",
    "description": "This is a past tense, informational message. In other words, your secure session has been reset."
  },
  "icu:ChatRefresh--notification": {
    "messageformat": "Kletssessie is verfris",
    "description": "Shown in timeline when a error happened, and the session was automatically reset."
  },
  "icu:ChatRefresh--learnMore": {
    "messageformat": "Vind meer uit",
    "description": "Shown in timeline when session is automatically reset, to provide access to a popup info dialog"
  },
  "icu:ChatRefresh--summary": {
    "messageformat": "Signal gebruik end-tot-end-enkripsie en gaan dalk soms van jou kletssessies moet verfris. Dit beïnvloed nie jou kletssekuriteit nie, maar jy kan dalk ’n boodskap van hierdie kontak gemis het en kan hulle vra om dit weer te stuur.",
    "description": "Shown on explainer dialog available from chat session refreshed timeline events"
  },
  "icu:ChatRefresh--contactSupport": {
    "messageformat": "Kontak steundiens",
    "description": "Shown on explainer dialog available from chat session refreshed timeline events"
  },
  "icu:DeliveryIssue--preview": {
    "messageformat": "Afleweringsprobleem",
    "description": "Shown in left pane preview when message delivery issue happens"
  },
  "icu:DeliveryIssue--notification": {
    "messageformat": "’n Boodskap van {sender} kon nie afgelewer word nie",
    "description": "Shown in timeline when message delivery issue happens"
  },
  "icu:DeliveryIssue--learnMore": {
    "messageformat": "Vind meer uit",
    "description": "Shown in timeline when message delivery issue happens, to provide access to a popup info dialog"
  },
  "icu:DeliveryIssue--title": {
    "messageformat": "Afleweringsprobleem",
    "description": "Shown on explainer dialog available from delivery issue timeline events"
  },
  "icu:DeliveryIssue--summary": {
    "messageformat": "’n Boodskap, plakker, reaksie, leesbewys of media van {sender} kon nie aan jou afgelewer word nie. Hulle het dit dalk direk of in ’n groep aan jou probeer stuur.",
    "description": "Shown on explainer dialog available from delivery issue timeline events in 1:1 conversations"
  },
  "icu:DeliveryIssue--summary--group": {
    "messageformat": "’n Boodskap, plakker, reaksie, leesbewys of media van {sender} in hierdie klets kon nie aan jou afgelewer word nie.",
    "description": "Shown on explainer dialog available from delivery issue timeline events in groups"
  },
  "icu:ChangeNumber--notification": {
    "messageformat": "{sender} het hul telefoonnommer verander.",
    "description": "Shown in timeline when a member of a conversation changes their phone number"
  },
  "icu:ConversationMerge--notification": {
    "messageformat": "{obsoleteConversationTitle} en {conversationTitle} is dieselfde rekening. Jou boodskapgeskiedenis vir albei kletse is hier.",
    "description": "Shown when we've discovered that two local conversations are the same remote account in an unusual way"
  },
  "icu:ConversationMerge--notification--with-e164": {
    "messageformat": "Jou boodskapgeskiedenis met {conversationTitle} en hul nommer {obsoleteConversationNumber} is saamgevoeg.",
    "description": "Shown when we've discovered that two local conversations are the same remote account in an unusual way, but we have the phone number for the old conversation"
  },
  "icu:ConversationMerge--notification--no-title": {
    "messageformat": "Jou boodskapgeskiedenis met {conversationTitle} en 'n ander klets wat aan hulle behoort het, is saamgevoeg.",
    "description": "Shown when we've discovered that two local conversations are the same remote account in an unusual way, but we don't have the title for the old conversation"
  },
  "icu:ConversationMerge--learn-more": {
    "messageformat": "Vind meer uit",
    "description": "Shown on a button below a 'conversations were merged' timeline notification"
  },
  "icu:ConversationMerge--explainer-dialog--line-1": {
    "messageformat": "Nadat jy boodskappe met {obsoleteConversationTitle} uitgeruil het, het jy agtergekom dat hierdie nommer aan {conversationTitle} behoort. Hulle foonnommer is privaat.",
    "description": "Contents of a dialog shown after clicking 'learn more' button on a conversation merge event."
  },
  "icu:ConversationMerge--explainer-dialog--line-2": {
    "messageformat": "Jou boodskap vir beide kletse is hier saamgevoeg.",
    "description": "Contents of a dialog shown after clicking 'learn more' button on a conversation merge event."
  },
  "icu:quoteThumbnailAlt": {
    "messageformat": "Duimnael van die beeld uit die aangehaalde boodskap",
    "description": "Used in alt tag of thumbnail images inside of an embedded message quote"
  },
  "icu:imageAttachmentAlt": {
    "messageformat": "Beeld aangeheg aan die boodskap",
    "description": "Used in alt tag of image attachment"
  },
  "icu:videoAttachmentAlt": {
    "messageformat": "Skermskoot van die video wat aan die boodskap geheg is",
    "description": "Used in alt tag of video attachment preview"
  },
  "icu:lightboxImageAlt": {
    "messageformat": "Beeld in klets gestuur",
    "description": "Used in the alt tag for the image shown in a full-screen lightbox view"
  },
  "icu:imageCaptionIconAlt": {
    "messageformat": "Ikoon wat wys dat hierdie beeld 'n onderskrif het",
    "description": "Used for the icon layered on top of an image in message bubbles"
  },
  "icu:save": {
    "messageformat": "Stoor",
    "description": "Used on save buttons"
  },
  "icu:reset": {
    "messageformat": "Herstel",
    "description": "Used on reset buttons"
  },
  "icu:fileIconAlt": {
    "messageformat": "Lêer-ikoon",
    "description": "Used in the media gallery documents tab to visually represent a file"
  },
  "icu:installWelcome": {
    "messageformat": "Welkom by Signal Desktop",
    "description": "Welcome title on the install page"
  },
  "icu:installTagline": {
    "messageformat": "Privaatheid is moontlik. Signal maak dit maklik.",
    "description": "Tagline displayed under 'installWelcome' string on the install page"
  },
  "icu:linkedDevices": {
    "messageformat": "Gekoppelde toestelle",
    "description": "Used in the guidance to help people find the 'link new device' area of their Signal mobile app"
  },
  "icu:linkNewDevice": {
    "messageformat": "Koppel nuwe toestel",
    "description": "The menu option shown in Signal iOS to add a new linked device"
  },
  "icu:Install__learn-more": {
    "messageformat": "Vind meer uit",
    "description": "Button text for learn more button during error screen"
  },
  "icu:Install__scan-this-code": {
    "messageformat": "Skandeer hierdie kode in die Signal-toepassing op jou foon",
    "description": "Title of the device link screen. Also used as alt text for the QR code on the device link screen"
  },
  "icu:Install__instructions__1": {
    "messageformat": "Maak Signal op jou foon oop",
    "description": "Instructions on the device link screen"
  },
  "icu:Install__instructions__2": {
    "messageformat": "Tik op {settings}, en tik dan {linkedDevices}",
    "description": "Instructions on the device link screen"
  },
  "icu:Install__instructions__2__settings": {
    "messageformat": "Instellings",
    "description": "Part of the 2nd instruction on the device link screen"
  },
  "icu:Install__instructions__3": {
    "messageformat": "Tik op {plusButton} (Android) of {linkNewDevice} (iPhone)",
    "description": "Instructions on the device link screen"
  },
  "icu:Install__qr-failed": {
    "messageformat": "(deleted 05/09/2023) The QR code couldn't load. Check your internet and try again. <learnMoreLink>Learn more</learnMoreLink>",
    "description": "Shown on the install screen if the QR code fails to load"
  },
  "icu:Install__qr-failed-load": {
    "messageformat": "Die QR-kode kon nie gelaai word nie. Kontroleer jou internetverbinding en probeer weer. <retry>Probeer weer</retry>",
    "description": "Shown on the install screen if the QR code fails to load"
  },
  "icu:Install__support-link": {
    "messageformat": "Hulp nodig?",
    "description": "Shown on the install screen. Link takes users to a support page"
  },
  "icu:Install__choose-device-name__description": {
    "messageformat": "Jy sal hierdie naam onder “Gekoppelde toestelle” op jou foon sien.",
    "description": "The subheader shown on the 'choose device name' screen in the device linking process"
  },
  "icu:Install__choose-device-name__placeholder": {
    "messageformat": "My rekenaar",
    "description": "The placeholder for the 'choose device name' input"
  },
  "icu:Preferences--device-name": {
    "messageformat": "Toestelnaam",
    "description": "The label in settings panel shown for the user-provided name for this desktop instance"
  },
  "icu:chooseDeviceName": {
    "messageformat": "Kies hierdie toestelnaam",
    "description": "The header shown on the 'choose device name' screen in the device linking process"
  },
  "icu:finishLinkingPhone": {
    "messageformat": "Voltooi telefoonkoppeling",
    "description": "The text on the button to finish the linking process, after choosing the device name"
  },
  "icu:initialSync": {
    "messageformat": "Sinkroniseer kontakte en groepe",
    "description": "Shown during initial link while contacts and groups are being pulled from mobile device"
  },
  "icu:initialSync__subtitle": {
    "messageformat": "Let wel: Jou kletsgeskiedenis sal nie na hierdie toestel gesinchroniseer word nie",
    "description": "Shown during initial link while contacts and groups are being pulled from mobile device"
  },
  "icu:installConnectionFailed": {
    "messageformat": "Kon nie aan bediener koppel nie.",
    "description": "Displayed when we can't connect to the server."
  },
  "icu:installTooManyDevices": {
    "messageformat": "Jammer, jy het te veel toestelle reeds gekoppel. Probeer om sommige van die toestelle te verwyder."
  },
  "icu:installTooOld": {
    "messageformat": "Werk Signal op hierdie toestel by om jou selfoon te koppel."
  },
  "icu:installErrorHeader": {
    "messageformat": "Iets het verkeerd geloop!"
  },
  "icu:installUnknownError": {
    "messageformat": "'n Onverwagse fout het voorgekom. Probeer asb. weer."
  },
  "icu:installTryAgain": {
    "messageformat": "Probeer weer"
  },
  "icu:Preferences--theme": {
    "messageformat": "Tema",
    "description": "Header for theme settings"
  },
  "icu:calling": {
    "messageformat": "Besig om te bel",
    "description": "Header for calling options on the settings screen"
  },
  "icu:calling__call-back": {
    "messageformat": "Bel terug",
    "description": "Button to call someone back"
  },
  "icu:calling__call-again": {
    "messageformat": "Bel weer",
    "description": "Button to call someone again"
  },
  "icu:calling__start": {
    "messageformat": "Begin oproep",
    "description": "Button label in the call lobby for starting a call"
  },
  "icu:calling__join": {
    "messageformat": "Sluit aan by oproep",
    "description": "Button label in the call lobby for joining a call"
  },
  "icu:calling__return": {
    "messageformat": "Keer terug na oproep",
    "description": "Button label in the call lobby for returning to a call"
  },
  "icu:calling__lobby-automatically-muted-because-there-are-a-lot-of-people": {
    "messageformat": "Mikrofoon gedemp a.g.v. die grootte van die oproep",
    "description": "Shown in a call lobby toast if there are a lot of people already on the call"
  },
  "icu:calling__call-is-full": {
    "messageformat": "Oproep is vol",
    "description": "Text in the call lobby when you can't join because the call is full"
  },
  "icu:calling__button--video__label": {
    "messageformat": "Kamera",
    "description": "Label under the video button"
  },
  "icu:calling__button--video-disabled": {
    "messageformat": "Kamera gedeaktiveer",
    "description": "Button tooltip label when the camera is disabled"
  },
  "icu:calling__button--video-off": {
    "messageformat": "Skakel kamera af",
    "description": "Button tooltip label for turning off the camera"
  },
  "icu:calling__button--video-on": {
    "messageformat": "Skakel kamera aan",
    "description": "Button tooltip label for turning on the camera"
  },
  "icu:calling__button--audio__label": {
    "messageformat": "Demp",
    "description": "Label under the audio button"
  },
  "icu:calling__button--audio-disabled": {
    "messageformat": "Mikrofoon gedeaktiveer",
    "description": "Button tooltip label when the microphone is disabled"
  },
  "icu:calling__button--audio-off": {
    "messageformat": "Demp mikrofoon",
    "description": "Button tooltip label for turning off the microphone"
  },
  "icu:calling__button--audio-on": {
    "messageformat": "Ontdemp mikrofoon",
    "description": "Button tooltip label for turning on the microphone"
  },
  "icu:calling__button--presenting__label": {
    "messageformat": "Deel",
    "description": "Label under the share screen button"
  },
  "icu:calling__button--presenting-disabled": {
    "messageformat": "Aanbieding gedeaktiveer",
    "description": "Button tooltip label for when screen sharing is disabled"
  },
  "icu:calling__button--presenting-on": {
    "messageformat": "Begin met aanbieding",
    "description": "Button tooltip label for starting to share screen"
  },
  "icu:calling__button--presenting-off": {
    "messageformat": "Stop aanbieding",
    "description": "Button tooltip label for stopping screen sharing"
  },
  "icu:calling__button--ring__label": {
    "messageformat": "Bel",
    "description": "Label under the ring button"
  },
  "icu:calling__button--ring__disabled-because-group-is-too-large": {
    "messageformat": "Groep is te groot om deelnemers te bel.",
    "description": "Button tooltip label when you can't ring because the group is too large"
  },
  "icu:calling__button--ring__off": {
    "messageformat": "Stel in kennis, moenie lui nie",
    "description": "Button tooltip label for turning ringing off"
  },
  "icu:calling__button--ring__on": {
    "messageformat": "Aktiveer lui",
    "description": "Button tooltip label for turning ringing on"
  },
  "icu:calling__your-video-is-off": {
    "messageformat": "Jou kamera is af",
    "description": "Label in the calling lobby indicating that your camera is off"
  },
  "icu:calling__pre-call-info--empty-group": {
    "messageformat": "Hier is niemand anders nie",
    "description": "Shown in the calling lobby to describe who is in the call"
  },
  "icu:calling__pre-call-info--1-person-in-call": {
    "messageformat": "{first} is in hierdie oproep",
    "description": "Shown in the calling lobby to describe who is in the call"
  },
  "icu:calling__pre-call-info--another-device-in-call": {
    "messageformat": "Een van jou ander toestelle is in hierdie oproep",
    "description": "Shown in the calling lobby to describe when it is just you"
  },
  "icu:calling__pre-call-info--2-people-in-call": {
    "messageformat": "{first} en {second} is in hierdie oproep",
    "description": "Shown in the calling lobby to describe who is in the call"
  },
  "icu:calling__pre-call-info--3-people-in-call": {
    "messageformat": "{first}, {second} en {third} is in hierdie oproep",
    "description": "Shown in the calling lobby to describe who is in the call"
  },
  "icu:calling__pre-call-info--many-people-in-call": {
    "messageformat": "{first}, {second} en {others} ander is in hierdie oproep",
    "description": "Shown in the calling lobby to describe who is in the call"
  },
  "icu:calling__pre-call-info--will-ring-1": {
    "messageformat": "Signal sal {person} bel",
    "description": "Shown in the calling lobby to describe who will be rung"
  },
  "icu:calling__pre-call-info--will-ring-2": {
    "messageformat": "Signal sal {first} en {second} bel",
    "description": "Shown in the calling lobby to describe who will be rang"
  },
  "icu:calling__pre-call-info--will-ring-3": {
    "messageformat": "Signal sal {first}, {second} en {third} bel",
    "description": "Shown in the calling lobby to describe who will be rang"
  },
  "icu:calling__pre-call-info--will-ring-many": {
    "messageformat": "Signal sal {first}, {second} en {others} ander bel",
    "description": "Shown in the calling lobby to describe who will be rang"
  },
  "icu:calling__pre-call-info--will-notify-1": {
    "messageformat": "{person} sal in kennis gestel word",
    "description": "Shown in the calling lobby to describe who will be notified"
  },
  "icu:calling__pre-call-info--will-notify-2": {
    "messageformat": "{first} en {second} sal in kennis gestel word",
    "description": "Shown in the calling lobby to describe who will be notified"
  },
  "icu:calling__pre-call-info--will-notify-3": {
    "messageformat": "{first}, {second} en {third} sal in kennis gestel word",
    "description": "Shown in the calling lobby to describe who will be notified"
  },
  "icu:calling__pre-call-info--will-notify-many": {
    "messageformat": "{first}, {second} en {others} ander sal in kennis gestel word",
    "description": "Shown in the calling lobby to describe who will be notified"
  },
  "icu:calling__in-this-call--zero": {
    "messageformat": "Hier is niemand anders nie",
    "description": "Shown in the participants list to describe how many people are in the call"
  },
  "icu:calling__in-this-call--one": {
    "messageformat": "In hierdie oproep · 1 persoon",
    "description": "Shown in the participants list to describe how many people are in the call"
  },
  "icu:calling__in-this-call--many": {
    "messageformat": "In hierdie oproep · {people} mense",
    "description": "Shown in the participants list to describe how many people are in the call"
  },
  "icu:calling__you-have-blocked": {
    "messageformat": "Jy het {name} versper",
    "description": "when you block someone and cannot view their video"
  },
  "icu:calling__block-info": {
    "messageformat": "Julle sal nie mekaar se stem of video ontvang nie.",
    "description": "Shown in the modal dialog to describe how blocking works in a group call"
  },
  "icu:calling__overflow__scroll-up": {
    "messageformat": "Rol boontoe",
    "description": "Label for the \"scroll up\" button in a call's overflow area"
  },
  "icu:calling__overflow__scroll-down": {
    "messageformat": "Rol ondertoe",
    "description": "Label for the \"scroll down\" button in a call's overflow area"
  },
  "icu:calling__presenting--notification-title": {
    "messageformat": "Jy is besig om vir almal aan te bied.",
    "description": "Title for the share screen notification"
  },
  "icu:calling__presenting--notification-body": {
    "messageformat": "Klik hier om na die oproep terug te keer wanneer jy klaar aangebied het.",
    "description": "Body text for the share screen notification"
  },
  "icu:calling__presenting--info": {
    "messageformat": "Signal is besig om {window} te deel.",
    "description": "Text that appears in the screen sharing controller to inform person that they are presenting"
  },
  "icu:calling__presenting--stop": {
    "messageformat": "Hou op om te deel",
    "description": "Button for stopping screen sharing"
  },
  "icu:calling__presenting--you-stopped": {
    "messageformat": "Jy het opgehou met aanbieding",
    "description": "Toast that appears when someone stops presenting"
  },
  "icu:calling__presenting--person-ongoing": {
    "messageformat": "{name} is besig met aanbieding",
    "description": "Title of call when someone is presenting"
  },
  "icu:calling__presenting--person-stopped": {
    "messageformat": "{name} het opgehou met aanbieding",
    "description": "Toast that appears when someone stops presenting"
  },
  "icu:calling__presenting--permission-title": {
    "messageformat": "Toestemming benodig",
    "description": "Shown as the title for the modal that requests screen recording permissions"
  },
  "icu:calling__presenting--macos-permission-description": {
    "messageformat": "Signal benodig toestemming om toegang tot jou rekenaar se skermopneemfunksie te verkry.",
    "description": "Shown as the description for the modal that requests screen recording permissions"
  },
  "icu:calling__presenting--permission-instruction-step1": {
    "messageformat": "Gaan na Stelselvoorkeure",
    "description": "Shown as the description for the modal that requests screen recording permissions"
  },
  "icu:calling__presenting--permission-instruction-step2": {
    "messageformat": "Klik op die slot-ikoon links onder en voer jou rekenaar se wagwoord in.",
    "description": "Shown as the description for the modal that requests screen recording permissions"
  },
  "icu:calling__presenting--permission-instruction-step3": {
    "messageformat": "Aan die regterkant, merk die blokkie langs Signal. As jy Signal nie in die lys sien nie, klik die + om dit by te voeg.",
    "description": "Shown as the description for the modal that requests screen recording permissions"
  },
  "icu:calling__presenting--permission-open": {
    "messageformat": "Maak Stelselvoorkeure oop",
    "description": "The button that opens your system preferences for the needs screen record permissions modal"
  },
  "icu:calling__presenting--permission-cancel": {
    "messageformat": "Wys weg",
    "description": "The cancel button for the needs screen record permissions modal"
  },
  "icu:alwaysRelayCallsDescription": {
    "messageformat": "Herlei altyd oproepe",
    "description": "Description of the always relay calls setting"
  },
  "icu:alwaysRelayCallsDetail": {
    "messageformat": "Herlei alle oproepe deur die Signal-bediener om te verhoed dat jou IP-adres aan jou kontak bekend gemaak word. Aktivering sal oproepgehalte verlaag.",
    "description": "Details describing the always relay calls setting"
  },
  "icu:permissions": {
    "messageformat": "Magtigings",
    "description": "Header for permissions section of settings"
  },
  "icu:mediaPermissionsDescription": {
    "messageformat": "Gee toegang tot die mikrofoon",
    "description": "Description of the media permission description"
  },
  "icu:mediaCameraPermissionsDescription": {
    "messageformat": "Gee toegang tot die kamera",
    "description": "Description of the media permission description"
  },
  "icu:general": {
    "messageformat": "Algemeen",
    "description": "Header for general options on the settings screen"
  },
  "icu:spellCheckDescription": {
    "messageformat": "Speltoets teks wat in die boodskapskryfblokkie ingetik is",
    "description": "Description of the spell check setting"
  },
  "icu:textFormattingDescription": {
    "messageformat": "Vertoon opwip van teksformatering wanneer teks geselekteer word",
    "description": "Description of the text-formatting popover menu setting"
  },
  "icu:spellCheckWillBeEnabled": {
    "messageformat": "Die speltoets sal die volgende keer as Signal begin, geaktiveer word.",
    "description": "Shown when the user enables spellcheck to indicate that they must restart Signal."
  },
  "icu:spellCheckWillBeDisabled": {
    "messageformat": "Die speltoets sal die volgende keer as Signal begin, gedeaktiveer word.",
    "description": "Shown when the user disables spellcheck to indicate that they must restart Signal."
  },
  "icu:SystemTraySetting__minimize-to-system-tray": {
    "messageformat": "Minimaliseer na stelsellaai",
    "description": "In the settings, shown next to the checkbox option for minimizing to the system tray"
  },
  "icu:SystemTraySetting__minimize-to-and-start-in-system-tray": {
    "messageformat": "Begin geminimaliseer na stelsellaai",
    "description": "In the settings, shown next to the checkbox option for starting in the system tray"
  },
  "icu:autoLaunchDescription": {
    "messageformat": "Maak oop wanneer op rekenaar aangeteken word",
    "description": "Description for the automatic launch setting"
  },
  "icu:clearDataHeader": {
    "messageformat": "Vee toepassingsdata uit",
    "description": "Header in the settings dialog for the section dealing with data deletion"
  },
  "icu:clearDataExplanation": {
    "messageformat": "Dit sal alle data in die aansoek uitvee, alle boodskappe en gestoorde rekeninginligting verwyder.",
    "description": "Text describing what the clear data button will do."
  },
  "icu:clearDataButton": {
    "messageformat": "Vee data uit",
    "description": "Button in the settings dialog starting process to delete all data"
  },
  "icu:deleteAllDataHeader": {
    "messageformat": "Skrap alle data?",
    "description": "Header of the full-screen delete data confirmation screen"
  },
  "icu:deleteAllDataBody": {
    "messageformat": "Jy is op die punt om al die gestoorde rekeninginligting van hierdie toepassing te skrap, insluitend alle kontakte en alle boodskappe. Jy kan altyd weer met jou selfoon koppel, maar dit sal nie die verwyderde boodskappe herstel nie.",
    "description": "Text describing what exactly will happen if the user clicks the button to delete all data"
  },
  "icu:deleteAllDataButton": {
    "messageformat": "Skrap alle data",
    "description": "Text of the button that deletes all data"
  },
  "icu:deleteAllDataProgress": {
    "messageformat": "Ontkoppel en verwyder alle data",
    "description": "Message shown to user when app is disconnected and data deleted"
  },
  "icu:deleteOldIndexedDBData": {
    "messageformat": "Jy het verouderde data uit 'n vorige installasie van Signal Desktop. As jy kies om voort te gaan, sal dit geskrap word en jy sal van voor af begin.",
    "description": "Shown if user last ran Signal Desktop before October 2018"
  },
  "icu:deleteOldData": {
    "messageformat": "Skrap ou data",
    "description": "Button to make the delete happen"
  },
  "icu:notifications": {
    "messageformat": "Kennisgewings",
    "description": "Header for notification settings"
  },
  "icu:notificationSettingsDialog": {
    "messageformat": "Wanneer boodskappe aankom, wys kennisgewings wat die volgende toon:",
    "description": "Explain the purpose of the notification settings"
  },
  "icu:disableNotifications": {
    "messageformat": "Deaktiveer kennisgewings",
    "description": "Label for disabling notifications"
  },
  "icu:nameAndMessage": {
    "messageformat": "Naam, inhoud en aksies",
    "description": "Label for setting notifications to display name and message text"
  },
  "icu:noNameOrMessage": {
    "messageformat": "Geen naam of inhoud nie",
    "description": "Label for setting notifications to display no name and no message text"
  },
  "icu:nameOnly": {
    "messageformat": "Slegs naam",
    "description": "Label for setting notifications to display sender name only"
  },
  "icu:newMessage": {
    "messageformat": "Nuwe boodskap",
    "description": "Displayed in notifications for only 1 message"
  },
  "icu:notificationSenderInGroup": {
    "messageformat": "{sender} in {group}",
    "description": "Displayed in notifications for messages in a group"
  },
  "icu:notificationReaction": {
    "messageformat": "{sender} het {emoji} op jou boodskap gereageer"
  },
  "icu:notificationReactionMessage": {
    "messageformat": "{sender} het {emoji} gereageer op: {message}"
  },
  "icu:sendFailed": {
    "messageformat": "Kon nie stuur nie",
    "description": "Shown on outgoing message if it fails to send"
  },
  "icu:deleteFailed": {
    "messageformat": "Skrapping het misluk",
    "description": "Shown on a message which was deleted for everyone if the delete wasn't successfully sent to anyone"
  },
  "icu:editFailed": {
    "messageformat": "Wysiging het misluk, klik vir besonderhede",
    "description": "Shown on a message which was edited if the edit wasn't successfully sent to anyone"
  },
  "icu:sendPaused": {
    "messageformat": "Stuur is gepouseer",
    "description": "Shown on outgoing message if it cannot be sent immediately"
  },
  "icu:partiallySent": {
    "messageformat": "Gedeeltelik gestuur, klik vir besonderhede",
    "description": "Shown on outgoing message if it is partially sent"
  },
  "icu:partiallyDeleted": {
    "messageformat": "Gedeeltelik geskrap, klik om weer te probeer",
    "description": "Shown on a message which was deleted for everyone if the delete wasn't successfully sent to everyone"
  },
  "icu:showMore": {
    "messageformat": "Besonderhede",
    "description": "Displays the details of a key change"
  },
  "icu:showLess": {
    "messageformat": "Versteek besonderhede",
    "description": "Hides the details of a key change"
  },
  "icu:learnMore": {
    "messageformat": "Vind meer uit oor die verifiëring van veiligheidsnommers",
    "description": "Text that links to a support article on verifying safety numbers"
  },
  "icu:expiredWarning": {
    "messageformat": "Hierdie weergawe van Signal Desktop het verval. Gradeer asseblief op na die jongste weergawe om voort te gaan om boodskappe te stuur en ontvang.",
    "description": "Warning notification that this version of the app has expired"
  },
  "icu:upgrade": {
    "messageformat": "Klik om na signal.org/download te gaan",
    "description": "Label text for button to upgrade the app to the latest version"
  },
  "icu:mediaMessage": {
    "messageformat": "Mediaboodskap",
    "description": "Description of a message that has an attachment and no text, displayed in the conversation list as a preview."
  },
  "icu:unregisteredUser": {
    "messageformat": "Nommer is nie geregistreer nie",
    "description": "Error message displayed when sending to an unregistered user."
  },
  "icu:sync": {
    "messageformat": "Voer kontakte in",
    "description": "Label for contact and group sync settings"
  },
  "icu:syncExplanation": {
    "messageformat": "Voer alle Signal-groepe en kontakte van jou mobiele toestel af in.",
    "description": "Explanatory text for sync settings"
  },
  "icu:lastSynced": {
    "messageformat": "Laaste invoer om",
    "description": "Label for date and time of last sync operation"
  },
  "icu:syncNow": {
    "messageformat": "Voer nou in",
    "description": "Label for a button that syncs contacts and groups from your phone"
  },
  "icu:syncing": {
    "messageformat": "Besig om in te voer…",
    "description": "Label for a disabled sync button while sync is in progress."
  },
  "icu:syncFailed": {
    "messageformat": "Invoer het misluk. Maak seker dat jou rekenaar en selfoon met die internet verbind is.",
    "description": "Informational text displayed if a sync operation times out."
  },
  "icu:timestamp_s": {
    "messageformat": "nou",
    "description": "Brief timestamp for messages sent less than a minute ago. Displayed in the conversation list and message bubble."
  },
  "icu:timestamp_m": {
    "messageformat": "1m",
    "description": "Brief timestamp for messages sent about one minute ago. Displayed in the conversation list and message bubble."
  },
  "icu:timestamp_h": {
    "messageformat": "1h",
    "description": "Brief timestamp for messages sent about one hour ago. Displayed in the conversation list and message bubble."
  },
  "icu:hoursAgo": {
    "messageformat": "{hours,number}h",
    "description": "Contracted form of 'X hours ago' which works both for singular and plural"
  },
  "icu:minutesAgo": {
    "messageformat": "{minutes,number}m",
    "description": "Contracted form of 'X minutes ago' which works both for singular and plural"
  },
  "icu:justNow": {
    "messageformat": "Nou",
    "description": "Shown if a message is very recent, less than 60 seconds old"
  },
  "icu:timestampFormat__long--today": {
    "messageformat": "Vandag {time}",
    "description": "Timestamp format string for displaying \"Today\" and the time"
  },
  "icu:timestampFormat__long--yesterday": {
    "messageformat": "Gister {time}",
    "description": "Timestamp format string for displaying \"Yesterday\" and the time"
  },
  "icu:messageBodyTooLong": {
    "messageformat": "Die boodskapteks is te lank.",
    "description": "Shown if the user tries to send more than 64kb of text"
  },
  "icu:unblockToSend": {
    "messageformat": "Ontsper hierdie kontak om 'n boodskap te stuur.",
    "description": "Brief message shown when trying to message a blocked number"
  },
  "icu:unblockGroupToSend": {
    "messageformat": "Ontsper hierdie groep om 'n boodskap te stuur.",
    "description": "Brief message shown when trying to message a blocked group"
  },
  "icu:youChangedTheTimer": {
    "messageformat": "Jy het die verdwynboodskaptyd op {time} gestel.",
    "description": "Message displayed when you change the message expiration timer in a conversation."
  },
  "icu:timerSetOnSync": {
    "messageformat": "Die verdwynboodskaptyd is bygewerk tot {time}.",
    "description": "Message displayed when timer is set on initial link of desktop device."
  },
  "icu:timerSetByMember": {
    "messageformat": "'n Lid het die verdwynboodskaptyd op {time} gestel.",
    "description": "Message displayed when timer is by an unknown group member."
  },
  "icu:theyChangedTheTimer": {
    "messageformat": "{name} het die verdwynboodskaptyd op {time} gestel.",
    "description": "Message displayed when someone else changes the message expiration timer in a conversation."
  },
  "icu:disappearingMessages__off": {
    "messageformat": "af",
    "description": "Label for option to turn off message expiration in the timer menu"
  },
  "icu:disappearingMessages": {
    "messageformat": "Verdwynboodskappe",
    "description": "Conversation menu option to enable disappearing messages. Title of the settings section for Disappearing Messages. Label of the disappearing timer select in group creation flow"
  },
  "icu:disappearingMessagesDisabled": {
    "messageformat": "Verdwynboodskappe gedeaktiveer",
    "description": "Displayed in the left pane when the timer is turned off"
  },
  "icu:disappearingMessagesDisabledByMember": {
    "messageformat": "'n Lid het verdwynboodskappe gedeaktiveer.",
    "description": "Displayed in the left pane when the timer is turned off"
  },
  "icu:disabledDisappearingMessages": {
    "messageformat": "{name} het verdwynboodskappe gedeaktiveer.",
    "description": "Displayed in the conversation list when the timer is turned off"
  },
  "icu:youDisabledDisappearingMessages": {
    "messageformat": "Jy het verdwynboodskappe deaktiveer.",
    "description": "Displayed in the conversation list when the timer is turned off"
  },
  "icu:timerSetTo": {
    "messageformat": "Tydhouer is ingestel op {time}",
    "description": "Displayed in the conversation list when the timer is updated by some automatic action, or in the left pane"
  },
  "icu:audioNotificationDescription": {
    "messageformat": "Aanstuurkennisgewing-klanke",
    "description": "Description for audio notification setting"
  },
  "icu:callRingtoneNotificationDescription": {
    "messageformat": "Speel oproepklanke",
    "description": "Description for call ringtone notification setting"
  },
  "icu:callSystemNotificationDescription": {
    "messageformat": "Toon kennisgewings vir oproepe",
    "description": "Description for call notification setting"
  },
  "icu:incomingCallNotificationDescription": {
    "messageformat": "Aktiveer inkomende oproepe",
    "description": "Description for incoming calls setting"
  },
  "icu:contactChangedProfileName": {
    "messageformat": "{sender} het hul profielnaam van {oldProfile} na {newProfile} verander.",
    "description": "Description for incoming calls setting"
  },
  "icu:changedProfileName": {
    "messageformat": "{oldProfile} het hul profielnaam verander na {newProfile}.",
    "description": "Shown when a contact not in your address book changes their profile name"
  },
  "icu:SafetyNumberModal__title": {
    "messageformat": "Verifieer veiligheidsnommer",
    "description": "Title for the modal for safety number verification"
  },
  "icu:safetyNumberChanged": {
    "messageformat": "Veiligheidsnommer het verander",
    "description": "A notification shown in the conversation when a contact reinstalls"
  },
  "icu:safetyNumberChanges": {
    "messageformat": "Veiligheidsnommerveranderinge",
    "description": "Title for safety number changed modal"
  },
  "icu:safetyNumberChangedGroup": {
    "messageformat": "Veiligheidsnommer met {name} het verander",
    "description": "A notification shown in a group conversation when a contact reinstalls, showing the contact name"
  },
  "icu:ConversationDetails__viewSafetyNumber": {
    "messageformat": "Bekyk veiligheidsnommer",
    "description": "In conversation details, label for button to view safety number, opens safety number modal"
  },
  "icu:SafetyNumberNotification__viewSafetyNumber": {
    "messageformat": "Bekyk veiligheidsnommer",
    "description": "In conversation, safety number change notification, label for button to view safety number, opens safety number modal"
  },
  "icu:cannotGenerateSafetyNumber": {
    "messageformat": "Hierdie gebruiker kan nie geverifieer word voordat julle vir mekaar boodskappe gestuur het nie.",
    "description": "Shown on the safety number screen if you have never exchanged messages with that contact"
  },
  "icu:yourSafetyNumberWith": {
    "messageformat": "Jou veiligheidsnommer met {name1}:",
    "description": "Heading for safety number view"
  },
  "icu:themeLight": {
    "messageformat": "Lig",
    "description": "Label text for light theme (normal)"
  },
  "icu:themeDark": {
    "messageformat": "Donker",
    "description": "Label text for dark theme"
  },
  "icu:themeSystem": {
    "messageformat": "Stelsel",
    "description": "Label text for system theme"
  },
  "icu:noteToSelf": {
    "messageformat": "Nota aan myself",
    "description": "Name for the conversation with your own phone number"
  },
  "icu:noteToSelfHero": {
    "messageformat": "Jy kan notas vir jouself in hierdie klets byvoeg. Indien daar enige toestelle aan jou rekening gekoppel is, sal nuwe notas gesinchroniseer word.",
    "description": "Description for the Note to Self conversation"
  },
  "icu:notificationDrawAttention": {
    "messageformat": "Vestig aandag op hierdie venster wanneer 'n kennisgewing inkom",
    "description": "Label text for the setting that controls whether new notifications draw attention to the window"
  },
  "icu:hideMenuBar": {
    "messageformat": "Versteek die menubalk",
    "description": "Label text for menu bar visibility setting"
  },
  "icu:startConversation": {
    "messageformat": "Begin nuwe klets",
    "description": "Label underneath number a user enters that is not an existing contact"
  },
  "icu:newConversation": {
    "messageformat": "Nuwe klets",
    "description": "Label for header when starting a new conversation"
  },
  "icu:stories": {
    "messageformat": "Stories",
    "description": "Label for header to go to stories view"
  },
  "icu:contactSearchPlaceholder": {
    "messageformat": "Soek volgens naam of telefoonnommer",
    "description": "Placeholder to use when searching for contacts in the composer"
  },
  "icu:noContactsFound": {
    "messageformat": "Geen kontakte gevind nie",
    "description": "Label shown when there are no contacts to compose to"
  },
  "icu:noGroupsFound": {
    "messageformat": "Geen groepe gevind nie",
    "description": "Label shown when there are no groups to compose to"
  },
  "icu:noConversationsFound": {
    "messageformat": "Geen kletse gevind nie",
    "description": "Label shown when there are no conversations to compose to"
  },
  "icu:Toast--ConversationRemoved": {
    "messageformat": "{title} is verwyder.",
    "description": "Shown after the contact was removed from the contact list"
  },
  "icu:Toast--error": {
    "messageformat": "'n Fout het voorgekom",
    "description": "Toast for general errors"
  },
  "icu:Toast--error--action": {
    "messageformat": "Dien log in",
    "description": "Label for the error toast button"
  },
  "icu:Toast--failed-to-fetch-username": {
    "messageformat": "Kon nie gebruikersnaam herroep nie. Kontroleer jou verbinding en probeer weer.",
    "description": "Shown if request to Signal servers to find username fails"
  },
  "icu:Toast--failed-to-fetch-phone-number": {
    "messageformat": "Kon nie telefoonnommer herroep nie. Kontroleer jou verbinding en probeer weer.",
    "description": "Shown if request to Signal servers to find phone number fails"
  },
  "icu:ToastManager__CannotEditMessage": {
    "messageformat": "Wysigings kan slegs aangebring word binne 3 uur vanaf die tyd wat jy hierdie boodskap gestuur het.",
    "description": "Error message when you try to send an edit after message becomes too old"
  },
  "icu:startConversation--username-not-found": {
    "messageformat": "Gebruiker nie gevind nie. {atUsername} is nie ’n Signal-gebruiker nie; maak seker jy het die volledige gebruikersnaam ingevoer.",
    "description": "Shown in dialog if username is not found. Note that 'username' will be the output of at-username"
  },
  "icu:startConversation--phone-number-not-found": {
    "messageformat": "Gebruiker nie gevind nie. \"{phoneNumber}\" is nie 'n Signal-gebruiker.",
    "description": "Shown in dialog if phone number is not found."
  },
  "icu:startConversation--phone-number-not-valid": {
    "messageformat": "Gebruiker nie gevind nie. \"{phoneNumber}\" is nie 'n geldige telefoonnommer nie.",
    "description": "Shown in dialog if phone number is not valid."
  },
  "icu:chooseGroupMembers__title": {
    "messageformat": "Kies lede",
    "description": "The title for the 'choose group members' left pane screen"
  },
  "icu:chooseGroupMembers__back-button": {
    "messageformat": "Terug",
    "description": "Used as alt-text of the back button on the 'choose group members' left pane screen"
  },
  "icu:chooseGroupMembers__skip": {
    "messageformat": "Slaan oor",
    "description": "The 'skip' button text in the 'choose group members' left pane screen"
  },
  "icu:chooseGroupMembers__next": {
    "messageformat": "Volgende",
    "description": "The 'next' button text in the 'choose group members' left pane screen"
  },
  "icu:chooseGroupMembers__maximum-group-size__title": {
    "messageformat": "Maksimum groepgrootte bereik.",
    "description": "Shown in the alert when you add the maximum number of group members"
  },
  "icu:chooseGroupMembers__maximum-group-size__body": {
    "messageformat": "Signal-groepe kan 'n maksimum van {max,number} lede hê.",
    "description": "Shown in the alert when you add the maximum number of group members"
  },
  "icu:chooseGroupMembers__maximum-recommended-group-size__title": {
    "messageformat": "Aanbevole ledebeperking is bereik",
    "description": "Shown in the alert when you add the maximum recommended number of group members"
  },
  "icu:chooseGroupMembers__maximum-recommended-group-size__body": {
    "messageformat": "Signal-groepe werk die beste met {max,number} of minder lede. Byvoeging van nog lede sal vertraging in die stuur en ontvang van boodskappe veroorsaak.",
    "description": "Shown in the alert when you add the maximum recommended number of group members"
  },
  "icu:setGroupMetadata__title": {
    "messageformat": "Noem hierdie groep",
    "description": "The title for the 'set group metadata' left pane screen"
  },
  "icu:setGroupMetadata__back-button": {
    "messageformat": "Terug na ledeselektering",
    "description": "Used as alt-text of the back button on the 'set group metadata' left pane screen"
  },
  "icu:setGroupMetadata__group-name-placeholder": {
    "messageformat": "Groepnaam (vereis)",
    "description": "The placeholder for the group name placeholder"
  },
  "icu:setGroupMetadata__group-description-placeholder": {
    "messageformat": "Beskrywing",
    "description": "The placeholder for the group description"
  },
  "icu:setGroupMetadata__create-group": {
    "messageformat": "Skep",
    "description": "The 'create group' button text in the 'set group metadata' left pane screen"
  },
  "icu:setGroupMetadata__members-header": {
    "messageformat": "Lede",
    "description": "The header for the members list in the 'set group metadata' left pane screen"
  },
  "icu:setGroupMetadata__error-message": {
    "messageformat": "Hierdie groep kon nie geskep word nie. Kontroleer jou verbinding en probeer weer.",
    "description": "Shown in the modal when we can't create a group"
  },
  "icu:updateGroupAttributes__title": {
    "messageformat": "Redigeer groep",
    "description": "Shown in the modal when we want to update a group"
  },
  "icu:updateGroupAttributes__error-message": {
    "messageformat": "Kon nie die groep bywerk nie. Kontroleer jou verbinding en probeer weer.",
    "description": "Shown in the modal when we can't update a group"
  },
  "icu:notSupportedSMS": {
    "messageformat": "SMS/MMS-boodskappe word nie ondersteun nie.",
    "description": "Label underneath number informing user that SMS is not supported on desktop"
  },
  "icu:newPhoneNumber": {
    "messageformat": "Voer 'n telefoonnommer in om 'n kontak by te voeg.",
    "description": "Placeholder for adding a new number to a contact"
  },
  "icu:invalidNumberError": {
    "messageformat": "Ongeldige nommer",
    "description": "When a person inputs a number that is invalid"
  },
  "icu:unlinkedWarning": {
    "messageformat": "Klik om Signal Desktop weer aan jou mobiele toestel te koppel om voort te gaan met boodskappe stuur."
  },
  "icu:unlinked": {
    "messageformat": "Ontkoppel"
  },
  "icu:relink": {
    "messageformat": "Herkoppel"
  },
  "icu:autoUpdateNewVersionTitle": {
    "messageformat": "Opdatering beskikbaar"
  },
  "icu:autoUpdateRetry": {
    "messageformat": "Probeer weer bywerking"
  },
  "icu:autoUpdateContactSupport": {
    "messageformat": "kontak steundiens"
  },
  "icu:autoUpdateNewVersionMessage": {
    "messageformat": "Klik om Signal te herlaai"
  },
  "icu:downloadNewVersionMessage": {
    "messageformat": "Klik om bywerking af te laai"
  },
  "icu:downloadFullNewVersionMessage": {
    "messageformat": "Signal kon nie bygewerk word nie. Klik om weer te probeer.",
    "description": "Shown in update dialog when partial update fails and we have to ask user to download full update"
  },
  "icu:autoUpdateRestartButtonLabel": {
    "messageformat": "Herlaai Signal"
  },
  "icu:autoUpdateLaterButtonLabel": {
    "messageformat": "Later"
  },
  "icu:autoUpdateIgnoreButtonLabel": {
    "messageformat": "Ignoreer bywerking"
  },
  "icu:leftTheGroup": {
    "messageformat": "{name} het die groep verlaat.",
    "description": "Shown in the conversation history when a single person leaves the group"
  },
  "icu:multipleLeftTheGroup": {
    "messageformat": "{name} het die groep verlaat.",
    "description": "Shown in the conversation history when multiple people leave the group"
  },
  "icu:updatedTheGroup": {
    "messageformat": "{name} het die groep bygewerk.",
    "description": "Shown in the conversation history when someone updates the group"
  },
  "icu:youUpdatedTheGroup": {
    "messageformat": "Jy het die groep bygewerk.",
    "description": "Shown in the conversation history when you update a group"
  },
  "icu:updatedGroupAvatar": {
    "messageformat": "Groepavatar is bygewerk",
    "description": "Shown in the conversation history when someone updates the group"
  },
  "icu:titleIsNow": {
    "messageformat": "Groepnaam is nou ''{name}'.",
    "description": "Shown in the conversation history when someone changes the title of the group"
  },
  "icu:youJoinedTheGroup": {
    "messageformat": "Jy het by die groep aangesluit.",
    "description": "Shown in the conversation history when you are added to a group."
  },
  "icu:joinedTheGroup": {
    "messageformat": "{name} het by die groep aangesluit.",
    "description": "Shown in the conversation history when a single person joins the group"
  },
  "icu:multipleJoinedTheGroup": {
    "messageformat": "{names} het by die groep aangesluit.",
    "description": "Shown in the conversation history when more than one person joins the group"
  },
  "icu:ConversationList__aria-label": {
    "messageformat": "{unreadCount, plural, one {Klets met {title}, {unreadCount,number} nuwe boodskap, laaste boodskap: {lastMessage}.} other {Gesprek met {title}, {unreadCount,number} nuwe boodskappe, laaste boodskap: {lastMessage}.}}",
    "description": "Aria label for the conversation list item"
  },
  "icu:ConversationList__last-message-undefined": {
    "messageformat": "Die laaste boodskap is dalk geskrap.",
    "description": "For aria-label within conversation list. Describes if last message is not defined."
  },
  "icu:BaseConversationListItem__aria-label": {
    "messageformat": "Gaan na klets met {title}",
    "description": "Aria label for the conversation list item button"
  },
  "icu:ConversationListItem--message-request": {
    "messageformat": "Boodskapversoek",
    "description": "Preview shown for conversation if the user has not yet accepted an incoming message request"
  },
  "icu:ConversationListItem--draft-prefix": {
    "messageformat": "Konsep:",
    "description": "Prefix shown in italic in conversation view when a draft is saved"
  },
  "icu:message--getNotificationText--messageRequest": {
    "messageformat": "Boodskapversoek",
    "description": "Shown in notifications and in the left pane when a message request is received."
  },
  "icu:message--getNotificationText--gif": {
    "messageformat": "GIF",
    "description": "Shown in notifications and in the left pane when a GIF is received."
  },
  "icu:message--getNotificationText--photo": {
    "messageformat": "Foto",
    "description": "Shown in notifications and in the left pane when a photo is received."
  },
  "icu:message--getNotificationText--video": {
    "messageformat": "Video",
    "description": "Shown in notifications and in the left pane when a video is received."
  },
  "icu:message--getNotificationText--voice-message": {
    "messageformat": "Stemboodskap",
    "description": "Shown in notifications and in the left pane when a voice message is received."
  },
  "icu:message--getNotificationText--audio-message": {
    "messageformat": "Klankboodskap",
    "description": "Shown in notifications and in the left pane when an audio message is received."
  },
  "icu:message--getNotificationText--file": {
    "messageformat": "Lêer",
    "description": "Shown in notifications and in the left pane when a generic file is received."
  },
  "icu:message--getNotificationText--stickers": {
    "messageformat": "Plakkerboodskap",
    "description": "Shown in notifications and in the left pane instead of sticker image."
  },
  "icu:message--getNotificationText--text-with-emoji": {
    "messageformat": "{emoji} {text}",
    "description": "Shown in notifications and in the left pane when text has an emoji. Probably always [emoji] [text] on LTR languages and [text] [emoji] on RTL languages."
  },
  "icu:message--getDescription--unsupported-message": {
    "messageformat": "Ongesteunde boodskap",
    "description": "Shown in notifications and in the left pane when a message has features too new for this signal install."
  },
  "icu:message--getDescription--disappearing-media": {
    "messageformat": "Eenkeerkyk-media",
    "description": "Shown in notifications and in the left pane after view-once message is deleted. Also shown when quoting a view once media."
  },
  "icu:message--getDescription--disappearing-photo": {
    "messageformat": "Eenkeerkyk-foto",
    "description": "Shown in notifications and in the left pane when a message is a view once photo. Also shown when quoting a view once photo."
  },
  "icu:message--getDescription--disappearing-video": {
    "messageformat": "Eenkeerkyk-video",
    "description": "Shown in notifications and in the left pane when a message is a view once video. Also shown when quoting a view once video."
  },
  "icu:message--deletedForEveryone": {
    "messageformat": "Hierdie boodskap is geskrap.",
    "description": "Shown in a message's bubble when the message has been deleted for everyone."
  },
  "icu:donation--missing": {
    "messageformat": "Kan nie detail van skenking herroep nie",
    "description": "Aria label for donation when we can't fetch the details."
  },
  "icu:message--donation--unopened--incoming": {
    "messageformat": "Bekyk hierdie boodskap op mobiele toestel om dit oop te maak",
    "description": "Shown in a message's bubble when you've received a donation badge from a contact"
  },
  "icu:message--donation--unopened--outgoing": {
    "messageformat": "Tik op hierdie boodskap op jou mobiele toestel om jou skenking te sien",
    "description": "Shown in a message's bubble when you've sent a donation badge to a contact."
  },
  "icu:message--donation--unopened--label": {
    "messageformat": "{sender} het namens jou 'n skenking aan Signal gemaak",
    "description": "Shown in a message's bubble when you've received a donation badge from a contact."
  },
  "icu:message--donation--unopened--toast--incoming": {
    "messageformat": "Kyk op jou foon om hierdie skenking oop te maak",
    "description": "Shown when you've clicked on an incoming donation you haven't yet redeemed."
  },
  "icu:message--donation--unopened--toast--outgoing": {
    "messageformat": "Kyk op jou foon om jou skenking te sien",
    "description": "Shown when you've clicked on an outgoing donation badge."
  },
  "icu:message--donation--preview--unopened": {
    "messageformat": "{sender} het namens jou 'n skenking gemaak",
    "description": "Shown to label the donation badge in notifications and the left pane."
  },
  "icu:message--donation--preview--redeemed": {
    "messageformat": "Jy het 'n skenking afgelos",
    "description": "Shown to label the redeemed donation badge in notifications and the left pane."
  },
  "icu:message--donation--preview--sent": {
    "messageformat": "Jy het namens {recipient} 'n skenking gemaak",
    "description": "Shown to label a donation badge you've sent in notifications and the left pane"
  },
  "icu:message--donation": {
    "messageformat": "Skenking",
    "description": "Shown to label the donation badge you've redeemed on another device."
  },
  "icu:quote--donation": {
    "messageformat": "Skenking",
    "description": "Shown to label a donation badge you've replied to."
  },
  "icu:message--donation--remaining--days": {
    "messageformat": "{days, plural, one {{days,number} dag oor} other {{days,number} dae oor.}}",
    "description": "Describes how long remains for the donation badge you've redeemed on another device (only rendered for days > 1)."
  },
  "icu:message--donation--remaining--hours": {
    "messageformat": "{hours, plural, one {{hours,number} uur oor.} other {{hours,number} uur oor.}}",
    "description": "Describes how long remains for the donation badge you've redeemed on another device (only rendered for hours > 1)"
  },
  "icu:message--donation--remaining--minutes": {
    "messageformat": "{minutes, plural, one {1 minuut oor} other {{minutes,number} minute oor}}",
    "description": "Describes how long remains for the donation badge you've redeemed on another device."
  },
  "icu:message--donation--expired": {
    "messageformat": "Het verval",
    "description": "Shows that a donation badge is expired"
  },
  "icu:message--giftBadge--view": {
    "messageformat": "Bekyk",
    "description": "Shown when you've sent a gift badge to someone then opened it"
  },
  "icu:message--donation--view": {
    "messageformat": "Bekyk",
    "description": "Shown when you've sent a donation badge to someone then opened it"
  },
  "icu:message--donation--redeemed": {
    "messageformat": "Afgelos",
    "description": "Shown when you've redeemed the donation badge on another device"
  },
  "icu:messageAccessibilityLabel--outgoing": {
    "messageformat": "Boodskap deur jou gestuur",
    "description": "Accessibility label for outgoing messages"
  },
  "icu:messageAccessibilityLabel--incoming": {
    "messageformat": "Boodskap gestuur deur {author}",
    "description": "Accessibility label for incoming messages"
  },
  "icu:modal--donation--title": {
    "messageformat": "Dankie vir jou ondersteuning!",
    "description": "The title of the outgoing donation badge detail dialog"
  },
  "icu:modal--donation--description": {
    "messageformat": "Jy het 'n skenking aan Signal gemaak namens {name}. Hulle sal die keuse kry om hul ondersteuning op hul profiel te wys.",
    "description": "The description of the outgoing donation badge detail dialog"
  },
  "icu:stickers--toast--InstallFailed": {
    "messageformat": "Plakkerpakket kon nie geïnstalleer word nie",
    "description": "Shown in a toast if the user attempts to install a sticker pack and it fails"
  },
  "icu:stickers--StickerManager--title": {
    "messageformat": "Plakkers",
    "description": "Title for the sticker manager"
  },
  "icu:stickers--StickerManager--Available": {
    "messageformat": "Beskikbaar",
    "description": "Shown in the sticker pack manager as a tab for available stickers"
  },
  "icu:stickers--StickerManager--InstalledPacks": {
    "messageformat": "Geïnstalleer",
    "description": "Shown in the sticker pack manager above your installed sticker packs."
  },
  "icu:stickers--StickerManager--InstalledPacks--Empty": {
    "messageformat": "Geen plakkers geïnstalleer nie",
    "description": "Shown in the sticker pack manager when you don't have any installed sticker packs."
  },
  "icu:stickers--StickerManager--BlessedPacks": {
    "messageformat": "Signal Kunstenaarreeks",
    "description": "Shown in the sticker pack manager above the default sticker packs."
  },
  "icu:stickers--StickerManager--BlessedPacks--Empty": {
    "messageformat": "Geen Signal Kunstenaar-plakkers beskikbaar nie",
    "description": "Shown in the sticker pack manager when there are no blessed sticker packs available."
  },
  "icu:stickers--StickerManager--ReceivedPacks": {
    "messageformat": "Plakkers wat jy ontvang het",
    "description": "Shown in the sticker pack manager above sticker packs which you have received in messages."
  },
  "icu:stickers--StickerManager--ReceivedPacks--Empty": {
    "messageformat": "Plakkers van inkomende boodskappe sal hier verskyn",
    "description": "Shown in the sticker pack manager when you have not received any sticker packs in messages."
  },
  "icu:stickers--StickerManager--Install": {
    "messageformat": "Installeer",
    "description": "Shown in the sticker pack manager next to sticker packs which can be installed."
  },
  "icu:stickers--StickerManager--Uninstall": {
    "messageformat": "Deïnstalleer",
    "description": "Shown in the sticker pack manager next to sticker packs which are already installed."
  },
  "icu:stickers--StickerManager--UninstallWarning": {
    "messageformat": "Jy mag dalk nie in staat wees om hierdie plakkerpakket weer te installeer as jy nie meer die bronboodskap het nie.",
    "description": "Shown in the sticker pack manager next to sticker packs which are already installed."
  },
  "icu:stickers--StickerManager--Introduction--Image": {
    "messageformat": "Stel plakkers bekend: Bandiet, die Kat",
    "description": "Alt text on a tooltip image when the user upgrades to a version of Signal supporting stickers."
  },
  "icu:stickers--StickerManager--Introduction--Title": {
    "messageformat": "Stel plakkers bekend",
    "description": "Shown as the title on a tooltip when the user upgrades to a version of Signal supporting stickers."
  },
  "icu:stickers--StickerManager--Introduction--Body": {
    "messageformat": "Waarom woorde gebruik as jy plakkers kan gebruik?",
    "description": "Shown as the body on a tooltip when the user upgrades to a version of Signal supporting stickers."
  },
  "icu:stickers--StickerPicker--Open": {
    "messageformat": "Maak die plakker-kieser oop",
    "description": "Label for the open button for the sticker picker"
  },
  "icu:stickers--StickerPicker--AddPack": {
    "messageformat": "Voeg ’n plakkerpakket by",
    "description": "Label for the add pack button in the sticker picker"
  },
  "icu:stickers--StickerPicker--NextPage": {
    "messageformat": "Volgende bladsy",
    "description": "Label for the next page button in the sticker picker"
  },
  "icu:stickers--StickerPicker--PrevPage": {
    "messageformat": "Vorige bladsy",
    "description": "Label for the previous page button in the sticker picker"
  },
  "icu:stickers--StickerPicker--Recents": {
    "messageformat": "Onlangse plakker",
    "description": "Label for the recent stickers button in the sticker picker"
  },
  "icu:stickers--StickerPicker--DownloadError": {
    "messageformat": "Sommige plakkers kon nie afgelaai word nie.",
    "description": "Shown in the sticker picker when one or more stickers could not be downloaded."
  },
  "icu:stickers--StickerPicker--DownloadPending": {
    "messageformat": "Installeer tans plakkerpakket…",
    "description": "Shown in the sticker picker when one or more stickers are still downloading."
  },
  "icu:stickers--StickerPicker--Empty": {
    "messageformat": "Geen plakkers gevind nie.",
    "description": "Shown in the sticker picker when there are no stickers to show."
  },
  "icu:stickers--StickerPicker--Hint": {
    "messageformat": "Nuwe plakkerpakket van jou boodskappe is beskikbaar om te installeer",
    "description": "Shown in the sticker picker the first time you have received new packs you can install."
  },
  "icu:stickers--StickerPicker--NoPacks": {
    "messageformat": "Geen plakkerpakkette gevind nie.",
    "description": "Shown in the sticker picker when there are no installed sticker packs."
  },
  "icu:stickers--StickerPicker--NoRecents": {
    "messageformat": "Onlangs gebruikte plakkers sal hier verskyn.",
    "description": "Shown in the sticker picker when there are no recent stickers to show."
  },
  "icu:stickers__StickerPicker__recent": {
    "messageformat": "Onlangs",
    "description": "Title for all of the recent stickers"
  },
  "icu:stickers__StickerPicker__featured": {
    "messageformat": "Beskikbaar",
    "description": "Title for featured stickers"
  },
  "icu:stickers__StickerPicker__analog-time": {
    "messageformat": "Analoogtyd",
    "description": "aria-label for the analog time sticker"
  },
  "icu:stickers--StickerPreview--Title": {
    "messageformat": "Plakkerpakket",
    "description": "The title that appears in the sticker pack preview modal."
  },
  "icu:stickers--StickerPreview--Error": {
    "messageformat": "Kon nie plakkerpakket oopmaak nie. Kontroleer jou internetverbinding en probeer weer.",
    "description": "The message that appears in the sticker preview modal when there is an error."
  },
  "icu:EmojiPicker--empty": {
    "messageformat": "Geen emoji gevind nie",
    "description": "Shown in the emoji picker when a search yields 0 results."
  },
  "icu:EmojiPicker--search-close": {
    "messageformat": "Sluit emoji-soektog",
    "description": "Button title to cancel the emoji search."
  },
  "icu:EmojiPicker--search-placeholder": {
    "messageformat": "Soek emoji",
    "description": "Shown as a placeholder inside the emoji picker search field."
  },
  "icu:EmojiPicker--skin-tone": {
    "messageformat": "Velkleur {tone}",
    "description": "Shown as a tooltip over the emoji tone buttons."
  },
  "icu:EmojiPicker__button--recents": {
    "messageformat": "Onlangs",
    "description": "Label for recents emoji picker button"
  },
  "icu:EmojiPicker__button--emoji": {
    "messageformat": "Emoji",
    "description": "Label for emoji emoji picker button"
  },
  "icu:EmojiPicker__button--animal": {
    "messageformat": "Dier",
    "description": "Label for animal emoji picker button"
  },
  "icu:EmojiPicker__button--food": {
    "messageformat": "Voedsel",
    "description": "Label for food emoji picker button"
  },
  "icu:EmojiPicker__button--activity": {
    "messageformat": "Aktiwiteit",
    "description": "Label for activity emoji picker button"
  },
  "icu:EmojiPicker__button--travel": {
    "messageformat": "Reis",
    "description": "Label for travel emoji picker button"
  },
  "icu:EmojiPicker__button--object": {
    "messageformat": "Voorwerp",
    "description": "Label for object emoji picker button"
  },
  "icu:EmojiPicker__button--symbol": {
    "messageformat": "Simbool",
    "description": "Label for symbol emoji picker button"
  },
  "icu:EmojiPicker__button--flag": {
    "messageformat": "Vlag",
    "description": "Label for flag emoji picker button"
  },
  "icu:confirmation-dialog--Cancel": {
    "messageformat": "Kanselleer",
    "description": "Appears on the cancel button in confirmation dialogs."
  },
  "icu:Message__reaction-emoji-label--you": {
    "messageformat": "Jy het gereageer met {emoji}",
    "description": "aria-label for reaction emoji (you)"
  },
  "icu:Message__reaction-emoji-label--single": {
    "messageformat": "{title} het gereageer met {emoji}",
    "description": "aria-label for reaction emoji when one person reacts with an emoji"
  },
  "icu:Message__reaction-emoji-label--many": {
    "messageformat": "{count, plural, one {{count,number} mens het gereageer met {emoji}} other {{count,number} mense het gereageer met {emoji}}}",
    "description": "Used as an aria-label for when many people react to a message. Count is always greater than 1"
  },
  "icu:Message__role-description": {
    "messageformat": "Boodskap",
    "description": "aria-roledescription of a message"
  },
  "icu:MessageBody--read-more": {
    "messageformat": "Lees meer",
    "description": "When a message is too long this is the affordance to expand the message"
  },
  "icu:Message--unsupported-message": {
    "messageformat": "{contact} het vir jou 'n boodskap gestuur wat nie verwerk of vertoon kan word nie, omdat dit 'n gebruik maak van 'n nuwe Signal-funksie."
  },
  "icu:Message--unsupported-message-ask-to-resend": {
    "messageformat": "Jy kan {contact} vra om hierdie boodskap weer te stuur nou dat jy 'n bygewerkte weergawe van Signal gebruik."
  },
  "icu:Message--from-me-unsupported-message": {
    "messageformat": "Een van jou toestelle het 'n boodskap gestuur wat nie verwerk of vertoon kan word nie, omdat dit gebruik maak van 'n nuwe Signal-funksie."
  },
  "icu:Message--from-me-unsupported-message-ask-to-resend": {
    "messageformat": "Toekomstige boodskappe soos hierdie sal gesinkroniseer word nou dat jy 'n bygewerkte weergawe van Signal gebruik."
  },
  "icu:Message--update-signal": {
    "messageformat": "Dateer Signal op",
    "description": "Text for a button which will take user to Signal download page"
  },
  "icu:Message--tap-to-view-expired": {
    "messageformat": "Bekyk",
    "description": "Text shown on messages with with individual timers, after user has viewed it"
  },
  "icu:Message--tap-to-view--outgoing": {
    "messageformat": "Media",
    "description": "Text shown on outgoing messages with with individual timers (inaccessible)"
  },
  "icu:Message--tap-to-view--incoming--expired-toast": {
    "messageformat": "Jy het reeds hierdie boodskap gesien.",
    "description": "Shown when user clicks on an expired incoming view-once bubble"
  },
  "icu:Message--tap-to-view--outgoing--expired-toast": {
    "messageformat": "Eenkeerkyk-boodskappe word nie in jou kletsgeskiedenis gestoor nie.",
    "description": "Shown when user clicks on an expired outgoing view-once bubble"
  },
  "icu:Message--tap-to-view--incoming": {
    "messageformat": "Kyk na foto",
    "description": "Text shown on photo messages with with individual timers, before user has viewed it"
  },
  "icu:Message--tap-to-view--incoming-video": {
    "messageformat": "Kyk video",
    "description": "Text shown on video messages with with individual timers, before user has viewed it"
  },
  "icu:Conversation--getDraftPreview--attachment": {
    "messageformat": "(aanhegsel)",
    "description": "Text shown in left pane as preview for conversation with saved a saved draft message"
  },
  "icu:Conversation--getDraftPreview--quote": {
    "messageformat": "(kwotasie)",
    "description": "Text shown in left pane as preview for conversation with saved a saved draft message"
  },
  "icu:Conversation--getDraftPreview--draft": {
    "messageformat": "(konsep)",
    "description": "Text shown in left pane as preview for conversation with saved a saved draft message"
  },
  "icu:Keyboard--focus-most-recent-message": {
    "messageformat": "Fokus op oudste ongeleesde of laaste boodskap",
    "description": "Shown in shortcuts guide"
  },
  "icu:Keyboard--navigate-by-section": {
    "messageformat": "Navigeer volgens afdeling",
    "description": "Shown in the shortcuts guide"
  },
  "icu:Keyboard--previous-conversation": {
    "messageformat": "Vorige klets",
    "description": "Shown in the shortcuts guide"
  },
  "icu:Keyboard--next-conversation": {
    "messageformat": "Volgende klets",
    "description": "Shown in the shortcuts guide"
  },
  "icu:Keyboard--previous-unread-conversation": {
    "messageformat": "Vorige ongeleesde klets",
    "description": "Shown in the shortcuts guide"
  },
  "icu:Keyboard--next-unread-conversation": {
    "messageformat": "Volgende ongeleesde klets",
    "description": "Shown in the shortcuts guide"
  },
  "icu:Keyboard--preferences": {
    "messageformat": "Voorkeure",
    "description": "Shown in the shortcuts guide"
  },
  "icu:Keyboard--open-conversation-menu": {
    "messageformat": "Maak kletskieslys oop",
    "description": "Shown in the shortcuts guide"
  },
  "icu:Keyboard--new-conversation": {
    "messageformat": "Begin nuwe klets",
    "description": "Shown in the shortcuts guide"
  },
  "icu:Keyboard--archive-conversation": {
    "messageformat": "Argiveer klets",
    "description": "Shown in the shortcuts guide"
  },
  "icu:Keyboard--unarchive-conversation": {
    "messageformat": "Ontargiveer klets",
    "description": "Shown in the shortcuts guide"
  },
  "icu:Keyboard--search": {
    "messageformat": "Soek",
    "description": "Shown in the shortcuts guide"
  },
  "icu:Keyboard--search-in-conversation": {
    "messageformat": "Soek in klets",
    "description": "Shown in the shortcuts guide"
  },
  "icu:Keyboard--focus-composer": {
    "messageformat": "Fokus-opsteller",
    "description": "Shown in the shortcuts guide"
  },
  "icu:Keyboard--open-all-media-view": {
    "messageformat": "Maak Alle Media-aansig oop",
    "description": "Shown in the shortcuts guide"
  },
  "icu:Keyboard--open-emoji-chooser": {
    "messageformat": "Maak emoji-kieser oop",
    "description": "Shown in the shortcuts guide"
  },
  "icu:Keyboard--open-sticker-chooser": {
    "messageformat": "Maak plakker-kieser oop",
    "description": "Shown in the shortcuts guide"
  },
  "icu:Keyboard--begin-recording-voice-note": {
    "messageformat": "Begin 'n stemnota opneem",
    "description": "Shown in the shortcuts guide"
  },
  "icu:Keyboard--default-message-action": {
    "messageformat": "Verstek-aksie vir geselekteerde boodskap",
    "description": "Shown in the shortcuts guide"
  },
  "icu:Keyboard--view-details-for-selected-message": {
    "messageformat": "Bekyk besonderhede van geselekteerde boodskappe",
    "description": "Shown in the shortcuts guide"
  },
  "icu:Keyboard--toggle-reply": {
    "messageformat": "Wissel antwoord op geselekteerde boodskap",
    "description": "Shown in the shortcuts guide"
  },
  "icu:Keyboard--toggle-reaction-picker": {
    "messageformat": "Skakel emoji-reaksiekieser vir geselekteerde boodskap aan of af",
    "description": "Shown in the shortcuts guide"
  },
  "icu:Keyboard--save-attachment": {
    "messageformat": "Stoor aanhegsel uit die geselekteerde boodskap",
    "description": "Shown in the shortcuts guide"
  },
  "icu:Keyboard--delete-messages": {
    "messageformat": "Skrap geselekteerde boodskappe",
    "description": "Shown in the shortcuts guide"
  },
  "icu:Keyboard--forward-messages": {
    "messageformat": "Stuur geselekteerde boodskappe aan",
    "description": "Shown in the shortcuts guide"
  },
  "icu:Keyboard--add-newline": {
    "messageformat": "Voeg 'n nuwe lyn by die boodskap",
    "description": "Shown in the shortcuts guide"
  },
  "icu:Keyboard--expand-composer": {
    "messageformat": "Brei opsteller uit",
    "description": "Shown in the shortcuts guide"
  },
  "icu:Keyboard--send-in-expanded-composer": {
    "messageformat": "Stuur (in uitgebreide opsteller)",
    "description": "Shown in the shortcuts guide"
  },
  "icu:Keyboard--attach-file": {
    "messageformat": "Heg lêer aan",
    "description": "Shown in the shortcuts guide"
  },
  "icu:Keyboard--remove-draft-link-preview": {
    "messageformat": "Verwyder konsep-skakelvoorskou",
    "description": "Shown in the shortcuts guide"
  },
  "icu:Keyboard--remove-draft-attachments": {
    "messageformat": "Verwyder alle konsep-aanhegsels",
    "description": "Shown in the shortcuts guide"
  },
  "icu:Keyboard--conversation-by-index": {
    "messageformat": "Gaan na kletsboodskap",
    "description": "A shortcut allowing direct navigation to conversations 1 to 9 in list"
  },
  "icu:Keyboard--edit-last-message": {
    "messageformat": "Wysig die vorige boodskap",
    "description": "Shown in the shortcuts guide"
  },
  "icu:Keyboard--Key--ctrl": {
    "messageformat": "Ctrl",
    "description": "Key shown in shortcut combination in shortcuts guide"
  },
  "icu:Keyboard--Key--option": {
    "messageformat": "Opsie",
    "description": "Key shown in shortcut combination in shortcuts guide"
  },
  "icu:Keyboard--Key--alt": {
    "messageformat": "Alt",
    "description": "Key shown in shortcut combination in shortcuts guide"
  },
  "icu:Keyboard--Key--shift": {
    "messageformat": "Shift",
    "description": "Key shown in shortcut combination in shortcuts guide"
  },
  "icu:Keyboard--Key--enter": {
    "messageformat": "Enter",
    "description": "Key shown in shortcut combination in shortcuts guide"
  },
  "icu:Keyboard--Key--tab": {
    "messageformat": "Tab",
    "description": "Key shown in shortcut combination in shortcuts guide"
  },
  "icu:Keyboard--Key--one-to-nine-range": {
    "messageformat": "1 tot 9",
    "description": "Expresses that 1, 2, 3, up to 9 are available shortcut keys"
  },
  "icu:Keyboard--header": {
    "messageformat": "Sleutelbordkortpaaie",
    "description": "Title header of the keyboard shortcuts guide"
  },
  "icu:Keyboard--navigation-header": {
    "messageformat": "Navigasie",
    "description": "Header of the keyboard shortcuts guide - navigation section"
  },
  "icu:Keyboard--messages-header": {
    "messageformat": "Boodskappe",
    "description": "Header of the keyboard shortcuts guide - messages section"
  },
  "icu:Keyboard--composer-header": {
    "messageformat": "Opsteller",
    "description": "Header of the keyboard shortcuts guide - composer section"
  },
  "icu:Keyboard--composer--bold": {
    "messageformat": "Merk geselekteerde teks as vetdruk",
    "description": "Description of command to bold text in composer"
  },
  "icu:Keyboard--composer--italic": {
    "messageformat": "Merk geselekteerde teks as skuinsdruk",
    "description": "Description of command to bold text in composer"
  },
  "icu:Keyboard--composer--strikethrough": {
    "messageformat": "Merk geselekteerde teks as deurgehaal",
    "description": "Description of command to bold text in composer"
  },
  "icu:Keyboard--composer--monospace": {
    "messageformat": "Merk geselekteerde teks as monogespasieer",
    "description": "Description of command to bold text in composer"
  },
  "icu:Keyboard--composer--spoiler": {
    "messageformat": "Merk geselekteerde teks as vervaag",
    "description": "Description of command to bold text in composer"
  },
  "icu:Keyboard--open-context-menu": {
    "messageformat": "Maak kontekskieslys oop vir geselekteerde boodskap",
    "description": "Shown in shortcuts guide"
  },
  "icu:FormatMenu--guide--bold": {
    "messageformat": "Vetdruk",
    "description": "Shown when you hover over the bold button in the popup formatting menu"
  },
  "icu:FormatMenu--guide--italic": {
    "messageformat": "Skuinsdruk",
    "description": "Shown when you hover over the bold button in the popup formatting menu"
  },
  "icu:FormatMenu--guide--strikethrough": {
    "messageformat": "Deurhaal",
    "description": "Shown when you hover over the bold button in the popup formatting menu"
  },
  "icu:FormatMenu--guide--monospace": {
    "messageformat": "Monospasie",
    "description": "Shown when you hover over the bold button in the popup formatting menu"
  },
  "icu:FormatMenu--guide--spoiler": {
    "messageformat": "Vervaag",
    "description": "Shown when you hover over the bold button in the popup formatting menu"
  },
  "icu:Keyboard--scroll-to-top": {
    "messageformat": "Rol na die bokant van die lys",
    "description": "Shown in the shortcuts guide"
  },
  "icu:Keyboard--scroll-to-bottom": {
    "messageformat": "Rol na die onderkant van die lys",
    "description": "Shown in the shortcuts guide"
  },
  "icu:Keyboard--close-curent-conversation": {
    "messageformat": "Sluit huidige klets",
    "description": "Shown in the shortcuts guide"
  },
  "icu:Keyboard--calling-header": {
    "messageformat": "Besig om te bel",
    "description": "Header of the keyboard shortcuts guide - calling section"
  },
  "icu:Keyboard--toggle-audio": {
    "messageformat": "Skakel demp aan en af",
    "description": "Shown in the shortcuts guide"
  },
  "icu:Keyboard--toggle-video": {
    "messageformat": "Wissel video aan en af",
    "description": "Shown in the shortcuts guide"
  },
  "icu:Keyboard--accept-video-call": {
    "messageformat": "Antwoord oproep met video (slegs videokletse)",
    "description": "Shown in the calling keyboard shortcuts guide"
  },
  "icu:Keyboard--accept-call-without-video": {
    "messageformat": "Antwoord oproep sonder video",
    "description": "Shown in the calling keyboard shortcuts guide"
  },
  "icu:Keyboard--start-audio-call": {
    "messageformat": "Begin stem-oproep",
    "description": "Shown in the calling keyboard shortcuts guide"
  },
  "icu:Keyboard--start-video-call": {
    "messageformat": "Begin video-oproep",
    "description": "Shown in the calling keyboard shortcuts guide"
  },
  "icu:Keyboard--decline-call": {
    "messageformat": "Weier oproep",
    "description": "Shown in the calling keyboard shortcuts guide"
  },
  "icu:Keyboard--hang-up": {
    "messageformat": "Beëindig oproep",
    "description": "Shown in the calling keyboard shortcuts guide"
  },
  "icu:close-popup": {
    "messageformat": "Maak opspring-item toe",
    "description": "Used as alt text for any button closing a popup"
  },
  "icu:addImageOrVideoattachment": {
    "messageformat": "Voeg foto- of videoaanhegsel by",
    "description": "Used in draft attachment list for the big 'add new attachment' button"
  },
  "icu:remove-attachment": {
    "messageformat": "Verwyder aanhegsel",
    "description": "Used in draft attachment list to remove an individual attachment"
  },
  "icu:backToInbox": {
    "messageformat": "Terug na inkassie",
    "description": "Used as alt-text of button on archived conversations screen"
  },
  "icu:conversationArchived": {
    "messageformat": "Klets geargiveer",
    "description": "A toast that shows up when user archives a conversation"
  },
  "icu:conversationArchivedUndo": {
    "messageformat": "Ontdoen",
    "description": "Undo button for archiving a conversation"
  },
  "icu:conversationReturnedToInbox": {
    "messageformat": "Klets is na inkassie teruggestuur",
    "description": "A toast that shows up when the user unarchives a conversation"
  },
  "icu:conversationMarkedUnread": {
    "messageformat": "Klets as ongelees gemerk",
    "description": "A toast that shows up when user marks a conversation as unread"
  },
  "icu:SendEdit--dialog--title": {
    "messageformat": "Slegs Signal-beta",
    "description": "Title of the modal shown before sending your first edit message"
  },
  "icu:SendEdit--dialog--body": {
    "messageformat": "Wysiging van boodskappe is slegs vir Signal-beta-gebruikers beskikbaar. Indien jy 'n boodskap wysig, sal dit slegs sigbaar wees vir mense wat op die jongste weergawe van Signal-beta is.",
    "description": "Body text of the modal shown before sending your first edit message"
  },
  "icu:SendFormatting--dialog--title": {
    "messageformat": "Stuur tans geformateerde teks",
    "description": "Title of the modal shown before sending your first formatting message"
  },
  "icu:SendFormatting--dialog--body": {
    "messageformat": "Sommige mense gebruik dalk 'n weergawe van Signal wat nie geformateerde teks ondersteun nie. Hulle sal nie die formateringveranderinge kan sien wat jy aan jou boodskap gemaak het nie.",
    "description": "Body text of the modal shown before sending your first formatting message"
  },
  "icu:AuthArtCreator--dialog--message": {
    "messageformat": "Wil jy die Signal-plakkerpakket-skepper oopmaak?",
    "description": "A body of the dialog that is presented when user tries to open Signal Sticker Pack Creator from a link"
  },
  "icu:AuthArtCreator--dialog--confirm": {
    "messageformat": "Bevestig",
    "description": "A buttle title for confirming Signal Sticker Pack Creator dialog"
  },
  "icu:AuthArtCreator--dialog--dismiss": {
    "messageformat": "Wys weg",
    "description": "A buttle title for dismissing Signal Sticker Pack Creator dialog"
  },
  "icu:ArtCreator--Authentication--error": {
    "messageformat": "Stel Signal op jou foon en tafelblad in om die Plakkerpakket-skepper te gebruik",
    "description": "The error message which appears when the user has not linked their account and attempts to use the Sticker Creator"
  },
  "icu:Reactions--remove": {
    "messageformat": "Verwyder reaksie",
    "description": "Shown when you want to remove a reaction you've made"
  },
  "icu:Reactions--error": {
    "messageformat": "Kon nie reaksie stuur nie. Probeer asseblief weer.",
    "description": "Shown when a reaction fails to send"
  },
  "icu:Reactions--more": {
    "messageformat": "Meer",
    "description": "Use in the reaction picker as the alt text for the 'more' button"
  },
  "icu:ReactionsViewer--all": {
    "messageformat": "Alle",
    "description": "Shown in reaction viewer as the title for the 'all' category"
  },
  "icu:MessageRequests--message-direct": {
    "messageformat": "Laat {name} toe om vir jou boodskappe te stuur, en deel jou naam en foto met hulle? Tot jy aanvaar, sal hulle nie weet dat jy hulle boodskappe gesien het nie.",
    "description": "Shown as the message for a message request in a direct message"
  },
  "icu:MessageRequests--message-direct-hidden": {
    "messageformat": "Laat {name} toe om vir jou 'n boodskap stuur en deel jou naam en foto met hulle? Jy het hierdie persoon in die verlede verwyder.",
    "description": "Shown as the message for a message request in a hidden conversation"
  },
  "icu:MessageRequests--message-direct-blocked": {
    "messageformat": "Laat {name} toe om vir jou boodskappe te stuur, en deel jou naam en foto met hulle? Tot jy hulle ontsper, sal jy geen boodskappe ontvang nie.",
    "description": "Shown as the message for a message request in a direct message with a blocked account"
  },
  "icu:MessageRequests--message-group": {
    "messageformat": "Sluit by hierdie groep aan en deel jou naam en foto met die lede? Tot jy aanvaar, sal hull nie weet dat jy hulle boodskappe gesien het nie.",
    "description": "Shown as the message for a message request in a group"
  },
  "icu:MessageRequests--message-group-blocked": {
    "messageformat": "Ontsper hierdie groep en deel jou naam en foto met die lede? Tot jy hulle ontsper, sal jy geen boodskappe ontvang nie.",
    "description": "Shown as the message for a message request in a blocked group"
  },
  "icu:MessageRequests--block": {
    "messageformat": "Versper",
    "description": "Shown as a button to let the user block a message request"
  },
  "icu:MessageRequests--unblock": {
    "messageformat": "Ontsper",
    "description": "Shown as a button to let the user unblock a message request"
  },
  "icu:MessageRequests--unblock-direct-confirm-title": {
    "messageformat": "Ontsper {name}?",
    "description": "Shown as a button to let the user unblock a message request"
  },
  "icu:MessageRequests--unblock-direct-confirm-body": {
    "messageformat": "Julle sal boodskappe vir mekaar kan stuur en mekaar kan bel.",
    "description": "Shown as the body in the confirmation modal for unblocking a private message request"
  },
  "icu:MessageRequests--unblock-group-confirm-body": {
    "messageformat": "Groeplede sal jou weer by die groep kan voeg.",
    "description": "Shown as the body in the confirmation modal for unblocking a group message request"
  },
  "icu:MessageRequests--block-and-report-spam": {
    "messageformat": "Rapporteer gemorspos en versper",
    "description": "Shown as a button to let the user block a message request and report spam"
  },
  "icu:MessageRequests--block-and-report-spam-success-toast": {
    "messageformat": "As gemorspos gerapporteer en versper.",
    "description": "Shown in a toast when you successfully block a user and report them as spam"
  },
  "icu:MessageRequests--block-direct-confirm-title": {
    "messageformat": "Versper {title}?",
    "description": "Shown as the title in the confirmation modal for blocking a private message request"
  },
  "icu:MessageRequests--block-direct-confirm-body": {
    "messageformat": "Versperde mense kan nie bel of vir jou boodskappe stuur nie.",
    "description": "Shown as the body in the confirmation modal for blocking a private message request"
  },
  "icu:MessageRequests--block-group-confirm-title": {
    "messageformat": "Versper en verlaat {title}?",
    "description": "Shown as the title in the confirmation modal for blocking a group message request"
  },
  "icu:MessageRequests--block-group-confirm-body": {
    "messageformat": "Jy sal nie meer boodskappe of bywerkings van hierdie groep ontvang nie, en lede sal nie in staat wees om jou weer by hierdie groep by te voeg nie.",
    "description": "Shown as the body in the confirmation modal for blocking a group message request"
  },
  "icu:MessageRequests--delete": {
    "messageformat": "Skrap",
    "description": "Shown as a button to let the user delete any message request"
  },
  "icu:MessageRequests--delete-direct-confirm-title": {
    "messageformat": "Skrap klets?",
    "description": "Shown as the title in the confirmation modal for deleting a private message request"
  },
  "icu:MessageRequests--delete-direct-confirm-body": {
    "messageformat": "Hierdie klets sal van al jou toestelle geskrap word.",
    "description": "Shown as the body in the confirmation modal for deleting a private message request"
  },
  "icu:MessageRequests--delete-group-confirm-title": {
    "messageformat": "Skrap en verlaat {title}?",
    "description": "Shown as the title in the confirmation modal for deleting a group message request"
  },
  "icu:MessageRequests--delete-direct": {
    "messageformat": "Skrap",
    "description": "Shown as a button to let the user delete a direct message request"
  },
  "icu:MessageRequests--delete-group": {
    "messageformat": "Skrap en verlaat",
    "description": "Shown as a button to let the user delete a group message request"
  },
  "icu:MessageRequests--delete-group-confirm-body": {
    "messageformat": "Jy sal hierdie groep verlaat, en dit sal van al jou toestelle geskrap word.",
    "description": "Shown as the body in the confirmation modal for deleting a group message request"
  },
  "icu:MessageRequests--accept": {
    "messageformat": "Aanvaar",
    "description": "Shown as a button to let the user accept a message request"
  },
  "icu:MessageRequests--continue": {
    "messageformat": "Gaan voort",
    "description": "Shown as a button to share your profile, necessary to continue messaging in a conversation"
  },
  "icu:MessageRequests--profile-sharing--group--link": {
    "messageformat": "Wil jy jou klets met hierdie groep voortsit en jou naam en foto met die lede daarvan deel? <learnMoreLink>Vind meer uit.</learnMoreLink>",
    "description": "Shown when user hasn't shared their profile in a group yet"
  },
  "icu:MessageRequests--profile-sharing--direct--link": {
    "messageformat": "Wil jy hierdie klets met {firstName} voortsit en jou naam en foto met hulle deel? <learnMoreLink>Vind meer uit</learnMoreLink>",
    "description": "Shown when user hasn't shared their profile in a 1:1 conversation yet"
  },
  "icu:ConversationHero--members": {
    "messageformat": "{count, plural, one {1 lid} other {{count,number} lede}}",
    "description": "Specifies the number of members in a group conversation"
  },
  "icu:member-of-1-group": {
    "messageformat": "Lid van {group}",
    "description": "Shown in the conversation hero to indicate this user is a member of a mutual group"
  },
  "icu:member-of-2-groups": {
    "messageformat": "Lid van {group1} en {group2}",
    "description": "Shown in the conversation hero to indicate this user is a member of two mutual groups"
  },
  "icu:member-of-3-groups": {
    "messageformat": "Lid van {group1}, {group2}, en {group3}",
    "description": "Shown in the conversation hero to indicate this user is a member of three mutual groups"
  },
  "icu:member-of-more-than-3-groups--one-more": {
    "messageformat": "Lid van {group1}, {group2}, {group3} en nog een",
    "description": "Shown in the conversation hero to indicate this user is a member of four mutual groups"
  },
  "icu:member-of-more-than-3-groups--multiple-more": {
    "messageformat": "Lid van {group1}, {group2}, {group3}, en {remainingCount,number}meer",
    "description": "Shown in the conversation hero to indicate this user is a member of 5+ mutual groups."
  },
  "icu:ConversationHero--membership-added": {
    "messageformat": "{name} het jou by die groep gevoeg.",
    "description": "Shown Indicates that you were added to a group by a given individual."
  },
  "icu:no-groups-in-common": {
    "messageformat": "Geen groepe in gemeen nie",
    "description": "Shown to indicate this user is not a member of any groups"
  },
  "icu:no-groups-in-common-warning": {
    "messageformat": "Geen groepe in gemeen nie. Gaan versoeke noukeuring na.",
    "description": "When a user has no common groups, show this warning"
  },
  "icu:acceptCall": {
    "messageformat": "Antwoord oproep",
    "description": "Shown in tooltip for the button to accept a call (audio or video)"
  },
  "icu:acceptCallWithoutVideo": {
    "messageformat": "Antwoord oproep sonder video",
    "description": "Shown in tooltip for the button to accept a video call without video"
  },
  "icu:declineCall": {
    "messageformat": "Weier",
    "description": "Shown in tooltip for the button to decline a call (audio or video)"
  },
  "icu:declinedIncomingAudioCall": {
    "messageformat": "Jy het ’n stemoproep geweier",
    "description": "Shown in conversation history when you declined an incoming voice call"
  },
  "icu:declinedIncomingVideoCall": {
    "messageformat": "Jy het ’n video-oproep geweier",
    "description": "Shown in conversation history when you declined an incoming video call"
  },
  "icu:acceptedIncomingAudioCall": {
    "messageformat": "Inkomende stemoproep",
    "description": "Shown in conversation history when you accepted an incoming voice call"
  },
  "icu:acceptedIncomingVideoCall": {
    "messageformat": "Inkomende video-oproep",
    "description": "Shown in conversation history when you accepted an incoming video call"
  },
  "icu:missedIncomingAudioCall": {
    "messageformat": "Gemiste stemoproep",
    "description": "Shown in conversation history when you missed an incoming voice call"
  },
  "icu:missedIncomingVideoCall": {
    "messageformat": "Gemiste video-oproep",
    "description": "Shown in conversation history when you missed an incoming video call"
  },
  "icu:acceptedOutgoingAudioCall": {
    "messageformat": "Uitgaande stemoproep",
    "description": "Shown in conversation history when you made an outgoing voice call"
  },
  "icu:acceptedOutgoingVideoCall": {
    "messageformat": "Uitgaande video-oproep",
    "description": "Shown in conversation history when you made an outgoing video call"
  },
  "icu:missedOrDeclinedOutgoingAudioCall": {
    "messageformat": "Onbeantwoorde stemoproep",
    "description": "Shown in conversation history when your voice call is missed or declined"
  },
  "icu:missedOrDeclinedOutgoingVideoCall": {
    "messageformat": "Onbeantwoorde video-oproep",
    "description": "Shown in conversation history when your video call is missed or declined"
  },
  "icu:minimizeToTrayNotification--title": {
    "messageformat": "Signal is steeds oop",
    "description": "Shown in a notification title when Signal is minimized to tray"
  },
  "icu:minimizeToTrayNotification--body": {
    "messageformat": "Signal sal steeds in die kennisgewingafdeling oop wees. Jy kan dit in Signal-instellings verander.",
    "description": "Shown in a notification body when Signal is minimized to tray"
  },
  "icu:incomingAudioCall": {
    "messageformat": "Inkomende stem-oproep...",
    "description": "Shown in both the incoming call bar and notification for an incoming voice call"
  },
  "icu:incomingVideoCall": {
    "messageformat": "Inkomende video-oproep…",
    "description": "Shown in both the incoming call bar and notification for an incoming video call"
  },
  "icu:incomingGroupCall__ringing-you": {
    "messageformat": "{ringer} is besig om jou te skakel",
    "description": "Shown in the incoming call bar when someone is ringing you for a group call"
  },
  "icu:incomingGroupCall__ringing-1-other": {
    "messageformat": "{ringer} is besig om jou en {otherMember} te skakel",
    "description": "Shown in the incoming call bar when someone is ringing you for a group call"
  },
  "icu:incomingGroupCall__ringing-2-others": {
    "messageformat": "{ringer} is besig om jou, {first} en {second} te skakel",
    "description": "Shown in the incoming call bar when someone is ringing you for a group call"
  },
  "icu:incomingGroupCall__ringing-3-others": {
    "messageformat": "{ringer} is besig om jou, {first}, {second} en 1 ander persoon te skakel",
    "description": "Shown in the incoming call bar when someone is ringing you for a group call"
  },
  "icu:incomingGroupCall__ringing-many": {
    "messageformat": "{remaining, plural, one {{ringer} is besig om jou, {first}, {second} en {remaining,number} ander te skakel} other {{ringer} is besig om jou, {first}, {second} en {remaining,number} ander te skakel}}",
    "description": "Shown in the incoming call bar when someone is ringing you for a group call"
  },
  "icu:outgoingCallRinging": {
    "messageformat": "Lui tans…",
    "description": "Shown in the call screen when placing an outgoing call that is now ringing"
  },
  "icu:makeOutgoingCall": {
    "messageformat": "Begin 'n oproep",
    "description": "Title for the call button in a conversation"
  },
  "icu:makeOutgoingVideoCall": {
    "messageformat": "Begin 'n video-oproep",
    "description": "Title for the video call button in a conversation"
  },
  "icu:joinOngoingCall": {
    "messageformat": "Sluit aan",
    "description": "Text that appears in a group when a call is active"
  },
  "icu:callNeedPermission": {
    "messageformat": "{title} sal ’n boodskapversoek van jou af kry. Jy kan bel sodra jou boodskapversoek aanvaar is.",
    "description": "Shown when a call is rejected because the other party hasn't approved the message/call request"
  },
  "icu:callReconnecting": {
    "messageformat": "Besig om te herkonnekteer…",
    "description": "Shown in the call screen when the call is reconnecting due to network issues"
  },
  "icu:callDuration": {
    "messageformat": "Signal {duration}",
    "description": "Shown in the call screen to indicate how long the call has been connected"
  },
  "icu:callingDeviceSelection__settings": {
    "messageformat": "Instellings",
    "description": "Title for device selection settings"
  },
  "icu:calling__participants": {
    "messageformat": "{people} in oproep",
    "description": "Title for participants list toggle"
  },
  "icu:calling__call-notification__ended": {
    "messageformat": "Die groepoproep is beëindig",
    "description": "Notification message when a group call has ended"
  },
  "icu:calling__call-notification__started-by-someone": {
    "messageformat": "Die groepoproep is begin",
    "description": "Notification message when a group call has started, but we don't know who started it"
  },
  "icu:calling__call-notification__started-by-you": {
    "messageformat": "Jy het ’n groepoproep begin",
    "description": "Notification message when a group call has started by you"
  },
  "icu:calling__call-notification__started": {
    "messageformat": "{name} het 'n groepoproep begin",
    "description": "Notification message when a group call has started"
  },
  "icu:calling__in-another-call-tooltip": {
    "messageformat": "Jy is reeds in 'n oproep",
    "description": "Tooltip in disabled notification button when you're on another call"
  },
  "icu:calling__call-notification__button__call-full-tooltip": {
    "messageformat": "Oproep het kapasiteit van {max,number} deelnemers bereik",
    "description": "Tooltip in disabled notification button when the call is full"
  },
  "icu:calling__pip--on": {
    "messageformat": "Minimaliseer oproep",
    "description": "Title for picture-in-picture toggle"
  },
  "icu:calling__pip--off": {
    "messageformat": "Volskermoproep",
    "description": "Title for picture-in-picture toggle"
  },
  "icu:calling__switch-view--to-grid": {
    "messageformat": "Verander na rooster-skermbeeld",
    "description": "Title for grid/speaker view toggle when on a call"
  },
  "icu:calling__switch-view--to-speaker": {
    "messageformat": "Verander na spreker-skermbeeld",
    "description": "Title for grid/speaker view toggle when on a call"
  },
  "icu:calling__hangup": {
    "messageformat": "Verlaat oproep",
    "description": "Title for hang up button"
  },
  "icu:calling__SelectPresentingSourcesModal--title": {
    "messageformat": "Deel jou skerm",
    "description": "Title for the select your screen sharing sources modal"
  },
  "icu:calling__SelectPresentingSourcesModal--confirm": {
    "messageformat": "Begin deel",
    "description": "Confirm button for sharing screen modal"
  },
  "icu:calling__SelectPresentingSourcesModal--entireScreen": {
    "messageformat": "Volle skerm",
    "description": "Title for the select your screen sharing sources modal and 'Entire Screen' source"
  },
  "icu:calling__SelectPresentingSourcesModal--screen": {
    "messageformat": "Skerm {id}",
    "description": "Title for `Screen #N` source in screen sharing sources modal and overlay"
  },
  "icu:calling__SelectPresentingSourcesModal--window": {
    "messageformat": "'n Venster",
    "description": "Title for the select your screen sharing sources modal"
  },
  "icu:callingDeviceSelection__label--video": {
    "messageformat": "Video",
    "description": "Label for video input selector"
  },
  "icu:callingDeviceSelection__label--audio-input": {
    "messageformat": "Mikrofoon",
    "description": "Label for audio input selector"
  },
  "icu:callingDeviceSelection__label--audio-output": {
    "messageformat": "Luidsprekers",
    "description": "Label for audio output selector"
  },
  "icu:callingDeviceSelection__select--no-device": {
    "messageformat": "Geen toestelle beskikbaar nie",
    "description": "Message for when there are no available devices to select for input/output audio or video"
  },
  "icu:callingDeviceSelection__select--default": {
    "messageformat": "Verstek",
    "description": "Shown when the device is the default device"
  },
  "icu:muteNotificationsTitle": {
    "messageformat": "Demp kennisgewings",
    "description": "Label for the mute notifications drop-down selector"
  },
  "icu:notMuted": {
    "messageformat": "Nie gedemp nie",
    "description": "Label when the conversation is not muted"
  },
  "icu:muteHour": {
    "messageformat": "Demp vir een uur",
    "description": "Label for muting the conversation"
  },
  "icu:muteEightHours": {
    "messageformat": "Demp vir agt uur",
    "description": "Label for muting the conversation"
  },
  "icu:muteDay": {
    "messageformat": "Demp vir een dag",
    "description": "Label for muting the conversation"
  },
  "icu:muteWeek": {
    "messageformat": "Demp vir een week",
    "description": "Label for muting the conversation"
  },
  "icu:muteAlways": {
    "messageformat": "Demp altyd",
    "description": "Label for muting the conversation"
  },
  "icu:unmute": {
    "messageformat": "Ontdemp",
    "description": "Label for unmuting the conversation"
  },
  "icu:muteExpirationLabelAlways": {
    "messageformat": "Altyd gedemp",
    "description": "Shown in the mute notifications submenu whenever a conversation has been muted"
  },
  "icu:muteExpirationLabel": {
    "messageformat": "Gedemp tot {duration}",
    "description": "Shown in the mute notifications submenu whenever a conversation has been muted"
  },
  "icu:EmojiButton__label": {
    "messageformat": "Emoji",
    "description": "Label for emoji button"
  },
  "icu:ErrorModal--title": {
    "messageformat": "Iets het verkeerd geloop!",
    "description": "Title of popup dialog when user-initiated task has gone wrong"
  },
  "icu:ErrorModal--description": {
    "messageformat": "Probeer asb. weer of kontak steundiens.",
    "description": "Description text in popup dialog when user-initiated task has gone wrong"
  },
  "icu:Confirmation--confirm": {
    "messageformat": "Goed",
    "description": "Button to dismiss popup dialog when user-initiated task has gone wrong"
  },
  "icu:unknown-sgnl-link": {
    "messageformat": "Jammer, daardie sgnl:// skakel het nie sin gemaak nie!",
    "description": "Shown if you click on a sgnl:// link not currently supported by Desktop"
  },
  "icu:GroupV2--cannot-send": {
    "messageformat": "Jy kan nie boodskappe aan daardie groep stuur nie.",
    "description": "Shown in toast when you attempt to forward a message to an announcement only group"
  },
  "icu:GroupV2--cannot-start-group-call": {
    "messageformat": "Slegs groepadmins kan ’n oproep begin.",
    "description": "Shown in toast when a non-admin starts a group call in an announcements only group"
  },
  "icu:GroupV2--join--invalid-link--title": {
    "messageformat": "Ongeldige skakel",
    "description": "Shown if we are unable to parse a group link"
  },
  "icu:GroupV2--join--invalid-link": {
    "messageformat": "Hierdie is nie ’n geldige groepskakel nie. Maak seker die skakel is volledig en korrek voor jy probeer aansluit.",
    "description": "Shown if we are unable to parse a group link"
  },
  "icu:GroupV2--join--prompt": {
    "messageformat": "Wil jy by hierdie groep aansluit en jou naam en foto met die lede deel?",
    "description": "Shown when you click on a group link to confirm"
  },
  "icu:GroupV2--join--already-in-group": {
    "messageformat": "Jy is reeds in hierdie groep.",
    "description": "Shown if you click a group link for a group where you're already a member"
  },
  "icu:GroupV2--join--already-awaiting-approval": {
    "messageformat": "Jy het reeds goedkeuring versoek om by hierdie groep aan te sluit.",
    "description": "Shown if you click a group link for a group where you've already requested approval'"
  },
  "icu:GroupV2--join--unknown-link-version--title": {
    "messageformat": "Onbekende skakelweergawe.",
    "description": "This group link is no longer valid."
  },
  "icu:GroupV2--join--unknown-link-version": {
    "messageformat": "Hierdie skakel word nie deur hierdie weergawe van Signal Desktop ondersteun nie.",
    "description": "Shown if you click a group link and we can't get information about it"
  },
  "icu:GroupV2--join--link-revoked--title": {
    "messageformat": "Kan nie by groep aansluit nie",
    "description": "Shown if you click a group link and we can't get information about it"
  },
  "icu:GroupV2--join--link-revoked": {
    "messageformat": "Hierdie groepskakel is nie meer geldig nie.",
    "description": "Shown if you click a group link and we can't get information about it"
  },
  "icu:GroupV2--join--link-forbidden--title": {
    "messageformat": "Kan nie by groep aansluit nie",
    "description": "Shown if you click a group link and you have been forbidden from joining via the link"
  },
  "icu:GroupV2--join--link-forbidden": {
    "messageformat": "Jy kan nie d.m.v. die groepskakel by hierdie groep aansluit nie, want 'n admin het jou verwyder.",
    "description": "Shown if you click a group link and you have been forbidden from joining via the link"
  },
  "icu:GroupV2--join--prompt-with-approval": {
    "messageformat": "'n Admin van hierdie groep moet jou versoek goedkeur voordat jy by die groep kan aansluit. Indien goedgekeur, sal jou naam en foto met die groeplede gedeel word.",
    "description": "Shown when you click on a group link to confirm, if it requires admin approval"
  },
  "icu:GroupV2--join--join-button": {
    "messageformat": "Sluit aan",
    "description": "The button to join the group"
  },
  "icu:GroupV2--join--request-to-join-button": {
    "messageformat": "Versoek om aan te sluit",
    "description": "The button to join the group, if approval is required"
  },
  "icu:GroupV2--join--cancel-request-to-join": {
    "messageformat": "Kanselleer versoek",
    "description": "The button to cancel request to join the group"
  },
  "icu:GroupV2--join--cancel-request-to-join--confirmation": {
    "messageformat": "Kanselleer versoek om by die groep aan te sluit?",
    "description": "A confirmation message that shows after you click the button"
  },
  "icu:GroupV2--join--cancel-request-to-join--yes": {
    "messageformat": "Ja",
    "description": "Choosing to continue in the cancel join confirmation dialog"
  },
  "icu:GroupV2--join--cancel-request-to-join--no": {
    "messageformat": "Nee",
    "description": "Choosing not to continue in the cancel join confirmation dialog"
  },
  "icu:GroupV2--join--group-metadata--full": {
    "messageformat": "{memberCount, plural, one {Groep ·{memberCount,number} lid} other {Groep · {memberCount,number} lede}}",
    "description": "A holder for two pieces of information - the type of conversation, and the member count"
  },
  "icu:GroupV2--join--requested": {
    "messageformat": "Jou versoek om aan te sluit is na die groepadmin gestuur. Jy sal in kennis gestel word wanneer hulle aksie geneem het.",
    "description": "Shown in composition area when you've requested to join a group"
  },
  "icu:GroupV2--join--general-join-failure--title": {
    "messageformat": "Fout met skakel",
    "description": "Shown if something went wrong when you try to join via a group link"
  },
  "icu:GroupV2--join--general-join-failure": {
    "messageformat": "Kon nie by groep aansluit nie. Probeer weer later.",
    "description": "Shown if something went wrong when you try to join via a group link"
  },
  "icu:GroupV2--admin": {
    "messageformat": "Admin",
    "description": "Label for a group administrator"
  },
  "icu:GroupV2--only-admins": {
    "messageformat": "Slegs admins",
    "description": "Label for group administrators -- used in drop-downs to select permissions that apply to admins"
  },
  "icu:GroupV2--all-members": {
    "messageformat": "Alle lede",
    "description": "Label for describing the general non-privileged members of a group"
  },
  "icu:updating": {
    "messageformat": "Besig om by te werk…",
    "description": "Shown along with a spinner when an update operation takes longer than one second"
  },
  "icu:GroupV2--create--you": {
    "messageformat": "Jy het die groep geskep.",
    "description": "Shown in timeline or conversation preview when v2 group changes"
  },
  "icu:GroupV2--create--other": {
    "messageformat": "{memberName} het die groep geskep.",
    "description": "Shown in timeline or conversation preview when v2 group changes"
  },
  "icu:GroupV2--create--unknown": {
    "messageformat": "Die groep is geskep.",
    "description": "Shown in timeline or conversation preview when v2 group changes"
  },
  "icu:GroupV2--title--change--other": {
    "messageformat": "{memberName} het die groepnaam verander na \"{newTitle}\".",
    "description": "Shown in timeline or conversation preview when v2 group changes"
  },
  "icu:GroupV2--title--change--you": {
    "messageformat": "Jy het die groepnaam verander na \"{newTitle}\".",
    "description": "Shown in timeline or conversation preview when v2 group changes"
  },
  "icu:GroupV2--title--change--unknown": {
    "messageformat": "'n Lid het die groepnaam verander na \"{newTitle}\".",
    "description": "Shown in timeline or conversation preview when v2 group changes"
  },
  "icu:GroupV2--title--remove--other": {
    "messageformat": "{memberName} het die groepnaam verwyder.",
    "description": "Shown in timeline or conversation preview when v2 group changes"
  },
  "icu:GroupV2--title--remove--you": {
    "messageformat": "Jy het die groepnaam verwyder.",
    "description": "Shown in timeline or conversation preview when v2 group changes"
  },
  "icu:GroupV2--title--remove--unknown": {
    "messageformat": "'n Lid het die groepnaam verwyder.",
    "description": "Shown in timeline or conversation preview when v2 group changes"
  },
  "icu:GroupV2--avatar--change--other": {
    "messageformat": "{memberName} het die groep-avatar verander.",
    "description": "Shown in timeline or conversation preview when v2 group changes"
  },
  "icu:GroupV2--avatar--change--you": {
    "messageformat": "Jy het die groep-avatar verander.",
    "description": "Shown in timeline or conversation preview when v2 group changes"
  },
  "icu:GroupV2--avatar--change--unknown": {
    "messageformat": "'n Lid het die groep-avatar verander.",
    "description": "Shown in timeline or conversation preview when v2 group changes"
  },
  "icu:GroupV2--avatar--remove--other": {
    "messageformat": "{memberName} het die groep-avatar verwyder.",
    "description": "Shown in timeline or conversation preview when v2 group changes"
  },
  "icu:GroupV2--avatar--remove--you": {
    "messageformat": "Jy het die groep-avatar verwyder.",
    "description": "Shown in timeline or conversation preview when v2 group changes"
  },
  "icu:GroupV2--avatar--remove--unknown": {
    "messageformat": "'n Lid het die groep-avatar verwyder.",
    "description": "Shown in timeline or conversation preview when v2 group changes"
  },
  "icu:GroupV2--access-attributes--admins--other": {
    "messageformat": "{adminName} het mense wat die groepinligting kan wysig na \"Slegs admins\" verander.",
    "description": "Shown in timeline or conversation preview when v2 group changes"
  },
  "icu:GroupV2--access-attributes--admins--you": {
    "messageformat": "Jy het mense wat die groepinligting kan wysig na \"Slegs admins\" verander.",
    "description": "Shown in timeline or conversation preview when v2 group changes"
  },
  "icu:GroupV2--access-attributes--admins--unknown": {
    "messageformat": "'n Admin het mense wat die groepinligting kan wysig na \"Slegs admins\" verander.",
    "description": "Shown in timeline or conversation preview when v2 group changes"
  },
  "icu:GroupV2--access-attributes--all--other": {
    "messageformat": "{adminName} het mense wat die groepinligting kan wysig na \"Alle lede\" verander.",
    "description": "Shown in timeline or conversation preview when v2 group changes"
  },
  "icu:GroupV2--access-attributes--all--you": {
    "messageformat": "Jy het mense wat die groepinligting kan wysig na \"Alle lede\" verander.",
    "description": "Shown in timeline or conversation preview when v2 group changes"
  },
  "icu:GroupV2--access-attributes--all--unknown": {
    "messageformat": "'n Admin het mense wat die groepinligting kan wysig na \"Alle lede\" verander.",
    "description": "Shown in timeline or conversation preview when v2 group changes"
  },
  "icu:GroupV2--access-members--admins--other": {
    "messageformat": "{adminName} het mense wat die groeplidmaatskap kan wysig na \"Slegs admins\" verander.",
    "description": "Shown in timeline or conversation preview when v2 group changes"
  },
  "icu:GroupV2--access-members--admins--you": {
    "messageformat": "Jy  het mense wat die groeplidmaatskap kan wysig na \"Slegs admins\" verander.",
    "description": "Shown in timeline or conversation preview when v2 group changes"
  },
  "icu:GroupV2--access-members--admins--unknown": {
    "messageformat": "'n Admin het mense wat die groeplidmaatskap kan wysig na \"Slegs admins\" verander.",
    "description": "Shown in timeline or conversation preview when v2 group changes"
  },
  "icu:GroupV2--access-members--all--other": {
    "messageformat": "{adminName} het mense wat die groeplidmaatskap kan wysig na \"Alle lede\" verander.",
    "description": "Shown in timeline or conversation preview when v2 group changes"
  },
  "icu:GroupV2--access-members--all--you": {
    "messageformat": "Jy  het mense wat die groeplidmaatskap kan wysig na \"Alle lede\" verander.",
    "description": "Shown in timeline or conversation preview when v2 group changes"
  },
  "icu:GroupV2--access-members--all--unknown": {
    "messageformat": "'n Admin het mense wat die groeplidmaatskap kan wysig na \"Alle lede\" verander.",
    "description": "Shown in timeline or conversation preview when v2 group changes"
  },
  "icu:GroupV2--access-invite-link--disabled--you": {
    "messageformat": "Jy het admingoedkeuring vir die groepskakel gedeaktiveer.",
    "description": "Shown in timeline or conversation preview when v2 group changes"
  },
  "icu:GroupV2--access-invite-link--disabled--other": {
    "messageformat": "{adminName} het admingoedkeuring vir die groepskakel gedeaktiveer.",
    "description": "Shown in timeline or conversation preview when v2 group changes"
  },
  "icu:GroupV2--access-invite-link--disabled--unknown": {
    "messageformat": "Admingoedkeuring vir die groepskakel is gedeaktiveer.",
    "description": "Shown in timeline or conversation preview when v2 group changes"
  },
  "icu:GroupV2--access-invite-link--enabled--you": {
    "messageformat": "Jy het admingoedkeuring vir die groepskakel geaktiveer.",
    "description": "Shown in timeline or conversation preview when v2 group changes"
  },
  "icu:GroupV2--access-invite-link--enabled--other": {
    "messageformat": "{adminName} het admingoedkeuring vir die groepskakel geaktiveer.",
    "description": "Shown in timeline or conversation preview when v2 group changes"
  },
  "icu:GroupV2--access-invite-link--enabled--unknown": {
    "messageformat": "Admingoedkeuring vir die groepskakel is geaktiveer.",
    "description": "Shown in timeline or conversation preview when v2 group changes"
  },
  "icu:GroupV2--member-add--invited--you": {
    "messageformat": "Jy het genooide lid {inviteeName} bygevoeg.",
    "description": "Shown in timeline or conversation preview when v2 group changes"
  },
  "icu:GroupV2--member-add--invited--other": {
    "messageformat": "{memberName} het genooide lid {inviteeName} bygevoeg.",
    "description": "Shown in timeline or conversation preview when v2 group changes"
  },
  "icu:GroupV2--member-add--invited--unknown": {
    "messageformat": "'n Lid het genooide lid {inviteeName} bygevoeg.",
    "description": "Shown in timeline or conversation preview when v2 group changes"
  },
  "icu:GroupV2--member-add--from-invite--other": {
    "messageformat": "{inviteeName} het 'n uitnodiging van {inviterName} na die groep aanvaar.",
    "description": "Shown in timeline or conversation preview when v2 group changes"
  },
  "icu:GroupV2--member-add--from-invite--other-no-from": {
    "messageformat": "{inviteeName} het ’n uitnodiging na die groep aanvaar.",
    "description": "Shown in timeline or conversation preview when v2 group changes"
  },
  "icu:GroupV2--member-add--from-invite--you": {
    "messageformat": "Jy het 'n uitnodiging van {inviterName} na die groep aanvaar.",
    "description": "Shown in timeline or conversation preview when v2 group changes"
  },
  "icu:GroupV2--member-add--from-invite--you-no-from": {
    "messageformat": "Jy het ’n uitnodiging na die groep aanvaar.",
    "description": "Shown in timeline or conversation preview when v2 group changes"
  },
  "icu:GroupV2--member-add--from-invite--from-you": {
    "messageformat": "{inviteeName} het jou uitnodiging na die groep aanvaar.",
    "description": "Shown in timeline or conversation preview when v2 group changes"
  },
  "icu:GroupV2--member-add--other--other": {
    "messageformat": "{adderName} het {addeeName} bygevoeg.",
    "description": "Shown in timeline or conversation preview when v2 group changes"
  },
  "icu:GroupV2--member-add--other--you": {
    "messageformat": "Jy het {memberName} bygevoeg.",
    "description": "Shown in timeline or conversation preview when v2 group changes"
  },
  "icu:GroupV2--member-add--other--unknown": {
    "messageformat": "'n Lid het {memberName} bygevoeg.",
    "description": "Shown in timeline or conversation preview when v2 group changes"
  },
  "icu:GroupV2--member-add--you--other": {
    "messageformat": "{memberName} het jou by die groep gevoeg.",
    "description": "Shown in timeline or conversation preview when v2 group changes"
  },
  "icu:GroupV2--member-add--you--you": {
    "messageformat": "Jy het by die groep aangesluit.",
    "description": "Shown in timeline or conversation preview when v2 group changes"
  },
  "icu:GroupV2--member-add--you--unknown": {
    "messageformat": "Jy is by die groep bygevoeg.",
    "description": "Shown in timeline or conversation preview when v2 group changes"
  },
  "icu:GroupV2--member-add-from-link--you--you": {
    "messageformat": "Jy het d.m.v. die groepskakel by die groep aangesluit.",
    "description": "Shown in timeline or conversation preview when v2 group changes"
  },
  "icu:GroupV2--member-add-from-link--other": {
    "messageformat": "{memberName} het d.m.v. die groepskakel by die groep aangesluit.",
    "description": "Shown in timeline or conversation preview when v2 group changes"
  },
  "icu:GroupV2--member-add-from-admin-approval--you--other": {
    "messageformat": "{adminName}het jou versoek goedgekeur om by die groep aan te sluit.",
    "description": "Shown in timeline or conversation preview when v2 group changes"
  },
  "icu:GroupV2--member-add-from-admin-approval--you--unknown": {
    "messageformat": "Jou versoek om by die groep aan te sluit is goedgekeur.",
    "description": "Shown in timeline or conversation preview when v2 group changes"
  },
  "icu:GroupV2--member-add-from-admin-approval--other--you": {
    "messageformat": "Jy het ’n versoek van {joinerName} om by die groep aan te sluit, goedgekeur.",
    "description": "Shown in timeline or conversation preview when v2 group changes"
  },
  "icu:GroupV2--member-add-from-admin-approval--other--other": {
    "messageformat": "{adminName} het ’n versoek van {joinerName} om by die groep aan te sluit, goedgekeur.",
    "description": "Shown in timeline or conversation preview when v2 group changes"
  },
  "icu:GroupV2--member-add-from-admin-approval--other--unknown": {
    "messageformat": "’n Versoek van {joinerName} om by die groep aan te sluit, is goedgekeur.",
    "description": "Shown in timeline or conversation preview when v2 group changes"
  },
  "icu:GroupV2--member-remove--other--other": {
    "messageformat": "{adminName} het {memberName} verwyder.",
    "description": "Shown in timeline or conversation preview when v2 group changes"
  },
  "icu:GroupV2--member-remove--other--self": {
    "messageformat": "{memberName} het die groep verlaat.",
    "description": "Shown in timeline or conversation preview when v2 group changes"
  },
  "icu:GroupV2--member-remove--other--you": {
    "messageformat": "Jy het {memberName} verwyder.",
    "description": "Shown in timeline or conversation preview when v2 group changes"
  },
  "icu:GroupV2--member-remove--other--unknown": {
    "messageformat": "'n Lid het {memberName} verwyder.",
    "description": "Shown in timeline or conversation preview when v2 group changes"
  },
  "icu:GroupV2--member-remove--you--other": {
    "messageformat": "{adminName} het jou verwyder.",
    "description": "Shown in timeline or conversation preview when v2 group changes"
  },
  "icu:GroupV2--member-remove--you--you": {
    "messageformat": "Jy het die groep verlaat",
    "description": "Shown in timeline or conversation preview when v2 group changes"
  },
  "icu:GroupV2--member-remove--you--unknown": {
    "messageformat": "Jy is van die groep verwyder.",
    "description": "Shown in timeline or conversation preview when v2 group changes"
  },
  "icu:GroupV2--member-privilege--promote--other--other": {
    "messageformat": "{adminName} het {memberName} 'n admin gemaak.",
    "description": "Shown in timeline or conversation preview when v2 group changes"
  },
  "icu:GroupV2--member-privilege--promote--other--you": {
    "messageformat": "Jy het {memberName} ’n admin gemaak.",
    "description": "Shown in timeline or conversation preview when v2 group changes"
  },
  "icu:GroupV2--member-privilege--promote--other--unknown": {
    "messageformat": "'n Admin het {memberName} 'n admin gemaak.",
    "description": "Shown in timeline or conversation preview when v2 group changes"
  },
  "icu:GroupV2--member-privilege--promote--you--other": {
    "messageformat": "{adminName} het jou ’n admin gemaak.",
    "description": "Shown in timeline or conversation preview when v2 group changes"
  },
  "icu:GroupV2--member-privilege--promote--you--unknown": {
    "messageformat": "'n Admin het jou 'n admin gemaak.",
    "description": "Shown in timeline or conversation preview when v2 group changes"
  },
  "icu:GroupV2--member-privilege--demote--other--other": {
    "messageformat": "{adminName} het {memberName} se admin-voorregte herroep.",
    "description": "Shown in timeline or conversation preview when v2 group changes"
  },
  "icu:GroupV2--member-privilege--demote--other--you": {
    "messageformat": "Jy het {memberName} se adminvoorregte herroep.",
    "description": "Shown in timeline or conversation preview when v2 group changes"
  },
  "icu:GroupV2--member-privilege--demote--other--unknown": {
    "messageformat": "'n Admin het {memberName} se adminvoorregte herroep.",
    "description": "Shown in timeline or conversation preview when v2 group changes"
  },
  "icu:GroupV2--member-privilege--demote--you--other": {
    "messageformat": "{adminName} het jou adminvoorregte herroep.",
    "description": "Shown in timeline or conversation preview when v2 group changes"
  },
  "icu:GroupV2--member-privilege--demote--you--unknown": {
    "messageformat": "'n Admin het jou adminvoorregte herroep.",
    "description": "Shown in timeline or conversation preview when v2 group changes"
  },
  "icu:GroupV2--pending-add--one--other--other": {
    "messageformat": "{memberName} het 1 persoon na die groep genooi.",
    "description": "Shown in timeline or conversation preview when v2 group changes"
  },
  "icu:GroupV2--pending-add--one--other--you": {
    "messageformat": "Jy het {inviteeName} na die groep genooi.",
    "description": "Shown in timeline or conversation preview when v2 group changes"
  },
  "icu:GroupV2--pending-add--one--other--unknown": {
    "messageformat": "Een persoon is na die groep genooi.",
    "description": "Shown in timeline or conversation preview when v2 group changes"
  },
  "icu:GroupV2--pending-add--one--you--other": {
    "messageformat": "{memberName} het jou na die groep genooi.",
    "description": "Shown in timeline or conversation preview when v2 group changes"
  },
  "icu:GroupV2--pending-add--one--you--unknown": {
    "messageformat": "Jy is na die groep genooi.",
    "description": "Shown in timeline or conversation preview when v2 group changes"
  },
  "icu:GroupV2--pending-add--many--other": {
    "messageformat": "{memberName} het {count,number} persone na die groep genooi.",
    "description": "Shown in timeline or conversation preview when v2 group changes"
  },
  "icu:GroupV2--pending-add--many--you": {
    "messageformat": "Jy het {count,number} persone na die groep genooi.",
    "description": "Shown in timeline or conversation preview when v2 group changes"
  },
  "icu:GroupV2--pending-add--many--unknown": {
    "messageformat": "{count,number} persone is na die groep genooi.",
    "description": "Shown in timeline or conversation preview when v2 group changes"
  },
  "icu:GroupV2--pending-remove--decline--other": {
    "messageformat": "1 persoon wat deur {memberName} genooi is, het die uitnodiging na die groep geweier.",
    "description": "Shown in timeline or conversation preview when v2 group changes"
  },
  "icu:GroupV2--pending-remove--decline--you": {
    "messageformat": "{inviteeName} het jou uitnodiging na die groep geweier.",
    "description": "Shown in timeline or conversation preview when v2 group changes"
  },
  "icu:GroupV2--pending-remove--decline--from-you": {
    "messageformat": "Jy het ’n uitnodiging na die groep geweier.",
    "description": "Shown in timeline or conversation preview when v2 group changes"
  },
  "icu:GroupV2--pending-remove--decline--unknown": {
    "messageformat": "1 persoon het hulle uitnodiging na die groep geweier.",
    "description": "Shown in timeline or conversation preview when v2 group changes"
  },
  "icu:GroupV2--pending-remove--revoke--one--other": {
    "messageformat": "{memberName} het ’n uitnodiging na die groep vir 1 persoon herroep.",
    "description": "Shown in timeline or conversation preview when v2 group changes"
  },
  "icu:GroupV2--pending-remove--revoke--one--you": {
    "messageformat": "Jy het ’n uitnodiging na die groep vir 1 persoon herroep.",
    "description": "Shown in timeline or conversation preview when v2 group changes"
  },
  "icu:GroupV2--pending-remove--revoke-own--to-you": {
    "messageformat": "{inviterName} het hulle uitnodiging aan jou herroep.",
    "description": "Shown in timeline or conversation preview when v2 group changes"
  },
  "icu:GroupV2--pending-remove--revoke-own--unknown": {
    "messageformat": "{inviterName} het hulle uitnodiging aan 1 persoon herroep.",
    "description": "Shown in timeline or conversation preview when v2 group changes"
  },
  "icu:GroupV2--pending-remove--revoke--one--unknown": {
    "messageformat": "'n Admin het ’n uitnodiging na die groep vir 1 persoon herroep.",
    "description": "Shown in timeline or conversation preview when v2 group changes"
  },
  "icu:GroupV2--pending-remove--revoke--many--other": {
    "messageformat": "{memberName} het uitnodigings na die groep vir {count,number} persone herroep.",
    "description": "Shown in timeline or conversation preview when v2 group changes"
  },
  "icu:GroupV2--pending-remove--revoke--many--you": {
    "messageformat": "Jy het ’n uitnodiging na die groep vir {count,number} persone herroep.",
    "description": "Shown in timeline or conversation preview when v2 group changes"
  },
  "icu:GroupV2--pending-remove--revoke--many--unknown": {
    "messageformat": "'n Admin het ’n uitnodiging na die groep vir {count,number} persone herroep.",
    "description": "Shown in timeline or conversation preview when v2 group changes"
  },
  "icu:GroupV2--pending-remove--revoke-invite-from--one--other": {
    "messageformat": "{adminName} het ’n uitnodiging na die groep vir 1 persoon, gestuur deur {memberName}, herroep.",
    "description": "Shown in timeline or conversation preview when v2 group changes"
  },
  "icu:GroupV2--pending-remove--revoke-invite-from--one--you": {
    "messageformat": "Jy het ’n uitnodiging na die groep vir 1 persoon, gestuur deur {memberName}, herroep.",
    "description": "Shown in timeline or conversation preview when v2 group changes"
  },
  "icu:GroupV2--pending-remove--revoke-invite-from--one--unknown": {
    "messageformat": "'n Admin het ’n uitnodiging na die groep vir 1 persoon, gestuur deur {memberName}, herroep.",
    "description": "Shown in timeline or conversation preview when v2 group changes"
  },
  "icu:GroupV2--pending-remove--revoke-invite-from-you--one--other": {
    "messageformat": "{adminName} het die uitnodiging na die groep wat jy aan {inviteeName} gestuur het, herroep.",
    "description": "Shown in timeline or conversation preview when v2 group changes"
  },
  "icu:GroupV2--pending-remove--revoke-invite-from-you--one--you": {
    "messageformat": "Jy het jou uitnodiging aan {inviteeName} herroep.",
    "description": "Shown in timeline or conversation preview when v2 group changes"
  },
  "icu:GroupV2--pending-remove--revoke-invite-from-you--one--unknown": {
    "messageformat": "’n Admin het jou uitnodiging na die groep vir {inviteeName} mense herroep.",
    "description": "Shown in timeline or conversation preview when v2 group changes"
  },
  "icu:GroupV2--pending-remove--revoke-invite-from--many--other": {
    "messageformat": "{adminName} het uitnodigings na die groep vir {count,number} mense, deur {memberName} genooi, herroep.",
    "description": "Shown in timeline or conversation preview when v2 group changes"
  },
  "icu:GroupV2--pending-remove--revoke-invite-from--many--you": {
    "messageformat": "Jy het uitnodigings na die groep vir {count,number} mense, deur {memberName} genooi, herroep.",
    "description": "Shown in timeline or conversation preview when v2 group changes"
  },
  "icu:GroupV2--pending-remove--revoke-invite-from--many--unknown": {
    "messageformat": "’n Admin het uitnodigings na die groep vir {count,number} mense, deur {memberName} genooi, herroep.",
    "description": "Shown in timeline or conversation preview when v2 group changes"
  },
  "icu:GroupV2--pending-remove--revoke-invite-from-you--many--other": {
    "messageformat": "{adminName} het ’n uitnodiging na die groep vir {count,number} mense herroep.",
    "description": "Shown in timeline or conversation preview when v2 group changes"
  },
  "icu:GroupV2--pending-remove--revoke-invite-from-you--many--you": {
    "messageformat": "Jy het jou uitnodiging vir {count,number} mense herroep.",
    "description": "Shown in timeline or conversation preview when v2 group changes"
  },
  "icu:GroupV2--pending-remove--revoke-invite-from-you--many--unknown": {
    "messageformat": "’n Admin het ’n uitnodiging na die groep vir {count,number} mense herroep.",
    "description": "Shown in timeline or conversation preview when v2 group changes"
  },
  "icu:GroupV2--admin-approval-add-one--you": {
    "messageformat": "Jy het ’n versoek gestuur om by die groep aan te sluit.",
    "description": "Shown in timeline or conversation preview when v2 group changes"
  },
  "icu:GroupV2--admin-approval-add-one--other": {
    "messageformat": "{joinerName} het d.m.v. die groepskakel versoek om aan te sluit.",
    "description": "Shown in timeline or conversation preview when v2 group changes"
  },
  "icu:GroupV2--admin-approval-remove-one--you--you": {
    "messageformat": "Jy het jou versoek om by die groep aan te sluit, gekanselleer.",
    "description": "Shown in timeline or conversation preview when v2 group changes"
  },
  "icu:GroupV2--admin-approval-remove-one--you--unknown": {
    "messageformat": "Jou versoek om by die groep aan te sluit is deur ’n admin geweier.",
    "description": "Shown in timeline or conversation preview when v2 group changes"
  },
  "icu:GroupV2--admin-approval-remove-one--other--you": {
    "messageformat": "Jy het ’n versoek van {joinerName} om by die groep aan te sluit, geweier.",
    "description": "Shown in timeline or conversation preview when v2 group changes"
  },
  "icu:GroupV2--admin-approval-remove-one--other--own": {
    "messageformat": "{joinerName} het hul versoek om by die groep aan te sluit, gekanselleer.",
    "description": "Shown in timeline or conversation preview when v2 group changes"
  },
  "icu:GroupV2--admin-approval-remove-one--other--other": {
    "messageformat": "{adminName} het ’n versoek van {joinerName} om by die groep aan te sluit, geweier.",
    "description": "Shown in timeline or conversation preview when v2 group changes"
  },
  "icu:GroupV2--admin-approval-bounce--one": {
    "messageformat": "{joinerName} het d.m.v. die groepskakel versoek om aan te sluit en dit gekanselleer.",
    "description": "Shown in timeline or conversation preview when v2 group changes"
  },
  "icu:GroupV2--admin-approval-bounce": {
    "messageformat": "{joinerName} het d.m.v. die groepskakel %{numberOfRequests,number} versoeke gerig om aan te sluit en dit gekanselleer.",
    "description": "Shown in timeline or conversation preview when v2 group changes"
  },
  "icu:GroupV2--group-link-add--disabled--you": {
    "messageformat": "Jy het die groepskakel geaktiveer met admingoedkeuring gedeaktiveer.",
    "description": "Shown in timeline or conversation preview when v2 group changes"
  },
  "icu:GroupV2--group-link-add--disabled--other": {
    "messageformat": "{adminName} het die groepskakel geaktiveer met admingoedkeuring gedeaktiveer.",
    "description": "Shown in timeline or conversation preview when v2 group changes"
  },
  "icu:GroupV2--group-link-add--disabled--unknown": {
    "messageformat": "Die groepskakel is geaktiveer met admingoedkeuring gedeaktiveer.",
    "description": "Shown in timeline or conversation preview when v2 group changes"
  },
  "icu:GroupV2--group-link-add--enabled--you": {
    "messageformat": "Jy het die groepskakel geaktiveer met admingoedkeuring geaktiveer.",
    "description": "Shown in timeline or conversation preview when v2 group changes"
  },
  "icu:GroupV2--group-link-add--enabled--other": {
    "messageformat": "{adminName} het die groepskakel geaktiveer met admingoedkeuring geaktiveer.",
    "description": "Shown in timeline or conversation preview when v2 group changes"
  },
  "icu:GroupV2--group-link-add--enabled--unknown": {
    "messageformat": "Die groepskakel is geaktiveer met admingoedkeuring geaktiveer.",
    "description": "Shown in timeline or conversation preview when v2 group changes"
  },
  "icu:GroupV2--group-link-remove--you": {
    "messageformat": "Jy het die groepskakel gedeaktiveer.",
    "description": "Shown in timeline or conversation preview when v2 group changes"
  },
  "icu:GroupV2--group-link-remove--other": {
    "messageformat": "{adminName} het die groepskakel gedeaktiveer.",
    "description": "Shown in timeline or conversation preview when v2 group changes"
  },
  "icu:GroupV2--group-link-remove--unknown": {
    "messageformat": "Die groepskakel is gedeaktiveer.",
    "description": "Shown in timeline or conversation preview when v2 group changes"
  },
  "icu:GroupV2--group-link-reset--you": {
    "messageformat": "Jy het die groepskakel teruggestel.",
    "description": "Shown in timeline or conversation preview when v2 group changes"
  },
  "icu:GroupV2--group-link-reset--other": {
    "messageformat": "{adminName} het die groepskakel teruggestel.",
    "description": "Shown in timeline or conversation preview when v2 group changes"
  },
  "icu:GroupV2--group-link-reset--unknown": {
    "messageformat": "Die groepbeskrywing is teruggestel.",
    "description": "Shown in timeline or conversation preview when v2 group changes"
  },
  "icu:GroupV2--description--remove--you": {
    "messageformat": "Jy het die groepbeskrywing verwyder.",
    "description": "Shown in timeline or conversation preview when v2 group changes"
  },
  "icu:GroupV2--description--remove--other": {
    "messageformat": "{memberName} het die groepbeskrywing verwyder.",
    "description": "Shown in timeline or conversation preview when v2 group changes"
  },
  "icu:GroupV2--description--remove--unknown": {
    "messageformat": "Die groepbeskrywing is verwyder.",
    "description": "Shown in timeline or conversation preview when v2 group changes"
  },
  "icu:GroupV2--description--change--you": {
    "messageformat": "Jy het die groepbeskrywing verander.",
    "description": "Shown in timeline or conversation preview when v2 group changes"
  },
  "icu:GroupV2--description--change--other": {
    "messageformat": "{memberName} het die groepbeskrywing verander.",
    "description": "Shown in timeline or conversation preview when v2 group changes"
  },
  "icu:GroupV2--description--change--unknown": {
    "messageformat": "Die groepbeskrywing is verander.",
    "description": "Shown in timeline or conversation preview when v2 group changes"
  },
  "icu:GroupV2--announcements--admin--you": {
    "messageformat": "Jy het die groepinstellings verander sodat slegs admins boodskappe kan stuur.",
    "description": "Shown in timeline or conversation preview when v2 group changes"
  },
  "icu:GroupV2--announcements--admin--other": {
    "messageformat": "{memberName} het die groepinstellings verander sodat slegs admins boodskappe kan stuur.",
    "description": "Shown in timeline or conversation preview when v2 group changes"
  },
  "icu:GroupV2--announcements--admin--unknown": {
    "messageformat": "Die groep is verander sodat slegs admins boodskappe kan stuur.",
    "description": "Shown in timeline or conversation preview when v2 group changes"
  },
  "icu:GroupV2--announcements--member--you": {
    "messageformat": "Jy het die groepinstellings verander sodat alle lede boodskappe kan stuur.",
    "description": "Shown in timeline or conversation preview when v2 group changes"
  },
  "icu:GroupV2--announcements--member--other": {
    "messageformat": "{memberName} het die groepinstellings verander sodat alle lede boodskappe kan stuur.",
    "description": "Shown in timeline or conversation preview when v2 group changes"
  },
  "icu:GroupV2--announcements--member--unknown": {
    "messageformat": "Die groep is verander sodat alle lede boodskappe kan stuur.",
    "description": "Shown in timeline or conversation preview when v2 group changes"
  },
  "icu:GroupV2--summary": {
    "messageformat": "Hierdie groep se lede of instellings het verander.",
    "description": "When rejoining a group, any detected changes are collapsed down into this summary"
  },
  "icu:GroupV1--Migration--disabled--link": {
    "messageformat": "Gradeer hierdie groep op om nuwe funksies soos @vermeldings en admins te aktiveer. Lede wat nie hul naam of foto in hierdie groep gedeel het nie, sal genooi word om aan te sluit. <learnMoreLink>Vind meer uit.</learnMoreLink>",
    "description": "Shown instead of composition area when user is forced to migrate a legacy group (GV1)."
  },
  "icu:GroupV1--Migration--was-upgraded": {
    "messageformat": "Hierdie groep is na ’n nuwe groep opgegradeer.",
    "description": "Shown in timeline when a legacy group (GV1) is upgraded to a new group (GV2)"
  },
  "icu:GroupV1--Migration--learn-more": {
    "messageformat": "Vind meer uit",
    "description": "Shown on a bubble below a 'group was migrated' timeline notification, or as button on Migrate dialog"
  },
  "icu:GroupV1--Migration--migrate": {
    "messageformat": "Gradeer op",
    "description": "Shown on Migrate dialog to kick off the process"
  },
  "icu:GroupV1--Migration--info--title": {
    "messageformat": "Wat is Nuwe Groepe?",
    "description": "Shown on Learn More popup after GV1 migration"
  },
  "icu:GroupV1--Migration--migrate--title": {
    "messageformat": "Gradeer op na Nuwe Groep",
    "description": "Shown on Migration popup after choosing to migrate group"
  },
  "icu:GroupV1--Migration--info--summary": {
    "messageformat": "Nuwe groepe het funksies soos @vermeldings en groepadmin, en sal in die toekoms nog funksies ondersteun.",
    "description": "Shown on Learn More popup after or Migration popup before GV1 migration"
  },
  "icu:GroupV1--Migration--info--keep-history": {
    "messageformat": "Alle boodskapgeskiedenis en media van voor die opgradering is behou.",
    "description": "Shown on Learn More popup after GV1 migration"
  },
  "icu:GroupV1--Migration--migrate--keep-history": {
    "messageformat": "Alle boodskapgeskiedenis en media van voor die opgradering sal behou word.",
    "description": "Shown on Migration popup before GV1 migration"
  },
  "icu:GroupV1--Migration--info--invited--you": {
    "messageformat": "Jy moet weer ’n uitnodiging om by die groep aan te sluit, aanvaar en sal tot dan geen groepboodskappe ontvang nie:",
    "description": "Shown on Learn More popup after GV1 migration"
  },
  "icu:GroupV1--Migration--info--invited--many": {
    "messageformat": "Hierdie lede moet weer ’n uitnodiging om by die groep aan te sluit, aanvaar en sal tot dan geen groepboodskappe ontvang nie:",
    "description": "Shown on Learn More popup after or Migration popup before GV1 migration"
  },
  "icu:GroupV1--Migration--info--invited--one": {
    "messageformat": "Hierdie lid moet weer ’n uitnodiging om by die groep aan te sluit, aanvaar en sal tot dan geen groepboodskappe ontvang nie:",
    "description": "Shown on Learn More popup after or Migration popup before GV1 migration"
  },
  "icu:GroupV1--Migration--info--removed--before--many": {
    "messageformat": "Hierdie lede kan nie by Nuwe Groepe aansluit nie en sal van die volgende groep verwyder word:",
    "description": "Shown on Learn More popup after or Migration popup before GV1 migration"
  },
  "icu:GroupV1--Migration--info--removed--before--one": {
    "messageformat": "Hierdie lid kan nie by Nuwe Groepe aansluit nie en sal van die volgende groep verwyder word:",
    "description": "Shown on Learn More popup after or Migration popup before GV1 migration"
  },
  "icu:GroupV1--Migration--info--removed--after--many": {
    "messageformat": "Hierdie lede kon nie by Nuwe Groepe aansluit nie en is van die volgende groep verwyder:",
    "description": "Shown on Learn More popup after or Migration popup before GV1 migration"
  },
  "icu:GroupV1--Migration--info--removed--after--one": {
    "messageformat": "Hierdie lid kon nie by Nuwe Groepe aansluit nie en is van die volgende groep verwyder:",
    "description": "Shown on Learn More popup after or Migration popup before GV1 migration"
  },
  "icu:GroupV1--Migration--invited--you": {
    "messageformat": "Jy kon nie by die Nuwe Groep toegevoeg word nie en is genooi om aan te sluit.",
    "description": "Shown in timeline when a group is upgraded and you were invited instead of added"
  },
  "icu:GroupV1--Migration--invited--one": {
    "messageformat": "{contact} kon nie by die Nuwe Groep toegevoeg word nie en is genooi om aan te sluit.",
    "description": "Shown in timeline when a group is upgraded and one person was invited, instead of added"
  },
  "icu:GroupV1--Migration--invited--many": {
    "messageformat": "{count,number} lede kon nie by die Nuwe Groep toegevoeg word nie en is genooi om aan te sluit.",
    "description": "Shown in timeline when a group is upgraded and some people were invited, instead of added"
  },
  "icu:GroupV1--Migration--removed--one": {
    "messageformat": "{contact} is van die groep verwyder.",
    "description": "Shown in timeline when a group is upgraded and one person was removed entirely during the upgrade"
  },
  "icu:GroupV1--Migration--removed--many": {
    "messageformat": "{count,number} lede is van die groep verwyder.",
    "description": "Shown in timeline when a group is upgraded and some people were removed entirely during the upgrade"
  },
  "icu:close": {
    "messageformat": "Maak toe",
    "description": "Generic close label"
  },
  "icu:previous": {
    "messageformat": "vorige",
    "description": "Generic previous label"
  },
  "icu:next": {
    "messageformat": "volgende",
    "description": "Generic next label"
  },
  "icu:BadgeDialog__become-a-sustainer-button": {
    "messageformat": "Dra by tot Signal",
    "description": "In the badge dialog. This button is shown under sustainer badges, taking users to some instructions"
  },
  "icu:BadgeSustainerInstructions__header": {
    "messageformat": "Dra by tot Signal",
    "description": "In the instructions for becoming a sustainer. The heading."
  },
  "icu:BadgeSustainerInstructions__subheader": {
    "messageformat": "Signal word deur mense soos jy aangedryf. Dra by en verdien ’n wapen.",
    "description": "In the instructions for becoming a sustainer. The subheading."
  },
  "icu:BadgeSustainerInstructions__instructions__1": {
    "messageformat": "Maak Signal op jou foon oop",
    "description": "In the instructions for becoming a sustainer. First instruction."
  },
  "icu:BadgeSustainerInstructions__instructions__2": {
    "messageformat": "Tik op jou profielfoto bo links om Instellings oop te maak",
    "description": "In the instructions for becoming a sustainer. Second instruction."
  },
  "icu:BadgeSustainerInstructions__instructions__3": {
    "messageformat": "Tik op \"Dra by tot Signal\" en teken in",
    "description": "In the instructions for becoming a sustainer. Third instruction."
  },
  "icu:CompositionArea--expand": {
    "messageformat": "Vou uit",
    "description": "Aria label for expanding composition area"
  },
  "icu:CompositionArea--attach-file": {
    "messageformat": "Heg lêer aan",
    "description": "Aria label for file attachment button in composition area"
  },
  "icu:CompositionArea--sms-only__title": {
    "messageformat": "Hierdie persoon gebruik nie Signal nie",
    "description": "Title for the composition area for the SMS-only contact"
  },
  "icu:CompositionArea--sms-only__body": {
    "messageformat": "Signal Desktop kan nie boodskappe stuur aan nie-Signal-kontakte nie. Vra die persoon om Signal te installeer vir ’n veiliger boodskapdiens.",
    "description": "Body for the composition area for the SMS-only contact"
  },
  "icu:CompositionArea--sms-only__spinner-label": {
    "messageformat": "Gaan tans kontak se registrasiestatus na",
    "description": "Displayed while checking if the contact is SMS-only"
  },
  "icu:CompositionArea__edit-action--discard": {
    "messageformat": "Gooi boodskap weg",
    "description": "aria-label for discard edit button"
  },
  "icu:CompositionArea__edit-action--send": {
    "messageformat": "Stuur gewysigde boodskap",
    "description": "aria-label for send edit button"
  },
  "icu:CompositionInput__editing-message": {
    "messageformat": "Wysig boodskap",
    "description": "Status text displayed above composition input when editing a message"
  },
  "icu:countMutedConversationsDescription": {
    "messageformat": "Sluit gedempte kletse by wapentelling in",
    "description": "Description for counting muted conversations in badge setting"
  },
  "icu:ContactModal--message": {
    "messageformat": "Boodskap",
    "description": "Button text for send message button in Group Contact Details modal"
  },
  "icu:ContactModal--rm-admin": {
    "messageformat": "Verwyder as admin",
    "description": "Button text for removing as admin button in Group Contact Details modal"
  },
  "icu:ContactModal--make-admin": {
    "messageformat": "Maak admin",
    "description": "Button text for make admin button in Group Contact Details modal"
  },
  "icu:ContactModal--make-admin-info": {
    "messageformat": "{contact} sal hierdie groep en sy lede kan wysig.",
    "description": "Shown in a confirmation dialog when you are about to grant admin privileges to someone"
  },
  "icu:ContactModal--rm-admin-info": {
    "messageformat": "Verwyder {contact} as groepadmin?",
    "description": "Shown in a confirmation dialog when you are about to remove admin privileges from someone"
  },
  "icu:ContactModal--add-to-group": {
    "messageformat": "Voeg by 'n ander groep toe",
    "description": "Button text for adding contact to another group in Group Contact Details modal"
  },
  "icu:ContactModal--remove-from-group": {
    "messageformat": "Verwyder uit groep",
    "description": "Button text for remove from group button in Group Contact Details modal"
  },
  "icu:showChatColorEditor": {
    "messageformat": "Kletskleur",
    "description": "This is a button in the conversation context menu to show the chat color editor"
  },
  "icu:showConversationDetails": {
    "messageformat": "Groepinstellings",
    "description": "This is a button in the conversation context menu to show group settings"
  },
  "icu:showConversationDetails--direct": {
    "messageformat": "Kletsinstellings",
    "description": "This is a button in the conversation context menu to show chat settings"
  },
  "icu:ConversationDetails__unmute--title": {
    "messageformat": "Ontdemp hierdie klets?",
    "description": "Title for the modal to unmute a chat"
  },
  "icu:ConversationDetails--group-link": {
    "messageformat": "Groepskakel",
    "description": "This is the label for the group link management panel"
  },
  "icu:ConversationDetails--disappearing-messages-label": {
    "messageformat": "Verdwynboodskappe",
    "description": "This is the label for the disappearing messages setting panel"
  },
  "icu:ConversationDetails--disappearing-messages-info--group": {
    "messageformat": "Indien geaktiveer, sal boodskappe wat in hierdie groep gestuur en ontvang is, verdwyn nadat dit gesien is.",
    "description": "This is the info about the disappearing messages setting, in groups"
  },
  "icu:ConversationDetails--disappearing-messages-info--direct": {
    "messageformat": "Indien geaktiveer, sal boodskappe wat in hierdie 1:1-klets gestuur en ontvang is, verdwyn nadat dit gesien is.",
    "description": "This is the info about the disappearing messages setting, for direct conversations"
  },
  "icu:ConversationDetails--notifications": {
    "messageformat": "Kennisgewings",
    "description": "This is the label for notifications in the conversation details screen"
  },
  "icu:ConversationDetails--group-info-label": {
    "messageformat": "Wie kan groepinligting wysig",
    "description": "This is the label for the 'who can edit the group' panel"
  },
  "icu:ConversationDetails--group-info-info": {
    "messageformat": "Kies wie die groepnaam, -foto, -beskrywing en verdwynboodskap-afteller kan wysig.",
    "description": "This is the additional info for the 'who can edit the group' panel"
  },
  "icu:ConversationDetails--add-members-label": {
    "messageformat": "Wie kan lede toevoeg",
    "description": "This is the label for the 'who can add members' panel"
  },
  "icu:ConversationDetails--add-members-info": {
    "messageformat": "Kies wie lede by hierdie groep kan toevoeg.",
    "description": "This is the additional info for the 'who can add members' panel"
  },
  "icu:ConversationDetails--announcement-label": {
    "messageformat": "Wie kan boodskappe stuur",
    "description": "This is the additional info for the 'who can send messages' panel"
  },
  "icu:ConversationDetails--announcement-info": {
    "messageformat": "Kies wie boodskappe na die groep mag stuur.",
    "description": "This is the additional info for the 'who can send messages' panel"
  },
  "icu:ConversationDetails--requests-and-invites": {
    "messageformat": "Versoeke & uitnodigings",
    "description": "This is a button to display which members have been invited but have not joined yet"
  },
  "icu:ConversationDetailsActions--leave-group": {
    "messageformat": "Verlaat groep",
    "description": "This is a button to leave a group"
  },
  "icu:ConversationDetailsActions--block-group": {
    "messageformat": "Versper groep",
    "description": "This is a button to block a group"
  },
  "icu:ConversationDetailsActions--unblock-group": {
    "messageformat": "Ontsper groep",
    "description": "This is a button to unblock a group"
  },
  "icu:ConversationDetailsActions--leave-group-must-choose-new-admin": {
    "messageformat": "Voor jy verlaat, moet jy ten minste een nuwe admin vir hierdie groep kies.",
    "description": "Shown if, before leaving a group, you need to choose an admin"
  },
  "icu:ConversationDetailsActions--leave-group-modal-title": {
    "messageformat": "Wil jy regtig verlaat?",
    "description": "This is the modal title for confirming leaving a group"
  },
  "icu:ConversationDetailsActions--leave-group-modal-content": {
    "messageformat": "Jy sal nie meer boodskappe in hierdie groep kan stuur of ontvang nie.",
    "description": "This is the modal content for confirming leaving a group"
  },
  "icu:ConversationDetailsActions--leave-group-modal-confirm": {
    "messageformat": "Verlaat",
    "description": "This is the modal button to confirm leaving a group"
  },
  "icu:ConversationDetailsActions--unblock-group-modal-title": {
    "messageformat": "Ontsper die \"{groupName}\"-groep?",
    "description": "This is the modal title for confirming unblock of a group"
  },
  "icu:ConversationDetailsActions--block-group-modal-title": {
    "messageformat": "Versper en verlaat die “{groupName}”-groep?",
    "description": "This is the modal title for confirming blocking a group"
  },
  "icu:ConversationDetailsActions--block-group-modal-content": {
    "messageformat": "Jy sal nie meer boodskappe of nuus van hierdie groep ontvang nie.",
    "description": "This is the modal content for confirming blocking a group"
  },
  "icu:ConversationDetailsActions--block-group-modal-confirm": {
    "messageformat": "Versper",
    "description": "This is the modal button to confirm blocking a group"
  },
  "icu:ConversationDetailsActions--unblock-group-modal-content": {
    "messageformat": "Jou kontakte sal jou by hierdie groep kan toevoeg.",
    "description": "This is the modal content for confirming unblock of a group"
  },
  "icu:ConversationDetailsActions--unblock-group-modal-confirm": {
    "messageformat": "Ontsper",
    "description": "This is the modal button to confirm unblock of a group"
  },
  "icu:ConversationDetailsHeader--members": {
    "messageformat": "{number, plural, one {{number,number} lid} other {{number,number} lede}}",
    "description": "This is the number of members in a group"
  },
  "icu:ConversationDetailsMediaList--shared-media": {
    "messageformat": "Gedeelde media",
    "description": "Title for the media thumbnails in the conversation details screen"
  },
  "icu:ConversationDetailsMediaList--show-all": {
    "messageformat": "Sien alle",
    "description": "This is a button on the conversation details to show all media"
  },
  "icu:ConversationDetailsMembershipList--title": {
    "messageformat": "{number, plural, one {{number,number} lid} other {{number,number} lede}}",
    "description": "The title of the membership list panel"
  },
  "icu:ConversationDetailsMembershipList--add-members": {
    "messageformat": "Voeg lede by",
    "description": "The button that you can click to add new members"
  },
  "icu:ConversationDetailsMembershipList--show-all": {
    "messageformat": "Sien alle",
    "description": "This is a button on the conversation details to show all members"
  },
  "icu:ConversationDetailsGroups--title": {
    "messageformat": "{count, plural, one {{count,number} groep in gemeen} other {{count,number} groepe in gemeen}}",
    "description": "Title of the groups-in-common panel, in the contact details"
  },
  "icu:ConversationDetailsGroups--title--with-zero-groups-in-common": {
    "messageformat": "Geen groepe in gemeen nie",
    "description": "Title of the groups-in-common panel, in the contact details, with zero groups in common"
  },
  "icu:ConversationDetailsGroups--add-to-group": {
    "messageformat": "Voeg toe by ’n groep",
    "description": "The button shown on a conversation details (for a direct contact) that you can click to add that contact to groups"
  },
  "icu:ConversationDetailsGroups--show-all": {
    "messageformat": "Sien alle",
    "description": "This is a button on the conversation details (for a direct contact) to show all groups-in-common"
  },
  "icu:ConversationNotificationsSettings__mentions__label": {
    "messageformat": "Meldings",
    "description": "In the conversation notifications settings, this is the label for the mentions option"
  },
  "icu:ConversationNotificationsSettings__mentions__info": {
    "messageformat": "Ontvang kennisgewings wanneer jy in gedempte kletse genoem word",
    "description": "In the conversation notifications settings, this is the sub-label for the mentions option"
  },
  "icu:ConversationNotificationsSettings__mentions__select__always-notify": {
    "messageformat": "Laat altyd weet",
    "description": "In the conversation notifications settings, this is the option that always notifies you for @mentions"
  },
  "icu:ConversationNotificationsSettings__mentions__select__dont-notify-for-mentions-if-muted": {
    "messageformat": "Indien gedemp, moenie kennisgewings stuur nie",
    "description": "In the conversation notifications settings, this is the option that doesn't notify you for @mentions if the conversation is muted"
  },
  "icu:GroupLinkManagement--clipboard": {
    "messageformat": "Groepskakel gekopieer.",
    "description": "Shown in a toast when a user selects to copy group link"
  },
  "icu:GroupLinkManagement--share": {
    "messageformat": "Kopieer skakel",
    "description": "This lets users share their group link"
  },
  "icu:GroupLinkManagement--confirm-reset": {
    "messageformat": "Is jy seker jy wil die groepskakel terugstel? Mense sal nie meer met die huidige skakel by die groep kan aansluit nie.",
    "description": "Shown in the confirmation dialog when an admin is about to reset the group link"
  },
  "icu:GroupLinkManagement--reset": {
    "messageformat": "Stel skakel terug",
    "description": "This lets users generate a new group link"
  },
  "icu:GroupLinkManagement--approve-label": {
    "messageformat": "Keur nuwe lede goed",
    "description": "Title for the approve new members select area"
  },
  "icu:GroupLinkManagement--approve-info": {
    "messageformat": "’n Admin moet nuwe lede goedkeur wat d.m.v. die groepskakel aansluit",
    "description": "Description for the approve new members select area"
  },
  "icu:PendingInvites--tab-requests": {
    "messageformat": "Versoeke ({count,number})",
    "description": "Label for the tab to view pending requests"
  },
  "icu:PendingInvites--tab-invites": {
    "messageformat": "Uitnodigings ({count,number})",
    "description": "Label for the tab to view pending invites"
  },
  "icu:PendingRequests--approve-for": {
    "messageformat": "Keur versoek van “{name}” goed?",
    "description": "This is the modal content when confirming approving a group request to join"
  },
  "icu:PendingRequests--deny-for": {
    "messageformat": "Weier versoek van “{name}”?",
    "description": "This is the modal content when confirming denying a group request to join"
  },
  "icu:PendingRequests--deny-for--with-link": {
    "messageformat": "Weier versoek van “{name}”? Hulle sal nie weer 'n versoek kan rig om d.m.v. die groepskakel aan te sluit nie.",
    "description": "This is the modal content when confirming denying a group request to join"
  },
  "icu:PendingInvites--invites": {
    "messageformat": "Deur jou genooi",
    "description": "This is the title list of all invites"
  },
  "icu:PendingInvites--invited-by-you": {
    "messageformat": "Deur jou genooi",
    "description": "This is the title for the list of members you have invited"
  },
  "icu:PendingInvites--invited-by-others": {
    "messageformat": "Deur ander genooi",
    "description": "This is the title for the list of members who have invited other people"
  },
  "icu:PendingInvites--invited-count": {
    "messageformat": "{number,number} genooi",
    "description": "This is the label for the number of members someone has invited"
  },
  "icu:PendingInvites--revoke-for-label": {
    "messageformat": "Herroep groepuitnodiging",
    "description": "This is aria label for revoking a group invite icon"
  },
  "icu:PendingInvites--revoke-for": {
    "messageformat": "Herroep groepuitnodiging vir “{name}”?",
    "description": "This is the modal content when confirming revoking a single invite"
  },
  "icu:PendingInvites--revoke-from": {
    "messageformat": "{number, plural, one {Herroep {number,number} uitnodiging wat deur “{name}” gestuur is?} other {Herroep {number,number} uitnodigings wat deur “{name}” gestuur is?}}",
    "description": "This is the modal content when confirming revoking multiple invites"
  },
  "icu:PendingInvites--revoke": {
    "messageformat": "Herroep",
    "description": "This is the modal button to confirm revoking invites"
  },
  "icu:PendingRequests--approve": {
    "messageformat": "Keur versoek goed",
    "description": "This is the modal button to approve group request to join"
  },
  "icu:PendingRequests--deny": {
    "messageformat": "Weier versoek",
    "description": "This is the modal button to deny group request to join"
  },
  "icu:PendingRequests--info": {
    "messageformat": "Mense op hierdie lys probeer by “{name}” aansluit d.m.v. die groepskakel.",
    "description": "Information shown below the pending admin approval list"
  },
  "icu:PendingInvites--info": {
    "messageformat": "Besonderhede oor mense wat na die groep genooi is sal eers vertoon wanneer hulle aansluit. Genooides sal slegs boodskappe sien wanneer hulle by die groep aansluit.",
    "description": "Information shown below the invite list"
  },
  "icu:PendingRequests--block--button": {
    "messageformat": "Versper versoek",
    "description": "Shown in timeline if users cancel their request to join a group via a group link"
  },
  "icu:PendingRequests--block--title": {
    "messageformat": "Versper versoek?",
    "description": "Title of dialog to block a user from requesting to join via the link again"
  },
  "icu:PendingRequests--block--contents": {
    "messageformat": "{name} sal nie d.m.v. die groepskakel by hierdie groep kan aansluit of versoek om aan te sluit nie. Hulle kan steeds met die hand by die groep bygevoeg word.",
    "description": "Details of dialog to block a user from requesting to join via the link again"
  },
  "icu:PendingRequests--block--confirm": {
    "messageformat": "Versper versoek",
    "description": "Confirmation button of dialog to block a user from requesting to join via the link again"
  },
  "icu:SelectModeActions--exitSelectMode": {
    "messageformat": "Verlaat selekteermodus",
    "description": "conversation > in select mode > composition area actions > exit select mode > accessibility label"
  },
  "icu:SelectModeActions--selectedMessages": {
    "messageformat": "{count,number} geselekteer",
    "description": "conversation > in select mode > composition area actions > count of selected messsages"
  },
  "icu:SelectModeActions--deleteSelectedMessages": {
    "messageformat": "Skrap geselekteerde boodskappe",
    "description": "conversation > in select mode > composition area actions > delete selected messsages action > accessibility label"
  },
  "icu:SelectModeActions--forwardSelectedMessages": {
    "messageformat": "Stuur geselekteerde boodskappe aan",
    "description": "conversation > in select mode > composition area actions > forward selected messsages action > accessibility label"
  },
  "icu:DeleteMessagesModal--title": {
    "messageformat": "{count, plural, one {Skrap boodskap?} other {Delete {count,number} boodskappe?}}",
    "description": "delete selected messages > confirmation modal > title"
  },
  "icu:DeleteMessagesModal--description": {
    "messageformat": "{count, plural, one {Vir wie wil jy hierdie boodskap skrap?} other {Vir wie wil jy hierdie boodskappe skrap?}}",
    "description": "delete selected messages > confirmation modal > description"
  },
  "icu:DeleteMessagesModal--description--noteToSelf": {
    "messageformat": "{count, plural, one {Van watter toestelle wil jy hierdie boodskap skrap?} other {Van watter toestelle wil jy hierdie boodskappe skrap?}}",
    "description": "within note to self conversation > delete selected messages > confirmation modal > description"
  },
  "icu:DeleteMessagesModal--deleteForMe": {
    "messageformat": "Skrap vir my",
    "description": "delete selected messages > confirmation modal > delete for me"
  },
  "icu:DeleteMessagesModal--deleteFromThisDevice": {
    "messageformat": "Skrap van hierdie toestel",
    "description": "within note to self conversation > delete selected messages > confirmation modal > delete from this device (same as delete for me)"
  },
  "icu:DeleteMessagesModal--deleteForEveryone": {
    "messageformat": "Skrap vir almal",
    "description": "delete selected messages > confirmation modal > delete for everyone"
  },
  "icu:DeleteMessagesModal--deleteFromAllDevices": {
    "messageformat": "Skrap van alle toestelle",
    "description": "within note to self conversation > delete selected messages > confirmation modal > delete from all devices (same as delete for everyone)"
  },
  "icu:DeleteMessagesModal__toast--TooManyMessagesToDeleteForEveryone": {
    "messageformat": "{count, plural, one {Jy kan slegs tot {count,number} boodskap kies om vir almal uit te vee} other {Jy kan slegs tot {count,number} boodskappe kies om vir almal uit te vee}}",
    "description": "delete selected messages > confirmation modal > deleted for everyone (disabled) > toast > too many messages to 'delete for everyone'"
  },
  "icu:SelectModeActions__toast--TooManyMessagesToForward": {
    "messageformat": "Jy kan slegs tot 30 boodskappe aanstuur",
    "description": "conversation > in select mode > composition area actions > forward selected messages (disabled) > toast message when too many messages"
  },
  "icu:AvatarInput--no-photo-label--group": {
    "messageformat": "Voeg ’n groepfoto toe",
    "description": "The label for the avatar uploader when no group photo is selected"
  },
  "icu:AvatarInput--no-photo-label--profile": {
    "messageformat": "Voeg ’n foto toe",
    "description": "The label for the avatar uploader when no profile photo is selected"
  },
  "icu:AvatarInput--change-photo-label": {
    "messageformat": "Verander foto",
    "description": "The label for the avatar uploader when a photo is selected"
  },
  "icu:AvatarInput--upload-photo-choice": {
    "messageformat": "Laai foto op",
    "description": "The button text when you click on an uploaded avatar and want to upload a new one"
  },
  "icu:AvatarInput--remove-photo-choice": {
    "messageformat": "Verwyder foto",
    "description": "The button text when you click on an uploaded avatar and want to remove it"
  },
  "icu:ContactPill--remove": {
    "messageformat": "Verwyder kontak",
    "description": "The label for the 'remove' button on the contact pill"
  },
  "icu:ComposeErrorDialog--close": {
    "messageformat": "Goed",
    "description": "The text on the button when there's an error in the composer"
  },
  "icu:NewlyCreatedGroupInvitedContactsDialog--title": {
    "messageformat": "{count, plural, one {Uitnodiging gestuur} other {{count,number} uitnodigings gestuur}}",
    "description": "When creating a new group and inviting users, this is shown in the dialog"
  },
  "icu:NewlyCreatedGroupInvitedContactsDialog--body--user-paragraph--one": {
    "messageformat": "{name} kan nie outomaties deur jou by hierdie groep toegevoeg word nie.",
    "description": "When creating a new group and inviting users, this is shown in the dialog"
  },
  "icu:NewlyCreatedGroupInvitedContactsDialog--body--user-paragraph--many": {
    "messageformat": "Hierdie gebruikers kan nie outomaties deur jou by hierdie groep toegevoeg word nie.",
    "description": "When creating a new group and inviting users, this is shown in the dialog"
  },
  "icu:NewlyCreatedGroupInvitedContactsDialog--body--info-paragraph": {
    "messageformat": "Hulle is genooi om aan te sluit en sal geen groepboodskappe sien tot hulle aanvaar nie.",
    "description": "When creating a new group and inviting users, this is shown in the dialog"
  },
  "icu:NewlyCreatedGroupInvitedContactsDialog--body--learn-more": {
    "messageformat": "Vind meer uit",
    "description": "When creating a new group and inviting users, this is shown in the dialog"
  },
  "icu:AddGroupMembersModal--title": {
    "messageformat": "Voeg lede by",
    "description": "When adding new members to an existing group, this is shown in the dialog"
  },
  "icu:AddGroupMembersModal--continue-to-confirm": {
    "messageformat": "Werk by",
    "description": "When adding new members to an existing group, this is shown in the dialog"
  },
  "icu:AddGroupMembersModal--confirm-title--one": {
    "messageformat": "Voeg {person} tot “{group}” by?",
    "description": "When adding new members to an existing group, this is shown in the confirmation dialog"
  },
  "icu:AddGroupMembersModal--confirm-title--many": {
    "messageformat": "Voeg {count,number} lede tot “{group}” by?",
    "description": "When adding new members to an existing group, this is shown in the confirmation dialog"
  },
  "icu:AddGroupMembersModal--confirm-button--one": {
    "messageformat": "Voeg lid by",
    "description": "When adding new members to an existing group, this is shown on the confirmation dialog button"
  },
  "icu:AddGroupMembersModal--confirm-button--many": {
    "messageformat": "Voeg lede by",
    "description": "When adding new members to an existing group, this is shown on the confirmation dialog button"
  },
  "icu:createNewGroupButton": {
    "messageformat": "Nuwe groep",
    "description": "The text of the button to create new groups"
  },
  "icu:selectContact": {
    "messageformat": "Kies kontak {name}",
    "description": "The label for contact checkboxes that are non-selected (clicking them should select the contact)"
  },
  "icu:deselectContact": {
    "messageformat": "Ontkies kontak {name}",
    "description": "The label for contact checkboxes that are selected (clicking them should de-select the contact)"
  },
  "icu:cannotSelectContact": {
    "messageformat": "Kan nie kontak {name} kies nie",
    "description": "The label for contact checkboxes that are disabled"
  },
  "icu:alreadyAMember": {
    "messageformat": "Reeds ’n lid",
    "description": "The label for contact checkboxes that are disabled because they're already a member"
  },
  "icu:MessageAudio--play": {
    "messageformat": "Speel oudio-aanhegsel",
    "description": "Aria label for audio attachment's Play button"
  },
  "icu:MessageAudio--pause": {
    "messageformat": "Laat oudio-aanhegsel wag",
    "description": "Aria label for audio attachment's Pause button"
  },
  "icu:MessageAudio--download": {
    "messageformat": "Laai oudio-aanhegsel af",
    "description": "Aria label for audio attachment's Download button"
  },
  "icu:MessageAudio--pending": {
    "messageformat": "Oudio-aanhegsel word afgelaai…",
    "description": "Aria label for pending audio attachment spinner"
  },
  "icu:MessageAudio--slider": {
    "messageformat": "Afspeeltyd van oudio-aanhegsel",
    "description": "Aria label for audio attachment's playback time slider"
  },
  "icu:MessageAudio--playbackRate1": {
    "messageformat": "1",
    "description": "Button in the voice note message widget that shows the current playback rate of 1x (regular speed) and allows the user to toggle to the next rate. Don't include the 'x'."
  },
  "icu:MessageAudio--playbackRate1p5": {
    "messageformat": "1,5",
    "description": "Button in the voice note message widget that shows the current playback rate of 1.5x (%50 faster) and allows the user to toggle to the next rate. Don't include the 'x'."
  },
  "icu:MessageAudio--playbackRate2": {
    "messageformat": "2",
    "description": "Button in the voice note message widget that shows the current playback rate of 2x (double speed) and allows the user to toggle to the next rate. Don't include the 'x'."
  },
  "icu:MessageAudio--playbackRatep5": {
    "messageformat": "0,5",
    "description": "Button in the voice note message widget that shows the current playback rate of .5x (half speed) and allows the user to toggle to the next rate. Don't include the 'x'."
  },
  "icu:emptyInboxMessage": {
    "messageformat": "Klik die {composeIcon} hier bo en soek na kontakte of groepe om ’n boodskap te stuur.",
    "description": "Shown in the left-pane when the inbox is empty"
  },
  "icu:composeIcon": {
    "messageformat": "saamstelknop",
    "description": "Shown in the left-pane when the inbox is empty. Describes the button that composes a new message."
  },
  "icu:ForwardMessageModal__title": {
    "messageformat": "Stuur aan na",
    "description": "Title for the forward a message modal dialog"
  },
  "icu:ForwardMessageModal--continue": {
    "messageformat": "Gaan voort",
    "description": "aria-label for the 'next' button in the forward a message modal dialog"
  },
  "icu:ForwardMessagesModal__toast--CannotForwardEmptyMessage": {
    "messageformat": "Kan nie leë of geskrapte boodskappe aanstuur nie",
    "description": "Toast message shown when trying to forward an empty or deleted message"
  },
  "icu:MessageRequestWarning__learn-more": {
    "messageformat": "Vind meer uit",
    "description": "Shown on the message request warning. Clicking this button will open a dialog with more information"
  },
  "icu:MessageRequestWarning__dialog__details": {
    "messageformat": "Jy het geen groepe in gemeen met hierdie persoon nie. Hanteer versoeke met omsigtigheid om ongewenste boodskappe te voorkom.",
    "description": "Shown in the message request warning dialog. Gives more information about message requests"
  },
  "icu:MessageRequestWarning__dialog__learn-even-more": {
    "messageformat": "Oor boodskapversoeke",
    "description": "Shown in the message request warning dialog. Clicking this button will open a page on Signal's support site"
  },
  "icu:ContactSpoofing__same-name--link": {
    "messageformat": "Gaan versoeke noukeurig na. Signal het 'n ander kontak met dieselfde naam gevind. <reviewRequestLink>Gaan versoek na</reviewRequestLink>",
    "description": "Shown in the timeline warning when you have a message request from someone with the same name as someone else"
  },
  "icu:ContactSpoofing__same-name-in-group--link": {
    "messageformat": "{count, plural, one {{count,number} groeplid het dieselfde naam. <reviewRequestLink>Gaan lede na</reviewRequestLink>} other {{count,number} groeplede het dieselfde naam. <reviewRequestLink>Gaan lede na</reviewRequestLink>}}",
    "description": "Shown in the timeline warning when you multiple group members have the same name"
  },
  "icu:ContactSpoofing__same-names-in-group--link": {
    "messageformat": "{count, plural, one {{count,number} naamkonflik is in hierdie groep gevind. <reviewRequestLink>Gaan lede na</reviewRequestLink>} other {{count,number} naamkonflikte is in hierdie groep gevind. <reviewRequestLink>Gaan lede na</reviewRequestLink>}}",
    "description": "Shown in the timeline warning when multiple names are shared by members of a group."
  },
  "icu:ContactSpoofingReviewDialog__title": {
    "messageformat": "Hersien versoek",
    "description": "Title for the contact name spoofing review dialog"
  },
  "icu:ContactSpoofingReviewDialog__description": {
    "messageformat": "Indien jy onseker is oor die sender van die versoek, kan jy die kontakte hieronder nagaan en aksie neem.",
    "description": "Description for the contact spoofing review dialog"
  },
  "icu:ContactSpoofingReviewDialog__possibly-unsafe-title": {
    "messageformat": "Versoek",
    "description": "Header in the contact spoofing review dialog, shown above the potentially-unsafe user"
  },
  "icu:ContactSpoofingReviewDialog__safe-title": {
    "messageformat": "Jou kontak",
    "description": "Header in the contact spoofing review dialog, shown above the \"safe\" user"
  },
  "icu:ContactSpoofingReviewDialog__group__title": {
    "messageformat": "Hersien lede",
    "description": "Title for the contact name spoofing review dialog in groups"
  },
  "icu:ContactSpoofingReviewDialog__group__description": {
    "messageformat": "{count, plural, one {{count,number} groeplid het soortgelyke name. Hersien die lede hier onder of kies om op te tree.} other {{count,number} groeplede het soortgelyke name. Hersien die lede hier onder of kies om op te tree.}}",
    "description": "Description for the group contact spoofing review dialog"
  },
  "icu:ContactSpoofingReviewDialog__group__multiple-conflicts__description": {
    "messageformat": "{count, plural, one {{count,number} naamkonflik is in hierdie groep gevind. Gaan die lede hier onder na of besluit om op te tree.} other {{count,number} naamkonflikte is in hierdie groep gevind. Gaan die lede hier onder na of besluit om op te tree.}}",
    "description": "Description for the group contact spoofing review dialog when there are multiple shared names"
  },
  "icu:ContactSpoofingReviewDialog__group__members-header": {
    "messageformat": "Lede",
    "description": "Header in the group contact spoofing review dialog. After this header, there will be a list of members"
  },
  "icu:ContactSpoofingReviewDialog__group__name-change-info": {
    "messageformat": "Het onlangs hul profielaam van {oldName} na {newName} verander.",
    "description": "In the group contact spoofing review dialog, this text is shown when someone has changed their name recently"
  },
  "icu:RemoveGroupMemberConfirmation__remove-button": {
    "messageformat": "Verwyder uit groep",
    "description": "When confirming the removal of a group member, show this text in the button"
  },
  "icu:RemoveGroupMemberConfirmation__description": {
    "messageformat": "Verwyder “{name}” uit die groep?",
    "description": "When confirming the removal of a group member, show this text in the dialog"
  },
  "icu:RemoveGroupMemberConfirmation__description__with-link": {
    "messageformat": "Verwyder \"{name}\" uit die groep? Hulle sal nie weer d.m.v. die groepskakel kan aansluit nie.",
    "description": "When confirming the removal of a group member, show this text in the dialog"
  },
  "icu:CaptchaDialog__title": {
    "messageformat": "Verifieer om voort te klets",
    "description": "Header in the captcha dialog"
  },
  "icu:CaptchaDialog__first-paragraph": {
    "messageformat": "Voltooi asb. verifikasie om gemorspos op Signal te help voorkom.",
    "description": "First paragraph in the captcha dialog"
  },
  "icu:CaptchaDialog__second-paragraph": {
    "messageformat": "Jy kan na verifikasie boodskappe stuur. Enige wagtende boodskappe sal outomaties verstuur word.",
    "description": "First paragraph in the captcha dialog"
  },
  "icu:CaptchaDialog--can-close__title": {
    "messageformat": "Gaan voort sonder verifikasie?",
    "description": "Header in the captcha dialog that can be closed"
  },
  "icu:CaptchaDialog--can-close__body": {
    "messageformat": "Indien jy kies om verifikasie oor te slaan, kan jy dalk boodskappe van ander mense mis en jou boodskappe kan dalk nie gestuur word nie.",
    "description": "Body of the captcha dialog that can be closed"
  },
  "icu:CaptchaDialog--can_close__skip-verification": {
    "messageformat": "Slaan verifikasie oor",
    "description": "Skip button of the captcha dialog that can be closed"
  },
  "icu:verificationComplete": {
    "messageformat": "Verifikasie is voltooi.",
    "description": "Displayed after successful captcha"
  },
  "icu:verificationFailed": {
    "messageformat": "Verifikasie het misluk. Probeer later weer.",
    "description": "Displayed after unsuccessful captcha"
  },
  "icu:deleteForEveryoneFailed": {
    "messageformat": "Kon nie boodskap vir almal skrap nie. Probeer later weer.",
    "description": "Displayed when delete-for-everyone has failed to send to all recipients"
  },
  "icu:ChatColorPicker__delete--title": {
    "messageformat": "Skrap kleur",
    "description": "Confirm title for deleting custom color"
  },
  "icu:ChatColorPicker__delete--message": {
    "messageformat": "{num, plural, one {Hierdie pasgemaakte kleur word in {num,number} klets gebruik. Wil jy dit vir alle kletse skrap?} other {Hierdie pasgemaakte kleur word in {num,number} kletse gebruik. Wil jy dit vir alle kletse skrap?}}",
    "description": "Confirm message for deleting custom color"
  },
  "icu:ChatColorPicker__global-chat-color": {
    "messageformat": "Algehele kletskleur",
    "description": "Modal title for the chat color picker and editor for all conversations"
  },
  "icu:ChatColorPicker__menu-title": {
    "messageformat": "Kletskleur",
    "description": "View title for the chat color picker and editor"
  },
  "icu:ChatColorPicker__reset": {
    "messageformat": "Stel kletskleur terug",
    "description": "Button label for resetting chat colors"
  },
  "icu:ChatColorPicker__resetDefault": {
    "messageformat": "Stel kletskleure terug",
    "description": "Confirmation dialog title for resetting all chat colors or only the global default one"
  },
  "icu:ChatColorPicker__resetAll": {
    "messageformat": "Stel alle kletskleure terug",
    "description": "Button label for resetting all chat colors"
  },
  "icu:ChatColorPicker__confirm-reset-default": {
    "messageformat": "Herstel verstek",
    "description": "Button label for resetting only global chat color"
  },
  "icu:ChatColorPicker__confirm-reset": {
    "messageformat": "Herstel",
    "description": "Confirm button label for resetting chat colors"
  },
  "icu:ChatColorPicker__confirm-reset-message": {
    "messageformat": "Wil jy alle kletskleure oorheers?",
    "description": "Modal message text for confirming resetting of chat colors"
  },
  "icu:ChatColorPicker__custom-color--label": {
    "messageformat": "Wys kleurpasmaakredigeerder",
    "description": "aria-label for custom color editor button"
  },
  "icu:ChatColorPicker__sampleBubble1": {
    "messageformat": "Hier is ’n voorskou van die kletskleur.",
    "description": "An example message bubble for selecting the chat color"
  },
  "icu:ChatColorPicker__sampleBubble2": {
    "messageformat": "Nog ’n borrel.",
    "description": "An example message bubble for selecting the chat color"
  },
  "icu:ChatColorPicker__sampleBubble3": {
    "messageformat": "Die kleur is slegs vir jou sigbaar.",
    "description": "An example message bubble for selecting the chat color"
  },
  "icu:ChatColorPicker__context--edit": {
    "messageformat": "Wysig kleur",
    "description": "Option in the custom color bubble context menu"
  },
  "icu:ChatColorPicker__context--duplicate": {
    "messageformat": "Dupliseer",
    "description": "Option in the custom color bubble context menu"
  },
  "icu:ChatColorPicker__context--delete": {
    "messageformat": "Skrap",
    "description": "Option in the custom color bubble context menu"
  },
  "icu:CustomColorEditor__solid": {
    "messageformat": "Solied",
    "description": "Tab label for selecting solid colors"
  },
  "icu:CustomColorEditor__gradient": {
    "messageformat": "Gradiënt",
    "description": "Tab label for selecting a gradient"
  },
  "icu:CustomColorEditor__hue": {
    "messageformat": "Tint",
    "description": "Label for the hue slider"
  },
  "icu:CustomColorEditor__saturation": {
    "messageformat": "Versadiging",
    "description": "Label for the saturation slider"
  },
  "icu:CustomColorEditor__title": {
    "messageformat": "Pasgemaakte kleur",
    "description": "Modal title for the custom color editor"
  },
  "icu:GradientDial__knob-start": {
    "messageformat": "Gradiëntbegin",
    "description": "aria-label for the custom color gradient creator knob"
  },
  "icu:GradientDial__knob-end": {
    "messageformat": "Gradiënteinde",
    "description": "aria-label for the custom color gradient creator knob"
  },
  "icu:customDisappearingTimeOption": {
    "messageformat": "Pasgemaakte tyd…",
    "description": "Text for an option in Disappearing Messages menu and Conversation Details Disappearing Messages setting when no user value is available"
  },
  "icu:selectedCustomDisappearingTimeOption": {
    "messageformat": "Pasgemaakte tyd",
    "description": "Text for an option in Conversation Details Disappearing Messages setting when user previously selected custom time"
  },
  "icu:DisappearingTimeDialog__label--value": {
    "messageformat": "Nommer",
    "description": "aria-label for the number select box"
  },
  "icu:DisappearingTimeDialog__label--units": {
    "messageformat": "Tydseenheid",
    "description": "aria-label for the units of time select box"
  },
  "icu:DisappearingTimeDialog__title": {
    "messageformat": "Pasgemaakte tyd",
    "description": "Title for the custom disappearing message timeout dialog"
  },
  "icu:DisappearingTimeDialog__body": {
    "messageformat": "Kies ’n pasgemaakte tyd vir verdwynboodskappe.",
    "description": "Body for the custom disappearing message timeout dialog"
  },
  "icu:DisappearingTimeDialog__set": {
    "messageformat": "Stel",
    "description": "Text for the dialog button confirming the custom disappearing message timeout"
  },
  "icu:DisappearingTimeDialog__seconds": {
    "messageformat": "Sekondes",
    "description": "Name of the 'seconds' unit select for the custom disappearing message timeout dialog"
  },
  "icu:DisappearingTimeDialog__minutes": {
    "messageformat": "Minute",
    "description": "Name of the 'minutes' unit select for the custom disappearing message timeout dialog"
  },
  "icu:DisappearingTimeDialog__hours": {
    "messageformat": "Uur",
    "description": "Name of the 'hours' unit select for the custom disappearing message timeout dialog"
  },
  "icu:DisappearingTimeDialog__days": {
    "messageformat": "Dae",
    "description": "Name of the 'days' unit select for the custom disappearing message timeout dialog"
  },
  "icu:DisappearingTimeDialog__weeks": {
    "messageformat": "Weke",
    "description": "Name of the 'weeks' unit select for the custom disappearing message timeout dialog"
  },
  "icu:settings__DisappearingMessages__footer": {
    "messageformat": "Stel ’n verstek-verdwynboodskap-tydhouer vir alle nuwe kletse wat jy begin.",
    "description": "Footer for the Disappearing Messages settings section"
  },
  "icu:settings__DisappearingMessages__timer__label": {
    "messageformat": "Verstektydhouer vir nuwe kletse",
    "description": "Label for the Disappearing Messages default timer setting"
  },
  "icu:UniversalTimerNotification__text": {
    "messageformat": "Die verdwynboodskaptyd sal op {timeValue} gestel word wanneer jy ’n boodskap aan hulle stuur.",
    "description": "A message displayed when default disappearing message timeout is about to be applied"
  },
  "icu:ContactRemovedNotification__text": {
    "messageformat": "Jy het hierdie persoon verwyder; deur aan hulle 'n boodskap te stuur sal jy hulle weer by jou lys voeg.",
    "description": "A message displayed when contact was removed and will be added back on an outgoing message"
  },
  "icu:ErrorBoundaryNotification__text": {
    "messageformat": "Kon nie die boodskap vertoon nie. Klik om ’n ontfout-log in te dien.",
    "description": "An error notification displayed when message fails to render due to an internal error"
  },
  "icu:GroupDescription__read-more": {
    "messageformat": "lees meer",
    "description": "Button text when the group description is too long"
  },
  "icu:EditConversationAttributesModal__description-warning": {
    "messageformat": "Groepbeskrywings sal sigbaar wees vir lede van hierdie groep en mense wat uitgenooi is.",
    "description": "Label text shown when editing group description"
  },
  "icu:ConversationDetailsHeader--add-group-description": {
    "messageformat": "Voeg groepbeskrywing toe…",
    "description": "Placeholder text in the details header for those that can edit the group description"
  },
  "icu:MediaQualitySelector--button": {
    "messageformat": "Kies mediakwaliteit",
    "description": "aria-label for the media quality selector button"
  },
  "icu:MediaQualitySelector--title": {
    "messageformat": "Mediakwaliteit",
    "description": "Popup selector title"
  },
  "icu:MediaQualitySelector--standard-quality-title": {
    "messageformat": "Standaard",
    "description": "Title for option for standard quality"
  },
  "icu:MediaQualitySelector--standard-quality-description": {
    "messageformat": "Vinniger, minder data",
    "description": "Description of standard quality selector"
  },
  "icu:MediaQualitySelector--high-quality-title": {
    "messageformat": "Hoog",
    "description": "Title for option for high quality"
  },
  "icu:MediaQualitySelector--high-quality-description": {
    "messageformat": "Stadiger, meer data",
    "description": "Description of high quality selector"
  },
  "icu:MessageDetailsHeader--Failed": {
    "messageformat": "Nie gestuur nie",
    "description": "In the message details screen, shown above contacts where the message failed to deliver"
  },
  "icu:MessageDetailsHeader--Pending": {
    "messageformat": "Hangend",
    "description": "In the message details screen, shown above contacts where the message is still sending"
  },
  "icu:MessageDetailsHeader--Sent": {
    "messageformat": "Gestuur na",
    "description": "In the message details screen, shown above contacts where the message has been sent (but not delivered, read, or viewed)"
  },
  "icu:MessageDetailsHeader--Delivered": {
    "messageformat": "Afgelewer aan",
    "description": "In the message details screen, shown above contacts who have received your message"
  },
  "icu:MessageDetailsHeader--Read": {
    "messageformat": "Gelees deur",
    "description": "In the message details screen, shown above contacts who have read this message"
  },
  "icu:MessageDetailsHeader--Viewed": {
    "messageformat": "Gesien deur",
    "description": "In the message details screen, shown above contacts who have viewed this message"
  },
  "icu:MessageDetail--disappears-in": {
    "messageformat": "Verdwyn oor",
    "description": "In the message details screen, shown as a label of how long it will be before the message disappears"
  },
  "icu:MessageDetail__view-edits": {
    "messageformat": "Bekyk wysigingsgeskiedenis",
    "description": "Link to view a message's edit history"
  },
  "icu:ProfileEditor--about": {
    "messageformat": "Oor",
    "description": "Default text for about field"
  },
  "icu:ProfileEditor--username": {
    "messageformat": "Gebruikersnaam",
    "description": "Default text for username field"
  },
  "icu:ProfileEditor__username-link": {
<<<<<<< HEAD
    "messageformat": "QR code or link",
    "description": "Label of a profile editor row that navigates to username link and qr code modal"
  },
  "icu:ProfileEditor__username-link__tooltip__title": {
    "messageformat": "Share your username",
    "description": "Title of tooltip displayed under 'QR code or link' button for getting username link"
  },
  "icu:ProfileEditor__username-link__tooltip__body": {
    "messageformat": "Let others start a chat with you by sharing your unique QR code or link.",
=======
    "messageformat": "QR-kode of skakel",
    "description": "Label of a profile editor row that navigates to username link and qr code modal"
  },
  "icu:ProfileEditor__username-link__tooltip__title": {
    "messageformat": "Deel jou gebruikersnaam",
    "description": "Title of tooltip displayed under 'QR code or link' button for getting username link"
  },
  "icu:ProfileEditor__username-link__tooltip__body": {
    "messageformat": "Laat ander mense 'n klets met jou begin deur jou unieke QR-kode of skakel te deel.",
>>>>>>> 620e85ca
    "description": "Body of tooltip displayed under 'QR code or link' button for getting username link"
  },
  "icu:ProfileEditor--username--title": {
    "messageformat": "Kies jou gebruikersnaam",
    "description": "Title text for username modal"
  },
  "icu:ProfileEditor--username--check-characters": {
    "messageformat": "Gebruikername mag slegs a-z, 0-9 en _ bevat",
    "description": "Shown if user has attempted to use forbidden characters in username"
  },
  "icu:ProfileEditor--username--check-starting-character": {
    "messageformat": "Gebruikername mag nie met ’n syfer begin nie.",
    "description": "Shown if user has attempted to begin their username with a number"
  },
  "icu:ProfileEditor--username--check-character-min": {
    "messageformat": "Gebruikersname moet minstens {min,number} karakters bevat.",
    "description": "Shown if user has attempted to enter a username with too few characters - currently min is 3"
  },
  "icu:ProfileEditor--username--check-character-max": {
    "messageformat": "Gebruikername moet hoogstens {max,number} karakters bevat.",
    "description": "Shown if user has attempted to enter a username with too many characters - currently min is 25"
  },
  "icu:ProfileEditor--username--unavailable": {
    "messageformat": "Hierdie gebruikersnaam is nie beskikbaar nie",
    "description": "Shown if the username is not available for registration"
  },
  "icu:ProfileEditor--username--check-username-taken": {
    "messageformat": "Hierdie gebruikernaam is reeds in gebruik.",
    "description": "Shown if user has attempted to save a username which is not available"
  },
  "icu:ProfileEditor--username--general-error": {
    "messageformat": "Jou gebruikernaam kon nie bewaar word nie. Gaan jou verbinding na en probeer weer.",
    "description": "Shown if something unknown has gone wrong with username save."
  },
  "icu:ProfileEditor--username--reservation-gone": {
    "messageformat": "{username} is nie meer beskikbaar nie. 'n Nuwe stel syfers sal met jou gebruikersnaam gepaar word, probeer asseblief weer om dit te stoor.",
    "description": "Shown if username reservation has expired and new one needs to be generated."
  },
  "icu:ProfileEditor--username--delete-general-error": {
    "messageformat": "Jou gebruikernaam kon nie verwyder word nie. Gaan jou verbinding na en probeer weer.",
    "description": "Shown if something unknown has gone wrong with username delete."
  },
  "icu:ProfileEditor--username--copied-username": {
    "messageformat": "Gebruikersnaam gekopieer",
    "description": "Shown when username is copied to clipboard."
  },
  "icu:ProfileEditor--username--copied-username-link": {
    "messageformat": "Skakel gekopieer",
    "description": "Shown when username link is copied to clipboard."
  },
  "icu:ProfileEditor--username--deleting-username": {
    "messageformat": "Besig om gebruikersnaam te skrap",
    "description": "Shown as aria label for spinner icon next to username"
  },
  "icu:ProfileEditor--username--delete-username": {
    "messageformat": "Skrap gebruikernaam",
    "description": "Shown as aria label for trash icon next to username"
  },
  "icu:ProfileEditor--username--confirm-delete-body": {
    "messageformat": "Dit sal jou gebruikernaam verwyder en ander mense sal dit kan gebruik. Is jy seker?",
    "description": "(deleted 07/10/2023) Shown in dialog body if user has saved an empty string to delete their username"
  },
  "icu:ProfileEditor--username--confirm-delete-body-2": {
<<<<<<< HEAD
    "messageformat": "This will remove your username and disable your QR code and link. “{username}” will be available for others to claim. Are you sure?",
=======
    "messageformat": "Dit sal jou gebruikersnaam verwyder en jou QR-kode en skakel deaktiveer. \"{username} \" sal beskikbaar wees vir ander mense om dit oor te neem. Is jy seker?",
>>>>>>> 620e85ca
    "description": "Shown in dialog body if user has saved an empty string to delete their username"
  },
  "icu:ProfileEditor--username--confirm-delete-button": {
    "messageformat": "Skrap",
    "description": "Shown in dialog button if user has saved an empty string to delete their username"
  },
  "icu:ProfileEditor--username--context-menu": {
    "messageformat": "Kopieer of skrap gebruikersnaam",
    "description": "Shown as aria label for context menu next to username"
  },
  "icu:ProfileEditor--username--copy": {
    "messageformat": "Kopieer gebruikersnaam",
    "description": "Shown as a button in context menu next to username. The action of the button is to put username into the clipboard."
  },
  "icu:ProfileEditor--username--copy-link": {
    "messageformat": "Kopieer skakel",
    "description": "Shown as a button in context menu next to username. The action of the button is to put a username link into the clipboard."
  },
  "icu:ProfileEditor--username--delete": {
    "messageformat": "Skrap",
    "description": "Shown as a button in context menu next to username. The action of the button is to open a confirmation dialog for deleting username."
  },
  "icu:ProfileEditor--about-placeholder": {
    "messageformat": "Skryf ’n paar woorde oor jouself…",
    "description": "Placeholder text for about input field"
  },
  "icu:ProfileEditor--first-name": {
    "messageformat": "Voornaam (vereis)",
    "description": "Placeholder text for first name field"
  },
  "icu:ProfileEditor--last-name": {
    "messageformat": "Van (opsioneel)",
    "description": "Placeholder text for last name field"
  },
  "icu:ConfirmDiscardDialog--discard": {
    "messageformat": "Wil jy hierdie veranderinge weggooi?",
    "description": "ConfirmationDialog text for discarding changes"
  },
  "icu:ProfileEditor--info--link": {
    "messageformat": "Jou profiel is geënkripteer. Jou profiel en veranderinge daaraan sal vir jou kontakte sigbaar wees wanneer jy nuwe kletse begin of aanvaar. <learnMoreLink>Vind meer uit</learnMoreLink>",
    "description": "Information shown at the bottom of the profile editor section"
  },
  "icu:Bio--speak-freely": {
    "messageformat": "Sê jou sê",
    "description": "A default bio option"
  },
  "icu:Bio--encrypted": {
    "messageformat": "Geënkripteer",
    "description": "A default bio option"
  },
  "icu:Bio--free-to-chat": {
    "messageformat": "Kan nou klets",
    "description": "A default bio option"
  },
  "icu:Bio--coffee-lover": {
    "messageformat": "Koffiedrinker",
    "description": "A default bio option"
  },
  "icu:Bio--taking-break": {
    "messageformat": "Ek rus tans",
    "description": "A default bio option"
  },
  "icu:ProfileEditorModal--profile": {
    "messageformat": "Profiel",
    "description": "Title for profile editing"
  },
  "icu:ProfileEditorModal--name": {
    "messageformat": "Jou naam",
    "description": "Title for editing your name"
  },
  "icu:ProfileEditorModal--about": {
    "messageformat": "Oor",
    "description": "Title for about editing"
  },
  "icu:ProfileEditorModal--avatar": {
    "messageformat": "Jou avatar",
    "description": "Title for profile avatar editing"
  },
  "icu:ProfileEditorModal--username": {
    "messageformat": "Gebruikersnaam",
    "description": "Title for username editing"
  },
  "icu:ProfileEditorModal--error": {
    "messageformat": "U profiel kan nie bygewerk word nie. Probeer asb. weer.",
    "description": "Error message when something goes wrong updating your profile."
  },
  "icu:AnnouncementsOnlyGroupBanner--modal": {
    "messageformat": "Stuur ’n boodskap aan admin",
    "description": "Modal title for the list of admins in a group"
  },
  "icu:AnnouncementsOnlyGroupBanner--announcements-only": {
    "messageformat": "Slegs {admins} kan boodskappe stuur",
    "description": "Displayed if sending of messages is disabled to non-admins"
  },
  "icu:AnnouncementsOnlyGroupBanner--admins": {
    "messageformat": "admins",
    "description": "Clickable text describing administrators of a group, used in the message an admin label"
  },
  "icu:AvatarEditor--choose": {
    "messageformat": "Kies ’n avatar",
    "description": "Label for the avatar selector"
  },
  "icu:AvatarColorPicker--choose": {
    "messageformat": "Kies ’n kleur",
    "description": "Label for when you need to choose your fighter, err color"
  },
  "icu:LeftPaneSetGroupMetadataHelper__avatar-modal-title": {
    "messageformat": "Groep-avatar",
    "description": "Title for the avatar picker in the group creation flow"
  },
  "icu:Preferences__message-audio-title": {
    "messageformat": "In-klets-boodskapklanke",
    "description": "Title for message audio setting"
  },
  "icu:Preferences__message-audio-description": {
    "messageformat": "Hoor 'n kennisgewingklank vir gestuurde en ontvangde boodskappe terwyl jy in die klets is.",
    "description": "Description for message audio setting"
  },
  "icu:Preferences__button--general": {
    "messageformat": "Algemeen",
    "description": "Button to switch the settings view"
  },
  "icu:Preferences__button--appearance": {
    "messageformat": "Voorkoms",
    "description": "Button to switch the settings view"
  },
  "icu:Preferences__button--chats": {
    "messageformat": "Kletse",
    "description": "Button to switch the settings view (and a title of pane)"
  },
  "icu:Preferences__button--calls": {
    "messageformat": "Oproepe",
    "description": "Button to switch the settings view"
  },
  "icu:Preferences__button--notifications": {
    "messageformat": "Kennisgewings",
    "description": "Button to switch the settings view"
  },
  "icu:Preferences__button--privacy": {
    "messageformat": "Privaatheid",
    "description": "Button to switch the settings view"
  },
  "icu:Preferences--lastSynced": {
    "messageformat": "Laaste invoer om {date} {time}",
    "description": "Label for date and time of last sync operation"
  },
  "icu:Preferences--system": {
    "messageformat": "Stelsel",
    "description": "Title for system type settings"
  },
  "icu:Preferences--zoom": {
    "messageformat": "Zoemvlak",
    "description": "Label for changing the zoom level"
  },
  "icu:Preferences__link-previews--title": {
    "messageformat": "Genereer skakelvoorskoue",
    "description": "Title for the generate link previews setting"
  },
  "icu:Preferences__link-previews--description": {
    "messageformat": "Om hierdie instellings te verander, maak die Signal-toepassing op jou mobiele toestel oop en gaan na Instellings > Kletse",
    "description": "Description for the generate link previews setting"
  },
  "icu:Preferences--advanced": {
    "messageformat": "Gevorderd",
    "description": "Title for advanced settings"
  },
  "icu:Preferences--notification-content": {
    "messageformat": "Kennisgewinginhoud",
    "description": "Label for the notification content setting select box"
  },
  "icu:Preferences--blocked": {
    "messageformat": "Versper",
    "description": "Label for blocked contacts setting"
  },
  "icu:Preferences--blocked-count": {
    "messageformat": "{num, plural, one {{num,number} kontak} other {{num,number} kontakte}}",
    "description": "Number of contacts blocked plural"
  },
  "icu:Preferences__privacy--description": {
    "messageformat": "Maak die Signal-toepassing op jou mobiele toestel oop en gaan na Instellings > Privaatheid om hierdie instellings te verander",
    "description": "Description for the 'who can do X' setting"
  },
  "icu:Preferences__pnp__row--title": {
    "messageformat": "Telefoonnommer",
    "description": "Title of Phone Number row in Privacy section of Preferences window"
  },
  "icu:Preferences__pnp__row--body": {
    "messageformat": "Kies wie jou telefoonnommer kan sien en wie jou daarmee op Signal kan kontak.",
    "description": "Body of Phone Number row in Privacy section of Preferences window"
  },
  "icu:Preferences__pnp__sharing--title": {
    "messageformat": "Wie my nommer kan sien",
    "description": "Title for the phone number sharing setting row"
  },
  "icu:Preferences__pnp__sharing--description--everyone": {
    "messageformat": "Jou telefoonnommer sal sigbaar wees vir mense en groepe aan wie jy boodskappe stuur. Mense wat jou nommer in hulle telefoonkontakte het, sal dit ook in Signal kan sien.",
    "description": "Description for the phone number sharing setting row when the value is Everyone"
  },
  "icu:Preferences__pnp__sharing--description--nobody": {
    "messageformat": "Niemand sal jou telefoonnommer in Signal kan sien nie.",
    "description": "Description for the phone number sharing setting row when the value is Nobody"
  },
  "icu:Preferences__pnp--page-title": {
    "messageformat": "Telefoonnommer",
    "description": "Title of the page in Phone Number Privacy settings"
  },
  "icu:Preferences__pnp__sharing__everyone": {
    "messageformat": "Enigiemand",
    "description": "Option for sharing phone number with everyone"
  },
  "icu:Preferences__pnp__sharing__nobody": {
    "messageformat": "Niemand",
    "description": "Option for sharing phone number with nobody"
  },
  "icu:Preferences__pnp__discoverability--title": {
    "messageformat": "Wie my volgens my nommer kan vind",
    "description": "Title for the phone number discoverability setting row"
  },
  "icu:Preferences__pnp__discoverability--description--everyone": {
    "messageformat": "Enigiemand wat jou telefoonnommer in hulle kontakte het, sal jou as 'n kontak in Signal sien. Ander sal jou op jou telefoonnommer kan bereik wanneer hulle 'n nuwe klets of groep begin.",
    "description": "Description for the phone number discoverability setting row wth the value is everyone"
  },
  "icu:Preferences__pnp__discoverability--description--nobody": {
    "messageformat": "Niemand op Signal sal jou met jou telefoonnommer kan bereik nie.",
    "description": "Description for the phone number discoverability setting row wth the value is nobody"
  },
  "icu:Preferences__pnp__discoverability__everyone": {
    "messageformat": "Enigiemand",
    "description": "Option for letting everyone discover you by phone number"
  },
  "icu:Preferences__pnp__discoverability__nobody": {
    "messageformat": "Niemand",
    "description": "Option for letting nobody discover you by phone number"
  },
  "icu:Preferences--messaging": {
    "messageformat": "Boodskappe",
    "description": "Title for the messaging settings"
  },
  "icu:Preferences--see-me": {
    "messageformat": "Sien my foonnommer",
    "description": "Label for the see my phone number setting"
  },
  "icu:Preferences--find-me": {
    "messageformat": "Vind my op my foonnommer",
    "description": "Label for the find me by my phone number setting"
  },
  "icu:Preferences--read-receipts": {
    "messageformat": "Leesbewyse",
    "description": "Label for the read receipts setting"
  },
  "icu:Preferences--typing-indicators": {
    "messageformat": "Tikaanduiders",
    "description": "Label for the typing indicators setting"
  },
  "icu:Preferences--updates": {
    "messageformat": "Bywerkings",
    "description": "Header for settings having to do with updates"
  },
  "icu:Preferences__download-update": {
    "messageformat": "Laai bywerkings outomaties af",
    "description": "Label for checkbox for the auto download updates setting"
  },
  "icu:Preferences__enable-notifications": {
    "messageformat": "Aktiveer kennisgewings",
    "description": "Label for checkbox for the notifications setting"
  },
  "icu:Preferences__devices": {
    "messageformat": "Toestelle",
    "description": "Label for Device list in call settings pane"
  },
  "icu:Preferences__turn-stories-on": {
    "messageformat": "Skakel stories aan",
    "description": "Label to enable stories"
  },
  "icu:Preferences__turn-stories-off": {
    "messageformat": "Skakel stories af",
    "description": "Label to disable stories"
  },
  "icu:Preferences__turn-stories-off--action": {
    "messageformat": "Skakel af",
    "description": "Label in confirmation modal to disable stories"
  },
  "icu:Preferences__turn-stories-off--body": {
    "messageformat": "Jy sal nie meer stories kan deel of sien nie. Storiebywerkings wat jy onlangs gedeel het, sal ook uitgevee word.",
    "description": "Confirmation modal body for disabling stories"
  },
  "icu:DialogUpdate--version-available": {
    "messageformat": "Bywerking na weergawe {version} is beskikbaar",
    "description": "Tooltip for new update available"
  },
  "icu:DialogUpdate__downloading": {
    "messageformat": "Laai tans bywerking af…",
    "description": "The title of update dialog when update download is in progress."
  },
  "icu:DialogUpdate__downloaded": {
    "messageformat": "Bywerking afgelaai",
    "description": "The title of update dialog when update download is completed."
  },
  "icu:InstallScreenUpdateDialog--unsupported-os__title": {
    "messageformat": "Opdatering benodig",
    "description": "The title of update dialog on install screen when user OS is unsupported"
  },
  "icu:InstallScreenUpdateDialog--auto-update__body": {
    "messageformat": "Om voort te gaan om Signal te gebruik, moet jy na die jongste weergawe opdateer.",
    "description": "The body of update dialog on install screen when auto update is downloaded and available."
  },
  "icu:InstallScreenUpdateDialog--manual-update__action": {
    "messageformat": "Laai {downloadSize} af",
    "description": "The text of a confirmation button in update dialog on install screen when manual update is ready to be downloaded."
  },
  "icu:InstallScreenUpdateDialog--downloaded__body": {
    "messageformat": "Herlaai Signal om die opdatering te installeer.",
    "description": "The body of the update dialog on install screen when manual update was downloaded."
  },
  "icu:InstallScreenUpdateDialog--cannot-update__body": {
    "messageformat": "Signal Desktop kon nie opdateer nie, maar daar is 'n nuwe weergawe beskikbaar. Gaan na {downloadUrl} en installeer die nuwe weergawe met die hand; kontak dan ondersteuning óf rapporteer 'n fout oor hierdie probleem.",
    "description": "The body of the update dialog on install screen when update cannot be installed."
  },
  "icu:NSIS__retry-dialog--first-line": {
    "messageformat": "Signal kan nie toegemaak word nie.",
    "description": "First line of the dialog displayed when Windows installer can't close application automatically and needs user intervention to complete the installation."
  },
  "icu:NSIS__retry-dialog--second-line": {
    "messageformat": "Maak dit asb. handmatig toe en klik Probeer weer om voort te gaan.",
    "description": "Second line of the dialog displayed when Windows installer can't close application automatically and needs user intervention to complete the installation."
  },
  "icu:NSIS__appRunning": {
    "messageformat": "{appName} is oop.\nKlik OK om dit toe te maak.\nAs dit nie toemaak nie, probeer dit met die hand doen.",
    "description": "The contents of a dialog displayed when Windows installer detect that the application is running and asks user to close it. Note: please keep the line breaks so that the text occupies three separate lines"
  },
  "icu:NSIS__decompressionFailed": {
    "messageformat": "Kon nie lêers dekompakteer nie. Probeer die installeerder asb. weer laat loop.",
    "description": "Displayed when Windows installer cannot decompress application files"
  },
  "icu:NSIS__uninstallFailed": {
    "messageformat": "Kon nie ou toepassingsêers deïnstalleer nie. Probeer die installeerder asb. weer laat loop.",
    "description": "Displayed when Windows installer cannot uninstall the old application"
  },
  "icu:NSIS__semver-downgrade": {
    "messageformat": "'n Nuwer weergawe van Signal is reeds geïnstalleer. Is jy seker jy wil voortgaan?",
    "description": "A text of the dialog displayed when user tries to overwrite Signal installation with an older version."
  },
  "icu:CrashReportDialog__title": {
    "messageformat": "Toepassing het uitgebom",
    "description": "A title of the dialog displayed when starting an application after a recent crash"
  },
  "icu:CrashReportDialog__body": {
    "messageformat": "Signal het uitgebom en moes weer begin. Jy kan ’n uitbomverslag stuur om Signal te help om die probleem te ondersoek.",
    "description": "The body of the dialog displayed when starting an application after a recent crash"
  },
  "icu:CrashReportDialog__submit": {
    "messageformat": "Stuur",
    "description": "A button label for submission of the crash reporter data after a recent crash"
  },
  "icu:CrashReportDialog__erase": {
    "messageformat": "Moenie stuur nie",
    "description": "A button label for erasure of the crash reporter data after a recent crash and continuing to start the app"
  },
  "icu:CustomizingPreferredReactions__title": {
    "messageformat": "Pas reaksies aan",
    "description": "Shown in the header of the modal for customizing the preferred reactions. Also shown in the tooltip for the button that opens this modal."
  },
  "icu:CustomizingPreferredReactions__subtitle": {
    "messageformat": "Klik om ’n emoji te vervang",
    "description": "Instructions in the modal for customizing the preferred reactions."
  },
  "icu:CustomizingPreferredReactions__had-save-error": {
    "messageformat": "Jou instellings kon nie gestoor word nie. Probeer asb. weer.",
    "description": "Shown if there is an error when saving your preferred reaction settings. Should be very rare to see this message."
  },
  "icu:MediaEditor__clock-more-styles": {
    "messageformat": "Meer style",
    "description": "Action button for switching up the clock styles"
  },
  "icu:MediaEditor__control--draw": {
    "messageformat": "Skets",
    "description": "Label for the draw button in the media editor"
  },
  "icu:MediaEditor__control--text": {
    "messageformat": "Voeg teks toe",
    "description": "Label for the text button in the media editor"
  },
  "icu:MediaEditor__control--sticker": {
    "messageformat": "Plakkers",
    "description": "Label for the sticker button in the media editor"
  },
  "icu:MediaEditor__control--crop": {
    "messageformat": "Snoei en roteer",
    "description": "Label for the crop & rotate button in the media editor"
  },
  "icu:MediaEditor__control--undo": {
    "messageformat": "Ontdoen",
    "description": "Label for the undo button in the media editor"
  },
  "icu:MediaEditor__control--redo": {
    "messageformat": "Weer",
    "description": "Label for the redo button in the media editor"
  },
  "icu:MediaEditor__text--regular": {
    "messageformat": "Gewoon",
    "description": "Describes what attribute the color picker will change on the text"
  },
  "icu:MediaEditor__text--highlight": {
    "messageformat": "Merk",
    "description": "Describes what attribute the color picker will change on the text"
  },
  "icu:MediaEditor__text--outline": {
    "messageformat": "Buitelyn",
    "description": "Describes what attribute the color picker will change on the text"
  },
  "icu:MediaEditor__text--underline": {
    "messageformat": "Onderstreep",
    "description": "Describes what attribute the color picker will change on the text"
  },
  "icu:MediaEditor__draw--pen": {
    "messageformat": "Pen",
    "description": "Type of brush to free draw"
  },
  "icu:MediaEditor__draw--highlighter": {
    "messageformat": "Neonmerkpen",
    "description": "Type of brush to free draw"
  },
  "icu:MediaEditor__draw--thin": {
    "messageformat": "Dun",
    "description": "Tip width of the brush"
  },
  "icu:MediaEditor__draw--regular": {
    "messageformat": "Gewoon",
    "description": "Tip width of the brush"
  },
  "icu:MediaEditor__draw--medium": {
    "messageformat": "Medium",
    "description": "Tip width of the brush"
  },
  "icu:MediaEditor__draw--heavy": {
    "messageformat": "Swaar",
    "description": "Tip width of the brush"
  },
  "icu:MediaEditor__crop--reset": {
    "messageformat": "Herstel",
    "description": "Reset the crop state"
  },
  "icu:MediaEditor__crop--rotate": {
    "messageformat": "Roteer",
    "description": "Rotate the canvas"
  },
  "icu:MediaEditor__crop--flip": {
    "messageformat": "Draai om",
    "description": "Flip/mirror the canvas"
  },
  "icu:MediaEditor__crop--lock": {
    "messageformat": "Vergrendel",
    "description": "Lock the aspect ratio"
  },
  "icu:MediaEditor__crop--crop": {
    "messageformat": "Snoei",
    "description": "Performs the crop"
  },
  "icu:MediaEditor__caption-button": {
    "messageformat": "Voeg ’n boodskap toe",
    "description": "Label of the button on the bottom of the media editor that trigger the add-caption dialog"
  },
  "icu:MyStories__title": {
    "messageformat": "My Stories",
    "description": "Title for the my stories list"
  },
  "icu:MyStories__list_item": {
    "messageformat": "My Stories",
    "description": "Label for the my stories in the list of all stories"
  },
  "icu:MyStories__story": {
    "messageformat": "Jou storie",
    "description": "aria-label for each one of your stories"
  },
  "icu:MyStories__download": {
    "messageformat": "Laai storie af",
    "description": "aria-label for the download button"
  },
  "icu:MyStories__more": {
    "messageformat": "Meer opsies",
    "description": "aria-label for the more button"
  },
  "icu:MyStories__views": {
    "messageformat": "{views, plural, one {{views,number} kykslag} other {{views,number} kykslae}}",
    "description": "Number of views your story has"
  },
  "icu:MyStories__views--strong": {
    "messageformat": "{views, plural, one {<strong>1</strong> reply} other {<strong>{views,number}</strong> replies}}",
    "description": "Number of views your story has"
  },
  "icu:MyStories__views-off": {
    "messageformat": "Kykslae afgeskakel",
    "description": "Shown next to the user's story when the user has read receipts turned off"
  },
  "icu:MyStories__replies": {
    "messageformat": "{replyCount, plural, one {<strong>1</strong> view} other {<strong>{replyCount,number}</strong> views}}",
    "description": "Number of replies your story has"
  },
  "icu:MyStories__delete": {
    "messageformat": "Skrap hierdie storie? Dit sal ook geskrap word vir almal wat dit ontvang het.",
    "description": "Confirmation dialog description text for deleting a story"
  },
  "icu:payment-event-notification-message-you-label": {
    "messageformat": "Jy het begin met 'n betaling aan {receiver}",
    "description": "Payment event notification from you message bubble label"
  },
  "icu:payment-event-notification-message-you-label-without-receiver": {
    "messageformat": "Jy het met 'n betaling begin",
    "description": "Payment event notification from you message bubble label"
  },
  "icu:payment-event-notification-message-label": {
    "messageformat": "{sender} het met 'n betaling aan jou begin",
    "description": "Payment event notification from contact message bubble label"
  },
  "icu:payment-event-activation-request-label": {
    "messageformat": "{sender} wil hê jy moet Betalings aktiveer. Stuur slegs betalings aan mense wat jy vertrou. Betalings kan op jou mobiele toestel geaktiveer word deur na Instellings -> Betalings te gaan.",
    "description": "Payment event activation request from contact label"
  },
  "icu:payment-event-activation-request-you-label": {
    "messageformat": "Jy het aan {receiver} 'n versoek gestuur om Betalings te aktiveer.",
    "description": "Payment event activation request from you label"
  },
  "icu:payment-event-activation-request-you-label-without-receiver": {
    "messageformat": "Jy het 'n versoek gestuur om Betalings te aktiveer.",
    "description": "Payment event activation request from you label"
  },
  "icu:payment-event-activated-label": {
    "messageformat": "{sender} kan nou Betalings aanvaar.",
    "description": "Payment event activation from contact label"
  },
  "icu:payment-event-activated-you-label": {
    "messageformat": "Jy het Betalings geaktiveer.",
    "description": "Payment event activation from you label"
  },
  "icu:payment-event-notification-label": {
    "messageformat": "Betaling",
    "description": "Payment event notification label"
  },
  "icu:payment-event-notification-check-primary-device": {
    "messageformat": "Gaan jou primêre toestel na vir die status van hierdie betaling.",
    "description": "Payment event notification check device label"
  },
  "icu:SignalConnectionsModal__title": {
    "messageformat": "Signal-verbindings",
    "description": "The phrase/term: 'Signal Connections'"
  },
  "icu:SignalConnectionsModal__header": {
    "messageformat": "{connections} is mense wat jy vertrou, hetsy deur:",
    "description": "The beginning sentence to list the different ways a signal connection is formed"
  },
  "icu:SignalConnectionsModal__bullet--1": {
    "messageformat": "Besig om 'n klets te begin",
    "description": "A way that signal connection is formed"
  },
  "icu:SignalConnectionsModal__bullet--2": {
    "messageformat": "'n Boodskapversoek te aanvaar",
    "description": "A way that signal connection is formed"
  },
  "icu:SignalConnectionsModal__bullet--3": {
    "messageformat": "Hulle in jou stelselkontakte te hê",
    "description": "A way that signal connection is formed"
  },
  "icu:SignalConnectionsModal__footer": {
    "messageformat": "Jou verbindings kan jou naam en foto sien, en kan plasings in \"My Storie\" sien, tensy jy dit vir hulle versteek.",
    "description": "Additional information about signal connections and the stories they can see"
  },
  "icu:Stories__title": {
    "messageformat": "Stories",
    "description": "Title for the stories list"
  },
  "icu:Stories__mine": {
    "messageformat": "My Storie",
    "description": "Label for your stories"
  },
  "icu:Stories__add": {
    "messageformat": "Voeg 'n storie by",
    "description": "Description hint to add a story"
  },
  "icu:Stories__add-story--text": {
    "messageformat": "Teksstorie",
    "description": "Label to create a new text story"
  },
  "icu:Stories__add-story--media": {
    "messageformat": "Foto of video",
    "description": "Label to create a new multimedia story"
  },
  "icu:Stories__hidden-stories": {
    "messageformat": "Versteekte stories",
    "description": "Button label to go to hidden stories pane"
  },
  "icu:Stories__list-empty": {
    "messageformat": "Tans geen onlangse stories om te wys nie.",
    "description": "Description for when there are no stories to show"
  },
  "icu:Stories__list--sending": {
    "messageformat": "Besig om te stuur…",
    "description": "Pending text for story being sent in list view"
  },
  "icu:Stories__list--send_failed": {
    "messageformat": "Kon nie stuur nie",
    "description": "Error text for story failed to send in list view"
  },
  "icu:Stories__list--partially-sent": {
    "messageformat": "Gedeeltelik gestuur",
    "description": "Error text for story failed partially to send"
  },
  "icu:Stories__list--retry-send": {
    "messageformat": "Klik om weer te probeer",
    "description": "Actionable link to retry a send"
  },
  "icu:Stories__placeholder--text": {
    "messageformat": "Klik om 'n storie te kyk.",
    "description": "Placeholder label for the story view"
  },
  "icu:Stories__from-to-group": {
    "messageformat": "{name} aan {group}",
    "description": "Title for someone sending a story to a group"
  },
  "icu:Stories__toast--sending-reply": {
    "messageformat": "Besig om antwoord te stuur…",
    "description": "Toast message"
  },
  "icu:Stories__toast--sending-reaction": {
    "messageformat": "Besig om reaksie te stuur…",
    "description": "Toast message"
  },
  "icu:Stories__toast--hasNoSound": {
    "messageformat": "Hierdie storie het geen klank nie",
    "description": "Toast message"
  },
  "icu:Stories__failed-send": {
    "messageformat": "Hierdie storie kon nie aan sommige mense gestuur word nie. Gaan jou verbinding na en probeer weer.",
    "description": "Alert error message when unable to send a story"
  },
  "icu:StoriesSettings__title": {
    "messageformat": "Storieprivaatheid",
    "description": "Title for the story settings modal"
  },
  "icu:StoriesSettings__description": {
    "messageformat": "Stories verdwyn outomaties ná 24 uur. Kies wie na jou storie kan kyk of nuwe stories met spesifieke kykers of groepe kan skep.",
    "description": "Description for story settings modal"
  },
  "icu:StoriesSettings__my_stories": {
    "messageformat": "My Stories",
    "description": "Title of distribution lists section in stories settings modal"
  },
  "icu:StoriesSettings__new-list": {
    "messageformat": "Nuwe Storie",
    "description": "Label to create a new custom distribution list"
  },
  "icu:StoriesSettings__new-list--visibility": {
    "messageformat": "Slegs jy kan die naam van hierdie storie sien.",
    "description": "Explanation about the visibility of custom distribution list names"
  },
  "icu:StoriesSettings__custom-story-subtitle": {
    "messageformat": "Pasgemaakte storie",
    "description": "Story settings modal custom story distribution list selection subtitle"
  },
  "icu:StoriesSettings__group-story-subtitle": {
    "messageformat": "Groepstorie",
    "description": "Story settings modal group story selection subtitle"
  },
  "icu:StoriesSettings__viewers": {
    "messageformat": "{count, plural, one {1 kyker} other {{count,number} kykers}}",
    "description": "The number of viewers for a story distribution list"
  },
  "icu:StoriesSettings__who-can-see": {
    "messageformat": "Wie hierdie storie kan sien",
    "description": "Title for the who can see this story section"
  },
  "icu:StoriesSettings__add-viewer": {
    "messageformat": "Voeg kyker by",
    "description": "Button label to add a viewer to a story"
  },
  "icu:StoriesSettings__remove--action": {
    "messageformat": "Verwyder",
    "description": "Button to remove a member from a custom list"
  },
  "icu:StoriesSettings__remove--title": {
    "messageformat": "Verwyder {title}",
    "description": "Title of the confirmation dialog, has a person's name"
  },
  "icu:StoriesSettings__remove--body": {
    "messageformat": "Hierdie persoon sal nie meer jou storie sien nie.",
    "description": "Body of the confirmation dialog to remove someone from a custom distribution list"
  },
  "icu:StoriesSettings__replies-reactions--title": {
    "messageformat": "Antwoorde & reaksies",
    "description": "Title for the replies & reactions section"
  },
  "icu:StoriesSettings__replies-reactions--label": {
    "messageformat": "Laat antwoorde & reaksies toe",
    "description": "Checkbox label to allow or disallow replies to your stories"
  },
  "icu:StoriesSettings__replies-reactions--description": {
    "messageformat": "Laat toe dat mense wat na jou storie kan kyk, daarop reageer en antwoord.",
    "description": "Description of checkbox to allow or disallow replies to your stories"
  },
  "icu:StoriesSettings__delete-list": {
    "messageformat": "Skrap pasgemaakte storie",
    "description": "Button label to delete a custom distribution list"
  },
  "icu:StoriesSettings__delete-list--confirm": {
    "messageformat": "Is jy seker jy wil \"{name}\" skrap? Opdaterings wat in hierdie storie gedeel is, sal ook geskrap word.",
    "description": "Confirmation text to delete a custom distribution list"
  },
  "icu:StoriesSettings__choose-viewers": {
    "messageformat": "Kies kykers",
    "description": "Modal title when choosing to add a viewer to a custom distribution list"
  },
  "icu:StoriesSettings__name-story": {
    "messageformat": "Benoem storie",
    "description": "Modal title when naming a custom distribution list"
  },
  "icu:StoriesSettings__name-placeholder": {
    "messageformat": "Storie se naam (word vereis)",
    "description": "Placeholder for input field"
  },
  "icu:StoriesSettings__hide-story": {
    "messageformat": "Versteek storie vir",
    "description": "Modal title when hiding people from my stories"
  },
  "icu:StoriesSettings__mine__all--label": {
    "messageformat": "Alle Signal-verbindings",
    "description": "Input label to describe all signal connections"
  },
  "icu:StoriesSettings__mine__all--description": {
    "messageformat": "Deel met alle verbindings",
    "description": "Description of button StoriesSettings__mine__all--label"
  },
  "icu:StoriesSettings__mine__exclude--label": {
    "messageformat": "Almal behalwe…",
    "description": "Input label to create a block list"
  },
  "icu:StoriesSettings__mine__exclude--description": {
    "messageformat": "{num,number} mense uitgesluit",
    "description": "Description of how many people are excluded in a list"
  },
  "icu:StoriesSettings__mine__only--label": {
    "messageformat": "Deel slegs met…",
    "description": "Input label to create an exclude list"
  },
  "icu:StoriesSettings__mine__only--description": {
    "messageformat": "Deel slegs met geselekteerde mense",
    "description": "Description of button StoriesSettings__mine__only--label"
  },
  "icu:StoriesSettings__mine__only--description--people": {
    "messageformat": "{num,number} mense",
    "description": "Description of how many people are in the exclusive allow list"
  },
  "icu:StoriesSettings__mine__disclaimer--link": {
    "messageformat": "Kies wie jou storie kan sien. Veranderinge sal nie stories wat jy reeds gestuur het, beïnvloed nie. <learnMoreLink>Vind meer uit.</learnMoreLink>",
    "description": "Disclaimer on how changes to story settings work"
  },
  "icu:StoriesSettings__context-menu": {
    "messageformat": "Storieprivaatheid",
    "description": "Button label to get to story settings"
  },
  "icu:StoriesSettings__view-receipts--label": {
    "messageformat": "Kykbewyse",
    "description": "Label of view receipts checkbox in story settings"
  },
  "icu:StoriesSettings__view-receipts--description": {
    "messageformat": "Maak die Signal-toepassing op jou mobiele toestel oop en gaan na Instellings -> Stories om hierdie instellings te verander",
    "description": "Description of how view receipts can be changed in story settings"
  },
  "icu:GroupStorySettingsModal__members_title": {
    "messageformat": "Wie hierdie storie kan sien",
    "description": "Stories settings > Group Story > members list title"
  },
  "icu:GroupStorySettingsModal__members_help": {
    "messageformat": "Lede van die groepklets \"{groupTitle}\" kan na hierdie storie kyk en daarop antwoord. Jy kan die lidmaatskap vir hierdie klets in die groep bywerk.",
    "description": "Stories settings > Group Story > group story help text"
  },
  "icu:GroupStorySettingsModal__remove_group": {
    "messageformat": "Verwyder groepstorie",
    "description": "Stories settings > Group Story > button to remove group story"
  },
  "icu:StoriesSettings__remove_group--confirm": {
    "messageformat": "Is jy seker jy wil \"{groupTitle}\" verwyder?",
    "description": "Stories settings > Group Story > confirm to remove group story"
  },
  "icu:SendStoryModal__choose-who-can-view": {
    "messageformat": "Kies wie jou storie kan sien",
    "description": "Shown during the first time posting a story"
  },
  "icu:SendStoryModal__title": {
    "messageformat": "Stuur na",
    "description": "Title for the send story modal"
  },
  "icu:SendStoryModal__send": {
    "messageformat": "Stuur storie",
    "description": "aria-label for the send story button"
  },
  "icu:SendStoryModal__custom-story": {
    "messageformat": "Pasgemaakte storie",
    "description": "Subtitle for custom stories in the 'send to' list - shown next to the viewer count"
  },
  "icu:SendStoryModal__group-story": {
    "messageformat": "Groepstorie",
    "description": "Subtitle for group stories in the 'send to' list - shown next to the member count"
  },
  "icu:SendStoryModal__only-share-with": {
    "messageformat": "Deel slegs met",
    "description": "Subtitle for My Story when the user has chosen an exclude list"
  },
  "icu:SendStoryModal__excluded": {
    "messageformat": "{count, plural, one {1 Excluded} other {{count,number} Excluded}}",
    "description": "Label for excluded count for My Story as an exclude list"
  },
  "icu:SendStoryModal__new": {
    "messageformat": "Nuut",
    "description": "button to create a new distribution list to send story to"
  },
  "icu:SendStoryModal__new-custom--title": {
    "messageformat": "Nuwe pasgemaakte storie",
    "description": "Create a new distribution list"
  },
  "icu:SendStoryModal__new-custom--name-visibility": {
    "messageformat": "Slegs jy kan die naam van hierdie storie sien.",
    "description": "Clarification below the text box to name your story distribution list"
  },
  "icu:SendStoryModal__new-custom--description": {
    "messageformat": "Slegs sigbaar vir spesifieke mense",
    "description": "Description of what a distribution list would do"
  },
  "icu:SendStoryModal__new-group--title": {
    "messageformat": "Nuwe groepstorie",
    "description": "Select a group to send a story to"
  },
  "icu:SendStoryModal__new-group--description": {
    "messageformat": "Deel in 'n bestaande groep",
    "description": "Description of what selecting a group would do"
  },
  "icu:SendStoryModal__choose-groups": {
    "messageformat": "Kies groepe",
    "description": "Modal title when choosing groups"
  },
  "icu:SendStoryModal__my-stories-privacy": {
    "messageformat": "My Storie-privaatheid",
    "description": "Modal title for setting privacy for My Story"
  },
  "icu:SendStoryModal__privacy-disclaimer--link": {
    "messageformat": "Kies watter Signal-verbindings jou storie kan sien. Jy kan dit altyd in privaatheidinstellings verander. <learnMoreLink>Vind meer uit.</learnMoreLink>",
    "description": "Disclaimer on how changes to story settings work"
  },
  "icu:SendStoryModal__delete-story": {
    "messageformat": "Skrap storie",
    "description": "Button label to delete a story"
  },
  "icu:SendStoryModal__confirm-remove-group": {
    "messageformat": "Verwyder storie? Dit sal die storie van jou lys af verwyder, maar jy sal steeds na stories van hierdie groep kan kyk.",
    "description": "Confirmation body for removing a group story"
  },
  "icu:SendStoryModal__announcements-only": {
    "messageformat": "Slegs admins kan stories na hierdie groep stuur.",
    "description": "Alert body for groups that non-admins cannot send stories to"
  },
  "icu:SendStoryModal__my-stories-description-all": {
    "messageformat": "{viewersCount, plural, one {All Signal Connections · 1 Viewer} other {All Signal Connections · {viewersCount,number} Viewers}}",
    "description": "Shown as a subtitle under My Stories option in the send-story-to dialog when not exluding anyone"
  },
  "icu:SendStoryModal__my-stories-description-excluding": {
    "messageformat": "{excludedCount, plural, one {All Signal Connections · 1 Excluded} other {All Signal Connections · {excludedCount,number} Excluded}}",
    "description": "Shown as a subtitle under My Stories option in the send-story-to dialog when excluding some"
  },
  "icu:SendStoryModal__private-story-description": {
    "messageformat": "{viewersCount, plural, one {Privaatstorie · {viewersCount,number} kyker} other {Private storie · {viewersCount,number} kykers}}",
    "description": "Shown as a subtitle of each private story in the send-story-to dialog"
  },
  "icu:SendStoryModal__group-story-description": {
    "messageformat": "{membersCount, plural, one {Groepstorie · 1 lid} other {Groepstorie · {membersCount,number} lede}}",
    "description": "Shown as a subtitle of each group story in the send-story-to dialog"
  },
  "icu:Stories__settings-toggle--title": {
    "messageformat": "Deel en Kyk na Stories",
    "description": "Select box title for the stories on/off toggle"
  },
  "icu:Stories__settings-toggle--description": {
    "messageformat": "As jy stories afskakel, sal jy nie meer stories kan deel of daarna kyk nie.",
    "description": "Select box description for the stories on/off toggle"
  },
  "icu:Stories__settings-toggle--button": {
    "messageformat": "Skakel stories af",
    "description": "Button to turn off stories in stories settings modal"
  },
  "icu:StoryViewer__pause": {
    "messageformat": "Pouseer",
    "description": "Aria label for pausing a story"
  },
  "icu:StoryViewer__play": {
    "messageformat": "Speel",
    "description": "Aria label for playing a story"
  },
  "icu:StoryViewer__reply": {
    "messageformat": "Antwoord",
    "description": "Button label to reply to a story"
  },
  "icu:StoryViewer__reply-placeholder": {
    "messageformat": "Antwoord aan {firstName}",
    "description": "Button label to reply to a story"
  },
  "icu:StoryViewer__reply-group": {
    "messageformat": "Antwoord aan Groep",
    "description": "Button label to reply to a group story"
  },
  "icu:StoryViewer__mute": {
    "messageformat": "Demp",
    "description": "Aria label for muting stories"
  },
  "icu:StoryViewer__unmute": {
    "messageformat": "Ontdemp",
    "description": "Aria label for unmuting stories"
  },
  "icu:StoryViewer__views-off": {
    "messageformat": "Kykslae afgeskakel",
    "description": "When the user has read receipts turned off"
  },
  "icu:StoryViewer__sending": {
    "messageformat": "Besig om te stuur…",
    "description": "Label for when a story is sending"
  },
  "icu:StoryViewer__failed": {
    "messageformat": "Kon nie stuur nie. Klik om weer te probeer",
    "description": "Label for when a send failed"
  },
  "icu:StoryViewer__partial-fail": {
    "messageformat": "Gedeeltelik gestuur. Klik om weer te probeer",
    "description": "Label for when a send partially failed"
  },
  "icu:StoryDetailsModal__sent-time": {
    "messageformat": "{time} gestuur",
    "description": "Sent timestamp"
  },
  "icu:StoryDetailsModal__file-size": {
    "messageformat": "Lêergrootte {size}",
    "description": "File size description"
  },
  "icu:StoryDetailsModal__disappears-in": {
    "messageformat": "Verdwyn oor {countdown}",
    "description": "File size description"
  },
  "icu:StoryDetailsModal__copy-timestamp": {
    "messageformat": "Kopieer tydstempel",
    "description": "Context menu item to help debugging"
  },
  "icu:StoryDetailsModal__download-attachment": {
    "messageformat": "Laai aanhegsel af",
    "description": "Context menu item to help debugging"
  },
  "icu:StoryViewsNRepliesModal__read-receipts-off": {
    "messageformat": "Aktiveer kykbewyse om te sien wie na jou stories gekyk het. Maak die Signal-toepassing op jou mobiele toestel oop en gaan na Instellings > Stories.",
    "description": "Instructions on how to enable read receipts"
  },
  "icu:StoryViewsNRepliesModal__no-replies": {
    "messageformat": "Nog geen antwoorde nie",
    "description": "Placeholder text for when there are no replies"
  },
  "icu:StoryViewsNRepliesModal__no-views": {
    "messageformat": "Nog geen kykslae nie",
    "description": "Placeholder text for when there are no views"
  },
  "icu:StoryViewsNRepliesModal__tab--views": {
    "messageformat": "Kykslae",
    "description": "Title for views tab"
  },
  "icu:StoryViewsNRepliesModal__tab--replies": {
    "messageformat": "Antwoorde",
    "description": "Title for replies tab"
  },
  "icu:StoryViewsNRepliesModal__reacted": {
    "messageformat": "Het op die storie gereageer",
    "description": "Description of someone reacting to a story"
  },
  "icu:StoryViewsNRepliesModal__not-a-member": {
    "messageformat": "You can’t reply to this story because you’re no longer a member of this group.",
    "description": "Shown in the composer area of the reply-to-story modal when a user can't make a reply because they are no longer a member"
  },
  "icu:StoryViewsNRepliesModal__delete-reply": {
    "messageformat": "Skrap vir my",
    "description": "Shown as a menu item in the context menu of a story reply, to the author of the reply, for deleting the reply just for the author"
  },
  "icu:StoryViewsNRepliesModal__delete-reply-for-everyone": {
    "messageformat": "Skrap vir almal",
    "description": "Shown as a menu item in the context menu of a story reply, to the author of the reply, for deleting the reply for everyone"
  },
  "icu:StoryViewsNRepliesModal__copy-reply-timestamp": {
    "messageformat": "Kopieer tydstempel",
    "description": "Shown for internal users as a menu item in the context menu of a story reply, to the author of the reply, for copying the reply timestamp"
  },
  "icu:StoryListItem__label": {
    "messageformat": "Storie",
    "description": "aria-label for the story list button"
  },
  "icu:StoryListItem__unhide": {
    "messageformat": "Wys stories",
    "description": "Label for menu item to un-hide the story"
  },
  "icu:StoryListItem__hide": {
    "messageformat": "Versteek storie",
    "description": "Label for menu item to hide the story"
  },
  "icu:StoryListItem__go-to-chat": {
    "messageformat": "Gaan na klets",
    "description": "Label for menu item to go to conversation"
  },
  "icu:StoryListItem__delete": {
    "messageformat": "Skrap",
    "description": "Label for menu item to delete a story"
  },
  "icu:StoryListItem__info": {
    "messageformat": "Inligting",
    "description": "Label for menu item to get a story's information"
  },
  "icu:StoryListItem__hide-modal--body": {
    "messageformat": "Versteek storie? Nuwe storiebywerkings van {name} sal nie meer boaan die storielys verskyn nie.",
    "description": "Body for the confirmation dialog for hiding a story"
  },
  "icu:StoryListItem__hide-modal--confirm": {
    "messageformat": "Versteek",
    "description": "Action button for the confirmation dialog to hide a story"
  },
  "icu:StoryImage__error2": {
    "messageformat": "Kan nie storie aflaai nie. {name} sal dit weer moet deel.",
    "description": "Description for image errors"
  },
  "icu:StoryImage__error--you": {
    "messageformat": "Kan nie storie aflaai nie. Jy sal dit weer moet deel.",
    "description": "Description for image errors but when it is your own image"
  },
  "icu:StoryCreator__error--video-unsupported": {
    "messageformat": "Kan nie video by storie plaas nie, want dit is in 'n ongesteunde lêerformaat",
    "description": "Error string for when a video post to story fails"
  },
  "icu:StoryCreator__error--video-too-long": {
    "messageformat": "{maxDurationInSec, plural, one {Kan nie video in storie plaas nie, want dit is langer as 1 sekonde.} other {Kan nie video in storie plaas nie, want dit is langer as {maxDurationInSec,number} sekondes.}}",
    "description": "Error string for when a video post to story fails because video's duration is too long"
  },
  "icu:StoryCreator__error--video-too-big": {
    "messageformat": "Kan nie video in storie plaas nie, want dit is langer as {limit,number}{units}.",
    "description": "Error string for when a video post to story fails because video's file size is too big"
  },
  "icu:StoryCreator__error--video-error": {
    "messageformat": "Kon nie video oplaai nie.",
    "description": "Error string for when a video post to story fails"
  },
  "icu:StoryCreator__text-bg--background": {
    "messageformat": "Teks het 'n wit agtergrondkleur",
    "description": "Button label"
  },
  "icu:StoryCreator__text-bg--inverse": {
    "messageformat": "Teks het die geselekteerde kleur as agtergrondkleur",
    "description": "Button label"
  },
  "icu:StoryCreator__text-bg--none": {
    "messageformat": "Teks het geen agtergrondkleur nie",
    "description": "Button label"
  },
  "icu:StoryCreator__story-bg": {
    "messageformat": "Verander agtergrondkleur van storie",
    "description": "Button label"
  },
  "icu:StoryCreator__next": {
    "messageformat": "Volgende",
    "description": "Button label text to advance to next step of story creation"
  },
  "icu:StoryCreator__add-link": {
    "messageformat": "Voeg skakel by",
    "description": "Button label to apply the link preview to story"
  },
  "icu:StoryCreator__input-placeholder": {
    "messageformat": "Voeg teks toe",
    "description": "Placeholder to add text"
  },
  "icu:StoryCreator__text--regular": {
    "messageformat": "Gewoon",
    "description": "Label for font"
  },
  "icu:StoryCreator__text--bold": {
    "messageformat": "Vetdruk",
    "description": "Label for font"
  },
  "icu:StoryCreator__text--serif": {
    "messageformat": "Serifletters",
    "description": "Label for font"
  },
  "icu:StoryCreator__text--script": {
    "messageformat": "Skryfletters",
    "description": "Label for font"
  },
  "icu:StoryCreator__text--condensed": {
    "messageformat": "Gekondenseerde letters",
    "description": "Label for font"
  },
  "icu:StoryCreator__control--text": {
    "messageformat": "Voeg storieteks by",
    "description": "aria-label for edit text button"
  },
  "icu:StoryCreator__control--link": {
    "messageformat": "Voeg 'n skakel by",
    "description": "aria-label for adding a link preview"
  },
  "icu:StoryCreator__link-preview-placeholder": {
    "messageformat": "Tik of plak 'n URL in",
    "description": "Placeholder for the URL input for link previews"
  },
  "icu:StoryCreator__link-preview-empty": {
    "messageformat": "Voeg 'n skakel by vir mense wat na jou storie kyk",
    "description": "Empty state for the link preview"
  },
  "icu:Stories__failed-send--full": {
    "messageformat": "Storie kon nie gestuur word nie",
    "description": "Notification text whenever a story fails to send"
  },
  "icu:Stories__failed-send--partial": {
    "messageformat": "Storie kon nie aan alle ontvangers gestuur word nie",
    "description": "Notification text whenever a story partially fails to send"
  },
  "icu:TextAttachment__placeholder": {
    "messageformat": "Voeg teks toe",
    "description": "Placeholder for the add text input"
  },
  "icu:TextAttachment__preview__link": {
    "messageformat": "Besoek skakel",
    "description": "Title for the link preview tooltip"
  },
  "icu:Quote__story": {
    "messageformat": "Storie",
    "description": "Title for replies to stories"
  },
  "icu:Quote__story-reaction": {
    "messageformat": "Het op storie van {name} af gereageer",
    "description": "Label for when a person reacts to a story"
  },
  "icu:Quote__story-reaction--single": {
    "messageformat": "Het op 'n storie gereageer",
    "description": "Used whenever we can't find a user's first name"
  },
  "icu:Quote__story-reaction-notification--incoming": {
    "messageformat": "Het {emoji} op jou storie gereageer",
    "description": "Notification test for incoming story reactions"
  },
  "icu:Quote__story-reaction-notification--outgoing": {
    "messageformat": "Jy het {emoji} op 'n storie van {name} gereageer",
    "description": "Notification test for outgoing story reactions"
  },
  "icu:Quote__story-reaction-notification--outgoing--nameless": {
    "messageformat": "Jy het {emoji} op 'n storie gereageer",
    "description": "Notification test for outgoing story reactions but no name"
  },
  "icu:Quote__story-unavailable": {
    "messageformat": "Nie meer beskikbaar nie",
    "description": "Label for when a story is not found"
  },
  "icu:ContextMenu--button": {
    "messageformat": "Kontekskieslys",
    "description": "Default aria-label for the context menu buttons"
  },
  "icu:EditUsernameModalBody__username-placeholder": {
    "messageformat": "Gebruikersnaam",
    "description": "Placeholder for the username field"
  },
  "icu:EditUsernameModalBody__username-helper": {
    "messageformat": "Gebruikersname laat toe dat andere aan jou boodskappe kan stuur sonder dat hulle jou telefoonnommer nodig het. Hulle word gekoppel aan 'n stel syfers om jou adres privaat te help hou.",
    "description": "Shown on the edit username screen"
  },
  "icu:EditUsernameModalBody__learn-more": {
    "messageformat": "Vind meer uit",
    "description": "Text that open a popup with information about discriminator in username"
  },
  "icu:EditUsernameModalBody__learn-more__title": {
    "messageformat": "Wat beteken hierdie syfers?",
    "description": "Title of the popup with information about discriminator in username"
  },
  "icu:EditUsernameModalBody__learn-more__body": {
    "messageformat": "Hierdie syfers help om jou gebruikersnaam privaat te hou sodat jy ongevraagde boodskappe kan voorkom. Deel jou gebruikersnaam slegs met die mense en groepe met wie jy wil klets. As jy gebruikersname verander, sal jy 'n nuwe stel syfers ontvang.",
    "description": "Body of the popup with information about discriminator in username"
  },
  "icu:EditUsernameModalBody__change-confirmation": {
<<<<<<< HEAD
    "messageformat": "Changing your username will reset your existing QR code and link. Are you sure?",
=======
    "messageformat": "As jy jou gebruikersnaam verander, sal dit jou bestaande QR-kode en skakel terugstel. Is jy seker?",
>>>>>>> 620e85ca
    "description": "Body of the confirmation dialog displayed when user is about to change their username"
  },
  "icu:EditUsernameModalBody__change-confirmation__continue": {
    "messageformat": "Gaan voort",
    "description": "Text of the primary button on username change confirmation modal"
  },
  "icu:UsernameLinkModalBody__save": {
    "messageformat": "Stoor",
    "description": "Name of the button for saving username link QR code to disk in the username link modal"
  },
  "icu:UsernameLinkModalBody__color": {
    "messageformat": "Kleur",
    "description": "Name of the button for changing the username link QR code color in the username link modal"
  },
  "icu:UsernameLinkModalBody__copy": {
    "messageformat": "Kopieer na knipbord",
    "description": "ARIA label of the button for copying the username link to clipboard in the username link modal"
  },
  "icu:UsernameLinkModalBody__help": {
<<<<<<< HEAD
    "messageformat": "Only share your QR code and link with people you trust. When shared others will be able to view your username and start a chat with you.",
=======
    "messageformat": "Deel jou QR-kode en skakel slegs met mense wat jy vertrou. Wanneer dit gedeel word, sal ander mense jou gebruikersnaam kan sien en 'n klets met jou begin.",
>>>>>>> 620e85ca
    "description": "Text of disclaimer at the bottom of the username link modal"
  },
  "icu:UsernameLinkModalBody__reset": {
    "messageformat": "Herstel",
    "description": "Text of button at the bottom of the username link modal"
  },
  "icu:UsernameLinkModalBody__color__radio": {
<<<<<<< HEAD
    "messageformat": "Username link color, {index,number} of {total,number}",
    "description": "ARIA label of button for selecting username link color"
  },
  "icu:UsernameLinkModalBody__reset__confirm": {
    "messageformat": "If you reset your QR code, your existing QR code and link will no longer work.",
=======
    "messageformat": "Gebruikersnaam-skakelkleur, {index,number} van {total,number}",
    "description": "ARIA label of button for selecting username link color"
  },
  "icu:UsernameLinkModalBody__reset__confirm": {
    "messageformat": "As jy jou QR-kode terugstel, sal jou bestaande QR-kode en skakel nie meer werk nie.",
>>>>>>> 620e85ca
    "description": "Text of confirmation modal when resetting the username link"
  },
  "icu:UsernameOnboardingModalBody__title": {
    "messageformat": "Stel jou Signal-gebruikersnaam op",
    "description": "Title of username onboarding modal"
  },
  "icu:UsernameOnboardingModalBody__row__number": {
    "messageformat": "Gebruikersname word met 'n stel syfers gepaar en word nie op jou profiel gedeel nie",
    "description": "Content of the first row of username onboarding modal"
  },
  "icu:UsernameOnboardingModalBody__row__link": {
    "messageformat": "Elke gebruikersnaam het 'n unieke QR-kode en skakel wat jy met vriende kan deel om 'n klets met jou te begin",
    "description": "Content of the second row of username onboarding modal"
  },
  "icu:UsernameOnboardingModalBody__row__lock": {
    "messageformat": "Skakel telefoonnommer-ontdekking af onder Instellings > Telefoonnommer > Wie kan my nommer vind, om jou gebruikersnaam te gebruik as die primêre manier waarop andere jou kan kontak.",
    "description": "Content of the third row of username onboarding modal"
  },
  "icu:UsernameOnboardingModalBody__learn-more": {
    "messageformat": "Vind meer uit",
    "description": "Text that open a popup with information about username onboarding"
  },
  "icu:UsernameOnboardingModalBody__continue": {
    "messageformat": "Gaan voort",
    "description": "Text of the primary button on username onboarding modal"
  },
  "icu:UnsupportedOSWarningDialog__body": {
    "messageformat": "Signal vir rekenaars sal binnekort nie meer jou rekenaar se weergawe van {OS} ondersteun nie. Om voort te gaan om Signal te gebruik, doen 'n opdatering van jou rekenaar se bedryfstelsel teen {expirationDate}. <learnMoreLink>Vind meer uit</learnMoreLink>",
    "description": "Body of a dialog displayed on unsupported operating systems"
  },
  "icu:UnsupportedOSErrorDialog__body": {
    "messageformat": "Signal vir rekenaars werk nie meer op hierdie rekenaar nie. Doen 'n opdatering van jou rekenaar se weergawe van {OS} om Signal vir rekenaars weer te kan gebruik. <learnMoreLink>Vind meer uit</learnMoreLink>",
    "description": "Body of a dialog displayed on unsupported operating systems"
  },
  "icu:UnsupportedOSErrorToast": {
    "messageformat": "Signal vir rekenaars werk nie meer op hierdie rekenaar nie. Doen 'n opdatering van jou rekenaar se weergawe van {OS} om Signal vir rekenaars weer te kan gebruik.",
    "description": "Body of a dialog displayed on unsupported operating systems"
  },
  "icu:MessageMetadata__edited": {
    "messageformat": "gewysig",
    "description": "label for an edited message"
  },
  "icu:EditHistoryMessagesModal__title": {
    "messageformat": "Wysigingsgeskiedenis",
    "description": "Modal title for the edit history messages modal"
  },
  "icu:ResendMessageEdit__body": {
    "messageformat": "Hierdie wysiging kon nie gestuur word nie. Gaan jou verbinding na en probeer weer",
    "description": "Modal body for the confirmation dialog shown to user when attempting to resend message edit"
  },
  "icu:ResendMessageEdit__button": {
    "messageformat": "Stuur weer",
    "description": "Button text for the confirmation dialog shown to user when attempting to resend message edit"
  },
  "icu:WhatsNew__modal-title": {
    "messageformat": "Wat is nuut",
    "description": "Title for the whats new modal"
  },
  "icu:WhatsNew__bugfixes": {
    "messageformat": "Hierdie weergawe bevat ’n aantal klein aanpassings en regstellings om Signal glad te laat werk.",
    "description": "Release notes for releases that only include bug fixes"
  },
  "icu:WhatsNew__bugfixes--1": {
    "messageformat": "Bykomende klein veranderings, foutregstellings en prestasieverbeterings. Dankie dat jy Signal Gebruik!",
    "description": "Release notes for releases that only include bug fixes"
  },
  "icu:WhatsNew__bugfixes--2": {
    "messageformat": "'n Handvol foutregstellings om jou toepassing glad te laat werk. Nog meer opwindende veranderings is op die horison! ",
    "description": "Release notes for releases that only include bug fixes"
  },
  "icu:WhatsNew__bugfixes--3": {
    "messageformat": "Klein veranderings, foutregstellings en prestasieverbeterings. Hou aan teksboodskappe stuur, oproepe maak en videoklets soos gewoonlik.",
    "description": "Release notes for releases that only include bug fixes"
  },
  "icu:WhatsNew__bugfixes--4": {
    "messageformat": "Hard aan die werk om foute reg te stel en ander prestasieverbeterings aan te bring om die toepassing vir jou glad te laat werk. ",
    "description": "Release notes for releases that only include bug fixes"
  },
  "icu:WhatsNew__bugfixes--5": {
    "messageformat": "Bykomende klein veranderings, foutregstellings en 'n verskeidenheid planne vir die toekoms.",
    "description": "Release notes for releases that only include bug fixes"
  },
  "icu:WhatsNew__bugfixes--6": {
    "messageformat": "Klein veranderings, foutregstellings en prestasieverbeterings. Dankie dat jy Signal gebruik!",
    "description": "Release notes for releases that only include bug fixes"
  },
  "icu:WhatsNew__v6.27--0": {
    "messageformat": "Hierdie opdatering bevat 'n paar verbeterings vir stem- en video-oproepe, en 'n paar geringe dokumentasie-opdaterings (dankie, {linkToGithub}!)."
  },
  "icu:WhatsNew__v6.28--0": {
<<<<<<< HEAD
    "messageformat": "We modified the notification icons that appear for group updates, like when someone new joins a group. These icons help improve legibility, especially if you live within the darkness of the Dark Theme. The previous icons merely adopted the dark. The new icons were born in it, molded by it."
=======
    "messageformat": "Ons het sommige groepkennisgewingsikone opgedateer."
>>>>>>> 620e85ca
  }
}<|MERGE_RESOLUTION|>--- conflicted
+++ resolved
@@ -5252,30 +5252,6 @@
     "messageformat": "Gebruikersnaam",
     "description": "Default text for username field"
   },
-  "icu:ProfileEditor__username-link": {
-<<<<<<< HEAD
-    "messageformat": "QR code or link",
-    "description": "Label of a profile editor row that navigates to username link and qr code modal"
-  },
-  "icu:ProfileEditor__username-link__tooltip__title": {
-    "messageformat": "Share your username",
-    "description": "Title of tooltip displayed under 'QR code or link' button for getting username link"
-  },
-  "icu:ProfileEditor__username-link__tooltip__body": {
-    "messageformat": "Let others start a chat with you by sharing your unique QR code or link.",
-=======
-    "messageformat": "QR-kode of skakel",
-    "description": "Label of a profile editor row that navigates to username link and qr code modal"
-  },
-  "icu:ProfileEditor__username-link__tooltip__title": {
-    "messageformat": "Deel jou gebruikersnaam",
-    "description": "Title of tooltip displayed under 'QR code or link' button for getting username link"
-  },
-  "icu:ProfileEditor__username-link__tooltip__body": {
-    "messageformat": "Laat ander mense 'n klets met jou begin deur jou unieke QR-kode of skakel te deel.",
->>>>>>> 620e85ca
-    "description": "Body of tooltip displayed under 'QR code or link' button for getting username link"
-  },
   "icu:ProfileEditor--username--title": {
     "messageformat": "Kies jou gebruikersnaam",
     "description": "Title text for username modal"
@@ -5334,14 +5310,6 @@
   },
   "icu:ProfileEditor--username--confirm-delete-body": {
     "messageformat": "Dit sal jou gebruikernaam verwyder en ander mense sal dit kan gebruik. Is jy seker?",
-    "description": "(deleted 07/10/2023) Shown in dialog body if user has saved an empty string to delete their username"
-  },
-  "icu:ProfileEditor--username--confirm-delete-body-2": {
-<<<<<<< HEAD
-    "messageformat": "This will remove your username and disable your QR code and link. “{username}” will be available for others to claim. Are you sure?",
-=======
-    "messageformat": "Dit sal jou gebruikersnaam verwyder en jou QR-kode en skakel deaktiveer. \"{username} \" sal beskikbaar wees vir ander mense om dit oor te neem. Is jy seker?",
->>>>>>> 620e85ca
     "description": "Shown in dialog body if user has saved an empty string to delete their username"
   },
   "icu:ProfileEditor--username--confirm-delete-button": {
@@ -6520,58 +6488,6 @@
     "messageformat": "Hierdie syfers help om jou gebruikersnaam privaat te hou sodat jy ongevraagde boodskappe kan voorkom. Deel jou gebruikersnaam slegs met die mense en groepe met wie jy wil klets. As jy gebruikersname verander, sal jy 'n nuwe stel syfers ontvang.",
     "description": "Body of the popup with information about discriminator in username"
   },
-  "icu:EditUsernameModalBody__change-confirmation": {
-<<<<<<< HEAD
-    "messageformat": "Changing your username will reset your existing QR code and link. Are you sure?",
-=======
-    "messageformat": "As jy jou gebruikersnaam verander, sal dit jou bestaande QR-kode en skakel terugstel. Is jy seker?",
->>>>>>> 620e85ca
-    "description": "Body of the confirmation dialog displayed when user is about to change their username"
-  },
-  "icu:EditUsernameModalBody__change-confirmation__continue": {
-    "messageformat": "Gaan voort",
-    "description": "Text of the primary button on username change confirmation modal"
-  },
-  "icu:UsernameLinkModalBody__save": {
-    "messageformat": "Stoor",
-    "description": "Name of the button for saving username link QR code to disk in the username link modal"
-  },
-  "icu:UsernameLinkModalBody__color": {
-    "messageformat": "Kleur",
-    "description": "Name of the button for changing the username link QR code color in the username link modal"
-  },
-  "icu:UsernameLinkModalBody__copy": {
-    "messageformat": "Kopieer na knipbord",
-    "description": "ARIA label of the button for copying the username link to clipboard in the username link modal"
-  },
-  "icu:UsernameLinkModalBody__help": {
-<<<<<<< HEAD
-    "messageformat": "Only share your QR code and link with people you trust. When shared others will be able to view your username and start a chat with you.",
-=======
-    "messageformat": "Deel jou QR-kode en skakel slegs met mense wat jy vertrou. Wanneer dit gedeel word, sal ander mense jou gebruikersnaam kan sien en 'n klets met jou begin.",
->>>>>>> 620e85ca
-    "description": "Text of disclaimer at the bottom of the username link modal"
-  },
-  "icu:UsernameLinkModalBody__reset": {
-    "messageformat": "Herstel",
-    "description": "Text of button at the bottom of the username link modal"
-  },
-  "icu:UsernameLinkModalBody__color__radio": {
-<<<<<<< HEAD
-    "messageformat": "Username link color, {index,number} of {total,number}",
-    "description": "ARIA label of button for selecting username link color"
-  },
-  "icu:UsernameLinkModalBody__reset__confirm": {
-    "messageformat": "If you reset your QR code, your existing QR code and link will no longer work.",
-=======
-    "messageformat": "Gebruikersnaam-skakelkleur, {index,number} van {total,number}",
-    "description": "ARIA label of button for selecting username link color"
-  },
-  "icu:UsernameLinkModalBody__reset__confirm": {
-    "messageformat": "As jy jou QR-kode terugstel, sal jou bestaande QR-kode en skakel nie meer werk nie.",
->>>>>>> 620e85ca
-    "description": "Text of confirmation modal when resetting the username link"
-  },
   "icu:UsernameOnboardingModalBody__title": {
     "messageformat": "Stel jou Signal-gebruikersnaam op",
     "description": "Title of username onboarding modal"
@@ -6658,12 +6574,5 @@
   },
   "icu:WhatsNew__v6.27--0": {
     "messageformat": "Hierdie opdatering bevat 'n paar verbeterings vir stem- en video-oproepe, en 'n paar geringe dokumentasie-opdaterings (dankie, {linkToGithub}!)."
-  },
-  "icu:WhatsNew__v6.28--0": {
-<<<<<<< HEAD
-    "messageformat": "We modified the notification icons that appear for group updates, like when someone new joins a group. These icons help improve legibility, especially if you live within the darkness of the Dark Theme. The previous icons merely adopted the dark. The new icons were born in it, molded by it."
-=======
-    "messageformat": "Ons het sommige groepkennisgewingsikone opgedateer."
->>>>>>> 620e85ca
   }
 }