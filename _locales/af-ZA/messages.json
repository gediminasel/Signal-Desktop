{
  "smartling": {
    "placeholder_format_custom": "(\\$.+?\\$)",
    "string_format_paths": "icu: [*/messageformat]",
    "translate_paths": [
      {
        "path": "*/messageformat",
        "key": "{*}/messageformat",
        "instruction": "*/description"
      },

      {
        "key": "{*}/message",
        "path": "*/message",
        "instruction": "*/description"
      }
    ]
  },
  "icu:AddCaptionModal__title": {
    "messageformat": "Voeg ’n boodskap toe",
    "description": "Shown as the title of the dialog that allows you to add a caption to a story"
  },
  "icu:AddCaptionModal__placeholder": {
    "messageformat": "Boodskap",
    "description": "Placeholder text for textarea when adding a caption/message (we don't know which yet so we default to message)"
  },
  "icu:AddCaptionModal__submit-button": {
    "messageformat": "Klaar",
    "description": "Label on the button that submits changes to a story's caption in the add-caption dialog"
  },
  "icu:AddUserToAnotherGroupModal__title": {
    "messageformat": "Voeg toe by ’n groep",
    "description": "Shown as the title of the dialog that allows you to add a contact to an group"
  },
  "icu:AddUserToAnotherGroupModal__confirm-title": {
    "messageformat": "Voeg nuwe lid by?",
    "description": "Shown as the title of the confirmation dialog when adding a contact to a group, after having selected the group"
  },
  "icu:AddUserToAnotherGroupModal__confirm-add": {
    "messageformat": "Voeg toe",
    "description": "Shown in the affirmative button of the confirmation dialog when adding a contact to a group"
  },
  "icu:AddUserToAnotherGroupModal__confirm-message": {
    "messageformat": "Voeg “{contact}” by die groep \"{group}\"",
    "description": "Shown in the confirmation dialog body when adding a contact to a group"
  },
  "icu:AddUserToAnotherGroupModal__toast--user-added-to-group": {
    "messageformat": "{contact} is by {group} gevoeg",
    "description": "Shown in toast after a user is added to an existing group"
  },
  "icu:AddUserToAnotherGroupModal__toast--adding-user-to-group": {
    "messageformat": "Besig om {contact} by te voeg…",
    "description": "Shown in toast while a user is being added to a group"
  },
  "icu:RecordingComposer__cancel": {
    "messageformat": "Kanselleer",
    "description": "Label of cancel button on voice note recording UI"
  },
  "icu:RecordingComposer__send": {
    "messageformat": "Stuur",
    "description": "Label of send button on voice note recording UI"
  },
  "icu:GroupListItem__message-default": {
    "messageformat": "{count, plural, one {{count,number} lid} other {{count,number} lede}}",
    "description": "Shown below the group name when selecting a group to invite a contact to"
  },
  "icu:GroupListItem__message-already-member": {
    "messageformat": "Reeds ’n lid",
    "description": "Shown below the group name when selecting a group to invite a contact to, when the group item is disabled"
  },
  "icu:GroupListItem__message-pending": {
    "messageformat": "Lidmaatskap is hangend",
    "description": "Shown below the group name when selecting a group to invite a contact to, when the group item is disabled"
  },
  "icu:Preferences__sent-media-quality": {
    "messageformat": "Gestuurde mediakwaliteit",
    "description": "Title for the sent media quality setting"
  },
  "icu:sentMediaQualityStandard": {
    "messageformat": "Standaard",
    "description": "Label text for standard media quality option"
  },
  "icu:sentMediaQualityHigh": {
    "messageformat": "Hoog",
    "description": "Label text for high media quality option"
  },
  "icu:softwareAcknowledgments": {
    "messageformat": "Sagteware-erkennings",
    "description": "Shown in the about box for the link to software acknowledgments"
  },
  "icu:privacyPolicy": {
    "messageformat": "Bepalings & Privaatheidsbeleid",
    "description": "Shown in the about box for the link to https://signal.org/legal"
  },
  "icu:appleSilicon": {
    "messageformat": "Apple silicon",
    "description": "Shown in the about box for Apple silicon product name"
  },
  "icu:copyErrorAndQuit": {
    "messageformat": "Kopieer fout en sluit af",
    "description": "Shown in the top-level error popup, allowing user to copy the error text and close the app"
  },
  "icu:unknownContact": {
    "messageformat": "Onbekende kontak",
    "description": "Shown as the name of a contact if we don't have any displayable information about them"
  },
  "icu:unknownGroup": {
    "messageformat": "Onbekende groep",
    "description": "Shown as the name of a group if we don't have any information about it"
  },
  "icu:databaseError": {
    "messageformat": "Databasisfout",
    "description": "Title of a popup if the database cannot start up properly"
  },
  "icu:databaseError__detail": {
    "messageformat": "A database error occurred. You can copy the error and contact Signal support to help fix the issue. If you need to use Signal right away, you can delete your data and restart.\n\nContact support by visiting: {link}",
    "description": "Description shown in a popup if the database cannot start up properly"
  },
  "icu:deleteAndRestart": {
    "messageformat": "Skrap data en begin weer",
    "description": "Text of a button shown in a popup if the database cannot start up properly; allows user to delete all data in their database and restart"
  },
  "icu:databaseError__deleteDataConfirmation": {
    "messageformat": "Skrap alle data permanent?",
    "description": "Header of a confirmation popup shown if the database cannot start up properly and the user selects 'delete data and restart'"
  },
  "icu:databaseError__deleteDataConfirmation__detail": {
    "messageformat": "Jou hele boodskapgeskiedenis en media sal permanent van hierdie toestel geskrap word. Jy sal Signal op hierdie toestel kan gebruik nadat jy dit herkoppel het. Dit sal nie enige data van jou foon af skrap nie.",
    "description": "Description of a confirmation popup shown if the database cannot start up properly and the user selects 'delete data and restart'"
  },
  "icu:databaseError__startOldVersion": {
    "messageformat": "Die weergawe van jou databasis pas nie by hierdie weergawe van Signal nie. Maak seker dat jy die jongste weergawe van Signal op jou rekenaar oopmaak.",
    "description": "Text in a popup shown if the app cannot start because the user started an older version of Signal"
  },
  "icu:mainMenuFile": {
    "messageformat": "&Lêer",
    "description": "The label that is used for the File menu in the program main menu. The '&' indicates that the following letter will be used as the keyboard 'shortcut letter' for accessing the menu with the Alt-<letter> combination."
  },
  "icu:mainMenuCreateStickers": {
    "messageformat": "Skep / laai plakkerpakket op",
    "description": "The label that is used for the Create/upload sticker pack option in the File menu in the program main menu. The '&' indicates that the following letter will be used as the keyboard 'shortcut letter' for accessing the menu with the Alt-<letter> combination."
  },
  "icu:mainMenuEdit": {
    "messageformat": "&Wysig",
    "description": "The label that is used for the Edit menu in the program main menu. The '&' indicates that the following letter will be used as the keyboard 'shortcut letter' for accessing the menu with the Alt-<letter> combination."
  },
  "icu:mainMenuView": {
    "messageformat": "&Aansig",
    "description": "The label that is used for the View menu in the program main menu. The '&' indicates that the following letter will be used as the keyboard 'shortcut letter' for accessing the menu with the Alt-<letter> combination."
  },
  "icu:mainMenuWindow": {
    "messageformat": "&Venster",
    "description": "The label that is used for the Window menu in the program main menu. The '&' indicates that the following letter will be used as the keyboard 'shortcut letter' for accessing the menu with the Alt-<letter> combination."
  },
  "icu:mainMenuHelp": {
    "messageformat": "&Hulp",
    "description": "The label that is used for the Help menu in the program main menu. The '&' indicates that the following letter will be used as the keyboard 'shortcut letter' for accessing the menu with the Alt-<letter> combination."
  },
  "icu:mainMenuSettings": {
    "messageformat": "Voorkeure…",
    "description": "The label that is used for the Preferences menu in the program main menu. This should be consistent with the standard naming for ‘Preferences’ on the operating system."
  },
  "icu:appMenuServices": {
    "messageformat": "Dienste",
    "description": "Application menu item for macOS 'Services'"
  },
  "icu:appMenuHide": {
    "messageformat": "Versteek",
    "description": "Application menu command to hide the window"
  },
  "icu:appMenuHideOthers": {
    "messageformat": "Versteek ander",
    "description": "Application menu command to hide all other windows"
  },
  "icu:appMenuUnhide": {
    "messageformat": "Wys alles",
    "description": "Application menu command to show all application windows"
  },
  "icu:appMenuQuit": {
    "messageformat": "Sluit Signal af",
    "description": "Application menu command to close the application"
  },
  "icu:editMenuUndo": {
    "messageformat": "Ontdoen",
    "description": "Edit menu command to remove recently-typed text"
  },
  "icu:editMenuRedo": {
    "messageformat": "Weer",
    "description": "Edit menu command to restore previously undone typed text"
  },
  "icu:editMenuCut": {
    "messageformat": "Sny",
    "description": "Edit menu command to remove selected text and add it to clipboard"
  },
  "icu:editMenuCopy": {
    "messageformat": "Kopieer",
    "description": "Edit menu command to add selected text to clipboard"
  },
  "icu:editMenuPaste": {
    "messageformat": "Plak",
    "description": "Edit menu command to insert text from clipboard at cursor location"
  },
  "icu:editMenuPasteAndMatchStyle": {
    "messageformat": "Plak en pas styl aan",
    "description": "Edit menu command to insert text from clipboard at cursor location, taking only text and not style information"
  },
  "icu:editMenuDelete": {
    "messageformat": "Skrap",
    "description": "Edit menu command to remove the selected text"
  },
  "icu:editMenuSelectAll": {
    "messageformat": "Kies alles",
    "description": "Edit menu command to select all of the text in selected text box"
  },
  "icu:editMenuStartSpeaking": {
    "messageformat": "Begin praat",
    "description": "Edit menu item under 'speech' to start dictation"
  },
  "icu:editMenuStopSpeaking": {
    "messageformat": "Hou op praat",
    "description": "Edit menu item under 'speech' to stop dictation"
  },
  "icu:windowMenuClose": {
    "messageformat": "Sluit venster",
    "description": "Window menu command to close the current window"
  },
  "icu:windowMenuMinimize": {
    "messageformat": "Minimaliseer",
    "description": "Window menu command to minimize the current window"
  },
  "icu:windowMenuZoom": {
    "messageformat": "Zoem",
    "description": "Window menu command to make the current window the size of the whole screen"
  },
  "icu:windowMenuBringAllToFront": {
    "messageformat": "Bring alles na vore",
    "description": "Window menu command to bring all windows of current application to front"
  },
  "icu:viewMenuResetZoom": {
    "messageformat": "Werklike grootte",
    "description": "View menu command to go back to the default zoom"
  },
  "icu:viewMenuZoomIn": {
    "messageformat": "Zoem in",
    "description": "View menu command to make everything bigger"
  },
  "icu:viewMenuZoomOut": {
    "messageformat": "Zoem uit",
    "description": "View menu command to make everything smaller"
  },
  "icu:viewMenuToggleFullScreen": {
    "messageformat": "Wissel volskerm",
    "description": "View menu command to enter or leave Full Screen mode"
  },
  "icu:viewMenuToggleDevTools": {
    "messageformat": "Wissel ontwikkelaarsnutsgoed",
    "description": "View menu command to show or hide the developer tools"
  },
  "icu:menuSetupAsNewDevice": {
    "messageformat": "Stel op as 'n nuwe toestel",
    "description": "When the application is not yet set up, menu option to start up the set up as fresh device"
  },
  "icu:menuSetupAsStandalone": {
    "messageformat": "Stel op as 'n selfstandige toestel",
    "description": "Only available on development modes, menu option to open up the standalone device setup sequence"
  },
  "icu:messageContextMenuButton": {
    "messageformat": "Meer aksies",
    "description": "Label for context button next to each message"
  },
  "icu:contextMenuCopyLink": {
    "messageformat": "Kopieer skakel",
    "description": "Shown in the context menu for a link to indicate that the user can copy the link"
  },
  "icu:contextMenuCopyImage": {
    "messageformat": "Kopieer foto",
    "description": "Shown in the context menu for an image to indicate that the user can copy the image"
  },
  "icu:contextMenuNoSuggestions": {
    "messageformat": "Geen voorstelle nie",
    "description": "Shown in the context menu for a misspelled word to indicate that there are no suggestions to replace the misspelled word"
  },
  "icu:avatarMenuViewArchive": {
    "messageformat": "Besigtig argief",
    "description": "One of the menu options available in the Avatar popup menu"
  },
  "icu:avatarMenuChatColors": {
    "messageformat": "Kletskleur",
    "description": "One of the menu options available in the Avatar popup menu"
  },
  "icu:avatarMenuUpdateAvailable": {
    "messageformat": "Dateer Signal op",
    "description": "One of the menu options available in the Avatar popup menu"
  },
  "icu:loading": {
    "messageformat": "Laai tans…",
    "description": "Message shown on the loading screen before we've loaded any messages"
  },
  "icu:optimizingApplication": {
    "messageformat": "Optimaliseer tans die toepassing…",
    "description": "Message shown on the loading screen while we are doing application optimizations"
  },
  "icu:migratingToSQLCipher": {
    "messageformat": "Optimaliseer tans boodskappe… {status} voltooi.",
    "description": "Message shown on the loading screen while we are doing application optimizations"
  },
  "icu:archivedConversations": {
    "messageformat": "Geargiveerde kletse",
    "description": "Shown in place of the search box when showing archived conversation list"
  },
  "icu:LeftPane--pinned": {
    "messageformat": "Vasgespeld",
    "description": "Shown as a header for pinned conversations in the left pane"
  },
  "icu:LeftPane--chats": {
    "messageformat": "Kletse",
    "description": "Shown as a header for non-pinned conversations in the left pane"
  },
  "icu:LeftPane--corrupted-username--text": {
    "messageformat": "Iets het verkeerd geloop met jou gebruikernaam, dit is nie meer aan jou rekening toegewys nie. Jy kan probeer om dit weer op te stel of 'n nuwe een kies.",
    "description": "Text of corrupted username banner in the left pane"
  },
  "icu:LeftPane--corrupted-username--action-text": {
    "messageformat": "Stel nou reg",
    "description": "Text of the button in the corrupted username banner in the left pane"
  },
  "icu:LeftPane--corrupted-username-link--text": {
    "messageformat": "Iets het verkeerd geloop met jou QR-kode en gebruikernaamskakel, dit is nie meer geldig nie. Skep 'n nuwe skakel om met ander te deel.",
    "description": "Text of corrupted username link banner in the left pane"
  },
  "icu:LeftPane--corrupted-username-link--action-text": {
    "messageformat": "Stel nou reg",
    "description": "Text of the button in the corrupted username link banner in the left pane"
  },
  "icu:NavTabsToggle__showTabs": {
    "messageformat": "Wys navigasie-ikone",
    "description": "Show in the left pane when the nav tabs are hidden, shows the nav tabs"
  },
  "icu:NavTabsToggle__hideTabs": {
    "messageformat": "Versteek navigasie-ikone",
    "description": "Show in the nav tabs when the nav tabs are visible, hides the nav tabs"
  },
  "icu:NavTabs__ItemIconLabel--HasError": {
    "messageformat": "'n Fout het voorgekom",
    "description": "Nav Tabs > Tab has error > Accessibility Text"
  },
  "icu:NavTabs__ItemIconLabel--UnreadCount": {
    "messageformat": "{count,number} ongelees",
    "description": "Nav Tabs > Unread badge > Accessibility Text"
  },
  "icu:NavTabs__ItemIconLabel--MarkedUnread": {
    "messageformat": "As ongelees gemerk",
    "description": "Nav Tabs > Unread badge > when conversation is marked unread > Accessibility Text"
  },
  "icu:NavTabs__ItemLabel--Chats": {
    "messageformat": "Kletse",
    "description": "Nav Tabs > Chats Button > Label & Accessibility Text"
  },
  "icu:NavTabs__ItemLabel--Calls": {
    "messageformat": "Oproepe",
    "description": "Nav Tabs > Calls Button > Label & Accessibility Text"
  },
  "icu:NavTabs__ItemLabel--Stories": {
    "messageformat": "Stories",
    "description": "Nav Tabs > Stories Button > Label & Accessibility Text"
  },
  "icu:NavTabs__ItemLabel--Settings": {
    "messageformat": "Instellings",
    "description": "Nav Tabs > Settings Button > Label & Accessibility Text"
  },
  "icu:NavTabs__ItemLabel--Update": {
    "messageformat": "Dateer Signal op",
    "description": "Nav Tabs > Settings Button > Label & Accessibility Text"
  },
  "icu:NavTabs__ItemLabel--Profile": {
    "messageformat": "Profiel",
    "description": "Nav Tabs > Profile Button > Accessibility Text"
  },
  "icu:NavSidebar__BackButtonLabel": {
    "messageformat": "Terug",
    "description": "Shown in the sidebar header when on a nested panel within the current sidebar, takes the user back to the previous step or default sidebar state"
  },
  "icu:archiveHelperText": {
    "messageformat": "Hierdie kletse is geargiveer en sal slegs in die Inkassie verskyn indien nuwe boodskappe ontvang word.",
    "description": "Shown at the top of the archived conversations list in the left pane"
  },
  "icu:noArchivedConversations": {
    "messageformat": "Geen geargiveerde kletse nie.",
    "description": "Shown at the top of the archived conversations list in the left pane if there is no any archived conversation"
  },
  "icu:archiveConversation": {
    "messageformat": "Argief",
    "description": "Shown in menu for conversation, and moves conversation out of main conversation list"
  },
  "icu:markUnread": {
    "messageformat": "Merk as ongelees",
    "description": "Shown in menu for conversation, and marks conversation as unread"
  },
  "icu:ConversationHeader__menu__selectMessages": {
    "messageformat": "Selekteer boodskappe",
    "description": "Shown in menu for conversation, allows the user to start selecting multiple messages in the conversation"
  },
  "icu:ContactListItem__menu": {
    "messageformat": "Bestuur Kontak",
    "description": "Shown as aria label for context menu for a contact"
  },
  "icu:ContactListItem__menu__message": {
    "messageformat": "Boodskap",
    "description": "Shown in a context menu for a contact, allows the user to start the conversation with the contact"
  },
  "icu:ContactListItem__menu__audio-call": {
    "messageformat": "Stemoproep",
    "description": "Shown in a context menu for a contact, allows the user to start the audio call with the contact"
  },
  "icu:ContactListItem__menu__video-call": {
    "messageformat": "Video-oproep",
    "description": "Shown in a context menu for a contact, allows the user to start the video call with the contact"
  },
  "icu:ContactListItem__menu__remove": {
    "messageformat": "Verwyder",
    "description": "Shown in a context menu for a contact, allows the user to remove the contact from the contact list"
  },
  "icu:ContactListItem__menu__block": {
    "messageformat": "Versper",
    "description": "Shown in a context menu for a contact, allows the user to block the contact"
  },
  "icu:ContactListItem__remove--title": {
    "messageformat": "Verwyder {title}?",
    "description": "Shown as the title in the confirmation modal for removing a contact from the contact list"
  },
  "icu:ContactListItem__remove--body": {
    "messageformat": "Jy sal nie hierdie persoon sien wanneer jy soek nie. Jy sal 'n boodskapversoek kry as hulle in die toekoms vir jou 'n boodskap stuur.",
    "description": "Shown as the body in the confirmation modal for removing a contact from the contact list"
  },
  "icu:ContactListItem__remove--confirm": {
    "messageformat": "Verwyder",
    "description": "Shown as the confirmation button text in the confirmation modal for removing a contact from the contact list"
  },
  "icu:ContactListItem__remove-system--title": {
    "messageformat": "Kan nie {title} verwyder nie",
    "description": "Shown as the title in the confirmation modal for removing a system contact from the contact list"
  },
  "icu:ContactListItem__remove-system--body": {
    "messageformat": "Hierdie persoon is in jou toestel se Kontakte gestoor. Skrap hulle uit jou Kontakte op jou mobiele toestel en probeer weer.",
    "description": "Shown as the body in the confirmation modal for removing a system contact from the contact list"
  },
  "icu:moveConversationToInbox": {
    "messageformat": "Ontargiveer",
    "description": "Undoes Archive Conversation action, and moves archived conversation back to the main conversation list"
  },
  "icu:pinConversation": {
    "messageformat": "Plaas klets boaan kletsstring",
    "description": "Shown in menu for conversation, and pins the conversation to the top of the conversation list"
  },
  "icu:unpinConversation": {
    "messageformat": "Verwyder klets van boaan kletsstring",
    "description": "Undoes Archive Conversation action, and unpins the conversation from the top of the conversation list"
  },
  "icu:pinnedConversationsFull": {
    "messageformat": "Jy kan slegs tot 4 kletse merk met 'n speld",
    "description": "Shown in a toast when a user attempts to pin more than the maximum number of chats"
  },
  "icu:chooseDirectory": {
    "messageformat": "Kies gids",
    "description": "Button to allow the user to find a folder on disk"
  },
  "icu:chooseFile": {
    "messageformat": "Kies lêer",
    "description": "Button to allow the user to find a file on disk"
  },
  "icu:loadDataHeader": {
    "messageformat": "Laai jou data",
    "description": "Header shown on the first screen in the data import process"
  },
  "icu:loadDataDescription": {
    "messageformat": "Jy het pas deur die uitvoerproses gegaan, en jou kontakte en boodskappe wag geduldig op jou rekenaar. Kies die lêer wat jou gestoorde Signal-data bevat.",
    "description": "Introduction to the process of importing messages and contacts from disk"
  },
  "icu:importChooserTitle": {
    "messageformat": "Kies gids met uitgevoerde data",
    "description": "Title of the popup window used to select data previously exported"
  },
  "icu:importErrorHeader": {
    "messageformat": "Iets het verkeerd geloop!",
    "description": "Header of the error screen after a failed import"
  },
  "icu:importingHeader": {
    "messageformat": "Laai tans kontakte en boodskappe",
    "description": "Header of screen shown as data is import"
  },
  "icu:importErrorFirst": {
    "messageformat": "Maak seker dat jy die korrekte lêer wat jou gestoorde Signal-data bevat, gekies het. Die naam moet met 'Signal Uitvoer' begin. Jy kan ook 'n nuwe kopie van jou data stoor vanaf die Chrome App.",
    "description": "Message shown if the import went wrong; first paragraph"
  },
  "icu:importErrorSecond": {
    "messageformat": "As hierdie stappe nie vir jou werk nie, stuur asseblief 'n onfout-log (Aansig -> Onfout-log) sodat ons jou kan help om te migreer!",
    "description": "Message shown if the import went wrong; second paragraph"
  },
  "icu:importAgain": {
    "messageformat": "Kies lêer en probeer weer",
    "description": "Button shown if the user runs into an error during import, allowing them to start over"
  },
  "icu:importCompleteHeader": {
    "messageformat": "Sukses!",
    "description": "Header shown on the screen at the end of a successful import process"
  },
  "icu:importCompleteStartButton": {
    "messageformat": "Begin om Signal Desktop te gebruik",
    "description": "Button shown at end of successful import process, nothing left but a restart"
  },
  "icu:importCompleteLinkButton": {
    "messageformat": "Koppel hierdie toestel aan jou foon?",
    "description": "Button shown at end of successful 'light' import process, so the standard linking process still needs to happen"
  },
  "icu:selectedLocation": {
    "messageformat": "jou gekose plek",
    "description": "Message shown as the export location if we didn't capture the target directory"
  },
  "icu:upgradingDatabase": {
    "messageformat": "Besig om databasis op te gradeer. Dit kan 'n bietjie tyd neem…",
    "description": "Message shown on the loading screen when we're changing database structure on first run of a new version"
  },
  "icu:loadingMessages--other": {
    "messageformat": "{daysAgo, plural, one {Besig om boodskappe van 1 dag gelede te laai…} other {Besig om boodskappe van {daysAgo,number} dae gelede te laai…}}",
    "description": "Message shown on the loading screen when we're catching up on the backlog of messages from day before yesterday and earlier"
  },
  "icu:loadingMessages--yesterday": {
    "messageformat": "Besig om gister se boodskappe te laai…",
    "description": "Message shown on the loading screen when we're catching up on the backlog of messages from yesterday"
  },
  "icu:loadingMessages--today": {
    "messageformat": "Besig om vandag se boodskappe te laai…",
    "description": "Message shown on the loading screen when we're catching up on the backlog of messages from today"
  },
  "icu:view": {
    "messageformat": "Bekyk",
    "description": "Used as a label on a button allowing user to see more information"
  },
  "icu:youLeftTheGroup": {
    "messageformat": "Jy is nie meer 'n lid van die groep nie.",
    "description": "Displayed when a user can't send a message because they have left the group"
  },
  "icu:invalidConversation": {
    "messageformat": "Hierdie groep is ongeldig. Skep asb. 'n nuwe groep.",
    "description": "Displayed when a user can't send a message because something has gone wrong in the conversation."
  },
  "icu:scrollDown": {
    "messageformat": "Rol af na die onderkant van die klets",
    "description": "Alt text for button to take user down to bottom of conversation, shown when user scrolls up"
  },
  "icu:messagesBelow": {
    "messageformat": "Nuwe boodskappe hieronder",
    "description": "Alt text for button to take user down to bottom of conversation with more than one message out of screen"
  },
  "icu:mentionsBelow": {
    "messageformat": "Nuwe vermeldings hier onder",
    "description": "Alt text for button to take user down to next mention of them further down the message list (currently out of screen)"
  },
  "icu:unreadMessage": {
    "messageformat": "1 ongeleesde boodskap",
    "description": "Text for unread message separator, just one message"
  },
  "icu:unreadMessages": {
    "messageformat": "{count, plural, one {{count,number} ongeleesde boodskap} other {{count,number} ongeleesde boodskappe}}",
    "description": "Text for unread message separator, with count"
  },
  "icu:messageHistoryUnsynced": {
    "messageformat": "Vir jou veiligheid word kletsgeskiedenis nie na nuut gekoppelde toestelle oorgedra nie.",
    "description": "Shown in the conversation history when a user links a new device to explain what is not supported."
  },
  "icu:youMarkedAsVerified": {
    "messageformat": "Jy het jou veiligheidsnommer met {name} as geverifieer gemerk.",
    "description": "Shown in the conversation history when the user marks a contact as verified."
  },
  "icu:youMarkedAsNotVerified": {
    "messageformat": "Jy het jou veiligheidsnommer met {name} as nie geverifieer nie gemerk",
    "description": "Shown in the conversation history when the user marks a contact as not verified, whether on the Safety Number screen or by dismissing a banner or dialog."
  },
  "icu:youMarkedAsVerifiedOtherDevice": {
    "messageformat": "Jy het jou veiligheidsnommer met {name} as geverifieer vanaf 'n ander toestel gemerk.",
    "description": "Shown in the conversation history when we discover that the user marked a contact as verified on another device."
  },
  "icu:youMarkedAsNotVerifiedOtherDevice": {
    "messageformat": "Jy het jou veiligheidsnommer met {name} as nie geverifieer vanaf 'n ander toestel nie, gemerk.",
    "description": "Shown in the conversation history when we discover that the user marked a contact as not verified on another device."
  },
  "icu:membersNeedingVerification": {
    "messageformat": "Jou veiligheidsnommer met hierdie groeplede het verander sedert jy laas geverifieer het. Klik op 'n lid van die groep om jou nuwe veiligheidsnommer met hulle te sien.",
    "description": "When there are multiple previously-verified group members with safety number changes, a banner will be shown. The list of contacts with safety number changes is shown, and this text introduces that list."
  },
  "icu:changedRightAfterVerify": {
    "messageformat": "Die veiligheidsnommer wat jy tans probeer verifieer, het verander. Gaan asseblief jou nuwe veiligheidsnommer met {name1} na. Onthou, hierdie verandering kan beteken dat iemand probeer om jou kommunikasie te onderskep, of dat {name2} eenvoudig net Signal herïnstalleer het.",
    "description": "Shown on the safety number screen when the user has selected to verify/unverify a contact's safety number, and we immediately discover a safety number change"
  },
  "icu:safetyNumberChangeDialog__message": {
    "messageformat": "Die volgende mense het moontlik Signal herinstalleer of van toestelle verander. Klik op 'n ontvanger om hulle nuwe veiligheidsnommer te bevestig. Dit is opsioneel.",
    "description": "Shown on confirmation dialog when user attempts to send a message"
  },
  "icu:safetyNumberChangeDialog__pending-messages": {
    "messageformat": "Stuur hangende boodskappe",
    "description": "Shown on confirmation dialog when user attempts to send a message in the outbox"
  },
  "icu:safetyNumberChangeDialog__review": {
    "messageformat": "Gaan na",
    "description": "Shown to enter 'review' mode if more than five contacts have changed safety numbers"
  },
  "icu:safetyNumberChangeDialog__many-contacts": {
    "messageformat": "{count, plural, one {Jy het 1 konneksie wat moontlik Signal herinstalleer of van toestelle verander het. Voordat jy stuur, het jy die opsie om hulle veiligheidsnommers na te gaan.} other {Jy het {count,number} konneksies wat moontlik Signal herinstalleer of van toestelle verander het. Voordat jy stuur, het jy die opsie om hulle veiligheidsnommers na te gaan.}}",
    "description": "Shown during an attempted send when more than five contacts have changed their safety numbers"
  },
  "icu:safetyNumberChangeDialog__post-review": {
    "messageformat": "Alle konneksies is nagegaan, klik stuur om voort te gaan.",
    "description": "Shown after reviewing large number of contacts"
  },
  "icu:safetyNumberChangeDialog__confirm-remove-all": {
    "messageformat": "{count, plural, one {Is jy seker jy wil 1 ontvanger van storie {story} verwyder?} other {Is jy seker jy wil {count,number} ontvangers van storie {story} verwyder?}}",
    "description": "Shown if user selects 'remove all' option to remove all potentially untrusted contacts from a given story"
  },
  "icu:safetyNumberChangeDialog__remove-all": {
    "messageformat": "Verwyder almal",
    "description": "Shown in the context menu for a story header, to remove all contacts within from their parent list"
  },
  "icu:safetyNumberChangeDialog__verify-number": {
    "messageformat": "Verifieer veiligheidsnommer",
    "description": "Shown in the context menu for a story recipient header, to verify that they are still trusted"
  },
  "icu:safetyNumberChangeDialog__remove": {
    "messageformat": "Verwyder uit storie",
    "description": "Shown in the context menu for a story recipient, to remove this contact from from their parent list"
  },
  "icu:safetyNumberChangeDialog__actions-contact": {
    "messageformat": "Aksies vir kontak {contact}",
    "description": "Label for button that opens context menu for contact"
  },
  "icu:safetyNumberChangeDialog__actions-story": {
    "messageformat": "Aksies vir storie {story}",
    "description": "Label for button that opens context menu for story"
  },
  "icu:identityKeyErrorOnSend": {
    "messageformat": "Jou veiligheidsnommer met {name1} het verander. Dit kan óf beteken dat iemand probeer om jou kommunikasie te onderskep, óf dat {name2} eenvoudig Signal herïnstalleer het. Jy moet dalk jou veiligheidsnommer met hierdie kontak verifieer.",
    "description": "Shown when user clicks on a failed recipient in the message detail view after an identity key change"
  },
  "icu:sendAnyway": {
    "messageformat": "Stuur in elk geval",
    "description": "Used on a warning dialog to make it clear that it might be risky to send the message."
  },
  "icu:safetyNumberChangeDialog_send": {
    "messageformat": "Stuur",
    "description": "Used on a warning dialog to make it clear that it might be risky to send the message."
  },
  "icu:safetyNumberChangeDialog_done": {
    "messageformat": "Klaar",
    "description": "Used when there are enough safety number changes to require an explicit review step, to signal that the review is complete."
  },
  "icu:callAnyway": {
    "messageformat": "Skakel in elk geval",
    "description": "Used on a warning dialog to make it clear that it might be risky to call the conversation."
  },
  "icu:joinAnyway": {
    "messageformat": "Sluit in elk geval aan",
    "description": "Used on a warning dialog to make it clear that it might be risky to join the call."
  },
  "icu:continueCall": {
    "messageformat": "Sit oproep voort",
    "description": "Used on a warning dialog to make it clear that it might be risky to continue the group call."
  },
  "icu:noLongerVerified": {
    "messageformat": "Jou veiligheidsnommer met {name} het verander en is nie meer geverifieer nie. Klik om to wys.",
    "description": "Shown in conversation banner when user's safety number has changed, but they were previously verified."
  },
  "icu:multipleNoLongerVerified": {
    "messageformat": "Jou veiligheidsnommers met verskeie lede van hierdie groep het verander en is nie meer geverifieer nie. Klik om te wys.",
    "description": "Shown in conversation banner when more than one group member's safety number has changed, but they were previously verified."
  },
  "icu:debugLogExplanation": {
    "messageformat": "Wanneer jy op Dien in klik, sal jou log vir 30 dae aanlyn op 'n unieke, ongepubliseerde URL geplaas word. Jy kan dit eers plaaslik stoor.",
    "description": "Description of what will happen with your debug log"
  },
  "icu:debugLogError": {
    "messageformat": "Iets het verkeerd geloop met die oplaai! Stuur asb. 'n e-pos aan support@signal.org en heg jou log as 'n tekslêer aan.",
    "description": "Error message a recommendations if debug log upload fails"
  },
  "icu:debugLogSuccess": {
    "messageformat": "Ontfout-log ingedien",
    "description": "Title of the success page for submitting a debug log"
  },
  "icu:debugLogSuccessNextSteps": {
    "messageformat": "Ontfout-log opgelaai. Wanneer jy die steundiens kontak, kopieer die URL hieronder en heg dit aan saam met 'n beskrywing van die probleem wat jy waargeneem het, asook die stappe om dit te herproduseer.",
    "description": "Explanation of next steps to take when submitting debug log"
  },
  "icu:debugLogLogIsIncomplete": {
    "messageformat": "… om die volledige log te sien, klik Stoor",
    "description": "Shown as the text for the copy button on the debug log screen"
  },
  "icu:debugLogCopy": {
    "messageformat": "Kopieer skakel",
    "description": "Shown as the text for the copy button on the debug log screen"
  },
  "icu:debugLogSave": {
    "messageformat": "Stoor",
    "description": "Shown as the text for the download button on the debug log screen"
  },
  "icu:debugLogLinkCopied": {
    "messageformat": "Skakel is gekopieer na die knipbord",
    "description": "Shown in a toast to let the user know that the link to the debug log has been copied to their clipboard"
  },
  "icu:reportIssue": {
    "messageformat": "Kontak steundiens",
    "description": "Link to open the issue tracker"
  },
  "icu:gotIt": {
    "messageformat": "Het dit!",
    "description": "Label for a button that dismisses a dialog. The user clicks it to confirm that they understand the message in the dialog."
  },
  "icu:submit": {
    "messageformat": "Dien in"
  },
  "icu:acceptNewKey": {
    "messageformat": "Aanvaar",
    "description": "Label for a button to accept a new safety number"
  },
  "icu:SafetyNumberViewer__migration__text": {
    "messageformat": "Veiligheidsnommers word tans op datum gebring.",
    "description": "(Deleted 11/01/2023) An explanatory note in SafetyNumberViewer describing the safety number migration process."
  },
  "icu:SafetyNumberViewer__migration__learn_more": {
    "messageformat": "Vind meer uit",
    "description": "(Deleted 11/01/2023) A link text in SafetyNumberViewer describing the safety number migration process."
  },
  "icu:SafetyNumberViewer__card__prev": {
    "messageformat": "Vorige Veiligheidsnommer",
    "description": "(Deleted 11/01/2023) An ARIA label for safety number navigation button."
  },
  "icu:SafetyNumberViewer__card__next": {
    "messageformat": "Volgende Veiligheidsnommer",
    "description": "(Deleted 11/01/2023) An ARIA label for safety number navigation button."
  },
  "icu:SafetyNumberViewer__carousel__dot": {
    "messageformat": "Veiligheidsnommerweergawe, {index,number} van {total,number}",
    "description": "(Deleted 11/01/2023) An ARIA label for safety number carousel button."
  },
  "icu:SafetyNumberViewer__markAsVerified": {
    "messageformat": "Merk as geverifieer",
    "description": "Safety number viewer, verification toggle button, when not verified, sets verified"
  },
  "icu:SafetyNumberViewer__clearVerification": {
    "messageformat": "Maak verifiëring skoon",
    "description": "Safety number viewer, verification toggle button, when verified, clears verification state"
  },
  "icu:SafetyNumberViewer__hint": {
    "messageformat": "Om end-tot-end-enkriptering met {name} te verifieer, vergelyk die nommers hierbo met hul toestel. Hulle kan ook jou kode met hul toestel skandeer.",
    "description": "Safety number viewer, text of the hint"
  },
  "icu:SafetyNumberViewer__learn_more": {
    "messageformat": "Vind meer uit",
    "description": "Text of 'Learn more' button of SafetyNumberViewerModal modal"
  },
  "icu:SafetyNumberViewer__hint--migration": {
    "messageformat": "Om jou end-tot-end-enkriptering met {name} te verifieer, vergelyk die kleurkaart hierbo met hul toestel en vergelyk die nommers. As dié nie ooreenstem nie, probeer die ander paar veiligheidsnommers. Slegs een paar hoef ooreen te stem.",
    "description": "(Deleted 11/01/2023). Safety number viewer, text of the hint during migration period"
  },
  "icu:SafetyNumberViewer__hint--normal": {
    "messageformat": "Om end-tot-end-enkriptering met {name} te verifieer, vergelyk die nommers hierbo met hul toestel. Hulle kan ook jou kode met hul toestel skandeer.",
    "description": "(Deleted 11/01/2023). Safety number viewer, text of the hint after migration period"
  },
  "icu:SafetyNumberOnboarding__title": {
    "messageformat": "Veranderinge aan veiligheidsnommers",
    "description": "(Deleted 11/01/2023) Title of Safety number onboarding modal"
  },
  "icu:SafetyNumberOnboarding__p1": {
    "messageformat": "Veiligheidsnommers word gedurende 'n oorgangstydperk op datum gebring om komende privaatheidskenmerke in Signal te aktiveer.",
    "description": "(Deleted 11/01/2023) Paragraph 1 of Safety number onboarding modal"
  },
  "icu:SafetyNumberOnboarding__p2": {
    "messageformat": "Om veiligheidsnommers te verifieer, vergelyk die kleurkaart met jou kontak se toestel. As dié nie ooreenstem nie, probeer die ander paar veiligheidsnommers. Slegs een paar hoef ooreen te stem.",
    "description": "(Deleted 11/01/2023) Paragraph 2 of Safety number onboarding modal"
  },
  "icu:SafetyNumberOnboarding__help": {
    "messageformat": "Hulp nodig?",
    "description": "(Deleted 11/01/2023) Text of a secondary button in Safety number onboarding modal"
  },
  "icu:SafetyNumberOnboarding__close": {
    "messageformat": "Ek verstaan",
    "description": "(Deleted 11/01/2023) Text of a secondary button in Safety number onboarding modal"
  },
  "icu:SafetyNumberNotReady__body": {
    "messageformat": "'n Veiligheidsnommer sal met hierdie persoon geskep word nadat jy boodskappe met hulle uitgeruil het.",
    "description": "Body of SafetyNumberNotReady modal"
  },
  "icu:SafetyNumberNotReady__learn-more": {
    "messageformat": "Vind meer uit",
    "description": "Text of 'Learn more' button of SafetyNumberNotReady modal"
  },
  "icu:isVerified": {
    "messageformat": "Jy het jou veiligheidsnommer met {name} geverifieer.",
    "description": "Summary state shown at top of the safety number screen if user has verified contact."
  },
  "icu:isNotVerified": {
    "messageformat": "Jy het nie jou veiligheidsnommer met {name} geverifieer nie.",
    "description": "Summary state shown at top of the safety number screen if user has not verified contact."
  },
  "icu:verified": {
    "messageformat": "Geverifiëer"
  },
  "icu:newIdentity": {
    "messageformat": "Nuwe veiligheidsnommer",
    "description": "Header for a key change dialog"
  },
  "icu:identityChanged": {
    "messageformat": "Jou veiligheidsnommer met hierdie kontak het verander. Dit kan óf beteken dat iemand probeer om jou kommunikasie te onderskep, óf dat hierdie kontak eenvoudig Signal  herinstalleer het. Jy moet dalk die onderstaande nuwe veiligheidsnommer verifieer."
  },
  "icu:incomingError": {
    "messageformat": "Kon nie die inkomende boodskap hanteer nie"
  },
  "icu:media": {
    "messageformat": "Media",
    "description": "Header of the default pane in the media gallery, showing images and videos"
  },
  "icu:mediaEmptyState": {
    "messageformat": "Jy het geen media in hierdie klets nie",
    "description": "Message shown to user in the media gallery when there are no messages with media attachments (images or video)"
  },
  "icu:allMedia": {
    "messageformat": "Alle media",
    "description": "Header for the media gallery"
  },
  "icu:documents": {
    "messageformat": "Dokumente",
    "description": "Header of the secondary pane in the media gallery, showing every non-media attachment"
  },
  "icu:documentsEmptyState": {
    "messageformat": "Jy het geen dokumente in hierdie klets nie",
    "description": "Message shown to user in the media gallery when there are no messages with document attachments (anything other than images or video)"
  },
  "icu:today": {
    "messageformat": "Vandag",
    "description": "The string \"today\""
  },
  "icu:yesterday": {
    "messageformat": "Gister",
    "description": "The string \"yesterday\""
  },
  "icu:thisWeek": {
    "messageformat": "Hierdie week",
    "description": "Section header in the media gallery"
  },
  "icu:thisMonth": {
    "messageformat": "Hierdie maand",
    "description": "Section header in the media gallery"
  },
  "icu:unsupportedAttachment": {
    "messageformat": "Ongesteunde aanhegseltipe. Klik om te stoor.",
    "description": "Displayed for incoming unsupported attachment"
  },
  "icu:clickToSave": {
    "messageformat": "Klik om te stoor",
    "description": "Hover text for attachment filenames"
  },
  "icu:unnamedFile": {
    "messageformat": "Naamlose lêer",
    "description": "Hover text for attachment filenames"
  },
  "icu:voiceMessage": {
    "messageformat": "Stemboodskap",
    "description": "Name for a voice message attachment"
  },
  "icu:dangerousFileType": {
    "messageformat": "Aanhegseltipe word om veiligheidsredes nie toegelaat nie",
    "description": "Shown in toast when user attempts to send .exe file, for example"
  },
  "icu:loadingPreview": {
    "messageformat": "Laai tans voorskou…",
    "description": "Shown while Signal Desktop is fetching metadata for a url in composition area"
  },
  "icu:stagedPreviewThumbnail": {
    "messageformat": "Voorskou van konsep-duimnaelskakel vir {domain}",
    "description": "Shown while Signal Desktop is fetching metadata for a url in composition area"
  },
  "icu:previewThumbnail": {
    "messageformat": "Voorskou van duimnaelskakel vir {domain}",
    "description": "Shown while Signal Desktop is fetching metadata for a url in composition area"
  },
  "icu:stagedImageAttachment": {
    "messageformat": "Konsep-duimnaelskakel-aanhegsel: {path}",
    "description": "Alt text for staged attachments"
  },
  "icu:cdsMirroringErrorToast": {
    "messageformat": "Desktop het 'n inkonsekwentheid t.o.v. die Kontakontdekkingsdiens teëgekom.",
    "description": "An error popup when we discovered an inconsistency between mirrored Contact Discovery Service requests."
  },
  "icu:decryptionErrorToast": {
    "messageformat": "Desktop het 'n dekripteringsfout ondervind vanaf {name}, toestel {deviceId}",
    "description": "An error popup when we haven't added an in-timeline error for decryption error, only for beta/internal users."
  },
  "icu:decryptionErrorToastAction": {
    "messageformat": "Dien log in",
    "description": "Label for the decryption error toast button"
  },
  "icu:cannotSelectPhotosAndVideosAlongWithFiles": {
    "messageformat": "Jy kan nie foto's en video's saam met lêers selekteer nie.",
    "description": "An error popup when the user has attempted to add an attachment"
  },
  "icu:cannotSelectMultipleFileAttachments": {
    "messageformat": "Jy kan slegs een lêer op 'n slag kies.",
    "description": "An error popup when the user has attempted to add multiple non-image attachments"
  },
  "icu:maximumAttachments": {
    "messageformat": "Jy kan nie nog aanhegsels by hierdie boodskap voeg nie.",
    "description": "An error popup when the user has attempted to add an attachment"
  },
  "icu:fileSizeWarning": {
    "messageformat": "Jammer, die geselekteerde lêer oorskry die boodskap se groottebeperkings. {limit,number} {units}",
    "description": "Shown in a toast if the user tries to attach too-large file"
  },
  "icu:unableToLoadAttachment": {
    "messageformat": "Kan nie die geselekteerde aanhegsel laai nie."
  },
  "icu:disconnected": {
    "messageformat": "Ontkoppel",
    "description": "Displayed when the desktop client cannot connect to the server."
  },
  "icu:connecting": {
    "messageformat": "Besig om te konnekteer…",
    "description": "Displayed when the desktop client is currently connecting to the server."
  },
  "icu:connect": {
    "messageformat": "Klik om te herkonnekteer",
    "description": "Shown to allow the user to manually attempt a reconnect."
  },
  "icu:connectingHangOn": {
    "messageformat": "Dit behoort nie lank te neem nie",
    "description": "Subtext description for when the client is connecting to the server."
  },
  "icu:offline": {
    "messageformat": "Aflyn",
    "description": "Displayed when the desktop client has no network connection."
  },
  "icu:checkNetworkConnection": {
    "messageformat": "Kontroleer jou netwerkverbinding.",
    "description": "Obvious instructions for when a user's computer loses its network connection"
  },
  "icu:submitDebugLog": {
    "messageformat": "Onfout-log",
    "description": "Menu item and header text for debug log modal (sentence case)"
  },
  "icu:debugLog": {
    "messageformat": "Onfout-log",
    "description": "View menu item to open the debug log (title case)"
  },
  "icu:forceUpdate": {
    "messageformat": "Forseer bywerking",
    "description": "View menu item to force the app to update download and install"
  },
  "icu:helpMenuShowKeyboardShortcuts": {
    "messageformat": "Wys sleutelbordkortpaaie",
    "description": "Item under the help menu, pops up a screen showing the application's keyboard shortcuts"
  },
  "icu:contactUs": {
    "messageformat": "Kontak Ons",
    "description": "Item under the help menu, takes you to the contact us support page"
  },
  "icu:goToReleaseNotes": {
    "messageformat": "Gaan na Opgraderingsnotas",
    "description": "Item under the help menu, takes you to GitHub page for release notes"
  },
  "icu:goToForums": {
    "messageformat": "Gaan na Forums",
    "description": "Item under the Help menu, takes you to the forums"
  },
  "icu:goToSupportPage": {
    "messageformat": "Gaan na Steundiensbladsy",
    "description": "Item under the Help menu, takes you to the support page"
  },
  "icu:joinTheBeta": {
    "messageformat": "Sluit aan by die Beta",
    "description": "Item under the Help menu, takes you to an article describing how to install the beta release of Signal Desktop"
  },
  "icu:signalDesktopPreferences": {
    "messageformat": "Signal Desktop voorkeure",
    "description": "Title of the window that pops up with Signal Desktop preferences in it"
  },
  "icu:signalDesktopStickerCreator": {
    "messageformat": "Plakkerpakket-skepper",
    "description": "Title of the window that pops up with Signal Desktop preferences in it"
  },
  "icu:aboutSignalDesktop": {
    "messageformat": "Oor Signal Desktop",
    "description": "Item under the Help menu, which opens a small about window"
  },
  "icu:screenShareWindow": {
    "messageformat": "Besig om skerm te deel",
    "description": "Title for screen sharing window"
  },
  "icu:speech": {
    "messageformat": "Spraak",
    "description": "Item under the Edit menu, with 'start/stop speaking' items below it"
  },
  "icu:show": {
    "messageformat": "Wys",
    "description": "Command under Window menu, to show the window"
  },
  "icu:hide": {
    "messageformat": "Versteek",
    "description": "Command in the tray icon menu, to hide the window"
  },
  "icu:quit": {
    "messageformat": "Sluit af",
    "description": "Command in the tray icon menu, to quit the application"
  },
  "icu:signalDesktop": {
    "messageformat": "Signal Desktop",
    "description": "Tooltip for the tray icon"
  },
  "icu:search": {
    "messageformat": "Soek",
    "description": "Placeholder text in the search input"
  },
  "icu:clearSearch": {
    "messageformat": "Vee Soek uit",
    "description": "Aria label for clear search button"
  },
  "icu:searchIn": {
    "messageformat": "Soek deur klets",
    "description": "Shown in the search box before text is entered when searching in a specific conversation"
  },
  "icu:noSearchResults": {
    "messageformat": "Geen soekresultate vir \"{searchTerm}\"",
    "description": "Shown in the search left pane when no results were found"
  },
  "icu:noSearchResults--sms-only": {
    "messageformat": "SMS/MMS-kontakte is nie op Desktop beskikbaar nie.",
    "description": "Shown in the search left pane when no results were found and primary device has SMS/MMS handling enabled"
  },
  "icu:noSearchResultsInConversation": {
    "messageformat": "Geen resultate vir \"{searchTerm}\" in {conversationName} nie",
    "description": "Shown in the search left pane when no results were found"
  },
  "icu:conversationsHeader": {
    "messageformat": "Kletse",
    "description": "Shown to separate the types of search results"
  },
  "icu:contactsHeader": {
    "messageformat": "Kontakte",
    "description": "Shown to separate the types of search results"
  },
  "icu:groupsHeader": {
    "messageformat": "Groepe",
    "description": "Shown to separate the types of search results"
  },
  "icu:messagesHeader": {
    "messageformat": "Boodskappe",
    "description": "Shown to separate the types of search results"
  },
  "icu:findByUsernameHeader": {
    "messageformat": "Vind volgens gebruikersnaam",
    "description": "Shown when search could be a valid username, with one sub-item that will kick off the search"
  },
  "icu:findByPhoneNumberHeader": {
    "messageformat": "Vind volgens telefoonnommer",
    "description": "Shown when search could be a valid phone number, with one sub-item that will kick off the search"
  },
  "icu:welcomeToSignal": {
    "messageformat": "Welkom by Signal"
  },
  "icu:whatsNew": {
    "messageformat": "Kyk {whatsNew} in hierdie bywerking",
    "description": "Shown in the main window"
  },
  "icu:viewReleaseNotes": {
    "messageformat": "wat is nuut",
    "description": "Clickable link that displays the latest release notes"
  },
  "icu:typingAlt": {
    "messageformat": "Besig om animasie vir hierdie klets te tik",
    "description": "Used as the 'title' attribute for the typing animation"
  },
  "icu:contactInAddressBook": {
    "messageformat": "Die persoon is in jou kontaklys.",
    "description": "Description of icon denoting that contact is from your address book"
  },
  "icu:contactAvatarAlt": {
    "messageformat": "Avatar vir kontakt {name}",
    "description": "Used in the alt tag for the image avatar of a contact"
  },
  "icu:sendMessageToContact": {
    "messageformat": "Stuur boodskap",
    "description": "Shown when you are sent a contact and that contact has a signal account"
  },
  "icu:home": {
    "messageformat": "Huis",
    "description": "Shown on contact detail screen as a label for an address/phone/email"
  },
  "icu:work": {
    "messageformat": "Werk",
    "description": "Shown on contact detail screen as a label for an address/phone/email"
  },
  "icu:mobile": {
    "messageformat": "Selfoon",
    "description": "Shown on contact detail screen as a label for a phone or email"
  },
  "icu:email": {
    "messageformat": "E-pos",
    "description": "Generic label shown if contact email has custom type but no label"
  },
  "icu:phone": {
    "messageformat": "Foon",
    "description": "Generic label shown if contact phone has custom type but no label"
  },
  "icu:address": {
    "messageformat": "Adres",
    "description": "Generic label shown if contact address has custom type but no label"
  },
  "icu:poBox": {
    "messageformat": "Posbus",
    "description": "When rendering an address, used to provide context to a post office box"
  },
  "icu:downloading": {
    "messageformat": "Laai tans af",
    "description": "Shown in the message bubble while a long message attachment is being downloaded"
  },
  "icu:downloadFullMessage": {
    "messageformat": "Laai volledige boodskap af",
    "description": "Shown in the message bubble while a long message attachment is not downloaded"
  },
  "icu:downloadAttachment": {
    "messageformat": "Laai aanhegsel af",
    "description": "Shown in a message's triple-dot menu if there isn't room for a dedicated download button"
  },
  "icu:reactToMessage": {
    "messageformat": "Reageer op boodskap",
    "description": "Shown in triple-dot menu next to message to allow user to react to the associated message"
  },
  "icu:replyToMessage": {
    "messageformat": "Antwoord boodskap",
    "description": "Shown in triple-dot menu next to message to allow user to start crafting a message with a quotation"
  },
  "icu:originalMessageNotFound": {
    "messageformat": "Oorspronklike boodskap nie gevind nie",
    "description": "Shown in quote if reference message was not found as message was initially downloaded and processed"
  },
  "icu:messageFoundButNotLoaded": {
    "messageformat": "Oorspronklike boodskap gevind, maar nie gelaai nie. Rol op om dit te laai.",
    "description": "Shown in toast if user clicks on quote references messages not loaded in view, but in database"
  },
  "icu:voiceRecording--start": {
    "messageformat": "Begin met opneem van stemboodskap",
    "description": "Tooltip for microphone button to start voice message"
  },
  "icu:voiceRecording--complete": {
    "messageformat": "Voltooi boodskap en stuur",
    "description": "Tooltip for green complete voice message and send"
  },
  "icu:voiceRecording--cancel": {
    "messageformat": "Kanselleer stemboodskap",
    "description": "Tooltip for red button to cancel voice message"
  },
  "icu:voiceRecordingInterruptedMax": {
    "messageformat": "Opname van die stemboodskap is gestop omdat die maksimum tydsbeperking bereik is.",
    "description": "Confirmation dialog message for when the voice recording is interrupted due to max time limit"
  },
  "icu:voiceRecordingInterruptedBlur": {
    "messageformat": "Opname van die stemboodskap is gestop omdat jy oorgeskakel het na 'n ander toepassing.",
    "description": "Confirmation dialog message for when the voice recording is interrupted due to app losing focus"
  },
  "icu:voiceNoteLimit": {
    "messageformat": "Stemboodskappe is tot een uur beperk. Opname sal ophou as jy na 'n ander toepassing oorskakel.",
    "description": "Shown in toast to warn user about limited time and that window must be in focus"
  },
  "icu:voiceNoteMustBeOnlyAttachment": {
    "messageformat": "'n Stemboodskap mag slegs een aanhegsel bevat.",
    "description": "Shown in toast if tries to record a voice note with any staged attachments"
  },
  "icu:voiceNoteError": {
    "messageformat": "Daar was 'n fout met die stemopnemer.",
    "description": "Shown in a dialog to inform user that we experienced an unrecoverable error"
  },
  "icu:attachmentSaved": {
    "messageformat": "Aanhegsel gestoor.",
    "description": "Shown after user selects to save to downloads"
  },
  "icu:attachmentSavedShow": {
    "messageformat": "Wys in vouer",
    "description": "Button label for showing the attachment in your file system"
  },
  "icu:you": {
    "messageformat": "Jy",
    "description": "Shown when the user represented is the current user."
  },
  "icu:replyingTo": {
    "messageformat": "Besig om te antwoord op {name}",
    "description": "Shown in iOS theme when you or someone quotes to a message which is not from you"
  },
  "icu:audioPermissionNeeded": {
    "messageformat": "Om stemboodskappe te stuur, gee Signal Desktop toegang tot jou mikrofoon.",
    "description": "Shown if the user attempts to send an audio message without audio permissions turned on"
  },
  "icu:audioCallingPermissionNeeded": {
    "messageformat": "Om oproepe te maak, moet jy vir Signal Desktop toegang tot jou mikrofoon gee.",
    "description": "Shown if the user attempts access the microphone for calling without audio permissions turned on"
  },
  "icu:videoCallingPermissionNeeded": {
    "messageformat": "Om video-oproepe te maak, moet jy vir Signal Desktop toegang tot jou mikrofoon gee.",
    "description": "Shown if the user attempts access the camera for video calling without video permissions turned on"
  },
  "icu:allowAccess": {
    "messageformat": "Gee toegang",
    "description": "Button shown in popup asking to enable microphone/video permissions to send audio messages"
  },
  "icu:showSettings": {
    "messageformat": "Wys instellings",
    "description": "A button shown in dialog requesting the user to turn on audio permissions"
  },
  "icu:audio": {
    "messageformat": "Klank",
    "description": "Shown in a quotation of a message containing an audio attachment if no text was originally provided with that attachment"
  },
  "icu:video": {
    "messageformat": "Video",
    "description": "Shown in a quotation of a message containing a video if no text was originally provided with that video"
  },
  "icu:photo": {
    "messageformat": "Foto",
    "description": "Shown in a quotation of a message containing a photo if no text was originally provided with that image"
  },
  "icu:text": {
    "messageformat": "Teks",
    "description": "Label for the word 'text'"
  },
  "icu:cannotUpdate": {
    "messageformat": "Kan nie bywerk nie",
    "description": "Shown as the title of our update error dialogs on windows"
  },
  "icu:muted": {
    "messageformat": "Gedemp",
    "description": "Shown in a button when a conversation is muted"
  },
  "icu:mute": {
    "messageformat": "Demp",
    "description": "Shown in a button when a conversation is unmuted and can be muted"
  },
  "icu:cannotUpdateDetail": {
    "messageformat": "Signal kon nie bywerking doen nie. {retry} of besoek {url} om dit met die hand te installeer. {support} dan oor hierdie probleem.",
    "description": "Shown if a general error happened while trying to install update package"
  },
  "icu:cannotUpdateRequireManualDetail": {
    "messageformat": "Signal kon nie bywerking doen nie. Besoek {url} om dit met die hand te installeer. {support} dan oor hierdie probleem.",
    "description": "Shown if a general error happened while trying to install update package and manual update is required"
  },
  "icu:readOnlyVolume": {
    "messageformat": "Signal Desktop is waarskynlik in 'n macOS-kwarantyn en sal nie outomaties kan opdateer nie. Probeer {app} na {folder} te skuif met Vindfunksie.",
    "description": "Shown on MacOS if running on a read-only volume and we cannot update"
  },
  "icu:ok": {
    "messageformat": "Goed"
  },
  "icu:cancel": {
    "messageformat": "Kanselleer"
  },
  "icu:discard": {
    "messageformat": "Verwerp"
  },
  "icu:failedToSend": {
    "messageformat": "Kon nie na sommige ontvangers gestuur word nie. Kontroleer jou netwerkverbinding."
  },
  "icu:error": {
    "messageformat": "Fout"
  },
  "icu:messageDetail": {
    "messageformat": "Boodskapbesonderhede"
  },
  "icu:delete": {
    "messageformat": "Skrap"
  },
  "icu:accept": {
    "messageformat": "Aanvaar"
  },
  "icu:edit": {
    "messageformat": "Wysig"
  },
  "icu:forward": {
    "messageformat": "Stuur aan"
  },
  "icu:done": {
    "messageformat": "Klaar",
    "description": "Label for done"
  },
  "icu:update": {
    "messageformat": "Werk by"
  },
  "icu:next2": {
    "messageformat": "Volgende"
  },
  "icu:on": {
    "messageformat": "Aan",
    "description": "Label for when something is turned on"
  },
  "icu:off": {
    "messageformat": "Af",
    "description": "Label for when something is turned off"
  },
  "icu:deleteWarning": {
    "messageformat": "Hierdie boodskap sal van hierdie toestel af geskrap word.",
    "description": "Text shown in the confirmation dialog for deleting a message locally"
  },
  "icu:deleteForEveryoneWarning": {
    "messageformat": "Hierdie boodskap sal vir almal in die klets geskrap word indien hulle ’n onlangse weergawe van Signal gebruik. Hulle sal kan sien dat jy ’n boodskap geskrap het.",
    "description": "Text shown in the confirmation dialog for deleting a message for everyone"
  },
  "icu:from": {
    "messageformat": "Van",
    "description": "Label for the sender of a message"
  },
  "icu:to": {
    "messageformat": "Aan",
    "description": "Label for the receiver of a message"
  },
  "icu:searchResultHeader--sender-to-group": {
    "messageformat": "{sender} aan {receiverGroup}",
    "description": "Shown for search result items - like 'Jon to Friends Group'"
  },
  "icu:searchResultHeader--sender-to-you": {
    "messageformat": "{sender} aan jou",
    "description": "Shown for search result items - like 'Jon to You"
  },
  "icu:searchResultHeader--you-to-group": {
    "messageformat": "Jy aan {receiverGroup}",
    "description": "Shown for search result items - like 'You to Friends Group'"
  },
  "icu:searchResultHeader--you-to-receiver": {
    "messageformat": "Jy aan {receiverContact}",
    "description": "Shown for search result items - like 'You to Jon'"
  },
  "icu:sent": {
    "messageformat": "Gestuur",
    "description": "Label for the time a message was sent"
  },
  "icu:received": {
    "messageformat": "Ontvang",
    "description": "Label for the time a message was received"
  },
  "icu:sendMessage": {
    "messageformat": "Boodskap",
    "description": "Placeholder text in the message entry field"
  },
  "icu:groupMembers": {
    "messageformat": "Groeplede"
  },
  "icu:showMembers": {
    "messageformat": "Wys lede"
  },
  "icu:showSafetyNumber": {
    "messageformat": "Bekyk veiligheidsnommer"
  },
  "icu:ContactModal__showSafetyNumber": {
    "messageformat": "Bekyk veiligheidsnommer",
    "description": "Contact modal, label for button to show safety number modal"
  },
  "icu:viewRecentMedia": {
    "messageformat": "Kyk na onlangse media",
    "description": "This is a menu item for viewing all media (images + video) in a conversation, using the imperative case, as in a command."
  },
  "icu:theirIdentityUnknown": {
    "messageformat": "Jy het nog geen boodskappe met hierdie kontak verruil nie. Jou veiligheidsnommer met hulle sal na die eerste boodskap beskikbaar wees."
  },
  "icu:back": {
    "messageformat": "Terug",
    "description": "Generic label for back"
  },
  "icu:goBack": {
    "messageformat": "Gaan terug",
    "description": "Label for back button in a conversation"
  },
  "icu:moreInfo": {
    "messageformat": "Meer inligting",
    "description": "Shown on the drop-down menu for an individual message, takes you to message detail screen"
  },
  "icu:copy": {
    "messageformat": "Kopiëer teks",
    "description": "Shown on the drop-down menu for an individual message, copies the message text to the clipboard"
  },
  "icu:MessageContextMenu__select": {
    "messageformat": "Selekteer",
    "description": "Shown on the drop-down menu for an individual message, opens the conversation in select mode with the current message selected"
  },
  "icu:MessageTextRenderer--spoiler--label": {
    "messageformat": "Vervaag",
    "description": "Used as a label for screenreaders on 'spoiler' text, which is hidden by default"
  },
  "icu:retrySend": {
    "messageformat": "Probeer weer stuur",
    "description": "Shown on the drop-down menu for an individual message, but only if it is an outgoing message that failed to send"
  },
  "icu:retryDeleteForEveryone": {
    "messageformat": "Probeer weer Skrap vir Almal",
    "description": "Shown on the drop-down menu for an individual message, but only if a previous delete for everyone failed to send"
  },
  "icu:forwardMessage": {
    "messageformat": "Stuur boodskap aan",
    "description": "Shown on the drop-down menu for an individual message, forwards a message"
  },
  "icu:MessageContextMenu__reply": {
    "messageformat": "Antwoord",
    "description": "Shown on the drop-down menu for an individual message when there isnt room for a dedicated button, focuses the composer with a reply to the current message"
  },
  "icu:MessageContextMenu__react": {
    "messageformat": "Reageer",
    "description": "Shown on the drop-down menu for an individual message when there isnt room for a dedicated button, opens the react picker for the current message"
  },
  "icu:MessageContextMenu__download": {
    "messageformat": "Laai af",
    "description": "Shown on the drop-down menu for an individual message when there isnt room for a dedicated button and when there's only a single attachment, downloads an attachment"
  },
  "icu:MessageContextMenu__deleteMessage": {
    "messageformat": "Skrap",
    "description": "Show on the drop-down menu for an individual message, opens a modal to select if you want to 'delete for me' or 'delete for everyone'"
  },
  "icu:MessageContextMenu__forward": {
    "messageformat": "Stuur aan",
    "description": "Show on the drop-down menu for an individual message, opens a modal to forward a message"
  },
  "icu:MessageContextMenu__info": {
    "messageformat": "Inligting",
    "description": "Shown on the drop-down menu for an individual message, takes you to message detail screen"
  },
  "icu:deleteMessages": {
    "messageformat": "Skrap",
    "description": "(deleted 2023/10/26) Menu item for deleting messages, title case."
  },
  "icu:deleteMessagesInConversation": {
    "messageformat": "Skrap boodskappe",
    "description": "Menu item for deleting all messages in a conversation from your device"
  },
  "icu:ConversationHeader__DeleteMessagesConfirmation__title": {
    "messageformat": "Skrap klets?",
    "description": "(deleted 2023/10/26) Conversation Header > Delete Action > Delete Messages Confirmation Modal > Title"
  },
  "icu:ConversationHeader__DeleteMessagesInConversationConfirmation__title": {
    "messageformat": "Skrap boodskap?",
    "description": "Title for confirmation modal to delete all messages in a conversation"
  },
  "icu:ConversationHeader__DeleteMessagesConfirmation__description": {
    "messageformat": "Hierdie klets sal van hierdie toestel af geskrap word.",
    "description": "(deleted 2023/10/26) Conversation Header > Delete Action > Delete Messages Confirmation Modal > Description"
  },
  "icu:ConversationHeader__DeleteMessagesInConversationConfirmation__description": {
    "messageformat": "Boodskappe in hierdie klets sal van hierdie toestel af geskrap word. Jy kan steeds vir hierdie klets soek nadat jy boodskappe uitgevee het.",
    "description": "Description for confirmation modal to delete all messages in a conversation"
  },
  "icu:ConversationHeader__ContextMenu__LeaveGroupAction__title": {
    "messageformat": "Verlaat groep",
    "description": "This is a button to leave a group"
  },
  "icu:ConversationHeader__LeaveGroupConfirmation__title": {
    "messageformat": "Wil jy regtig verlaat?",
    "description": "Conversation Header > Leave Group Action > Leave Group Confirmation Modal > Title"
  },
  "icu:ConversationHeader__LeaveGroupConfirmation__description": {
    "messageformat": "Jy sal nie meer boodskappe in hierdie groep kan stuur of ontvang nie.",
    "description": "Conversation Header > Leave Group Action > Leave Group Confirmation Modal > Description"
  },
  "icu:ConversationHeader__LeaveGroupConfirmation__confirmButton": {
    "messageformat": "Verlaat",
    "description": "Conversation Header > Leave Group Action > Leave Group Confirmation Modal > Confirm Button"
  },
  "icu:ConversationHeader__CannotLeaveGroupBecauseYouAreLastAdminAlert__description": {
    "messageformat": "Voor jy verlaat, moet jy ten minste een nuwe admin vir hierdie groep kies.",
    "description": "Conversation Header > Leave Group Action > Cannot Leave Group Because You Are Last Admin Alert > Description"
  },
  "icu:sessionEnded": {
    "messageformat": "Stel veilige sessie terug",
    "description": "This is a past tense, informational message. In other words, your secure session has been reset."
  },
  "icu:ChatRefresh--notification": {
    "messageformat": "Kletssessie is verfris",
    "description": "Shown in timeline when a error happened, and the session was automatically reset."
  },
  "icu:ChatRefresh--learnMore": {
    "messageformat": "Vind meer uit",
    "description": "Shown in timeline when session is automatically reset, to provide access to a popup info dialog"
  },
  "icu:ChatRefresh--summary": {
    "messageformat": "Signal gebruik end-tot-end-enkripsie en gaan dalk soms van jou kletssessies moet verfris. Dit beïnvloed nie jou kletssekuriteit nie, maar jy kan dalk ’n boodskap van hierdie kontak gemis het en kan hulle vra om dit weer te stuur.",
    "description": "Shown on explainer dialog available from chat session refreshed timeline events"
  },
  "icu:ChatRefresh--contactSupport": {
    "messageformat": "Kontak steundiens",
    "description": "Shown on explainer dialog available from chat session refreshed timeline events"
  },
  "icu:DeliveryIssue--preview": {
    "messageformat": "Afleweringsprobleem",
    "description": "Shown in left pane preview when message delivery issue happens"
  },
  "icu:DeliveryIssue--notification": {
    "messageformat": "’n Boodskap van {sender} kon nie afgelewer word nie",
    "description": "Shown in timeline when message delivery issue happens"
  },
  "icu:DeliveryIssue--learnMore": {
    "messageformat": "Vind meer uit",
    "description": "Shown in timeline when message delivery issue happens, to provide access to a popup info dialog"
  },
  "icu:DeliveryIssue--title": {
    "messageformat": "Afleweringsprobleem",
    "description": "Shown on explainer dialog available from delivery issue timeline events"
  },
  "icu:DeliveryIssue--summary": {
    "messageformat": "’n Boodskap, plakker, reaksie, leesbewys of media van {sender} kon nie aan jou afgelewer word nie. Hulle het dit dalk direk of in ’n groep aan jou probeer stuur.",
    "description": "Shown on explainer dialog available from delivery issue timeline events in 1:1 conversations"
  },
  "icu:DeliveryIssue--summary--group": {
    "messageformat": "’n Boodskap, plakker, reaksie, leesbewys of media van {sender} in hierdie klets kon nie aan jou afgelewer word nie.",
    "description": "Shown on explainer dialog available from delivery issue timeline events in groups"
  },
  "icu:ChangeNumber--notification": {
    "messageformat": "{sender} het hul telefoonnommer verander.",
    "description": "Shown in timeline when a member of a conversation changes their phone number"
  },
  "icu:ConversationMerge--notification": {
    "messageformat": "{obsoleteConversationTitle} en {conversationTitle} is dieselfde rekening. Jou boodskapgeskiedenis vir albei kletse is hier.",
    "description": "Shown when we've discovered that two local conversations are the same remote account in an unusual way"
  },
  "icu:ConversationMerge--notification--with-e164": {
    "messageformat": "Jou boodskapgeskiedenis met {conversationTitle} en hul nommer {obsoleteConversationNumber} is saamgevoeg.",
    "description": "Shown when we've discovered that two local conversations are the same remote account in an unusual way, but we have the phone number for the old conversation"
  },
  "icu:ConversationMerge--notification--no-title": {
    "messageformat": "Jou boodskapgeskiedenis met {conversationTitle} en 'n ander klets wat aan hulle behoort het, is saamgevoeg.",
    "description": "Shown when we've discovered that two local conversations are the same remote account in an unusual way, but we don't have the title for the old conversation"
  },
  "icu:ConversationMerge--learn-more": {
    "messageformat": "Vind meer uit",
    "description": "Shown on a button below a 'conversations were merged' timeline notification"
  },
  "icu:ConversationMerge--explainer-dialog--line-1": {
    "messageformat": "Nadat jy boodskappe met {obsoleteConversationTitle} uitgeruil het, het jy agtergekom dat hierdie nommer aan {conversationTitle} behoort. Hulle foonnommer is privaat.",
    "description": "Contents of a dialog shown after clicking 'learn more' button on a conversation merge event."
  },
  "icu:ConversationMerge--explainer-dialog--line-2": {
    "messageformat": "Jou boodskap vir beide kletse is hier saamgevoeg.",
    "description": "Contents of a dialog shown after clicking 'learn more' button on a conversation merge event."
  },
  "icu:PhoneNumberDiscovery--notification--withSharedGroup": {
    "messageformat": "{phoneNumber} behoort aan {conversationTitle}. Julle is albei lede van {sharedGroup}.",
    "description": "Shown when we've discovered a phone number for a contact you've been communicating with."
  },
  "icu:PhoneNumberDiscovery--notification--noSharedGroup": {
    "messageformat": "{phoneNumber} behoort aan {conversationTitle}",
    "description": "Shown when we've discovered a phone number for a contact you've been communicating with, but you have no shared groups."
  },
  "icu:quoteThumbnailAlt": {
    "messageformat": "Duimnael van die beeld uit die aangehaalde boodskap",
    "description": "Used in alt tag of thumbnail images inside of an embedded message quote"
  },
  "icu:imageAttachmentAlt": {
    "messageformat": "Beeld aangeheg aan die boodskap",
    "description": "Used in alt tag of image attachment"
  },
  "icu:videoAttachmentAlt": {
    "messageformat": "Skermskoot van die video wat aan die boodskap geheg is",
    "description": "Used in alt tag of video attachment preview"
  },
  "icu:lightboxImageAlt": {
    "messageformat": "Beeld in klets gestuur",
    "description": "Used in the alt tag for the image shown in a full-screen lightbox view"
  },
  "icu:imageCaptionIconAlt": {
    "messageformat": "Ikoon wat wys dat hierdie beeld 'n onderskrif het",
    "description": "Used for the icon layered on top of an image in message bubbles"
  },
  "icu:save": {
    "messageformat": "Stoor",
    "description": "Used on save buttons"
  },
  "icu:reset": {
    "messageformat": "Herstel",
    "description": "Used on reset buttons"
  },
  "icu:fileIconAlt": {
    "messageformat": "Lêer-ikoon",
    "description": "Used in the media gallery documents tab to visually represent a file"
  },
  "icu:installWelcome": {
    "messageformat": "Welkom by Signal Desktop",
    "description": "Welcome title on the install page"
  },
  "icu:installTagline": {
    "messageformat": "Privaatheid is moontlik. Signal maak dit maklik.",
    "description": "Tagline displayed under 'installWelcome' string on the install page"
  },
  "icu:linkedDevices": {
    "messageformat": "Gekoppelde toestelle",
    "description": "Used in the guidance to help people find the 'link new device' area of their Signal mobile app"
  },
  "icu:linkNewDevice": {
    "messageformat": "Koppel nuwe toestel",
    "description": "The menu option shown in Signal iOS to add a new linked device"
  },
  "icu:Install__learn-more": {
    "messageformat": "Vind meer uit",
    "description": "Button text for learn more button during error screen"
  },
  "icu:Install__scan-this-code": {
    "messageformat": "Skandeer hierdie kode in die Signal-toepassing op jou foon",
    "description": "Title of the device link screen. Also used as alt text for the QR code on the device link screen"
  },
  "icu:Install__instructions__1": {
    "messageformat": "Maak Signal op jou foon oop",
    "description": "Instructions on the device link screen"
  },
  "icu:Install__instructions__2": {
    "messageformat": "Tik op {settings}, en tik dan {linkedDevices}",
    "description": "Instructions on the device link screen"
  },
  "icu:Install__instructions__2__settings": {
    "messageformat": "Instellings",
    "description": "Part of the 2nd instruction on the device link screen"
  },
  "icu:Install__instructions__3": {
    "messageformat": "Tik op {plusButton} (Android) of {linkNewDevice} (iPhone)",
    "description": "Instructions on the device link screen"
  },
  "icu:Install__qr-failed": {
    "messageformat": "(deleted 05/09/2023) The QR code couldn't load. Check your internet and try again. <learnMoreLink>Learn more</learnMoreLink>",
    "description": "Shown on the install screen if the QR code fails to load"
  },
  "icu:Install__qr-failed-load": {
    "messageformat": "Die QR-kode kon nie gelaai word nie. Kontroleer jou internetverbinding en probeer weer. <retry>Probeer weer</retry>",
    "description": "Shown on the install screen if the QR code fails to load"
  },
  "icu:Install__support-link": {
    "messageformat": "Hulp nodig?",
    "description": "Shown on the install screen. Link takes users to a support page"
  },
  "icu:Install__choose-device-name__description": {
    "messageformat": "Jy sal hierdie naam onder “Gekoppelde toestelle” op jou foon sien.",
    "description": "The subheader shown on the 'choose device name' screen in the device linking process"
  },
  "icu:Install__choose-device-name__placeholder": {
    "messageformat": "My rekenaar",
    "description": "The placeholder for the 'choose device name' input"
  },
  "icu:Preferences--device-name": {
    "messageformat": "Toestelnaam",
    "description": "The label in settings panel shown for the user-provided name for this desktop instance"
  },
  "icu:chooseDeviceName": {
    "messageformat": "Kies hierdie toestelnaam",
    "description": "The header shown on the 'choose device name' screen in the device linking process"
  },
  "icu:finishLinkingPhone": {
    "messageformat": "Voltooi telefoonkoppeling",
    "description": "The text on the button to finish the linking process, after choosing the device name"
  },
  "icu:initialSync": {
    "messageformat": "Sinkroniseer kontakte en groepe",
    "description": "Shown during initial link while contacts and groups are being pulled from mobile device"
  },
  "icu:initialSync__subtitle": {
    "messageformat": "Let wel: Jou kletsgeskiedenis sal nie na hierdie toestel gesinchroniseer word nie",
    "description": "Shown during initial link while contacts and groups are being pulled from mobile device"
  },
  "icu:installConnectionFailed": {
    "messageformat": "Kon nie aan bediener koppel nie.",
    "description": "Displayed when we can't connect to the server."
  },
  "icu:installTooManyDevices": {
    "messageformat": "Jammer, jy het te veel toestelle reeds gekoppel. Probeer om sommige van die toestelle te verwyder."
  },
  "icu:installTooOld": {
    "messageformat": "Werk Signal op hierdie toestel by om jou selfoon te koppel."
  },
  "icu:installErrorHeader": {
    "messageformat": "Iets het verkeerd geloop!"
  },
  "icu:installUnknownError": {
    "messageformat": "'n Onverwagse fout het voorgekom. Probeer asb. weer."
  },
  "icu:installTryAgain": {
    "messageformat": "Probeer weer"
  },
  "icu:Preferences--theme": {
    "messageformat": "Tema",
    "description": "Header for theme settings"
  },
  "icu:calling": {
    "messageformat": "Besig om te bel",
    "description": "Header for calling options on the settings screen"
  },
  "icu:calling__call-back": {
    "messageformat": "Bel terug",
    "description": "Button to call someone back"
  },
  "icu:calling__call-again": {
    "messageformat": "Bel weer",
    "description": "Button to call someone again"
  },
  "icu:calling__join": {
    "messageformat": "Sluit aan by oproep",
    "description": "Button label in the call lobby for joining a call"
  },
  "icu:calling__return": {
    "messageformat": "Keer terug na oproep",
    "description": "Button label in the call lobby for returning to a call"
  },
  "icu:calling__lobby-automatically-muted-because-there-are-a-lot-of-people": {
    "messageformat": "Mikrofoon gedemp a.g.v. die grootte van die oproep",
    "description": "Shown in a call lobby toast if there are a lot of people already on the call"
  },
  "icu:calling__toasts--aria-label": {
    "messageformat": "Oproepkennisgewings",
    "description": "Aria label for region of toasts shown during a call (for, e.g. reconnecting, person joined, audio device changed notifications)"
  },
  "icu:calling__call-is-full": {
    "messageformat": "Oproep is vol",
    "description": "Text in the call lobby when you can't join because the call is full"
  },
  "icu:CallingLobbyJoinButton--join": {
    "messageformat": "Sluit aan",
    "description": "Button label in the call lobby for joining a call"
  },
  "icu:CallingLobbyJoinButton--start": {
    "messageformat": "Begin",
    "description": "Button label in the call lobby for starting a call"
  },
  "icu:CallingLobbyJoinButton--call-full": {
    "messageformat": "Oproep vol",
    "description": "Button in the call lobby when you can't join because the call is full"
  },
  "icu:calling__button--video-disabled": {
    "messageformat": "Kamera gedeaktiveer",
    "description": "Button tooltip label when the camera is disabled"
  },
  "icu:calling__button--video-off": {
    "messageformat": "Skakel kamera af",
    "description": "Button tooltip label for turning off the camera"
  },
  "icu:calling__button--video-on": {
    "messageformat": "Skakel kamera aan",
    "description": "Button tooltip label for turning on the camera"
  },
  "icu:calling__button--audio-disabled": {
    "messageformat": "Mikrofoon gedeaktiveer",
    "description": "Button tooltip label when the microphone is disabled"
  },
  "icu:calling__button--audio-off": {
    "messageformat": "Demp mikrofoon",
    "description": "Button tooltip label for turning off the microphone"
  },
  "icu:calling__button--audio-on": {
    "messageformat": "Ontdemp mikrofoon",
    "description": "Button tooltip label for turning on the microphone"
  },
  "icu:calling__button--presenting-disabled": {
    "messageformat": "Aanbieding gedeaktiveer",
    "description": "Button tooltip label for when screen sharing is disabled"
  },
  "icu:calling__button--presenting-on": {
    "messageformat": "Begin met aanbieding",
    "description": "Button tooltip label for starting to share screen"
  },
  "icu:calling__button--presenting-off": {
    "messageformat": "Stop aanbieding",
    "description": "Button tooltip label for stopping screen sharing"
  },
  "icu:calling__button--ring__disabled-because-group-is-too-large": {
    "messageformat": "Groep is te groot om deelnemers te bel.",
    "description": "Button tooltip label when you can't ring because the group is too large"
  },
  "icu:calling__button--ring__off": {
    "messageformat": "Stel in kennis, moenie lui nie",
    "description": "Button tooltip label for turning ringing off"
  },
  "icu:calling__button--ring__on": {
    "messageformat": "Aktiveer lui",
    "description": "Button tooltip label for turning ringing on"
  },
  "icu:CallingButton__ring-off": {
    "messageformat": "Skakel lui af",
    "description": "Button tooltip label for turning ringing off"
  },
  "icu:CallingButton--ring-on": {
    "messageformat": "Skakel lui aan",
    "description": "Button tooltip label for turning ringing on"
  },
  "icu:calling__your-video-is-off": {
    "messageformat": "Jou kamera is af",
    "description": "Label in the calling lobby indicating that your camera is off"
  },
  "icu:calling__pre-call-info--empty-group": {
    "messageformat": "Hier is niemand anders nie",
    "description": "Shown in the calling lobby to describe who is in the call"
  },
  "icu:calling__pre-call-info--1-person-in-call": {
    "messageformat": "{first} is in hierdie oproep",
    "description": "Shown in the calling lobby to describe who is in the call"
  },
  "icu:calling__pre-call-info--another-device-in-call": {
    "messageformat": "Een van jou ander toestelle is in hierdie oproep",
    "description": "Shown in the calling lobby to describe when it is just you"
  },
  "icu:calling__pre-call-info--2-people-in-call": {
    "messageformat": "{first} en {second} is in hierdie oproep",
    "description": "Shown in the calling lobby to describe who is in the call"
  },
  "icu:calling__pre-call-info--3-people-in-call": {
    "messageformat": "{first}, {second} en {third} is in hierdie oproep",
    "description": "Shown in the calling lobby to describe who is in the call"
  },
  "icu:calling__pre-call-info--many-people-in-call": {
    "messageformat": "{first}, {second} en {others} ander is in hierdie oproep",
    "description": "Shown in the calling lobby to describe who is in the call"
  },
  "icu:calling__pre-call-info--will-ring-1": {
    "messageformat": "Signal sal {person} bel",
    "description": "Shown in the calling lobby to describe who will be rung"
  },
  "icu:calling__pre-call-info--will-ring-2": {
    "messageformat": "Signal sal {first} en {second} bel",
    "description": "Shown in the calling lobby to describe who will be rang"
  },
  "icu:calling__pre-call-info--will-ring-3": {
    "messageformat": "Signal sal {first}, {second} en {third} bel",
    "description": "Shown in the calling lobby to describe who will be rang"
  },
  "icu:calling__pre-call-info--will-ring-many": {
    "messageformat": "Signal sal {first}, {second} en {others} ander bel",
    "description": "Shown in the calling lobby to describe who will be rang"
  },
  "icu:calling__pre-call-info--will-notify-1": {
    "messageformat": "{person} sal in kennis gestel word",
    "description": "Shown in the calling lobby to describe who will be notified"
  },
  "icu:calling__pre-call-info--will-notify-2": {
    "messageformat": "{first} en {second} sal in kennis gestel word",
    "description": "Shown in the calling lobby to describe who will be notified"
  },
  "icu:calling__pre-call-info--will-notify-3": {
    "messageformat": "{first}, {second} en {third} sal in kennis gestel word",
    "description": "Shown in the calling lobby to describe who will be notified"
  },
  "icu:calling__pre-call-info--will-notify-many": {
    "messageformat": "{first}, {second} en {others} ander sal in kennis gestel word",
    "description": "Shown in the calling lobby to describe who will be notified"
  },
  "icu:calling__in-this-call--zero": {
    "messageformat": "Hier is niemand anders nie",
    "description": "Shown in the participants list to describe how many people are in the call"
  },
  "icu:calling__in-this-call--one": {
    "messageformat": "In hierdie oproep · 1 persoon",
    "description": "Shown in the participants list to describe how many people are in the call"
  },
  "icu:calling__in-this-call--many": {
    "messageformat": "In hierdie oproep · {people} mense",
    "description": "Shown in the participants list to describe how many people are in the call"
  },
  "icu:calling__you-have-blocked": {
    "messageformat": "Jy het {name} versper",
    "description": "when you block someone and cannot view their video"
  },
  "icu:calling__block-info": {
    "messageformat": "Julle sal nie mekaar se stem of video ontvang nie.",
    "description": "Shown in the modal dialog to describe how blocking works in a group call"
  },
  "icu:calling__overflow__scroll-up": {
    "messageformat": "Rol boontoe",
    "description": "Label for the \"scroll up\" button in a call's overflow area"
  },
  "icu:calling__overflow__scroll-down": {
    "messageformat": "Rol ondertoe",
    "description": "Label for the \"scroll down\" button in a call's overflow area"
  },
  "icu:calling__presenting--notification-title": {
    "messageformat": "Jy is besig om vir almal aan te bied.",
    "description": "Title for the share screen notification"
  },
  "icu:calling__presenting--notification-body": {
    "messageformat": "Klik hier om na die oproep terug te keer wanneer jy klaar aangebied het.",
    "description": "Body text for the share screen notification"
  },
  "icu:calling__presenting--info": {
    "messageformat": "Signal is besig om {window} te deel.",
    "description": "Text that appears in the screen sharing controller to inform person that they are presenting"
  },
  "icu:calling__presenting--stop": {
    "messageformat": "Hou op om te deel",
    "description": "Button for stopping screen sharing"
  },
  "icu:calling__presenting--you-stopped": {
    "messageformat": "Jy het opgehou met aanbieding",
    "description": "Toast that appears when someone stops presenting"
  },
  "icu:calling__presenting--person-ongoing": {
    "messageformat": "{name} is besig met aanbieding",
    "description": "Title of call when someone is presenting"
  },
  "icu:calling__presenting--person-stopped": {
    "messageformat": "{name} het opgehou met aanbieding",
    "description": "Toast that appears when someone stops presenting"
  },
  "icu:calling__presenting--permission-title": {
    "messageformat": "Toestemming benodig",
    "description": "Shown as the title for the modal that requests screen recording permissions"
  },
  "icu:calling__presenting--macos-permission-description": {
    "messageformat": "Signal benodig toestemming om toegang tot jou rekenaar se skermopneemfunksie te verkry.",
    "description": "Shown as the description for the modal that requests screen recording permissions"
  },
  "icu:calling__presenting--permission-instruction-step1": {
    "messageformat": "Gaan na Stelselvoorkeure",
    "description": "Shown as the description for the modal that requests screen recording permissions"
  },
  "icu:calling__presenting--permission-instruction-step2": {
    "messageformat": "Klik op die slot-ikoon links onder en voer jou rekenaar se wagwoord in.",
    "description": "Shown as the description for the modal that requests screen recording permissions"
  },
  "icu:calling__presenting--permission-instruction-step3": {
    "messageformat": "Aan die regterkant, merk die blokkie langs Signal. As jy Signal nie in die lys sien nie, klik die + om dit by te voeg.",
    "description": "Shown as the description for the modal that requests screen recording permissions"
  },
  "icu:calling__presenting--permission-open": {
    "messageformat": "Maak Stelselvoorkeure oop",
    "description": "The button that opens your system preferences for the needs screen record permissions modal"
  },
  "icu:calling__presenting--permission-cancel": {
    "messageformat": "Wys weg",
    "description": "The cancel button for the needs screen record permissions modal"
  },
  "icu:alwaysRelayCallsDescription": {
    "messageformat": "Herlei altyd oproepe",
    "description": "Description of the always relay calls setting"
  },
  "icu:alwaysRelayCallsDetail": {
    "messageformat": "Herlei alle oproepe deur die Signal-bediener om te verhoed dat jou IP-adres aan jou kontak bekend gemaak word. Aktivering sal oproepgehalte verlaag.",
    "description": "Details describing the always relay calls setting"
  },
  "icu:permissions": {
    "messageformat": "Magtigings",
    "description": "Header for permissions section of settings"
  },
  "icu:mediaPermissionsDescription": {
    "messageformat": "Gee toegang tot die mikrofoon",
    "description": "Description of the media permission description"
  },
  "icu:mediaCameraPermissionsDescription": {
    "messageformat": "Gee toegang tot die kamera",
    "description": "Description of the media permission description"
  },
  "icu:general": {
    "messageformat": "Algemeen",
    "description": "Header for general options on the settings screen"
  },
  "icu:spellCheckDescription": {
    "messageformat": "Speltoets teks wat in die boodskapskryfblokkie ingetik is",
    "description": "Description of the spell check setting"
  },
  "icu:textFormattingDescription": {
    "messageformat": "Vertoon opwip van teksformatering wanneer teks geselekteer word",
    "description": "Description of the text-formatting popover menu setting"
  },
  "icu:spellCheckWillBeEnabled": {
    "messageformat": "Die speltoets sal die volgende keer as Signal begin, geaktiveer word.",
    "description": "Shown when the user enables spellcheck to indicate that they must restart Signal."
  },
  "icu:spellCheckWillBeDisabled": {
    "messageformat": "Die speltoets sal die volgende keer as Signal begin, gedeaktiveer word.",
    "description": "Shown when the user disables spellcheck to indicate that they must restart Signal."
  },
  "icu:SystemTraySetting__minimize-to-system-tray": {
    "messageformat": "Minimaliseer na stelsellaai",
    "description": "In the settings, shown next to the checkbox option for minimizing to the system tray"
  },
  "icu:SystemTraySetting__minimize-to-and-start-in-system-tray": {
    "messageformat": "Begin geminimaliseer na stelsellaai",
    "description": "In the settings, shown next to the checkbox option for starting in the system tray"
  },
  "icu:autoLaunchDescription": {
    "messageformat": "Maak oop wanneer op rekenaar aangeteken word",
    "description": "Description for the automatic launch setting"
  },
  "icu:clearDataHeader": {
    "messageformat": "Vee toepassingsdata uit",
    "description": "Header in the settings dialog for the section dealing with data deletion"
  },
  "icu:clearDataExplanation": {
    "messageformat": "Dit sal alle data in die aansoek uitvee, alle boodskappe en gestoorde rekeninginligting verwyder.",
    "description": "Text describing what the clear data button will do."
  },
  "icu:clearDataButton": {
    "messageformat": "Vee data uit",
    "description": "Button in the settings dialog starting process to delete all data"
  },
  "icu:deleteAllDataHeader": {
    "messageformat": "Skrap alle data?",
    "description": "Header of the full-screen delete data confirmation screen"
  },
  "icu:deleteAllDataBody": {
    "messageformat": "Jy is op die punt om al die gestoorde rekeninginligting van hierdie toepassing te skrap, insluitend alle kontakte en alle boodskappe. Jy kan altyd weer met jou selfoon koppel, maar dit sal nie die verwyderde boodskappe herstel nie.",
    "description": "Text describing what exactly will happen if the user clicks the button to delete all data"
  },
  "icu:deleteAllDataButton": {
    "messageformat": "Skrap alle data",
    "description": "Text of the button that deletes all data"
  },
  "icu:deleteAllDataProgress": {
    "messageformat": "Ontkoppel en verwyder alle data",
    "description": "Message shown to user when app is disconnected and data deleted"
  },
  "icu:deleteOldIndexedDBData": {
    "messageformat": "Jy het verouderde data uit 'n vorige installasie van Signal Desktop. As jy kies om voort te gaan, sal dit geskrap word en jy sal van voor af begin.",
    "description": "Shown if user last ran Signal Desktop before October 2018"
  },
  "icu:deleteOldData": {
    "messageformat": "Skrap ou data",
    "description": "Button to make the delete happen"
  },
  "icu:notifications": {
    "messageformat": "Kennisgewings",
    "description": "Header for notification settings"
  },
  "icu:notificationSettingsDialog": {
    "messageformat": "Wanneer boodskappe aankom, wys kennisgewings wat die volgende toon:",
    "description": "Explain the purpose of the notification settings"
  },
  "icu:disableNotifications": {
    "messageformat": "Deaktiveer kennisgewings",
    "description": "Label for disabling notifications"
  },
  "icu:nameAndMessage": {
    "messageformat": "Naam, inhoud en aksies",
    "description": "Label for setting notifications to display name and message text"
  },
  "icu:noNameOrMessage": {
    "messageformat": "Geen naam of inhoud nie",
    "description": "Label for setting notifications to display no name and no message text"
  },
  "icu:nameOnly": {
    "messageformat": "Slegs naam",
    "description": "Label for setting notifications to display sender name only"
  },
  "icu:newMessage": {
    "messageformat": "Nuwe boodskap",
    "description": "Displayed in notifications for only 1 message"
  },
  "icu:notificationSenderInGroup": {
    "messageformat": "{sender} in {group}",
    "description": "Displayed in notifications for messages in a group"
  },
  "icu:notificationReaction": {
    "messageformat": "{sender} het {emoji} op jou boodskap gereageer"
  },
  "icu:notificationReactionMessage": {
    "messageformat": "{sender} het {emoji} gereageer op: {message}"
  },
  "icu:sendFailed": {
    "messageformat": "Kon nie stuur nie",
    "description": "Shown on outgoing message if it fails to send"
  },
  "icu:deleteFailed": {
    "messageformat": "Skrapping het misluk",
    "description": "Shown on a message which was deleted for everyone if the delete wasn't successfully sent to anyone"
  },
  "icu:editFailed": {
    "messageformat": "Wysiging het misluk, klik vir besonderhede",
    "description": "Shown on a message which was edited if the edit wasn't successfully sent to anyone"
  },
  "icu:sendPaused": {
    "messageformat": "Stuur is gepouseer",
    "description": "Shown on outgoing message if it cannot be sent immediately"
  },
  "icu:partiallySent": {
    "messageformat": "Gedeeltelik gestuur, klik vir besonderhede",
    "description": "Shown on outgoing message if it is partially sent"
  },
  "icu:partiallyDeleted": {
    "messageformat": "Gedeeltelik geskrap, klik om weer te probeer",
    "description": "Shown on a message which was deleted for everyone if the delete wasn't successfully sent to everyone"
  },
  "icu:showMore": {
    "messageformat": "Besonderhede",
    "description": "Displays the details of a key change"
  },
  "icu:showLess": {
    "messageformat": "Versteek besonderhede",
    "description": "Hides the details of a key change"
  },
  "icu:learnMore": {
    "messageformat": "Vind meer uit oor die verifiëring van veiligheidsnommers",
    "description": "Text that links to a support article on verifying safety numbers"
  },
  "icu:expiredWarning": {
    "messageformat": "Hierdie weergawe van Signal Desktop het verval. Gradeer asseblief op na die jongste weergawe om voort te gaan om boodskappe te stuur en ontvang.",
    "description": "Warning notification that this version of the app has expired"
  },
  "icu:upgrade": {
    "messageformat": "Klik om na signal.org/download te gaan",
    "description": "Label text for button to upgrade the app to the latest version"
  },
  "icu:mediaMessage": {
    "messageformat": "Mediaboodskap",
    "description": "Description of a message that has an attachment and no text, displayed in the conversation list as a preview."
  },
  "icu:unregisteredUser": {
    "messageformat": "Nommer is nie geregistreer nie",
    "description": "Error message displayed when sending to an unregistered user."
  },
  "icu:sync": {
    "messageformat": "Voer kontakte in",
    "description": "Label for contact and group sync settings"
  },
  "icu:syncExplanation": {
    "messageformat": "Voer alle Signal-groepe en kontakte van jou mobiele toestel af in.",
    "description": "Explanatory text for sync settings"
  },
  "icu:lastSynced": {
    "messageformat": "Laaste invoer om",
    "description": "Label for date and time of last sync operation"
  },
  "icu:syncNow": {
    "messageformat": "Voer nou in",
    "description": "Label for a button that syncs contacts and groups from your phone"
  },
  "icu:syncing": {
    "messageformat": "Besig om in te voer…",
    "description": "Label for a disabled sync button while sync is in progress."
  },
  "icu:syncFailed": {
    "messageformat": "Invoer het misluk. Maak seker dat jou rekenaar en selfoon met die internet verbind is.",
    "description": "Informational text displayed if a sync operation times out."
  },
  "icu:timestamp_s": {
    "messageformat": "nou",
    "description": "Brief timestamp for messages sent less than a minute ago. Displayed in the conversation list and message bubble."
  },
  "icu:timestamp_m": {
    "messageformat": "1m",
    "description": "Brief timestamp for messages sent about one minute ago. Displayed in the conversation list and message bubble."
  },
  "icu:timestamp_h": {
    "messageformat": "1h",
    "description": "Brief timestamp for messages sent about one hour ago. Displayed in the conversation list and message bubble."
  },
  "icu:hoursAgo": {
    "messageformat": "{hours,number}h",
    "description": "Contracted form of 'X hours ago' which works both for singular and plural"
  },
  "icu:minutesAgo": {
    "messageformat": "{minutes,number}m",
    "description": "Contracted form of 'X minutes ago' which works both for singular and plural"
  },
  "icu:justNow": {
    "messageformat": "Nou",
    "description": "Shown if a message is very recent, less than 60 seconds old"
  },
  "icu:timestampFormat__long--today": {
    "messageformat": "Vandag {time}",
    "description": "Timestamp format string for displaying \"Today\" and the time"
  },
  "icu:timestampFormat__long--yesterday": {
    "messageformat": "Gister {time}",
    "description": "Timestamp format string for displaying \"Yesterday\" and the time"
  },
  "icu:messageBodyTooLong": {
    "messageformat": "Die boodskapteks is te lank.",
    "description": "Shown if the user tries to send more than 64kb of text"
  },
  "icu:unblockToSend": {
    "messageformat": "Ontsper hierdie kontak om 'n boodskap te stuur.",
    "description": "Brief message shown when trying to message a blocked number"
  },
  "icu:unblockGroupToSend": {
    "messageformat": "Ontsper hierdie groep om 'n boodskap te stuur.",
    "description": "Brief message shown when trying to message a blocked group"
  },
  "icu:youChangedTheTimer": {
    "messageformat": "Jy het die verdwynboodskaptyd op {time} gestel.",
    "description": "Message displayed when you change the message expiration timer in a conversation."
  },
  "icu:timerSetOnSync": {
    "messageformat": "Die verdwynboodskaptyd is bygewerk tot {time}.",
    "description": "Message displayed when timer is set on initial link of desktop device."
  },
  "icu:timerSetByMember": {
    "messageformat": "'n Lid het die verdwynboodskaptyd op {time} gestel.",
    "description": "Message displayed when timer is by an unknown group member."
  },
  "icu:theyChangedTheTimer": {
    "messageformat": "{name} het die verdwynboodskaptyd op {time} gestel.",
    "description": "Message displayed when someone else changes the message expiration timer in a conversation."
  },
  "icu:disappearingMessages__off": {
    "messageformat": "af",
    "description": "Label for option to turn off message expiration in the timer menu"
  },
  "icu:disappearingMessages": {
    "messageformat": "Verdwynboodskappe",
    "description": "Conversation menu option to enable disappearing messages. Title of the settings section for Disappearing Messages. Label of the disappearing timer select in group creation flow"
  },
  "icu:disappearingMessagesDisabled": {
    "messageformat": "Verdwynboodskappe gedeaktiveer",
    "description": "Displayed in the left pane when the timer is turned off"
  },
  "icu:disappearingMessagesDisabledByMember": {
    "messageformat": "'n Lid het verdwynboodskappe gedeaktiveer.",
    "description": "Displayed in the left pane when the timer is turned off"
  },
  "icu:disabledDisappearingMessages": {
    "messageformat": "{name} het verdwynboodskappe gedeaktiveer.",
    "description": "Displayed in the conversation list when the timer is turned off"
  },
  "icu:youDisabledDisappearingMessages": {
    "messageformat": "Jy het verdwynboodskappe deaktiveer.",
    "description": "Displayed in the conversation list when the timer is turned off"
  },
  "icu:timerSetTo": {
    "messageformat": "Tydhouer is ingestel op {time}",
    "description": "Displayed in the conversation list when the timer is updated by some automatic action, or in the left pane"
  },
  "icu:audioNotificationDescription": {
    "messageformat": "Aanstuurkennisgewing-klanke",
    "description": "Description for audio notification setting"
  },
  "icu:callRingtoneNotificationDescription": {
    "messageformat": "Speel oproepklanke",
    "description": "Description for call ringtone notification setting"
  },
  "icu:callSystemNotificationDescription": {
    "messageformat": "Toon kennisgewings vir oproepe",
    "description": "Description for call notification setting"
  },
  "icu:incomingCallNotificationDescription": {
    "messageformat": "Aktiveer inkomende oproepe",
    "description": "Description for incoming calls setting"
  },
  "icu:contactChangedProfileName": {
    "messageformat": "{sender} het hul profielnaam van {oldProfile} na {newProfile} verander.",
    "description": "Description for incoming calls setting"
  },
  "icu:changedProfileName": {
    "messageformat": "{oldProfile} het hul profielnaam verander na {newProfile}.",
    "description": "Shown when a contact not in your address book changes their profile name"
  },
  "icu:SafetyNumberModal__title": {
    "messageformat": "Verifieer veiligheidsnommer",
    "description": "Title for the modal for safety number verification"
  },
  "icu:safetyNumberChanged": {
    "messageformat": "Veiligheidsnommer het verander",
    "description": "A notification shown in the conversation when a contact reinstalls"
  },
  "icu:safetyNumberChanges": {
    "messageformat": "Veiligheidsnommerveranderinge",
    "description": "Title for safety number changed modal"
  },
  "icu:safetyNumberChangedGroup": {
    "messageformat": "Veiligheidsnommer met {name} het verander",
    "description": "A notification shown in a group conversation when a contact reinstalls, showing the contact name"
  },
  "icu:ConversationDetails__viewSafetyNumber": {
    "messageformat": "Bekyk veiligheidsnommer",
    "description": "In conversation details, label for button to view safety number, opens safety number modal"
  },
  "icu:ConversationDetails__HeaderButton--Message": {
    "messageformat": "Boodskap",
    "description": "In conversation details, label for button to switch to the conversation view in order to draft a message in that converation"
  },
  "icu:SafetyNumberNotification__viewSafetyNumber": {
    "messageformat": "Bekyk veiligheidsnommer",
    "description": "In conversation, safety number change notification, label for button to view safety number, opens safety number modal"
  },
  "icu:cannotGenerateSafetyNumber": {
    "messageformat": "Hierdie gebruiker kan nie geverifieer word voordat julle vir mekaar boodskappe gestuur het nie.",
    "description": "Shown on the safety number screen if you have never exchanged messages with that contact"
  },
  "icu:yourSafetyNumberWith": {
    "messageformat": "Jou veiligheidsnommer met {name1}:",
    "description": "Heading for safety number view"
  },
  "icu:themeLight": {
    "messageformat": "Lig",
    "description": "Label text for light theme (normal)"
  },
  "icu:themeDark": {
    "messageformat": "Donker",
    "description": "Label text for dark theme"
  },
  "icu:themeSystem": {
    "messageformat": "Stelsel",
    "description": "Label text for system theme"
  },
  "icu:noteToSelf": {
    "messageformat": "Nota aan myself",
    "description": "Name for the conversation with your own phone number"
  },
  "icu:noteToSelfHero": {
    "messageformat": "Jy kan notas vir jouself in hierdie klets byvoeg. Indien daar enige toestelle aan jou rekening gekoppel is, sal nuwe notas gesinchroniseer word.",
    "description": "Description for the Note to Self conversation"
  },
  "icu:notificationDrawAttention": {
    "messageformat": "Vestig aandag op hierdie venster wanneer 'n kennisgewing inkom",
    "description": "Label text for the setting that controls whether new notifications draw attention to the window"
  },
  "icu:hideMenuBar": {
    "messageformat": "Versteek die menubalk",
    "description": "Label text for menu bar visibility setting"
  },
  "icu:startConversation": {
    "messageformat": "Begin nuwe klets",
    "description": "Label underneath number a user enters that is not an existing contact"
  },
  "icu:newConversation": {
    "messageformat": "Nuwe klets",
    "description": "Label for header when starting a new conversation"
  },
  "icu:stories": {
    "messageformat": "Stories",
    "description": "Label for header to go to stories view"
  },
  "icu:contactSearchPlaceholder": {
    "messageformat": "Soek volgens naam of telefoonnommer",
    "description": "Placeholder to use when searching for contacts in the composer"
  },
  "icu:noContactsFound": {
    "messageformat": "Geen kontakte gevind nie",
    "description": "Label shown when there are no contacts to compose to"
  },
  "icu:noGroupsFound": {
    "messageformat": "Geen groepe gevind nie",
    "description": "Label shown when there are no groups to compose to"
  },
  "icu:noConversationsFound": {
    "messageformat": "Geen kletse gevind nie",
    "description": "Label shown when there are no conversations to compose to"
  },
  "icu:Toast--ConversationRemoved": {
    "messageformat": "{title} is verwyder.",
    "description": "Shown after the contact was removed from the contact list"
  },
  "icu:Toast--error": {
    "messageformat": "'n Fout het voorgekom",
    "description": "Toast for general errors"
  },
  "icu:Toast--error--action": {
    "messageformat": "Dien log in",
    "description": "Label for the error toast button"
  },
  "icu:Toast--failed-to-fetch-username": {
    "messageformat": "Kon nie gebruikersnaam herroep nie. Kontroleer jou verbinding en probeer weer.",
    "description": "Shown if request to Signal servers to find username fails"
  },
  "icu:Toast--failed-to-fetch-phone-number": {
    "messageformat": "Kon nie telefoonnommer herroep nie. Kontroleer jou verbinding en probeer weer.",
    "description": "Shown if request to Signal servers to find phone number fails"
  },
  "icu:ToastManager__CannotEditMessage": {
    "messageformat": "Wysigings kan slegs aangebring word binne 3 uur vanaf die tyd wat jy hierdie boodskap gestuur het.",
    "description": "(deleted 2023/10/26) Error message when you try to send an edit after message becomes too old"
  },
  "icu:ToastManager__CannotEditMessage_24": {
    "messageformat": "Wysigings kan slegs aangebring word binne 24 uur vanaf die tyd wat jy hierdie boodskap gestuur het.",
    "description": "Error message when you try to send an edit after message becomes too old"
  },
  "icu:startConversation--username-not-found": {
    "messageformat": "Gebruiker nie gevind nie. {atUsername} is nie ’n Signal-gebruiker nie; maak seker jy het die volledige gebruikersnaam ingevoer.",
    "description": "Shown in dialog if username is not found. Note that 'username' will be the output of at-username"
  },
  "icu:startConversation--phone-number-not-found": {
    "messageformat": "Gebruiker nie gevind nie. \"{phoneNumber}\" is nie 'n Signal-gebruiker.",
    "description": "Shown in dialog if phone number is not found."
  },
  "icu:startConversation--phone-number-not-valid": {
    "messageformat": "Gebruiker nie gevind nie. \"{phoneNumber}\" is nie 'n geldige telefoonnommer nie.",
    "description": "Shown in dialog if phone number is not valid."
  },
  "icu:chooseGroupMembers__title": {
    "messageformat": "Kies lede",
    "description": "The title for the 'choose group members' left pane screen"
  },
  "icu:chooseGroupMembers__back-button": {
    "messageformat": "Terug",
    "description": "Used as alt-text of the back button on the 'choose group members' left pane screen"
  },
  "icu:chooseGroupMembers__skip": {
    "messageformat": "Slaan oor",
    "description": "The 'skip' button text in the 'choose group members' left pane screen"
  },
  "icu:chooseGroupMembers__next": {
    "messageformat": "Volgende",
    "description": "The 'next' button text in the 'choose group members' left pane screen"
  },
  "icu:chooseGroupMembers__maximum-group-size__title": {
    "messageformat": "Maksimum groepgrootte bereik.",
    "description": "Shown in the alert when you add the maximum number of group members"
  },
  "icu:chooseGroupMembers__maximum-group-size__body": {
    "messageformat": "Signal-groepe kan 'n maksimum van {max,number} lede hê.",
    "description": "Shown in the alert when you add the maximum number of group members"
  },
  "icu:chooseGroupMembers__maximum-recommended-group-size__title": {
    "messageformat": "Aanbevole ledebeperking is bereik",
    "description": "Shown in the alert when you add the maximum recommended number of group members"
  },
  "icu:chooseGroupMembers__maximum-recommended-group-size__body": {
    "messageformat": "Signal-groepe werk die beste met {max,number} of minder lede. Byvoeging van nog lede sal vertraging in die stuur en ontvang van boodskappe veroorsaak.",
    "description": "Shown in the alert when you add the maximum recommended number of group members"
  },
  "icu:setGroupMetadata__title": {
    "messageformat": "Noem hierdie groep",
    "description": "The title for the 'set group metadata' left pane screen"
  },
  "icu:setGroupMetadata__back-button": {
    "messageformat": "Terug na ledeselektering",
    "description": "Used as alt-text of the back button on the 'set group metadata' left pane screen"
  },
  "icu:setGroupMetadata__group-name-placeholder": {
    "messageformat": "Groepnaam (vereis)",
    "description": "The placeholder for the group name placeholder"
  },
  "icu:setGroupMetadata__group-description-placeholder": {
    "messageformat": "Beskrywing",
    "description": "The placeholder for the group description"
  },
  "icu:setGroupMetadata__create-group": {
    "messageformat": "Skep",
    "description": "The 'create group' button text in the 'set group metadata' left pane screen"
  },
  "icu:setGroupMetadata__members-header": {
    "messageformat": "Lede",
    "description": "The header for the members list in the 'set group metadata' left pane screen"
  },
  "icu:setGroupMetadata__error-message": {
    "messageformat": "Hierdie groep kon nie geskep word nie. Kontroleer jou verbinding en probeer weer.",
    "description": "Shown in the modal when we can't create a group"
  },
  "icu:updateGroupAttributes__title": {
    "messageformat": "Redigeer groep",
    "description": "Shown in the modal when we want to update a group"
  },
  "icu:updateGroupAttributes__error-message": {
    "messageformat": "Kon nie die groep bywerk nie. Kontroleer jou verbinding en probeer weer.",
    "description": "Shown in the modal when we can't update a group"
  },
  "icu:notSupportedSMS": {
    "messageformat": "SMS/MMS-boodskappe word nie ondersteun nie.",
    "description": "Label underneath number informing user that SMS is not supported on desktop"
  },
  "icu:newPhoneNumber": {
    "messageformat": "Voer 'n telefoonnommer in om 'n kontak by te voeg.",
    "description": "Placeholder for adding a new number to a contact"
  },
  "icu:invalidNumberError": {
    "messageformat": "Ongeldige nommer",
    "description": "When a person inputs a number that is invalid"
  },
  "icu:unlinkedWarning": {
    "messageformat": "Klik om Signal Desktop weer aan jou mobiele toestel te koppel om voort te gaan met boodskappe stuur."
  },
  "icu:unlinked": {
    "messageformat": "Ontkoppel"
  },
  "icu:relink": {
    "messageformat": "Herkoppel"
  },
  "icu:autoUpdateNewVersionTitle": {
    "messageformat": "Opdatering beskikbaar"
  },
  "icu:autoUpdateRetry": {
    "messageformat": "Probeer weer bywerking"
  },
  "icu:autoUpdateContactSupport": {
    "messageformat": "kontak steundiens"
  },
  "icu:autoUpdateNewVersionMessage": {
    "messageformat": "Klik om Signal te herlaai"
  },
  "icu:downloadNewVersionMessage": {
    "messageformat": "Klik om bywerking af te laai"
  },
  "icu:downloadFullNewVersionMessage": {
    "messageformat": "Signal kon nie bygewerk word nie. Klik om weer te probeer.",
    "description": "Shown in update dialog when partial update fails and we have to ask user to download full update"
  },
  "icu:autoUpdateRestartButtonLabel": {
    "messageformat": "Herlaai Signal"
  },
  "icu:autoUpdateLaterButtonLabel": {
    "messageformat": "Later"
  },
  "icu:autoUpdateIgnoreButtonLabel": {
    "messageformat": "Ignoreer bywerking"
  },
  "icu:leftTheGroup": {
    "messageformat": "{name} het die groep verlaat.",
    "description": "Shown in the conversation history when a single person leaves the group"
  },
  "icu:multipleLeftTheGroup": {
    "messageformat": "{name} het die groep verlaat.",
    "description": "Shown in the conversation history when multiple people leave the group"
  },
  "icu:updatedTheGroup": {
    "messageformat": "{name} het die groep bygewerk.",
    "description": "Shown in the conversation history when someone updates the group"
  },
  "icu:youUpdatedTheGroup": {
    "messageformat": "Jy het die groep bygewerk.",
    "description": "Shown in the conversation history when you update a group"
  },
  "icu:updatedGroupAvatar": {
    "messageformat": "Groepavatar is bygewerk",
    "description": "Shown in the conversation history when someone updates the group"
  },
  "icu:titleIsNow": {
    "messageformat": "Groepnaam is nou ''{name}'.",
    "description": "Shown in the conversation history when someone changes the title of the group"
  },
  "icu:youJoinedTheGroup": {
    "messageformat": "Jy het by die groep aangesluit.",
    "description": "Shown in the conversation history when you are added to a group."
  },
  "icu:joinedTheGroup": {
    "messageformat": "{name} het by die groep aangesluit.",
    "description": "Shown in the conversation history when a single person joins the group"
  },
  "icu:multipleJoinedTheGroup": {
    "messageformat": "{names} het by die groep aangesluit.",
    "description": "Shown in the conversation history when more than one person joins the group"
  },
  "icu:ConversationList__aria-label": {
    "messageformat": "{unreadCount, plural, one {Klets met {title}, {unreadCount,number} nuwe boodskap, laaste boodskap: {lastMessage}.} other {Gesprek met {title}, {unreadCount,number} nuwe boodskappe, laaste boodskap: {lastMessage}.}}",
    "description": "Aria label for the conversation list item"
  },
  "icu:ConversationList__last-message-undefined": {
    "messageformat": "Die laaste boodskap is dalk geskrap.",
    "description": "For aria-label within conversation list. Describes if last message is not defined."
  },
  "icu:BaseConversationListItem__aria-label": {
    "messageformat": "Gaan na klets met {title}",
    "description": "Aria label for the conversation list item button"
  },
  "icu:ConversationListItem--message-request": {
    "messageformat": "Boodskapversoek",
    "description": "Preview shown for conversation if the user has not yet accepted an incoming message request"
  },
  "icu:ConversationListItem--draft-prefix": {
    "messageformat": "Konsep:",
    "description": "Prefix shown in italic in conversation view when a draft is saved"
  },
  "icu:message--getNotificationText--messageRequest": {
    "messageformat": "Boodskapversoek",
    "description": "Shown in notifications and in the left pane when a message request is received."
  },
  "icu:message--getNotificationText--gif": {
    "messageformat": "GIF",
    "description": "Shown in notifications and in the left pane when a GIF is received."
  },
  "icu:message--getNotificationText--photo": {
    "messageformat": "Foto",
    "description": "Shown in notifications and in the left pane when a photo is received."
  },
  "icu:message--getNotificationText--video": {
    "messageformat": "Video",
    "description": "Shown in notifications and in the left pane when a video is received."
  },
  "icu:message--getNotificationText--voice-message": {
    "messageformat": "Stemboodskap",
    "description": "Shown in notifications and in the left pane when a voice message is received."
  },
  "icu:message--getNotificationText--audio-message": {
    "messageformat": "Klankboodskap",
    "description": "Shown in notifications and in the left pane when an audio message is received."
  },
  "icu:message--getNotificationText--file": {
    "messageformat": "Lêer",
    "description": "Shown in notifications and in the left pane when a generic file is received."
  },
  "icu:message--getNotificationText--stickers": {
    "messageformat": "Plakkerboodskap",
    "description": "Shown in notifications and in the left pane instead of sticker image."
  },
  "icu:message--getNotificationText--text-with-emoji": {
    "messageformat": "{emoji} {text}",
    "description": "Shown in notifications and in the left pane when text has an emoji. Probably always [emoji] [text] on LTR languages and [text] [emoji] on RTL languages."
  },
  "icu:message--getDescription--unsupported-message": {
    "messageformat": "Ongesteunde boodskap",
    "description": "Shown in notifications and in the left pane when a message has features too new for this signal install."
  },
  "icu:message--getDescription--disappearing-media": {
    "messageformat": "Eenkeerkyk-media",
    "description": "Shown in notifications and in the left pane after view-once message is deleted. Also shown when quoting a view once media."
  },
  "icu:message--getDescription--disappearing-photo": {
    "messageformat": "Eenkeerkyk-foto",
    "description": "Shown in notifications and in the left pane when a message is a view once photo. Also shown when quoting a view once photo."
  },
  "icu:message--getDescription--disappearing-video": {
    "messageformat": "Eenkeerkyk-video",
    "description": "Shown in notifications and in the left pane when a message is a view once video. Also shown when quoting a view once video."
  },
  "icu:message--deletedForEveryone": {
    "messageformat": "Hierdie boodskap is geskrap.",
    "description": "Shown in a message's bubble when the message has been deleted for everyone."
  },
  "icu:message--attachmentTooBig--one": {
    "messageformat": "Aanhegsel te groot om te vertoon.",
    "description": "Shown in a message bubble if no attachments are left on message when too-large attachments are dropped"
  },
  "icu:message--attachmentTooBig--multiple": {
    "messageformat": "Sommige aanhegsels is te groot om te vertoon.",
    "description": "Shown in a message bubble if any attachments are left on message when too-large attachments are dropped"
  },
  "icu:donation--missing": {
    "messageformat": "Kan nie detail van skenking herroep nie",
    "description": "Aria label for donation when we can't fetch the details."
  },
  "icu:message--donation--unopened--incoming": {
    "messageformat": "Bekyk hierdie boodskap op mobiele toestel om dit oop te maak",
    "description": "Shown in a message's bubble when you've received a donation badge from a contact"
  },
  "icu:message--donation--unopened--outgoing": {
    "messageformat": "Tik op hierdie boodskap op jou mobiele toestel om jou skenking te sien",
    "description": "Shown in a message's bubble when you've sent a donation badge to a contact."
  },
  "icu:message--donation--unopened--label": {
    "messageformat": "{sender} het namens jou 'n skenking aan Signal gemaak",
    "description": "Shown in a message's bubble when you've received a donation badge from a contact."
  },
  "icu:message--donation--unopened--toast--incoming": {
    "messageformat": "Kyk op jou foon om hierdie skenking oop te maak",
    "description": "Shown when you've clicked on an incoming donation you haven't yet redeemed."
  },
  "icu:message--donation--unopened--toast--outgoing": {
    "messageformat": "Kyk op jou foon om jou skenking te sien",
    "description": "Shown when you've clicked on an outgoing donation badge."
  },
  "icu:message--donation--preview--unopened": {
    "messageformat": "{sender} het namens jou 'n skenking gemaak",
    "description": "Shown to label the donation badge in notifications and the left pane."
  },
  "icu:message--donation--preview--redeemed": {
    "messageformat": "Jy het 'n skenking afgelos",
    "description": "Shown to label the redeemed donation badge in notifications and the left pane."
  },
  "icu:message--donation--preview--sent": {
    "messageformat": "Jy het namens {recipient} 'n skenking gemaak",
    "description": "Shown to label a donation badge you've sent in notifications and the left pane"
  },
  "icu:message--donation": {
    "messageformat": "Skenking",
    "description": "Shown to label the donation badge you've redeemed on another device."
  },
  "icu:quote--donation": {
    "messageformat": "Skenking",
    "description": "Shown to label a donation badge you've replied to."
  },
  "icu:message--donation--remaining--days": {
    "messageformat": "{days, plural, one {{days,number} dag oor} other {{days,number} dae oor.}}",
    "description": "Describes how long remains for the donation badge you've redeemed on another device (only rendered for days > 1)."
  },
  "icu:message--donation--remaining--hours": {
    "messageformat": "{hours, plural, one {{hours,number} uur oor.} other {{hours,number} uur oor.}}",
    "description": "Describes how long remains for the donation badge you've redeemed on another device (only rendered for hours > 1)"
  },
  "icu:message--donation--remaining--minutes": {
    "messageformat": "{minutes, plural, one {1 minuut oor} other {{minutes,number} minute oor}}",
    "description": "Describes how long remains for the donation badge you've redeemed on another device."
  },
  "icu:message--donation--expired": {
    "messageformat": "Het verval",
    "description": "Shows that a donation badge is expired"
  },
  "icu:message--giftBadge--view": {
    "messageformat": "Bekyk",
    "description": "Shown when you've sent a gift badge to someone then opened it"
  },
  "icu:message--donation--view": {
    "messageformat": "Bekyk",
    "description": "Shown when you've sent a donation badge to someone then opened it"
  },
  "icu:message--donation--redeemed": {
    "messageformat": "Afgelos",
    "description": "Shown when you've redeemed the donation badge on another device"
  },
  "icu:messageAccessibilityLabel--outgoing": {
    "messageformat": "Boodskap deur jou gestuur",
    "description": "Accessibility label for outgoing messages"
  },
  "icu:messageAccessibilityLabel--incoming": {
    "messageformat": "Boodskap gestuur deur {author}",
    "description": "Accessibility label for incoming messages"
  },
  "icu:modal--donation--title": {
    "messageformat": "Dankie vir jou ondersteuning!",
    "description": "The title of the outgoing donation badge detail dialog"
  },
  "icu:modal--donation--description": {
    "messageformat": "Jy het 'n skenking aan Signal gemaak namens {name}. Hulle sal die keuse kry om hul ondersteuning op hul profiel te wys.",
    "description": "The description of the outgoing donation badge detail dialog"
  },
  "icu:stickers--toast--InstallFailed": {
    "messageformat": "Plakkerpakket kon nie geïnstalleer word nie",
    "description": "Shown in a toast if the user attempts to install a sticker pack and it fails"
  },
  "icu:stickers--StickerManager--title": {
    "messageformat": "Plakkers",
    "description": "Title for the sticker manager"
  },
  "icu:stickers--StickerManager--Available": {
    "messageformat": "Beskikbaar",
    "description": "Shown in the sticker pack manager as a tab for available stickers"
  },
  "icu:stickers--StickerManager--InstalledPacks": {
    "messageformat": "Geïnstalleer",
    "description": "Shown in the sticker pack manager above your installed sticker packs."
  },
  "icu:stickers--StickerManager--InstalledPacks--Empty": {
    "messageformat": "Geen plakkers geïnstalleer nie",
    "description": "Shown in the sticker pack manager when you don't have any installed sticker packs."
  },
  "icu:stickers--StickerManager--BlessedPacks": {
    "messageformat": "Signal Kunstenaarreeks",
    "description": "Shown in the sticker pack manager above the default sticker packs."
  },
  "icu:stickers--StickerManager--BlessedPacks--Empty": {
    "messageformat": "Geen Signal Kunstenaar-plakkers beskikbaar nie",
    "description": "Shown in the sticker pack manager when there are no blessed sticker packs available."
  },
  "icu:stickers--StickerManager--ReceivedPacks": {
    "messageformat": "Plakkers wat jy ontvang het",
    "description": "Shown in the sticker pack manager above sticker packs which you have received in messages."
  },
  "icu:stickers--StickerManager--ReceivedPacks--Empty": {
    "messageformat": "Plakkers van inkomende boodskappe sal hier verskyn",
    "description": "Shown in the sticker pack manager when you have not received any sticker packs in messages."
  },
  "icu:stickers--StickerManager--Install": {
    "messageformat": "Installeer",
    "description": "Shown in the sticker pack manager next to sticker packs which can be installed."
  },
  "icu:stickers--StickerManager--Uninstall": {
    "messageformat": "Deïnstalleer",
    "description": "Shown in the sticker pack manager next to sticker packs which are already installed."
  },
  "icu:stickers--StickerManager--UninstallWarning": {
    "messageformat": "Jy mag dalk nie in staat wees om hierdie plakkerpakket weer te installeer as jy nie meer die bronboodskap het nie.",
    "description": "Shown in the sticker pack manager next to sticker packs which are already installed."
  },
  "icu:stickers--StickerManager--Introduction--Image": {
    "messageformat": "Stel plakkers bekend: Bandiet, die Kat",
    "description": "Alt text on a tooltip image when the user upgrades to a version of Signal supporting stickers."
  },
  "icu:stickers--StickerManager--Introduction--Title": {
    "messageformat": "Stel plakkers bekend",
    "description": "Shown as the title on a tooltip when the user upgrades to a version of Signal supporting stickers."
  },
  "icu:stickers--StickerManager--Introduction--Body": {
    "messageformat": "Waarom woorde gebruik as jy plakkers kan gebruik?",
    "description": "Shown as the body on a tooltip when the user upgrades to a version of Signal supporting stickers."
  },
  "icu:stickers--StickerPicker--Open": {
    "messageformat": "Maak die plakker-kieser oop",
    "description": "Label for the open button for the sticker picker"
  },
  "icu:stickers--StickerPicker--AddPack": {
    "messageformat": "Voeg ’n plakkerpakket by",
    "description": "Label for the add pack button in the sticker picker"
  },
  "icu:stickers--StickerPicker--NextPage": {
    "messageformat": "Volgende bladsy",
    "description": "Label for the next page button in the sticker picker"
  },
  "icu:stickers--StickerPicker--PrevPage": {
    "messageformat": "Vorige bladsy",
    "description": "Label for the previous page button in the sticker picker"
  },
  "icu:stickers--StickerPicker--Recents": {
    "messageformat": "Onlangse plakker",
    "description": "Label for the recent stickers button in the sticker picker"
  },
  "icu:stickers--StickerPicker--DownloadError": {
    "messageformat": "Sommige plakkers kon nie afgelaai word nie.",
    "description": "Shown in the sticker picker when one or more stickers could not be downloaded."
  },
  "icu:stickers--StickerPicker--DownloadPending": {
    "messageformat": "Installeer tans plakkerpakket…",
    "description": "Shown in the sticker picker when one or more stickers are still downloading."
  },
  "icu:stickers--StickerPicker--Empty": {
    "messageformat": "Geen plakkers gevind nie.",
    "description": "Shown in the sticker picker when there are no stickers to show."
  },
  "icu:stickers--StickerPicker--Hint": {
    "messageformat": "Nuwe plakkerpakket van jou boodskappe is beskikbaar om te installeer",
    "description": "Shown in the sticker picker the first time you have received new packs you can install."
  },
  "icu:stickers--StickerPicker--NoPacks": {
    "messageformat": "Geen plakkerpakkette gevind nie.",
    "description": "Shown in the sticker picker when there are no installed sticker packs."
  },
  "icu:stickers--StickerPicker--NoRecents": {
    "messageformat": "Onlangs gebruikte plakkers sal hier verskyn.",
    "description": "Shown in the sticker picker when there are no recent stickers to show."
  },
  "icu:stickers__StickerPicker__recent": {
    "messageformat": "Onlangs",
    "description": "Title for all of the recent stickers"
  },
  "icu:stickers__StickerPicker__featured": {
    "messageformat": "Beskikbaar",
    "description": "Title for featured stickers"
  },
  "icu:stickers__StickerPicker__analog-time": {
    "messageformat": "Analoogtyd",
    "description": "aria-label for the analog time sticker"
  },
  "icu:stickers--StickerPreview--Title": {
    "messageformat": "Plakkerpakket",
    "description": "The title that appears in the sticker pack preview modal."
  },
  "icu:stickers--StickerPreview--Error": {
    "messageformat": "Kon nie plakkerpakket oopmaak nie. Kontroleer jou internetverbinding en probeer weer.",
    "description": "The message that appears in the sticker preview modal when there is an error."
  },
  "icu:EmojiPicker--empty": {
    "messageformat": "Geen emoji gevind nie",
    "description": "Shown in the emoji picker when a search yields 0 results."
  },
  "icu:EmojiPicker--search-close": {
    "messageformat": "Sluit emoji-soektog",
    "description": "Button title to cancel the emoji search."
  },
  "icu:EmojiPicker--search-placeholder": {
    "messageformat": "Soek emoji",
    "description": "Shown as a placeholder inside the emoji picker search field."
  },
  "icu:EmojiPicker--skin-tone": {
    "messageformat": "Velkleur {tone}",
    "description": "Shown as a tooltip over the emoji tone buttons."
  },
  "icu:EmojiPicker__button--recents": {
    "messageformat": "Onlangs",
    "description": "Label for recents emoji picker button"
  },
  "icu:EmojiPicker__button--emoji": {
    "messageformat": "Emoji",
    "description": "Label for emoji emoji picker button"
  },
  "icu:EmojiPicker__button--animal": {
    "messageformat": "Dier",
    "description": "Label for animal emoji picker button"
  },
  "icu:EmojiPicker__button--food": {
    "messageformat": "Voedsel",
    "description": "Label for food emoji picker button"
  },
  "icu:EmojiPicker__button--activity": {
    "messageformat": "Aktiwiteit",
    "description": "Label for activity emoji picker button"
  },
  "icu:EmojiPicker__button--travel": {
    "messageformat": "Reis",
    "description": "Label for travel emoji picker button"
  },
  "icu:EmojiPicker__button--object": {
    "messageformat": "Voorwerp",
    "description": "Label for object emoji picker button"
  },
  "icu:EmojiPicker__button--symbol": {
    "messageformat": "Simbool",
    "description": "Label for symbol emoji picker button"
  },
  "icu:EmojiPicker__button--flag": {
    "messageformat": "Vlag",
    "description": "Label for flag emoji picker button"
  },
  "icu:confirmation-dialog--Cancel": {
    "messageformat": "Kanselleer",
    "description": "Appears on the cancel button in confirmation dialogs."
  },
  "icu:Message__reaction-emoji-label--you": {
    "messageformat": "Jy het gereageer met {emoji}",
    "description": "aria-label for reaction emoji (you)"
  },
  "icu:Message__reaction-emoji-label--single": {
    "messageformat": "{title} het gereageer met {emoji}",
    "description": "aria-label for reaction emoji when one person reacts with an emoji"
  },
  "icu:Message__reaction-emoji-label--many": {
    "messageformat": "{count, plural, one {{count,number} mens het gereageer met {emoji}} other {{count,number} mense het gereageer met {emoji}}}",
    "description": "Used as an aria-label for when many people react to a message. Count is always greater than 1"
  },
  "icu:Message__role-description": {
    "messageformat": "Boodskap",
    "description": "aria-roledescription of a message"
  },
  "icu:MessageBody--read-more": {
    "messageformat": "Lees meer",
    "description": "When a message is too long this is the affordance to expand the message"
  },
  "icu:Message--unsupported-message": {
    "messageformat": "{contact} het vir jou 'n boodskap gestuur wat nie verwerk of vertoon kan word nie, omdat dit 'n gebruik maak van 'n nuwe Signal-funksie."
  },
  "icu:Message--unsupported-message-ask-to-resend": {
    "messageformat": "Jy kan {contact} vra om hierdie boodskap weer te stuur nou dat jy 'n bygewerkte weergawe van Signal gebruik."
  },
  "icu:Message--from-me-unsupported-message": {
    "messageformat": "Een van jou toestelle het 'n boodskap gestuur wat nie verwerk of vertoon kan word nie, omdat dit gebruik maak van 'n nuwe Signal-funksie."
  },
  "icu:Message--from-me-unsupported-message-ask-to-resend": {
    "messageformat": "Toekomstige boodskappe soos hierdie sal gesinkroniseer word nou dat jy 'n bygewerkte weergawe van Signal gebruik."
  },
  "icu:Message--update-signal": {
    "messageformat": "Dateer Signal op",
    "description": "Text for a button which will take user to Signal download page"
  },
  "icu:Message--tap-to-view-expired": {
    "messageformat": "Bekyk",
    "description": "Text shown on messages with with individual timers, after user has viewed it"
  },
  "icu:Message--tap-to-view--outgoing": {
    "messageformat": "Media",
    "description": "Text shown on outgoing messages with with individual timers (inaccessible)"
  },
  "icu:Message--tap-to-view--incoming--expired-toast": {
    "messageformat": "Jy het reeds hierdie boodskap gesien.",
    "description": "Shown when user clicks on an expired incoming view-once bubble"
  },
  "icu:Message--tap-to-view--outgoing--expired-toast": {
    "messageformat": "Eenkeerkyk-boodskappe word nie in jou kletsgeskiedenis gestoor nie.",
    "description": "Shown when user clicks on an expired outgoing view-once bubble"
  },
  "icu:Message--tap-to-view--incoming": {
    "messageformat": "Kyk na foto",
    "description": "Text shown on photo messages with with individual timers, before user has viewed it"
  },
  "icu:Message--tap-to-view--incoming-video": {
    "messageformat": "Kyk video",
    "description": "Text shown on video messages with with individual timers, before user has viewed it"
  },
  "icu:Conversation--getDraftPreview--attachment": {
    "messageformat": "(aanhegsel)",
    "description": "Text shown in left pane as preview for conversation with saved a saved draft message"
  },
  "icu:Conversation--getDraftPreview--quote": {
    "messageformat": "(kwotasie)",
    "description": "Text shown in left pane as preview for conversation with saved a saved draft message"
  },
  "icu:Conversation--getDraftPreview--draft": {
    "messageformat": "(konsep)",
    "description": "Text shown in left pane as preview for conversation with saved a saved draft message"
  },
  "icu:Keyboard--focus-most-recent-message": {
    "messageformat": "Fokus op oudste ongeleesde of laaste boodskap",
    "description": "Shown in shortcuts guide"
  },
  "icu:Keyboard--navigate-by-section": {
    "messageformat": "Navigeer volgens afdeling",
    "description": "Shown in the shortcuts guide"
  },
  "icu:Keyboard--previous-conversation": {
    "messageformat": "Vorige klets",
    "description": "Shown in the shortcuts guide"
  },
  "icu:Keyboard--next-conversation": {
    "messageformat": "Volgende klets",
    "description": "Shown in the shortcuts guide"
  },
  "icu:Keyboard--previous-unread-conversation": {
    "messageformat": "Vorige ongeleesde klets",
    "description": "Shown in the shortcuts guide"
  },
  "icu:Keyboard--next-unread-conversation": {
    "messageformat": "Volgende ongeleesde klets",
    "description": "Shown in the shortcuts guide"
  },
  "icu:Keyboard--preferences": {
    "messageformat": "Voorkeure",
    "description": "Shown in the shortcuts guide"
  },
  "icu:Keyboard--open-conversation-menu": {
    "messageformat": "Maak kletskieslys oop",
    "description": "Shown in the shortcuts guide"
  },
  "icu:Keyboard--new-conversation": {
    "messageformat": "Begin nuwe klets",
    "description": "Shown in the shortcuts guide"
  },
  "icu:Keyboard--archive-conversation": {
    "messageformat": "Argiveer klets",
    "description": "Shown in the shortcuts guide"
  },
  "icu:Keyboard--unarchive-conversation": {
    "messageformat": "Ontargiveer klets",
    "description": "Shown in the shortcuts guide"
  },
  "icu:Keyboard--search": {
    "messageformat": "Soek",
    "description": "Shown in the shortcuts guide"
  },
  "icu:Keyboard--search-in-conversation": {
    "messageformat": "Soek in klets",
    "description": "Shown in the shortcuts guide"
  },
  "icu:Keyboard--focus-composer": {
    "messageformat": "Fokus-opsteller",
    "description": "Shown in the shortcuts guide"
  },
  "icu:Keyboard--open-all-media-view": {
    "messageformat": "Maak Alle Media-aansig oop",
    "description": "Shown in the shortcuts guide"
  },
  "icu:Keyboard--open-emoji-chooser": {
    "messageformat": "Maak emoji-kieser oop",
    "description": "Shown in the shortcuts guide"
  },
  "icu:Keyboard--open-sticker-chooser": {
    "messageformat": "Maak plakker-kieser oop",
    "description": "Shown in the shortcuts guide"
  },
  "icu:Keyboard--begin-recording-voice-note": {
    "messageformat": "Begin 'n stemnota opneem",
    "description": "Shown in the shortcuts guide"
  },
  "icu:Keyboard--default-message-action": {
    "messageformat": "Verstek-aksie vir geselekteerde boodskap",
    "description": "Shown in the shortcuts guide"
  },
  "icu:Keyboard--view-details-for-selected-message": {
    "messageformat": "Bekyk besonderhede van geselekteerde boodskappe",
    "description": "Shown in the shortcuts guide"
  },
  "icu:Keyboard--toggle-reply": {
    "messageformat": "Wissel antwoord op geselekteerde boodskap",
    "description": "Shown in the shortcuts guide"
  },
  "icu:Keyboard--toggle-reaction-picker": {
    "messageformat": "Skakel emoji-reaksiekieser vir geselekteerde boodskap aan of af",
    "description": "Shown in the shortcuts guide"
  },
  "icu:Keyboard--save-attachment": {
    "messageformat": "Stoor aanhegsel uit die geselekteerde boodskap",
    "description": "Shown in the shortcuts guide"
  },
  "icu:Keyboard--delete-messages": {
    "messageformat": "Skrap geselekteerde boodskappe",
    "description": "Shown in the shortcuts guide"
  },
  "icu:Keyboard--forward-messages": {
    "messageformat": "Stuur geselekteerde boodskappe aan",
    "description": "Shown in the shortcuts guide"
  },
  "icu:Keyboard--add-newline": {
    "messageformat": "Voeg 'n nuwe lyn by die boodskap",
    "description": "Shown in the shortcuts guide"
  },
  "icu:Keyboard--expand-composer": {
    "messageformat": "Brei opsteller uit",
    "description": "Shown in the shortcuts guide"
  },
  "icu:Keyboard--send-in-expanded-composer": {
    "messageformat": "Stuur (in uitgebreide opsteller)",
    "description": "Shown in the shortcuts guide"
  },
  "icu:Keyboard--attach-file": {
    "messageformat": "Heg lêer aan",
    "description": "Shown in the shortcuts guide"
  },
  "icu:Keyboard--remove-draft-link-preview": {
    "messageformat": "Verwyder konsep-skakelvoorskou",
    "description": "Shown in the shortcuts guide"
  },
  "icu:Keyboard--remove-draft-attachments": {
    "messageformat": "Verwyder alle konsep-aanhegsels",
    "description": "Shown in the shortcuts guide"
  },
  "icu:Keyboard--conversation-by-index": {
    "messageformat": "Gaan na kletsboodskap",
    "description": "A shortcut allowing direct navigation to conversations 1 to 9 in list"
  },
  "icu:Keyboard--edit-last-message": {
    "messageformat": "Wysig die vorige boodskap",
    "description": "Shown in the shortcuts guide"
  },
  "icu:Keyboard--Key--ctrl": {
    "messageformat": "Ctrl",
    "description": "Key shown in shortcut combination in shortcuts guide"
  },
  "icu:Keyboard--Key--option": {
    "messageformat": "Opsie",
    "description": "Key shown in shortcut combination in shortcuts guide"
  },
  "icu:Keyboard--Key--alt": {
    "messageformat": "Alt",
    "description": "Key shown in shortcut combination in shortcuts guide"
  },
  "icu:Keyboard--Key--shift": {
    "messageformat": "Shift",
    "description": "Key shown in shortcut combination in shortcuts guide"
  },
  "icu:Keyboard--Key--enter": {
    "messageformat": "Enter",
    "description": "Key shown in shortcut combination in shortcuts guide"
  },
  "icu:Keyboard--Key--tab": {
    "messageformat": "Tab",
    "description": "Key shown in shortcut combination in shortcuts guide"
  },
  "icu:Keyboard--Key--one-to-nine-range": {
    "messageformat": "1 tot 9",
    "description": "Expresses that 1, 2, 3, up to 9 are available shortcut keys"
  },
  "icu:Keyboard--header": {
    "messageformat": "Sleutelbordkortpaaie",
    "description": "Title header of the keyboard shortcuts guide"
  },
  "icu:Keyboard--navigation-header": {
    "messageformat": "Navigasie",
    "description": "Header of the keyboard shortcuts guide - navigation section"
  },
  "icu:Keyboard--messages-header": {
    "messageformat": "Boodskappe",
    "description": "Header of the keyboard shortcuts guide - messages section"
  },
  "icu:Keyboard--composer-header": {
    "messageformat": "Opsteller",
    "description": "Header of the keyboard shortcuts guide - composer section"
  },
  "icu:Keyboard--composer--bold": {
    "messageformat": "Merk geselekteerde teks as vetdruk",
    "description": "Description of command to bold text in composer"
  },
  "icu:Keyboard--composer--italic": {
    "messageformat": "Merk geselekteerde teks as skuinsdruk",
    "description": "Description of command to bold text in composer"
  },
  "icu:Keyboard--composer--strikethrough": {
    "messageformat": "Merk geselekteerde teks as deurgehaal",
    "description": "Description of command to bold text in composer"
  },
  "icu:Keyboard--composer--monospace": {
    "messageformat": "Merk geselekteerde teks as monogespasieer",
    "description": "Description of command to bold text in composer"
  },
  "icu:Keyboard--composer--spoiler": {
    "messageformat": "Merk geselekteerde teks as vervaag",
    "description": "Description of command to bold text in composer"
  },
  "icu:Keyboard--open-context-menu": {
    "messageformat": "Maak kontekskieslys oop vir geselekteerde boodskap",
    "description": "Shown in shortcuts guide"
  },
  "icu:FormatMenu--guide--bold": {
    "messageformat": "Vetdruk",
    "description": "Shown when you hover over the bold button in the popup formatting menu"
  },
  "icu:FormatMenu--guide--italic": {
    "messageformat": "Skuinsdruk",
    "description": "Shown when you hover over the bold button in the popup formatting menu"
  },
  "icu:FormatMenu--guide--strikethrough": {
    "messageformat": "Deurhaal",
    "description": "Shown when you hover over the bold button in the popup formatting menu"
  },
  "icu:FormatMenu--guide--monospace": {
    "messageformat": "Monospasie",
    "description": "Shown when you hover over the bold button in the popup formatting menu"
  },
  "icu:FormatMenu--guide--spoiler": {
    "messageformat": "Vervaag",
    "description": "Shown when you hover over the bold button in the popup formatting menu"
  },
  "icu:Keyboard--scroll-to-top": {
    "messageformat": "Rol na die bokant van die lys",
    "description": "Shown in the shortcuts guide"
  },
  "icu:Keyboard--scroll-to-bottom": {
    "messageformat": "Rol na die onderkant van die lys",
    "description": "Shown in the shortcuts guide"
  },
  "icu:Keyboard--close-curent-conversation": {
    "messageformat": "Sluit huidige klets",
    "description": "Shown in the shortcuts guide"
  },
  "icu:Keyboard--calling-header": {
    "messageformat": "Besig om te bel",
    "description": "Header of the keyboard shortcuts guide - calling section"
  },
  "icu:Keyboard--toggle-audio": {
    "messageformat": "Skakel demp aan en af",
    "description": "Shown in the shortcuts guide"
  },
  "icu:Keyboard--toggle-video": {
    "messageformat": "Wissel video aan en af",
    "description": "Shown in the shortcuts guide"
  },
  "icu:Keyboard--accept-video-call": {
    "messageformat": "Antwoord oproep met video (slegs videokletse)",
    "description": "Shown in the calling keyboard shortcuts guide"
  },
  "icu:Keyboard--accept-call-without-video": {
    "messageformat": "Antwoord oproep sonder video",
    "description": "Shown in the calling keyboard shortcuts guide"
  },
  "icu:Keyboard--start-audio-call": {
    "messageformat": "Begin stem-oproep",
    "description": "Shown in the calling keyboard shortcuts guide"
  },
  "icu:Keyboard--start-video-call": {
    "messageformat": "Begin video-oproep",
    "description": "Shown in the calling keyboard shortcuts guide"
  },
  "icu:Keyboard--decline-call": {
    "messageformat": "Weier oproep",
    "description": "Shown in the calling keyboard shortcuts guide"
  },
  "icu:Keyboard--hang-up": {
    "messageformat": "Beëindig oproep",
    "description": "Shown in the calling keyboard shortcuts guide"
  },
  "icu:close-popup": {
    "messageformat": "Maak opspring-item toe",
    "description": "Used as alt text for any button closing a popup"
  },
  "icu:addImageOrVideoattachment": {
    "messageformat": "Voeg foto- of videoaanhegsel by",
    "description": "Used in draft attachment list for the big 'add new attachment' button"
  },
  "icu:remove-attachment": {
    "messageformat": "Verwyder aanhegsel",
    "description": "Used in draft attachment list to remove an individual attachment"
  },
  "icu:backToInbox": {
    "messageformat": "Terug na inkassie",
    "description": "Used as alt-text of button on archived conversations screen"
  },
  "icu:conversationArchived": {
    "messageformat": "Klets geargiveer",
    "description": "A toast that shows up when user archives a conversation"
  },
  "icu:conversationArchivedUndo": {
    "messageformat": "Ontdoen",
    "description": "Undo button for archiving a conversation"
  },
  "icu:conversationReturnedToInbox": {
    "messageformat": "Klets is na inkassie teruggestuur",
    "description": "A toast that shows up when the user unarchives a conversation"
  },
  "icu:conversationMarkedUnread": {
    "messageformat": "Klets as ongelees gemerk",
    "description": "A toast that shows up when user marks a conversation as unread"
  },
  "icu:SendEdit--dialog--title": {
    "messageformat": "Slegs Signal-beta",
    "description": "(deleted 8/30) Title of the modal shown before sending your first edit message"
  },
  "icu:SendEdit--dialog--body": {
    "messageformat": "Wysiging van boodskappe is slegs vir Signal-beta-gebruikers beskikbaar. Indien jy 'n boodskap wysig, sal dit slegs sigbaar wees vir mense wat op die jongste weergawe van Signal-beta is.",
    "description": "(deleted 8/30) Body text of the modal shown before sending your first edit message"
  },
  "icu:SendEdit--dialog--title2": {
    "messageformat": "Wysig boodskap",
    "description": "Title of the modal shown before sending your first edit message"
  },
  "icu:SendEdit--dialog--body2": {
    "messageformat": "Indien jy 'n boodskap wysig, sal dit slegs sigbaar wees vir mense wat op die jongste weergawes van Signal is. Hulle sal kan sien dat jy 'n boodskap gewysig het.",
    "description": "Body text of the modal shown before sending your first edit message"
  },
  "icu:SendFormatting--dialog--title": {
    "messageformat": "Stuur tans geformateerde teks",
    "description": "Title of the modal shown before sending your first formatting message"
  },
  "icu:SendFormatting--dialog--body": {
    "messageformat": "Sommige mense gebruik dalk 'n weergawe van Signal wat nie geformateerde teks ondersteun nie. Hulle sal nie die formateringveranderinge kan sien wat jy aan jou boodskap gemaak het nie.",
    "description": "Body text of the modal shown before sending your first formatting message"
  },
  "icu:AuthArtCreator--dialog--message": {
    "messageformat": "Wil jy die Signal-plakkerpakket-skepper oopmaak?",
    "description": "A body of the dialog that is presented when user tries to open Signal Sticker Pack Creator from a link"
  },
  "icu:AuthArtCreator--dialog--confirm": {
    "messageformat": "Bevestig",
    "description": "A buttle title for confirming Signal Sticker Pack Creator dialog"
  },
  "icu:AuthArtCreator--dialog--dismiss": {
    "messageformat": "Wys weg",
    "description": "A buttle title for dismissing Signal Sticker Pack Creator dialog"
  },
  "icu:ArtCreator--Authentication--error": {
    "messageformat": "Stel Signal op jou foon en tafelblad in om die Plakkerpakket-skepper te gebruik",
    "description": "The error message which appears when the user has not linked their account and attempts to use the Sticker Creator"
  },
  "icu:Reactions--remove": {
    "messageformat": "Verwyder reaksie",
    "description": "Shown when you want to remove a reaction you've made"
  },
  "icu:Reactions--error": {
    "messageformat": "Kon nie reaksie stuur nie. Probeer asseblief weer.",
    "description": "Shown when a reaction fails to send"
  },
  "icu:Reactions--more": {
    "messageformat": "Meer",
    "description": "Use in the reaction picker as the alt text for the 'more' button"
  },
  "icu:ReactionsViewer--all": {
    "messageformat": "Alle",
    "description": "Shown in reaction viewer as the title for the 'all' category"
  },
  "icu:MessageRequests--message-direct": {
    "messageformat": "Laat {name} toe om vir jou boodskappe te stuur, en deel jou naam en foto met hulle? Tot jy aanvaar, sal hulle nie weet dat jy hulle boodskappe gesien het nie.",
    "description": "Shown as the message for a message request in a direct message"
  },
  "icu:MessageRequests--message-direct-hidden": {
    "messageformat": "Laat {name} toe om vir jou 'n boodskap stuur en deel jou naam en foto met hulle? Jy het hierdie persoon in die verlede verwyder.",
    "description": "Shown as the message for a message request in a hidden conversation"
  },
  "icu:MessageRequests--message-direct-blocked": {
    "messageformat": "Laat {name} toe om vir jou boodskappe te stuur, en deel jou naam en foto met hulle? Tot jy hulle ontsper, sal jy geen boodskappe ontvang nie.",
    "description": "Shown as the message for a message request in a direct message with a blocked account"
  },
  "icu:MessageRequests--message-group": {
    "messageformat": "Sluit by hierdie groep aan en deel jou naam en foto met die lede? Tot jy aanvaar, sal hull nie weet dat jy hulle boodskappe gesien het nie.",
    "description": "Shown as the message for a message request in a group"
  },
  "icu:MessageRequests--message-group-blocked": {
    "messageformat": "Ontsper hierdie groep en deel jou naam en foto met die lede? Tot jy hulle ontsper, sal jy geen boodskappe ontvang nie.",
    "description": "Shown as the message for a message request in a blocked group"
  },
  "icu:MessageRequests--block": {
    "messageformat": "Versper",
    "description": "Shown as a button to let the user block a message request"
  },
  "icu:MessageRequests--unblock": {
    "messageformat": "Ontsper",
    "description": "Shown as a button to let the user unblock a message request"
  },
  "icu:MessageRequests--unblock-direct-confirm-title": {
    "messageformat": "Ontsper {name}?",
    "description": "Shown as a button to let the user unblock a message request"
  },
  "icu:MessageRequests--unblock-direct-confirm-body": {
    "messageformat": "Julle sal boodskappe vir mekaar kan stuur en mekaar kan bel.",
    "description": "Shown as the body in the confirmation modal for unblocking a private message request"
  },
  "icu:MessageRequests--unblock-group-confirm-body": {
    "messageformat": "Groeplede sal jou weer by die groep kan voeg.",
    "description": "Shown as the body in the confirmation modal for unblocking a group message request"
  },
  "icu:MessageRequests--block-and-report-spam": {
    "messageformat": "Rapporteer gemorspos en versper",
    "description": "Shown as a button to let the user block a message request and report spam"
  },
  "icu:MessageRequests--block-and-report-spam-success-toast": {
    "messageformat": "As gemorspos gerapporteer en versper.",
    "description": "Shown in a toast when you successfully block a user and report them as spam"
  },
  "icu:MessageRequests--block-direct-confirm-title": {
    "messageformat": "Versper {title}?",
    "description": "Shown as the title in the confirmation modal for blocking a private message request"
  },
  "icu:MessageRequests--block-direct-confirm-body": {
    "messageformat": "Versperde mense kan nie bel of vir jou boodskappe stuur nie.",
    "description": "Shown as the body in the confirmation modal for blocking a private message request"
  },
  "icu:MessageRequests--block-group-confirm-title": {
    "messageformat": "Versper en verlaat {title}?",
    "description": "Shown as the title in the confirmation modal for blocking a group message request"
  },
  "icu:MessageRequests--block-group-confirm-body": {
    "messageformat": "Jy sal nie meer boodskappe of bywerkings van hierdie groep ontvang nie, en lede sal nie in staat wees om jou weer by hierdie groep by te voeg nie.",
    "description": "Shown as the body in the confirmation modal for blocking a group message request"
  },
  "icu:MessageRequests--delete": {
    "messageformat": "Skrap",
    "description": "Shown as a button to let the user delete any message request"
  },
  "icu:MessageRequests--delete-direct-confirm-title": {
    "messageformat": "Skrap klets?",
    "description": "Shown as the title in the confirmation modal for deleting a private message request"
  },
  "icu:MessageRequests--delete-direct-confirm-body": {
    "messageformat": "Hierdie klets sal van al jou toestelle geskrap word.",
    "description": "Shown as the body in the confirmation modal for deleting a private message request"
  },
  "icu:MessageRequests--delete-group-confirm-title": {
    "messageformat": "Skrap en verlaat {title}?",
    "description": "Shown as the title in the confirmation modal for deleting a group message request"
  },
  "icu:MessageRequests--delete-direct": {
    "messageformat": "Skrap",
    "description": "Shown as a button to let the user delete a direct message request"
  },
  "icu:MessageRequests--delete-group": {
    "messageformat": "Skrap en verlaat",
    "description": "Shown as a button to let the user delete a group message request"
  },
  "icu:MessageRequests--delete-group-confirm-body": {
    "messageformat": "Jy sal hierdie groep verlaat, en dit sal van al jou toestelle geskrap word.",
    "description": "Shown as the body in the confirmation modal for deleting a group message request"
  },
  "icu:MessageRequests--accept": {
    "messageformat": "Aanvaar",
    "description": "Shown as a button to let the user accept a message request"
  },
  "icu:MessageRequests--continue": {
    "messageformat": "Gaan voort",
    "description": "Shown as a button to share your profile, necessary to continue messaging in a conversation"
  },
  "icu:MessageRequests--profile-sharing--group--link": {
    "messageformat": "Wil jy jou klets met hierdie groep voortsit en jou naam en foto met die lede daarvan deel? <learnMoreLink>Vind meer uit.</learnMoreLink>",
    "description": "Shown when user hasn't shared their profile in a group yet"
  },
  "icu:MessageRequests--profile-sharing--direct--link": {
    "messageformat": "Wil jy hierdie klets met {firstName} voortsit en jou naam en foto met hulle deel? <learnMoreLink>Vind meer uit</learnMoreLink>",
    "description": "Shown when user hasn't shared their profile in a 1:1 conversation yet"
  },
  "icu:ConversationHero--members": {
    "messageformat": "{count, plural, one {1 lid} other {{count,number} lede}}",
    "description": "Specifies the number of members in a group conversation"
  },
  "icu:member-of-1-group": {
    "messageformat": "Lid van {group}",
    "description": "Shown in the conversation hero to indicate this user is a member of a mutual group"
  },
  "icu:member-of-2-groups": {
    "messageformat": "Lid van {group1} en {group2}",
    "description": "Shown in the conversation hero to indicate this user is a member of two mutual groups"
  },
  "icu:member-of-3-groups": {
    "messageformat": "Lid van {group1}, {group2}, en {group3}",
    "description": "Shown in the conversation hero to indicate this user is a member of three mutual groups"
  },
  "icu:member-of-more-than-3-groups--one-more": {
    "messageformat": "Lid van {group1}, {group2}, {group3} en nog een",
    "description": "Shown in the conversation hero to indicate this user is a member of four mutual groups"
  },
  "icu:member-of-more-than-3-groups--multiple-more": {
    "messageformat": "Lid van {group1}, {group2}, {group3}, en {remainingCount,number}meer",
    "description": "Shown in the conversation hero to indicate this user is a member of 5+ mutual groups."
  },
  "icu:ConversationHero--membership-added": {
    "messageformat": "{name} het jou by die groep gevoeg.",
    "description": "Shown Indicates that you were added to a group by a given individual."
  },
  "icu:no-groups-in-common": {
    "messageformat": "Geen groepe in gemeen nie",
    "description": "Shown to indicate this user is not a member of any groups"
  },
  "icu:no-groups-in-common-warning": {
    "messageformat": "Geen groepe in gemeen nie. Gaan versoeke noukeuring na.",
    "description": "When a user has no common groups, show this warning"
  },
  "icu:acceptCall": {
    "messageformat": "Antwoord oproep",
    "description": "Shown in tooltip for the button to accept a call (audio or video)"
  },
  "icu:acceptCallWithoutVideo": {
    "messageformat": "Antwoord oproep sonder video",
    "description": "Shown in tooltip for the button to accept a video call without video"
  },
  "icu:declineCall": {
    "messageformat": "Weier",
    "description": "Shown in tooltip for the button to decline a call (audio or video)"
  },
  "icu:declinedIncomingAudioCall": {
    "messageformat": "Jy het ’n stemoproep geweier",
    "description": "Shown in conversation history when you declined an incoming voice call"
  },
  "icu:declinedIncomingVideoCall": {
    "messageformat": "Jy het ’n video-oproep geweier",
    "description": "Shown in conversation history when you declined an incoming video call"
  },
  "icu:acceptedIncomingAudioCall": {
    "messageformat": "Inkomende stemoproep",
    "description": "Shown in conversation history when you accepted an incoming voice call"
  },
  "icu:acceptedIncomingVideoCall": {
    "messageformat": "Inkomende video-oproep",
    "description": "Shown in conversation history when you accepted an incoming video call"
  },
  "icu:missedIncomingAudioCall": {
    "messageformat": "Gemiste stemoproep",
    "description": "Shown in conversation history when you missed an incoming voice call"
  },
  "icu:missedIncomingVideoCall": {
    "messageformat": "Gemiste video-oproep",
    "description": "Shown in conversation history when you missed an incoming video call"
  },
  "icu:acceptedOutgoingAudioCall": {
    "messageformat": "Uitgaande stemoproep",
    "description": "Shown in conversation history when you made an outgoing voice call"
  },
  "icu:acceptedOutgoingVideoCall": {
    "messageformat": "Uitgaande video-oproep",
    "description": "Shown in conversation history when you made an outgoing video call"
  },
  "icu:missedOrDeclinedOutgoingAudioCall": {
    "messageformat": "Onbeantwoorde stemoproep",
    "description": "Shown in conversation history when your voice call is missed or declined"
  },
  "icu:missedOrDeclinedOutgoingVideoCall": {
    "messageformat": "Onbeantwoorde video-oproep",
    "description": "Shown in conversation history when your video call is missed or declined"
  },
  "icu:minimizeToTrayNotification--title": {
    "messageformat": "Signal is steeds oop",
    "description": "Shown in a notification title when Signal is minimized to tray"
  },
  "icu:minimizeToTrayNotification--body": {
    "messageformat": "Signal sal steeds in die kennisgewingafdeling oop wees. Jy kan dit in Signal-instellings verander.",
    "description": "Shown in a notification body when Signal is minimized to tray"
  },
  "icu:incomingAudioCall": {
    "messageformat": "Inkomende stem-oproep...",
    "description": "Shown in both the incoming call bar and notification for an incoming voice call"
  },
  "icu:incomingVideoCall": {
    "messageformat": "Inkomende video-oproep…",
    "description": "Shown in both the incoming call bar and notification for an incoming video call"
  },
  "icu:outgoingAudioCall": {
    "messageformat": "Uitgaande stemoproep",
    "description": "Shown in the timeline for an outgoing voice call"
  },
  "icu:outgoingVideoCall": {
    "messageformat": "Uitgaande video-oproep",
    "description": "Shown in the timeline for an outgoing video call"
  },
  "icu:incomingGroupCall__ringing-you": {
    "messageformat": "{ringer} is besig om jou te skakel",
    "description": "Shown in the incoming call bar when someone is ringing you for a group call"
  },
  "icu:incomingGroupCall__ringing-1-other": {
    "messageformat": "{ringer} is besig om jou en {otherMember} te skakel",
    "description": "Shown in the incoming call bar when someone is ringing you for a group call"
  },
  "icu:incomingGroupCall__ringing-2-others": {
    "messageformat": "{ringer} is besig om jou, {first} en {second} te skakel",
    "description": "Shown in the incoming call bar when someone is ringing you for a group call"
  },
  "icu:incomingGroupCall__ringing-3-others": {
    "messageformat": "{ringer} is besig om jou, {first}, {second} en 1 ander persoon te skakel",
    "description": "Shown in the incoming call bar when someone is ringing you for a group call"
  },
  "icu:incomingGroupCall__ringing-many": {
    "messageformat": "{remaining, plural, one {{ringer} is besig om jou, {first}, {second} en {remaining,number} ander te skakel} other {{ringer} is besig om jou, {first}, {second} en {remaining,number} ander te skakel}}",
    "description": "Shown in the incoming call bar when someone is ringing you for a group call"
  },
  "icu:outgoingCallRinging": {
    "messageformat": "Lui tans…",
    "description": "Shown in the call screen when placing an outgoing call that is now ringing"
  },
  "icu:makeOutgoingCall": {
    "messageformat": "Begin 'n oproep",
    "description": "Title for the call button in a conversation"
  },
  "icu:makeOutgoingVideoCall": {
    "messageformat": "Begin 'n video-oproep",
    "description": "Title for the video call button in a conversation"
  },
  "icu:joinOngoingCall": {
    "messageformat": "Sluit aan",
    "description": "Text that appears in a group when a call is active"
  },
  "icu:callNeedPermission": {
    "messageformat": "{title} sal ’n boodskapversoek van jou af kry. Jy kan bel sodra jou boodskapversoek aanvaar is.",
    "description": "Shown when a call is rejected because the other party hasn't approved the message/call request"
  },
  "icu:callReconnecting": {
    "messageformat": "Besig om te herkonnekteer…",
    "description": "Shown in the call screen when the call is reconnecting due to network issues"
  },
  "icu:CallControls__InfoDisplay--participants": {
    "messageformat": "{count, plural, one {{count,number} mens} other {{count,number} mense}}",
    "description": "Shown in the call screen and lobby for group calls to specify the number of members in the call or in the group. Count is at always at least 1."
  },
  "icu:CallControls__InfoDisplay--audio-call": {
    "messageformat": "Oudio-oproep",
    "description": "Shown in the call lobby for a direct 1:1 call when the caller's video is disabled, to specify that an audio call will be placed when clicking the Start button."
  },
  "icu:CallControls__JoinLeaveButton--hangup-1-1": {
    "messageformat": "Beëindig",
    "description": "Title for the hangup button for a direct 1:1 call with only 2 participants."
  },
  "icu:CallControls__JoinLeaveButton--hangup-group": {
    "messageformat": "Verlaat",
    "description": "Title for the hangup button for a group call."
  },
  "icu:CallControls__MutedToast--muted": {
    "messageformat": "Mikrofoon afgeskakel",
    "description": "Shown in a call when the user mutes their audio input using the Mute toggle button."
  },
  "icu:CallControls__MutedToast--unmuted": {
    "messageformat": "Mikrofoon aangeskakel",
    "description": "Shown in a call when the user is muted and then unmutes their audio input using the Mute toggle button."
  },
  "icu:CallControls__RingingToast--ringing-on": {
    "messageformat": "Lui aangeskakel",
    "description": "Shown in a group call lobby when call ringing is disabled, then the user enables ringing using the Ringing toggle button."
  },
  "icu:CallControls__RingingToast--ringing-off": {
    "messageformat": "Lui afgeskakel",
    "description": "Shown in a group call lobby when call ringing is enabled, then the user disables ringing using the Ringing toggle button."
  },
  "icu:callingDeviceSelection__settings": {
    "messageformat": "Instellings",
    "description": "Title for device selection settings"
  },
  "icu:calling__participants": {
    "messageformat": "{people} in oproep",
    "description": "Title for participants list toggle"
  },
  "icu:calling__call-notification__ended": {
    "messageformat": "Die groepoproep is beëindig",
    "description": "Notification message when a group call has ended"
  },
  "icu:calling__call-notification__started-by-someone": {
    "messageformat": "Die groepoproep is begin",
    "description": "Notification message when a group call has started, but we don't know who started it"
  },
  "icu:calling__call-notification__started-by-you": {
    "messageformat": "Jy het ’n groepoproep begin",
    "description": "Notification message when a group call has started by you"
  },
  "icu:calling__call-notification__started": {
    "messageformat": "{name} het 'n groepoproep begin",
    "description": "Notification message when a group call has started"
  },
  "icu:calling__in-another-call-tooltip": {
    "messageformat": "Jy is reeds in 'n oproep",
    "description": "Tooltip in disabled notification button when you're on another call"
  },
  "icu:calling__call-notification__button__call-full-tooltip": {
    "messageformat": "Oproep het kapasiteit van {max,number} deelnemers bereik",
    "description": "Tooltip in disabled notification button when the call is full"
  },
  "icu:calling__pip--on": {
    "messageformat": "Minimaliseer oproep",
    "description": "Title for picture-in-picture toggle"
  },
  "icu:calling__pip--off": {
    "messageformat": "Volskermoproep",
    "description": "Title for picture-in-picture toggle"
  },
  "icu:calling__change-view": {
    "messageformat": "Change view",
    "description": "Tooltip for changing the in-call layout of remote participants in a group call"
  },
  "icu:calling__view_mode--paginated": {
    "messageformat": "Grid view",
    "description": "Label for option to view participants in a group call in a paginated grid view"
  },
  "icu:calling__view_mode--overflow": {
    "messageformat": "Sidebar view",
    "description": "Label for option to view participants in a group call where videos that don't fit onto the page are put into a scrollable overflow sidebar"
  },
  "icu:calling__view_mode--speaker": {
    "messageformat": "Speaker view",
    "description": "Label for option to view participants where only the current speaker's video is fully visible and all others are put into a scrollable overflow sidebar"
  },
  "icu:calling__view_mode--updated": {
    "messageformat": "View updated",
    "description": "Toast shown whenver the calling view mode is changed (e.g. paginated view -> speaker view)"
  },
  "icu:calling__hangup": {
    "messageformat": "Verlaat oproep",
    "description": "Title for hang up button"
  },
  "icu:calling__SelectPresentingSourcesModal--title": {
    "messageformat": "Deel jou skerm",
    "description": "Title for the select your screen sharing sources modal"
  },
  "icu:calling__SelectPresentingSourcesModal--confirm": {
    "messageformat": "Begin deel",
    "description": "Confirm button for sharing screen modal"
  },
  "icu:calling__SelectPresentingSourcesModal--entireScreen": {
    "messageformat": "Volle skerm",
    "description": "Title for the select your screen sharing sources modal and 'Entire Screen' source"
  },
  "icu:calling__SelectPresentingSourcesModal--screen": {
    "messageformat": "Skerm {id}",
    "description": "Title for `Screen #N` source in screen sharing sources modal and overlay"
  },
  "icu:calling__SelectPresentingSourcesModal--window": {
    "messageformat": "'n Venster",
    "description": "Title for the select your screen sharing sources modal"
  },
  "icu:callingDeviceSelection__label--video": {
    "messageformat": "Video",
    "description": "Label for video input selector"
  },
  "icu:callingDeviceSelection__label--audio-input": {
    "messageformat": "Mikrofoon",
    "description": "Label for audio input selector"
  },
  "icu:callingDeviceSelection__label--audio-output": {
    "messageformat": "Luidsprekers",
    "description": "Label for audio output selector"
  },
  "icu:callingDeviceSelection__select--no-device": {
    "messageformat": "Geen toestelle beskikbaar nie",
    "description": "Message for when there are no available devices to select for input/output audio or video"
  },
  "icu:callingDeviceSelection__select--default": {
    "messageformat": "Verstek",
    "description": "Shown when the device is the default device"
  },
  "icu:muteNotificationsTitle": {
    "messageformat": "Demp kennisgewings",
    "description": "Label for the mute notifications drop-down selector"
  },
  "icu:notMuted": {
    "messageformat": "Nie gedemp nie",
    "description": "Label when the conversation is not muted"
  },
  "icu:muteHour": {
    "messageformat": "Demp vir een uur",
    "description": "Label for muting the conversation"
  },
  "icu:muteEightHours": {
    "messageformat": "Demp vir agt uur",
    "description": "Label for muting the conversation"
  },
  "icu:muteDay": {
    "messageformat": "Demp vir een dag",
    "description": "Label for muting the conversation"
  },
  "icu:muteWeek": {
    "messageformat": "Demp vir een week",
    "description": "Label for muting the conversation"
  },
  "icu:muteAlways": {
    "messageformat": "Demp altyd",
    "description": "Label for muting the conversation"
  },
  "icu:unmute": {
    "messageformat": "Ontdemp",
    "description": "Label for unmuting the conversation"
  },
  "icu:muteExpirationLabelAlways": {
    "messageformat": "Altyd gedemp",
    "description": "Shown in the mute notifications submenu whenever a conversation has been muted"
  },
  "icu:muteExpirationLabel": {
    "messageformat": "Gedemp tot {duration}",
    "description": "Shown in the mute notifications submenu whenever a conversation has been muted"
  },
  "icu:EmojiButton__label": {
    "messageformat": "Emoji",
    "description": "Label for emoji button"
  },
  "icu:ErrorModal--title": {
    "messageformat": "Iets het verkeerd geloop!",
    "description": "Title of popup dialog when user-initiated task has gone wrong"
  },
  "icu:ErrorModal--description": {
    "messageformat": "Probeer asb. weer of kontak steundiens.",
    "description": "Description text in popup dialog when user-initiated task has gone wrong"
  },
  "icu:Confirmation--confirm": {
    "messageformat": "Goed",
    "description": "Button to dismiss popup dialog when user-initiated task has gone wrong"
  },
  "icu:MessageMaxEditsModal__Title": {
    "messageformat": "Kan nie boodskap wysig nie",
    "description": "Title in popup dialog when attempting to edit a message too many times."
  },
  "icu:MessageMaxEditsModal__Description": {
    "messageformat": "Slegs {max,number} wysigings kan aan hierdie boodskap aangebring word.",
    "description": "Description text in popup dialog when attempting to edit a message too many times."
  },
  "icu:unknown-sgnl-link": {
    "messageformat": "Jammer, daardie sgnl:// skakel het nie sin gemaak nie!",
    "description": "Shown if you click on a sgnl:// link not currently supported by Desktop"
  },
  "icu:GroupV2--cannot-send": {
    "messageformat": "Jy kan nie boodskappe aan daardie groep stuur nie.",
    "description": "Shown in toast when you attempt to forward a message to an announcement only group"
  },
  "icu:GroupV2--cannot-start-group-call": {
    "messageformat": "Slegs groepadmins kan ’n oproep begin.",
    "description": "Shown in toast when a non-admin starts a group call in an announcements only group"
  },
  "icu:GroupV2--join--invalid-link--title": {
    "messageformat": "Ongeldige skakel",
    "description": "Shown if we are unable to parse a group link"
  },
  "icu:GroupV2--join--invalid-link": {
    "messageformat": "Hierdie is nie ’n geldige groepskakel nie. Maak seker die skakel is volledig en korrek voor jy probeer aansluit.",
    "description": "Shown if we are unable to parse a group link"
  },
  "icu:GroupV2--join--prompt": {
    "messageformat": "Wil jy by hierdie groep aansluit en jou naam en foto met die lede deel?",
    "description": "Shown when you click on a group link to confirm"
  },
  "icu:GroupV2--join--already-in-group": {
    "messageformat": "Jy is reeds in hierdie groep.",
    "description": "Shown if you click a group link for a group where you're already a member"
  },
  "icu:GroupV2--join--already-awaiting-approval": {
    "messageformat": "Jy het reeds goedkeuring versoek om by hierdie groep aan te sluit.",
    "description": "Shown if you click a group link for a group where you've already requested approval'"
  },
  "icu:GroupV2--join--unknown-link-version--title": {
    "messageformat": "Onbekende skakelweergawe.",
    "description": "This group link is no longer valid."
  },
  "icu:GroupV2--join--unknown-link-version": {
    "messageformat": "Hierdie skakel word nie deur hierdie weergawe van Signal Desktop ondersteun nie.",
    "description": "Shown if you click a group link and we can't get information about it"
  },
  "icu:GroupV2--join--link-revoked--title": {
    "messageformat": "Kan nie by groep aansluit nie",
    "description": "Shown if you click a group link and we can't get information about it"
  },
  "icu:GroupV2--join--link-revoked": {
    "messageformat": "Hierdie groepskakel is nie meer geldig nie.",
    "description": "Shown if you click a group link and we can't get information about it"
  },
  "icu:GroupV2--join--link-forbidden--title": {
    "messageformat": "Kan nie by groep aansluit nie",
    "description": "Shown if you click a group link and you have been forbidden from joining via the link"
  },
  "icu:GroupV2--join--link-forbidden": {
    "messageformat": "Jy kan nie d.m.v. die groepskakel by hierdie groep aansluit nie, want 'n admin het jou verwyder.",
    "description": "Shown if you click a group link and you have been forbidden from joining via the link"
  },
  "icu:GroupV2--join--prompt-with-approval": {
    "messageformat": "'n Admin van hierdie groep moet jou versoek goedkeur voordat jy by die groep kan aansluit. Indien goedgekeur, sal jou naam en foto met die groeplede gedeel word.",
    "description": "Shown when you click on a group link to confirm, if it requires admin approval"
  },
  "icu:GroupV2--join--join-button": {
    "messageformat": "Sluit aan",
    "description": "The button to join the group"
  },
  "icu:GroupV2--join--request-to-join-button": {
    "messageformat": "Versoek om aan te sluit",
    "description": "The button to join the group, if approval is required"
  },
  "icu:GroupV2--join--cancel-request-to-join": {
    "messageformat": "Kanselleer versoek",
    "description": "The button to cancel request to join the group"
  },
  "icu:GroupV2--join--cancel-request-to-join--confirmation": {
    "messageformat": "Kanselleer versoek om by die groep aan te sluit?",
    "description": "A confirmation message that shows after you click the button"
  },
  "icu:GroupV2--join--cancel-request-to-join--yes": {
    "messageformat": "Ja",
    "description": "Choosing to continue in the cancel join confirmation dialog"
  },
  "icu:GroupV2--join--cancel-request-to-join--no": {
    "messageformat": "Nee",
    "description": "Choosing not to continue in the cancel join confirmation dialog"
  },
  "icu:GroupV2--join--group-metadata--full": {
    "messageformat": "{memberCount, plural, one {Groep ·{memberCount,number} lid} other {Groep · {memberCount,number} lede}}",
    "description": "A holder for two pieces of information - the type of conversation, and the member count"
  },
  "icu:GroupV2--join--requested": {
    "messageformat": "Jou versoek om aan te sluit is na die groepadmin gestuur. Jy sal in kennis gestel word wanneer hulle aksie geneem het.",
    "description": "Shown in composition area when you've requested to join a group"
  },
  "icu:GroupV2--join--general-join-failure--title": {
    "messageformat": "Fout met skakel",
    "description": "Shown if something went wrong when you try to join via a group link"
  },
  "icu:GroupV2--join--general-join-failure": {
    "messageformat": "Kon nie by groep aansluit nie. Probeer weer later.",
    "description": "Shown if something went wrong when you try to join via a group link"
  },
  "icu:GroupV2--admin": {
    "messageformat": "Admin",
    "description": "Label for a group administrator"
  },
  "icu:GroupV2--only-admins": {
    "messageformat": "Slegs admins",
    "description": "Label for group administrators -- used in drop-downs to select permissions that apply to admins"
  },
  "icu:GroupV2--all-members": {
    "messageformat": "Alle lede",
    "description": "Label for describing the general non-privileged members of a group"
  },
  "icu:updating": {
    "messageformat": "Besig om by te werk…",
    "description": "Shown along with a spinner when an update operation takes longer than one second"
  },
  "icu:GroupV2--create--you": {
    "messageformat": "Jy het die groep geskep.",
    "description": "Shown in timeline or conversation preview when v2 group changes"
  },
  "icu:GroupV2--create--other": {
    "messageformat": "{memberName} het die groep geskep.",
    "description": "Shown in timeline or conversation preview when v2 group changes"
  },
  "icu:GroupV2--create--unknown": {
    "messageformat": "Die groep is geskep.",
    "description": "Shown in timeline or conversation preview when v2 group changes"
  },
  "icu:GroupV2--title--change--other": {
    "messageformat": "{memberName} het die groepnaam verander na \"{newTitle}\".",
    "description": "Shown in timeline or conversation preview when v2 group changes"
  },
  "icu:GroupV2--title--change--you": {
    "messageformat": "Jy het die groepnaam verander na \"{newTitle}\".",
    "description": "Shown in timeline or conversation preview when v2 group changes"
  },
  "icu:GroupV2--title--change--unknown": {
    "messageformat": "'n Lid het die groepnaam verander na \"{newTitle}\".",
    "description": "Shown in timeline or conversation preview when v2 group changes"
  },
  "icu:GroupV2--title--remove--other": {
    "messageformat": "{memberName} het die groepnaam verwyder.",
    "description": "Shown in timeline or conversation preview when v2 group changes"
  },
  "icu:GroupV2--title--remove--you": {
    "messageformat": "Jy het die groepnaam verwyder.",
    "description": "Shown in timeline or conversation preview when v2 group changes"
  },
  "icu:GroupV2--title--remove--unknown": {
    "messageformat": "'n Lid het die groepnaam verwyder.",
    "description": "Shown in timeline or conversation preview when v2 group changes"
  },
  "icu:GroupV2--avatar--change--other": {
    "messageformat": "{memberName} het die groep-avatar verander.",
    "description": "Shown in timeline or conversation preview when v2 group changes"
  },
  "icu:GroupV2--avatar--change--you": {
    "messageformat": "Jy het die groep-avatar verander.",
    "description": "Shown in timeline or conversation preview when v2 group changes"
  },
  "icu:GroupV2--avatar--change--unknown": {
    "messageformat": "'n Lid het die groep-avatar verander.",
    "description": "Shown in timeline or conversation preview when v2 group changes"
  },
  "icu:GroupV2--avatar--remove--other": {
    "messageformat": "{memberName} het die groep-avatar verwyder.",
    "description": "Shown in timeline or conversation preview when v2 group changes"
  },
  "icu:GroupV2--avatar--remove--you": {
    "messageformat": "Jy het die groep-avatar verwyder.",
    "description": "Shown in timeline or conversation preview when v2 group changes"
  },
  "icu:GroupV2--avatar--remove--unknown": {
    "messageformat": "'n Lid het die groep-avatar verwyder.",
    "description": "Shown in timeline or conversation preview when v2 group changes"
  },
  "icu:GroupV2--access-attributes--admins--other": {
    "messageformat": "{adminName} het mense wat die groepinligting kan wysig na \"Slegs admins\" verander.",
    "description": "Shown in timeline or conversation preview when v2 group changes"
  },
  "icu:GroupV2--access-attributes--admins--you": {
    "messageformat": "Jy het mense wat die groepinligting kan wysig na \"Slegs admins\" verander.",
    "description": "Shown in timeline or conversation preview when v2 group changes"
  },
  "icu:GroupV2--access-attributes--admins--unknown": {
    "messageformat": "'n Admin het mense wat die groepinligting kan wysig na \"Slegs admins\" verander.",
    "description": "Shown in timeline or conversation preview when v2 group changes"
  },
  "icu:GroupV2--access-attributes--all--other": {
    "messageformat": "{adminName} het mense wat die groepinligting kan wysig na \"Alle lede\" verander.",
    "description": "Shown in timeline or conversation preview when v2 group changes"
  },
  "icu:GroupV2--access-attributes--all--you": {
    "messageformat": "Jy het mense wat die groepinligting kan wysig na \"Alle lede\" verander.",
    "description": "Shown in timeline or conversation preview when v2 group changes"
  },
  "icu:GroupV2--access-attributes--all--unknown": {
    "messageformat": "'n Admin het mense wat die groepinligting kan wysig na \"Alle lede\" verander.",
    "description": "Shown in timeline or conversation preview when v2 group changes"
  },
  "icu:GroupV2--access-members--admins--other": {
    "messageformat": "{adminName} het mense wat die groeplidmaatskap kan wysig na \"Slegs admins\" verander.",
    "description": "Shown in timeline or conversation preview when v2 group changes"
  },
  "icu:GroupV2--access-members--admins--you": {
    "messageformat": "Jy  het mense wat die groeplidmaatskap kan wysig na \"Slegs admins\" verander.",
    "description": "Shown in timeline or conversation preview when v2 group changes"
  },
  "icu:GroupV2--access-members--admins--unknown": {
    "messageformat": "'n Admin het mense wat die groeplidmaatskap kan wysig na \"Slegs admins\" verander.",
    "description": "Shown in timeline or conversation preview when v2 group changes"
  },
  "icu:GroupV2--access-members--all--other": {
    "messageformat": "{adminName} het mense wat die groeplidmaatskap kan wysig na \"Alle lede\" verander.",
    "description": "Shown in timeline or conversation preview when v2 group changes"
  },
  "icu:GroupV2--access-members--all--you": {
    "messageformat": "Jy  het mense wat die groeplidmaatskap kan wysig na \"Alle lede\" verander.",
    "description": "Shown in timeline or conversation preview when v2 group changes"
  },
  "icu:GroupV2--access-members--all--unknown": {
    "messageformat": "'n Admin het mense wat die groeplidmaatskap kan wysig na \"Alle lede\" verander.",
    "description": "Shown in timeline or conversation preview when v2 group changes"
  },
  "icu:GroupV2--access-invite-link--disabled--you": {
    "messageformat": "Jy het admingoedkeuring vir die groepskakel gedeaktiveer.",
    "description": "Shown in timeline or conversation preview when v2 group changes"
  },
  "icu:GroupV2--access-invite-link--disabled--other": {
    "messageformat": "{adminName} het admingoedkeuring vir die groepskakel gedeaktiveer.",
    "description": "Shown in timeline or conversation preview when v2 group changes"
  },
  "icu:GroupV2--access-invite-link--disabled--unknown": {
    "messageformat": "Admingoedkeuring vir die groepskakel is gedeaktiveer.",
    "description": "Shown in timeline or conversation preview when v2 group changes"
  },
  "icu:GroupV2--access-invite-link--enabled--you": {
    "messageformat": "Jy het admingoedkeuring vir die groepskakel geaktiveer.",
    "description": "Shown in timeline or conversation preview when v2 group changes"
  },
  "icu:GroupV2--access-invite-link--enabled--other": {
    "messageformat": "{adminName} het admingoedkeuring vir die groepskakel geaktiveer.",
    "description": "Shown in timeline or conversation preview when v2 group changes"
  },
  "icu:GroupV2--access-invite-link--enabled--unknown": {
    "messageformat": "Admingoedkeuring vir die groepskakel is geaktiveer.",
    "description": "Shown in timeline or conversation preview when v2 group changes"
  },
  "icu:GroupV2--member-add--invited--you": {
    "messageformat": "Jy het genooide lid {inviteeName} bygevoeg.",
    "description": "Shown in timeline or conversation preview when v2 group changes"
  },
  "icu:GroupV2--member-add--invited--other": {
    "messageformat": "{memberName} het genooide lid {inviteeName} bygevoeg.",
    "description": "Shown in timeline or conversation preview when v2 group changes"
  },
  "icu:GroupV2--member-add--invited--unknown": {
    "messageformat": "'n Lid het genooide lid {inviteeName} bygevoeg.",
    "description": "Shown in timeline or conversation preview when v2 group changes"
  },
  "icu:GroupV2--member-add--from-invite--other": {
    "messageformat": "{inviteeName} het 'n uitnodiging van {inviterName} na die groep aanvaar.",
    "description": "Shown in timeline or conversation preview when v2 group changes"
  },
  "icu:GroupV2--member-add--from-invite--other-no-from": {
    "messageformat": "{inviteeName} het ’n uitnodiging na die groep aanvaar.",
    "description": "Shown in timeline or conversation preview when v2 group changes"
  },
  "icu:GroupV2--member-add--from-invite--you": {
    "messageformat": "Jy het 'n uitnodiging van {inviterName} na die groep aanvaar.",
    "description": "Shown in timeline or conversation preview when v2 group changes"
  },
  "icu:GroupV2--member-add--from-invite--you-no-from": {
    "messageformat": "Jy het ’n uitnodiging na die groep aanvaar.",
    "description": "Shown in timeline or conversation preview when v2 group changes"
  },
  "icu:GroupV2--member-add--from-invite--from-you": {
    "messageformat": "{inviteeName} het jou uitnodiging na die groep aanvaar.",
    "description": "Shown in timeline or conversation preview when v2 group changes"
  },
  "icu:GroupV2--member-add--other--other": {
    "messageformat": "{adderName} het {addeeName} bygevoeg.",
    "description": "Shown in timeline or conversation preview when v2 group changes"
  },
  "icu:GroupV2--member-add--other--you": {
    "messageformat": "Jy het {memberName} bygevoeg.",
    "description": "Shown in timeline or conversation preview when v2 group changes"
  },
  "icu:GroupV2--member-add--other--unknown": {
    "messageformat": "'n Lid het {memberName} bygevoeg.",
    "description": "Shown in timeline or conversation preview when v2 group changes"
  },
  "icu:GroupV2--member-add--you--other": {
    "messageformat": "{memberName} het jou by die groep gevoeg.",
    "description": "Shown in timeline or conversation preview when v2 group changes"
  },
  "icu:GroupV2--member-add--you--you": {
    "messageformat": "Jy het by die groep aangesluit.",
    "description": "Shown in timeline or conversation preview when v2 group changes"
  },
  "icu:GroupV2--member-add--you--unknown": {
    "messageformat": "Jy is by die groep bygevoeg.",
    "description": "Shown in timeline or conversation preview when v2 group changes"
  },
  "icu:GroupV2--member-add-from-link--you--you": {
    "messageformat": "Jy het d.m.v. die groepskakel by die groep aangesluit.",
    "description": "Shown in timeline or conversation preview when v2 group changes"
  },
  "icu:GroupV2--member-add-from-link--other": {
    "messageformat": "{memberName} het d.m.v. die groepskakel by die groep aangesluit.",
    "description": "Shown in timeline or conversation preview when v2 group changes"
  },
  "icu:GroupV2--member-add-from-admin-approval--you--other": {
    "messageformat": "{adminName}het jou versoek goedgekeur om by die groep aan te sluit.",
    "description": "Shown in timeline or conversation preview when v2 group changes"
  },
  "icu:GroupV2--member-add-from-admin-approval--you--unknown": {
    "messageformat": "Jou versoek om by die groep aan te sluit is goedgekeur.",
    "description": "Shown in timeline or conversation preview when v2 group changes"
  },
  "icu:GroupV2--member-add-from-admin-approval--other--you": {
    "messageformat": "Jy het ’n versoek van {joinerName} om by die groep aan te sluit, goedgekeur.",
    "description": "Shown in timeline or conversation preview when v2 group changes"
  },
  "icu:GroupV2--member-add-from-admin-approval--other--other": {
    "messageformat": "{adminName} het ’n versoek van {joinerName} om by die groep aan te sluit, goedgekeur.",
    "description": "Shown in timeline or conversation preview when v2 group changes"
  },
  "icu:GroupV2--member-add-from-admin-approval--other--unknown": {
    "messageformat": "’n Versoek van {joinerName} om by die groep aan te sluit, is goedgekeur.",
    "description": "Shown in timeline or conversation preview when v2 group changes"
  },
  "icu:GroupV2--member-remove--other--other": {
    "messageformat": "{adminName} het {memberName} verwyder.",
    "description": "Shown in timeline or conversation preview when v2 group changes"
  },
  "icu:GroupV2--member-remove--other--self": {
    "messageformat": "{memberName} het die groep verlaat.",
    "description": "Shown in timeline or conversation preview when v2 group changes"
  },
  "icu:GroupV2--member-remove--other--you": {
    "messageformat": "Jy het {memberName} verwyder.",
    "description": "Shown in timeline or conversation preview when v2 group changes"
  },
  "icu:GroupV2--member-remove--other--unknown": {
    "messageformat": "'n Lid het {memberName} verwyder.",
    "description": "Shown in timeline or conversation preview when v2 group changes"
  },
  "icu:GroupV2--member-remove--you--other": {
    "messageformat": "{adminName} het jou verwyder.",
    "description": "Shown in timeline or conversation preview when v2 group changes"
  },
  "icu:GroupV2--member-remove--you--you": {
    "messageformat": "Jy het die groep verlaat",
    "description": "Shown in timeline or conversation preview when v2 group changes"
  },
  "icu:GroupV2--member-remove--you--unknown": {
    "messageformat": "Jy is van die groep verwyder.",
    "description": "Shown in timeline or conversation preview when v2 group changes"
  },
  "icu:GroupV2--member-privilege--promote--other--other": {
    "messageformat": "{adminName} het {memberName} 'n admin gemaak.",
    "description": "Shown in timeline or conversation preview when v2 group changes"
  },
  "icu:GroupV2--member-privilege--promote--other--you": {
    "messageformat": "Jy het {memberName} ’n admin gemaak.",
    "description": "Shown in timeline or conversation preview when v2 group changes"
  },
  "icu:GroupV2--member-privilege--promote--other--unknown": {
    "messageformat": "'n Admin het {memberName} 'n admin gemaak.",
    "description": "Shown in timeline or conversation preview when v2 group changes"
  },
  "icu:GroupV2--member-privilege--promote--you--other": {
    "messageformat": "{adminName} het jou ’n admin gemaak.",
    "description": "Shown in timeline or conversation preview when v2 group changes"
  },
  "icu:GroupV2--member-privilege--promote--you--unknown": {
    "messageformat": "'n Admin het jou 'n admin gemaak.",
    "description": "Shown in timeline or conversation preview when v2 group changes"
  },
  "icu:GroupV2--member-privilege--demote--other--other": {
    "messageformat": "{adminName} het {memberName} se admin-voorregte herroep.",
    "description": "Shown in timeline or conversation preview when v2 group changes"
  },
  "icu:GroupV2--member-privilege--demote--other--you": {
    "messageformat": "Jy het {memberName} se adminvoorregte herroep.",
    "description": "Shown in timeline or conversation preview when v2 group changes"
  },
  "icu:GroupV2--member-privilege--demote--other--unknown": {
    "messageformat": "'n Admin het {memberName} se adminvoorregte herroep.",
    "description": "Shown in timeline or conversation preview when v2 group changes"
  },
  "icu:GroupV2--member-privilege--demote--you--other": {
    "messageformat": "{adminName} het jou adminvoorregte herroep.",
    "description": "Shown in timeline or conversation preview when v2 group changes"
  },
  "icu:GroupV2--member-privilege--demote--you--unknown": {
    "messageformat": "'n Admin het jou adminvoorregte herroep.",
    "description": "Shown in timeline or conversation preview when v2 group changes"
  },
  "icu:GroupV2--pending-add--one--other--other": {
    "messageformat": "{memberName} het 1 persoon na die groep genooi.",
    "description": "Shown in timeline or conversation preview when v2 group changes"
  },
  "icu:GroupV2--pending-add--one--other--you": {
    "messageformat": "Jy het {inviteeName} na die groep genooi.",
    "description": "Shown in timeline or conversation preview when v2 group changes"
  },
  "icu:GroupV2--pending-add--one--other--unknown": {
    "messageformat": "Een persoon is na die groep genooi.",
    "description": "Shown in timeline or conversation preview when v2 group changes"
  },
  "icu:GroupV2--pending-add--one--you--other": {
    "messageformat": "{memberName} het jou na die groep genooi.",
    "description": "Shown in timeline or conversation preview when v2 group changes"
  },
  "icu:GroupV2--pending-add--one--you--unknown": {
    "messageformat": "Jy is na die groep genooi.",
    "description": "Shown in timeline or conversation preview when v2 group changes"
  },
  "icu:GroupV2--pending-add--many--other": {
    "messageformat": "{memberName} het {count,number} persone na die groep genooi.",
    "description": "Shown in timeline or conversation preview when v2 group changes"
  },
  "icu:GroupV2--pending-add--many--you": {
    "messageformat": "Jy het {count,number} persone na die groep genooi.",
    "description": "Shown in timeline or conversation preview when v2 group changes"
  },
  "icu:GroupV2--pending-add--many--unknown": {
    "messageformat": "{count,number} persone is na die groep genooi.",
    "description": "Shown in timeline or conversation preview when v2 group changes"
  },
  "icu:GroupV2--pending-remove--decline--other": {
    "messageformat": "1 persoon wat deur {memberName} genooi is, het die uitnodiging na die groep geweier.",
    "description": "Shown in timeline or conversation preview when v2 group changes"
  },
  "icu:GroupV2--pending-remove--decline--you": {
    "messageformat": "{inviteeName} het jou uitnodiging na die groep geweier.",
    "description": "Shown in timeline or conversation preview when v2 group changes"
  },
  "icu:GroupV2--pending-remove--decline--from-you": {
    "messageformat": "Jy het ’n uitnodiging na die groep geweier.",
    "description": "Shown in timeline or conversation preview when v2 group changes"
  },
  "icu:GroupV2--pending-remove--decline--unknown": {
    "messageformat": "1 persoon het hulle uitnodiging na die groep geweier.",
    "description": "Shown in timeline or conversation preview when v2 group changes"
  },
  "icu:GroupV2--pending-remove--revoke--one--other": {
    "messageformat": "{memberName} het ’n uitnodiging na die groep vir 1 persoon herroep.",
    "description": "Shown in timeline or conversation preview when v2 group changes"
  },
  "icu:GroupV2--pending-remove--revoke--one--you": {
    "messageformat": "Jy het ’n uitnodiging na die groep vir 1 persoon herroep.",
    "description": "Shown in timeline or conversation preview when v2 group changes"
  },
  "icu:GroupV2--pending-remove--revoke-own--to-you": {
    "messageformat": "{inviterName} het hulle uitnodiging aan jou herroep.",
    "description": "Shown in timeline or conversation preview when v2 group changes"
  },
  "icu:GroupV2--pending-remove--revoke-own--unknown": {
    "messageformat": "{inviterName} het hulle uitnodiging aan 1 persoon herroep.",
    "description": "Shown in timeline or conversation preview when v2 group changes"
  },
  "icu:GroupV2--pending-remove--revoke--one--unknown": {
    "messageformat": "'n Admin het ’n uitnodiging na die groep vir 1 persoon herroep.",
    "description": "Shown in timeline or conversation preview when v2 group changes"
  },
  "icu:GroupV2--pending-remove--revoke--many--other": {
    "messageformat": "{memberName} het uitnodigings na die groep vir {count,number} persone herroep.",
    "description": "Shown in timeline or conversation preview when v2 group changes"
  },
  "icu:GroupV2--pending-remove--revoke--many--you": {
    "messageformat": "Jy het ’n uitnodiging na die groep vir {count,number} persone herroep.",
    "description": "Shown in timeline or conversation preview when v2 group changes"
  },
  "icu:GroupV2--pending-remove--revoke--many--unknown": {
    "messageformat": "'n Admin het ’n uitnodiging na die groep vir {count,number} persone herroep.",
    "description": "Shown in timeline or conversation preview when v2 group changes"
  },
  "icu:GroupV2--pending-remove--revoke-invite-from--one--other": {
    "messageformat": "{adminName} het ’n uitnodiging na die groep vir 1 persoon, gestuur deur {memberName}, herroep.",
    "description": "Shown in timeline or conversation preview when v2 group changes"
  },
  "icu:GroupV2--pending-remove--revoke-invite-from--one--you": {
    "messageformat": "Jy het ’n uitnodiging na die groep vir 1 persoon, gestuur deur {memberName}, herroep.",
    "description": "Shown in timeline or conversation preview when v2 group changes"
  },
  "icu:GroupV2--pending-remove--revoke-invite-from--one--unknown": {
    "messageformat": "'n Admin het ’n uitnodiging na die groep vir 1 persoon, gestuur deur {memberName}, herroep.",
    "description": "Shown in timeline or conversation preview when v2 group changes"
  },
  "icu:GroupV2--pending-remove--revoke-invite-from-you--one--other": {
    "messageformat": "{adminName} het die uitnodiging na die groep wat jy aan {inviteeName} gestuur het, herroep.",
    "description": "Shown in timeline or conversation preview when v2 group changes"
  },
  "icu:GroupV2--pending-remove--revoke-invite-from-you--one--you": {
    "messageformat": "Jy het jou uitnodiging aan {inviteeName} herroep.",
    "description": "Shown in timeline or conversation preview when v2 group changes"
  },
  "icu:GroupV2--pending-remove--revoke-invite-from-you--one--unknown": {
    "messageformat": "’n Admin het jou uitnodiging na die groep vir {inviteeName} mense herroep.",
    "description": "Shown in timeline or conversation preview when v2 group changes"
  },
  "icu:GroupV2--pending-remove--revoke-invite-from--many--other": {
    "messageformat": "{adminName} het uitnodigings na die groep vir {count,number} mense, deur {memberName} genooi, herroep.",
    "description": "Shown in timeline or conversation preview when v2 group changes"
  },
  "icu:GroupV2--pending-remove--revoke-invite-from--many--you": {
    "messageformat": "Jy het uitnodigings na die groep vir {count,number} mense, deur {memberName} genooi, herroep.",
    "description": "Shown in timeline or conversation preview when v2 group changes"
  },
  "icu:GroupV2--pending-remove--revoke-invite-from--many--unknown": {
    "messageformat": "’n Admin het uitnodigings na die groep vir {count,number} mense, deur {memberName} genooi, herroep.",
    "description": "Shown in timeline or conversation preview when v2 group changes"
  },
  "icu:GroupV2--pending-remove--revoke-invite-from-you--many--other": {
    "messageformat": "{adminName} het ’n uitnodiging na die groep vir {count,number} mense herroep.",
    "description": "Shown in timeline or conversation preview when v2 group changes"
  },
  "icu:GroupV2--pending-remove--revoke-invite-from-you--many--you": {
    "messageformat": "Jy het jou uitnodiging vir {count,number} mense herroep.",
    "description": "Shown in timeline or conversation preview when v2 group changes"
  },
  "icu:GroupV2--pending-remove--revoke-invite-from-you--many--unknown": {
    "messageformat": "’n Admin het ’n uitnodiging na die groep vir {count,number} mense herroep.",
    "description": "Shown in timeline or conversation preview when v2 group changes"
  },
  "icu:GroupV2--admin-approval-add-one--you": {
    "messageformat": "Jy het ’n versoek gestuur om by die groep aan te sluit.",
    "description": "Shown in timeline or conversation preview when v2 group changes"
  },
  "icu:GroupV2--admin-approval-add-one--other": {
    "messageformat": "{joinerName} het d.m.v. die groepskakel versoek om aan te sluit.",
    "description": "Shown in timeline or conversation preview when v2 group changes"
  },
  "icu:GroupV2--admin-approval-remove-one--you--you": {
    "messageformat": "Jy het jou versoek om by die groep aan te sluit, gekanselleer.",
    "description": "Shown in timeline or conversation preview when v2 group changes"
  },
  "icu:GroupV2--admin-approval-remove-one--you--unknown": {
    "messageformat": "Jou versoek om by die groep aan te sluit is deur ’n admin geweier.",
    "description": "Shown in timeline or conversation preview when v2 group changes"
  },
  "icu:GroupV2--admin-approval-remove-one--other--you": {
    "messageformat": "Jy het ’n versoek van {joinerName} om by die groep aan te sluit, geweier.",
    "description": "Shown in timeline or conversation preview when v2 group changes"
  },
  "icu:GroupV2--admin-approval-remove-one--other--own": {
    "messageformat": "{joinerName} het hul versoek om by die groep aan te sluit, gekanselleer.",
    "description": "Shown in timeline or conversation preview when v2 group changes"
  },
  "icu:GroupV2--admin-approval-remove-one--other--other": {
    "messageformat": "{adminName} het ’n versoek van {joinerName} om by die groep aan te sluit, geweier.",
    "description": "Shown in timeline or conversation preview when v2 group changes"
  },
  "icu:GroupV2--admin-approval-bounce--one": {
    "messageformat": "{joinerName} het d.m.v. die groepskakel versoek om aan te sluit en dit gekanselleer.",
    "description": "Shown in timeline or conversation preview when v2 group changes"
  },
  "icu:GroupV2--admin-approval-bounce": {
    "messageformat": "{joinerName} het d.m.v. die groepskakel %{numberOfRequests,number} versoeke gerig om aan te sluit en dit gekanselleer.",
    "description": "Shown in timeline or conversation preview when v2 group changes"
  },
  "icu:GroupV2--group-link-add--disabled--you": {
    "messageformat": "Jy het die groepskakel geaktiveer met admingoedkeuring gedeaktiveer.",
    "description": "Shown in timeline or conversation preview when v2 group changes"
  },
  "icu:GroupV2--group-link-add--disabled--other": {
    "messageformat": "{adminName} het die groepskakel geaktiveer met admingoedkeuring gedeaktiveer.",
    "description": "Shown in timeline or conversation preview when v2 group changes"
  },
  "icu:GroupV2--group-link-add--disabled--unknown": {
    "messageformat": "Die groepskakel is geaktiveer met admingoedkeuring gedeaktiveer.",
    "description": "Shown in timeline or conversation preview when v2 group changes"
  },
  "icu:GroupV2--group-link-add--enabled--you": {
    "messageformat": "Jy het die groepskakel geaktiveer met admingoedkeuring geaktiveer.",
    "description": "Shown in timeline or conversation preview when v2 group changes"
  },
  "icu:GroupV2--group-link-add--enabled--other": {
    "messageformat": "{adminName} het die groepskakel geaktiveer met admingoedkeuring geaktiveer.",
    "description": "Shown in timeline or conversation preview when v2 group changes"
  },
  "icu:GroupV2--group-link-add--enabled--unknown": {
    "messageformat": "Die groepskakel is geaktiveer met admingoedkeuring geaktiveer.",
    "description": "Shown in timeline or conversation preview when v2 group changes"
  },
  "icu:GroupV2--group-link-remove--you": {
    "messageformat": "Jy het die groepskakel gedeaktiveer.",
    "description": "Shown in timeline or conversation preview when v2 group changes"
  },
  "icu:GroupV2--group-link-remove--other": {
    "messageformat": "{adminName} het die groepskakel gedeaktiveer.",
    "description": "Shown in timeline or conversation preview when v2 group changes"
  },
  "icu:GroupV2--group-link-remove--unknown": {
    "messageformat": "Die groepskakel is gedeaktiveer.",
    "description": "Shown in timeline or conversation preview when v2 group changes"
  },
  "icu:GroupV2--group-link-reset--you": {
    "messageformat": "Jy het die groepskakel teruggestel.",
    "description": "Shown in timeline or conversation preview when v2 group changes"
  },
  "icu:GroupV2--group-link-reset--other": {
    "messageformat": "{adminName} het die groepskakel teruggestel.",
    "description": "Shown in timeline or conversation preview when v2 group changes"
  },
  "icu:GroupV2--group-link-reset--unknown": {
    "messageformat": "Die groepbeskrywing is teruggestel.",
    "description": "Shown in timeline or conversation preview when v2 group changes"
  },
  "icu:GroupV2--description--remove--you": {
    "messageformat": "Jy het die groepbeskrywing verwyder.",
    "description": "Shown in timeline or conversation preview when v2 group changes"
  },
  "icu:GroupV2--description--remove--other": {
    "messageformat": "{memberName} het die groepbeskrywing verwyder.",
    "description": "Shown in timeline or conversation preview when v2 group changes"
  },
  "icu:GroupV2--description--remove--unknown": {
    "messageformat": "Die groepbeskrywing is verwyder.",
    "description": "Shown in timeline or conversation preview when v2 group changes"
  },
  "icu:GroupV2--description--change--you": {
    "messageformat": "Jy het die groepbeskrywing verander.",
    "description": "Shown in timeline or conversation preview when v2 group changes"
  },
  "icu:GroupV2--description--change--other": {
    "messageformat": "{memberName} het die groepbeskrywing verander.",
    "description": "Shown in timeline or conversation preview when v2 group changes"
  },
  "icu:GroupV2--description--change--unknown": {
    "messageformat": "Die groepbeskrywing is verander.",
    "description": "Shown in timeline or conversation preview when v2 group changes"
  },
  "icu:GroupV2--announcements--admin--you": {
    "messageformat": "Jy het die groepinstellings verander sodat slegs admins boodskappe kan stuur.",
    "description": "Shown in timeline or conversation preview when v2 group changes"
  },
  "icu:GroupV2--announcements--admin--other": {
    "messageformat": "{memberName} het die groepinstellings verander sodat slegs admins boodskappe kan stuur.",
    "description": "Shown in timeline or conversation preview when v2 group changes"
  },
  "icu:GroupV2--announcements--admin--unknown": {
    "messageformat": "Die groep is verander sodat slegs admins boodskappe kan stuur.",
    "description": "Shown in timeline or conversation preview when v2 group changes"
  },
  "icu:GroupV2--announcements--member--you": {
    "messageformat": "Jy het die groepinstellings verander sodat alle lede boodskappe kan stuur.",
    "description": "Shown in timeline or conversation preview when v2 group changes"
  },
  "icu:GroupV2--announcements--member--other": {
    "messageformat": "{memberName} het die groepinstellings verander sodat alle lede boodskappe kan stuur.",
    "description": "Shown in timeline or conversation preview when v2 group changes"
  },
  "icu:GroupV2--announcements--member--unknown": {
    "messageformat": "Die groep is verander sodat alle lede boodskappe kan stuur.",
    "description": "Shown in timeline or conversation preview when v2 group changes"
  },
  "icu:GroupV2--summary": {
    "messageformat": "Hierdie groep se lede of instellings het verander.",
    "description": "When rejoining a group, any detected changes are collapsed down into this summary"
  },
  "icu:GroupV1--Migration--disabled--link": {
    "messageformat": "Gradeer hierdie groep op om nuwe funksies soos @vermeldings en admins te aktiveer. Lede wat nie hul naam of foto in hierdie groep gedeel het nie, sal genooi word om aan te sluit. <learnMoreLink>Vind meer uit.</learnMoreLink>",
    "description": "Shown instead of composition area when user is forced to migrate a legacy group (GV1)."
  },
  "icu:GroupV1--Migration--was-upgraded": {
    "messageformat": "Hierdie groep is na ’n nuwe groep opgegradeer.",
    "description": "Shown in timeline when a legacy group (GV1) is upgraded to a new group (GV2)"
  },
  "icu:GroupV1--Migration--learn-more": {
    "messageformat": "Vind meer uit",
    "description": "Shown on a bubble below a 'group was migrated' timeline notification, or as button on Migrate dialog"
  },
  "icu:GroupV1--Migration--migrate": {
    "messageformat": "Gradeer op",
    "description": "Shown on Migrate dialog to kick off the process"
  },
  "icu:GroupV1--Migration--info--title": {
    "messageformat": "Wat is Nuwe Groepe?",
    "description": "Shown on Learn More popup after GV1 migration"
  },
  "icu:GroupV1--Migration--migrate--title": {
    "messageformat": "Gradeer op na Nuwe Groep",
    "description": "Shown on Migration popup after choosing to migrate group"
  },
  "icu:GroupV1--Migration--info--summary": {
    "messageformat": "Nuwe groepe het funksies soos @vermeldings en groepadmin, en sal in die toekoms nog funksies ondersteun.",
    "description": "Shown on Learn More popup after or Migration popup before GV1 migration"
  },
  "icu:GroupV1--Migration--info--keep-history": {
    "messageformat": "Alle boodskapgeskiedenis en media van voor die opgradering is behou.",
    "description": "Shown on Learn More popup after GV1 migration"
  },
  "icu:GroupV1--Migration--migrate--keep-history": {
    "messageformat": "Alle boodskapgeskiedenis en media van voor die opgradering sal behou word.",
    "description": "Shown on Migration popup before GV1 migration"
  },
  "icu:GroupV1--Migration--info--invited--you": {
    "messageformat": "Jy moet weer ’n uitnodiging om by die groep aan te sluit, aanvaar en sal tot dan geen groepboodskappe ontvang nie:",
    "description": "Shown on Learn More popup after GV1 migration"
  },
  "icu:GroupV1--Migration--info--invited--many": {
    "messageformat": "Hierdie lede moet weer ’n uitnodiging om by die groep aan te sluit, aanvaar en sal tot dan geen groepboodskappe ontvang nie:",
    "description": "Shown on Learn More popup after or Migration popup before GV1 migration"
  },
  "icu:GroupV1--Migration--info--invited--one": {
    "messageformat": "Hierdie lid moet weer ’n uitnodiging om by die groep aan te sluit, aanvaar en sal tot dan geen groepboodskappe ontvang nie:",
    "description": "Shown on Learn More popup after or Migration popup before GV1 migration"
  },
  "icu:GroupV1--Migration--info--removed--before--many": {
    "messageformat": "Hierdie lede kan nie by Nuwe Groepe aansluit nie en sal van die volgende groep verwyder word:",
    "description": "Shown on Learn More popup after or Migration popup before GV1 migration"
  },
  "icu:GroupV1--Migration--info--removed--before--one": {
    "messageformat": "Hierdie lid kan nie by Nuwe Groepe aansluit nie en sal van die volgende groep verwyder word:",
    "description": "Shown on Learn More popup after or Migration popup before GV1 migration"
  },
  "icu:GroupV1--Migration--info--removed--after--many": {
    "messageformat": "Hierdie lede kon nie by Nuwe Groepe aansluit nie en is van die volgende groep verwyder:",
    "description": "Shown on Learn More popup after or Migration popup before GV1 migration"
  },
  "icu:GroupV1--Migration--info--removed--after--one": {
    "messageformat": "Hierdie lid kon nie by Nuwe Groepe aansluit nie en is van die volgende groep verwyder:",
    "description": "Shown on Learn More popup after or Migration popup before GV1 migration"
  },
  "icu:GroupV1--Migration--invited--you": {
    "messageformat": "Jy kon nie by die Nuwe Groep toegevoeg word nie en is genooi om aan te sluit.",
    "description": "Shown in timeline when a group is upgraded and you were invited instead of added"
  },
  "icu:GroupV1--Migration--invited--one": {
    "messageformat": "{contact} kon nie by die Nuwe Groep toegevoeg word nie en is genooi om aan te sluit.",
    "description": "Shown in timeline when a group is upgraded and one person was invited, instead of added"
  },
  "icu:GroupV1--Migration--invited--many": {
    "messageformat": "{count,number} lede kon nie by die Nuwe Groep toegevoeg word nie en is genooi om aan te sluit.",
    "description": "Shown in timeline when a group is upgraded and some people were invited, instead of added"
  },
  "icu:GroupV1--Migration--removed--one": {
    "messageformat": "{contact} is van die groep verwyder.",
    "description": "Shown in timeline when a group is upgraded and one person was removed entirely during the upgrade"
  },
  "icu:GroupV1--Migration--removed--many": {
    "messageformat": "{count,number} lede is van die groep verwyder.",
    "description": "Shown in timeline when a group is upgraded and some people were removed entirely during the upgrade"
  },
  "icu:close": {
    "messageformat": "Maak toe",
    "description": "Generic close label"
  },
  "icu:previous": {
    "messageformat": "vorige",
    "description": "Generic previous label"
  },
  "icu:next": {
    "messageformat": "volgende",
    "description": "Generic next label"
  },
  "icu:BadgeDialog__become-a-sustainer-button": {
    "messageformat": "Dra by tot Signal",
    "description": "In the badge dialog. This button is shown under sustainer badges, taking users to some instructions"
  },
  "icu:BadgeSustainerInstructions__header": {
    "messageformat": "Dra by tot Signal",
    "description": "In the instructions for becoming a sustainer. The heading."
  },
  "icu:BadgeSustainerInstructions__subheader": {
    "messageformat": "Signal word deur mense soos jy aangedryf. Dra by en verdien ’n wapen.",
    "description": "In the instructions for becoming a sustainer. The subheading."
  },
  "icu:BadgeSustainerInstructions__instructions__1": {
    "messageformat": "Maak Signal op jou foon oop",
    "description": "In the instructions for becoming a sustainer. First instruction."
  },
  "icu:BadgeSustainerInstructions__instructions__2": {
    "messageformat": "Tik op jou profielfoto bo links om Instellings oop te maak",
    "description": "In the instructions for becoming a sustainer. Second instruction."
  },
  "icu:BadgeSustainerInstructions__instructions__3": {
    "messageformat": "Tik op \"Dra by tot Signal\" en teken in",
    "description": "In the instructions for becoming a sustainer. Third instruction."
  },
  "icu:CompositionArea--expand": {
    "messageformat": "Vou uit",
    "description": "Aria label for expanding composition area"
  },
  "icu:CompositionArea--attach-file": {
    "messageformat": "Heg lêer aan",
    "description": "Aria label for file attachment button in composition area"
  },
  "icu:CompositionArea--sms-only__title": {
    "messageformat": "Hierdie persoon gebruik nie Signal nie",
    "description": "Title for the composition area for the SMS-only contact"
  },
  "icu:CompositionArea--sms-only__body": {
    "messageformat": "Signal Desktop kan nie boodskappe stuur aan nie-Signal-kontakte nie. Vra die persoon om Signal te installeer vir ’n veiliger boodskapdiens.",
    "description": "Body for the composition area for the SMS-only contact"
  },
  "icu:CompositionArea--sms-only__spinner-label": {
    "messageformat": "Gaan tans kontak se registrasiestatus na",
    "description": "Displayed while checking if the contact is SMS-only"
  },
  "icu:CompositionArea__edit-action--discard": {
    "messageformat": "Gooi boodskap weg",
    "description": "aria-label for discard edit button"
  },
  "icu:CompositionArea__edit-action--send": {
    "messageformat": "Stuur gewysigde boodskap",
    "description": "aria-label for send edit button"
  },
  "icu:CompositionInput__editing-message": {
    "messageformat": "Wysig boodskap",
    "description": "Status text displayed above composition input when editing a message"
  },
  "icu:countMutedConversationsDescription": {
    "messageformat": "Sluit gedempte kletse by wapentelling in",
    "description": "Description for counting muted conversations in badge setting"
  },
  "icu:ContactModal--message": {
    "messageformat": "Boodskap",
    "description": "Button text for send message button in Group Contact Details modal"
  },
  "icu:ContactModal--rm-admin": {
    "messageformat": "Verwyder as admin",
    "description": "Button text for removing as admin button in Group Contact Details modal"
  },
  "icu:ContactModal--make-admin": {
    "messageformat": "Maak admin",
    "description": "Button text for make admin button in Group Contact Details modal"
  },
  "icu:ContactModal--make-admin-info": {
    "messageformat": "{contact} sal hierdie groep en sy lede kan wysig.",
    "description": "Shown in a confirmation dialog when you are about to grant admin privileges to someone"
  },
  "icu:ContactModal--rm-admin-info": {
    "messageformat": "Verwyder {contact} as groepadmin?",
    "description": "Shown in a confirmation dialog when you are about to remove admin privileges from someone"
  },
  "icu:ContactModal--add-to-group": {
    "messageformat": "Voeg by 'n ander groep toe",
    "description": "Button text for adding contact to another group in Group Contact Details modal"
  },
  "icu:ContactModal--remove-from-group": {
    "messageformat": "Verwyder uit groep",
    "description": "Button text for remove from group button in Group Contact Details modal"
  },
  "icu:showChatColorEditor": {
    "messageformat": "Kletskleur",
    "description": "This is a button in the conversation context menu to show the chat color editor"
  },
  "icu:showConversationDetails": {
    "messageformat": "Groepinstellings",
    "description": "This is a button in the conversation context menu to show group settings"
  },
  "icu:showConversationDetails--direct": {
    "messageformat": "Kletsinstellings",
    "description": "This is a button in the conversation context menu to show chat settings"
  },
  "icu:ConversationDetails__unmute--title": {
    "messageformat": "Ontdemp hierdie klets?",
    "description": "Title for the modal to unmute a chat"
  },
  "icu:ConversationDetails--group-link": {
    "messageformat": "Groepskakel",
    "description": "This is the label for the group link management panel"
  },
  "icu:ConversationDetails--disappearing-messages-label": {
    "messageformat": "Verdwynboodskappe",
    "description": "This is the label for the disappearing messages setting panel"
  },
  "icu:ConversationDetails--disappearing-messages-info--group": {
    "messageformat": "Indien geaktiveer, sal boodskappe wat in hierdie groep gestuur en ontvang is, verdwyn nadat dit gesien is.",
    "description": "This is the info about the disappearing messages setting, in groups"
  },
  "icu:ConversationDetails--disappearing-messages-info--direct": {
    "messageformat": "Indien geaktiveer, sal boodskappe wat in hierdie 1:1-klets gestuur en ontvang is, verdwyn nadat dit gesien is.",
    "description": "This is the info about the disappearing messages setting, for direct conversations"
  },
  "icu:ConversationDetails--notifications": {
    "messageformat": "Kennisgewings",
    "description": "This is the label for notifications in the conversation details screen"
  },
  "icu:ConversationDetails--group-info-label": {
    "messageformat": "Wie kan groepinligting wysig",
    "description": "This is the label for the 'who can edit the group' panel"
  },
  "icu:ConversationDetails--group-info-info": {
    "messageformat": "Kies wie die groepnaam, -foto, -beskrywing en verdwynboodskap-afteller kan wysig.",
    "description": "This is the additional info for the 'who can edit the group' panel"
  },
  "icu:ConversationDetails--add-members-label": {
    "messageformat": "Wie kan lede toevoeg",
    "description": "This is the label for the 'who can add members' panel"
  },
  "icu:ConversationDetails--add-members-info": {
    "messageformat": "Kies wie lede by hierdie groep kan toevoeg.",
    "description": "This is the additional info for the 'who can add members' panel"
  },
  "icu:ConversationDetails--announcement-label": {
    "messageformat": "Wie kan boodskappe stuur",
    "description": "This is the additional info for the 'who can send messages' panel"
  },
  "icu:ConversationDetails--announcement-info": {
    "messageformat": "Kies wie boodskappe na die groep mag stuur.",
    "description": "This is the additional info for the 'who can send messages' panel"
  },
  "icu:ConversationDetails--requests-and-invites": {
    "messageformat": "Versoeke & uitnodigings",
    "description": "This is a button to display which members have been invited but have not joined yet"
  },
  "icu:ConversationDetailsActions--leave-group": {
    "messageformat": "Verlaat groep",
    "description": "This is a button to leave a group"
  },
  "icu:ConversationDetailsActions--block-group": {
    "messageformat": "Versper groep",
    "description": "This is a button to block a group"
  },
  "icu:ConversationDetailsActions--unblock-group": {
    "messageformat": "Ontsper groep",
    "description": "This is a button to unblock a group"
  },
  "icu:ConversationDetailsActions--leave-group-must-choose-new-admin": {
    "messageformat": "Voor jy verlaat, moet jy ten minste een nuwe admin vir hierdie groep kies.",
    "description": "Shown if, before leaving a group, you need to choose an admin"
  },
  "icu:ConversationDetailsActions--leave-group-modal-title": {
    "messageformat": "Wil jy regtig verlaat?",
    "description": "This is the modal title for confirming leaving a group"
  },
  "icu:ConversationDetailsActions--leave-group-modal-content": {
    "messageformat": "Jy sal nie meer boodskappe in hierdie groep kan stuur of ontvang nie.",
    "description": "This is the modal content for confirming leaving a group"
  },
  "icu:ConversationDetailsActions--leave-group-modal-confirm": {
    "messageformat": "Verlaat",
    "description": "This is the modal button to confirm leaving a group"
  },
  "icu:ConversationDetailsActions--unblock-group-modal-title": {
    "messageformat": "Ontsper die \"{groupName}\"-groep?",
    "description": "This is the modal title for confirming unblock of a group"
  },
  "icu:ConversationDetailsActions--block-group-modal-title": {
    "messageformat": "Versper en verlaat die “{groupName}”-groep?",
    "description": "This is the modal title for confirming blocking a group"
  },
  "icu:ConversationDetailsActions--block-group-modal-content": {
    "messageformat": "Jy sal nie meer boodskappe of nuus van hierdie groep ontvang nie.",
    "description": "This is the modal content for confirming blocking a group"
  },
  "icu:ConversationDetailsActions--block-group-modal-confirm": {
    "messageformat": "Versper",
    "description": "This is the modal button to confirm blocking a group"
  },
  "icu:ConversationDetailsActions--unblock-group-modal-content": {
    "messageformat": "Jou kontakte sal jou by hierdie groep kan toevoeg.",
    "description": "This is the modal content for confirming unblock of a group"
  },
  "icu:ConversationDetailsActions--unblock-group-modal-confirm": {
    "messageformat": "Ontsper",
    "description": "This is the modal button to confirm unblock of a group"
  },
  "icu:ConversationDetailsHeader--members": {
    "messageformat": "{number, plural, one {{number,number} lid} other {{number,number} lede}}",
    "description": "This is the number of members in a group"
  },
  "icu:ConversationDetailsMediaList--shared-media": {
    "messageformat": "Gedeelde media",
    "description": "Title for the media thumbnails in the conversation details screen"
  },
  "icu:ConversationDetailsMediaList--show-all": {
    "messageformat": "Sien alle",
    "description": "This is a button on the conversation details to show all media"
  },
  "icu:ConversationDetailsMembershipList--title": {
    "messageformat": "{number, plural, one {{number,number} lid} other {{number,number} lede}}",
    "description": "The title of the membership list panel"
  },
  "icu:ConversationDetailsMembershipList--add-members": {
    "messageformat": "Voeg lede by",
    "description": "The button that you can click to add new members"
  },
  "icu:ConversationDetailsMembershipList--show-all": {
    "messageformat": "Sien alle",
    "description": "This is a button on the conversation details to show all members"
  },
  "icu:ConversationDetailsGroups--title": {
    "messageformat": "{count, plural, one {{count,number} groep in gemeen} other {{count,number} groepe in gemeen}}",
    "description": "Title of the groups-in-common panel, in the contact details"
  },
  "icu:ConversationDetailsGroups--title--with-zero-groups-in-common": {
    "messageformat": "Geen groepe in gemeen nie",
    "description": "Title of the groups-in-common panel, in the contact details, with zero groups in common"
  },
  "icu:ConversationDetailsGroups--add-to-group": {
    "messageformat": "Voeg toe by ’n groep",
    "description": "The button shown on a conversation details (for a direct contact) that you can click to add that contact to groups"
  },
  "icu:ConversationDetailsGroups--show-all": {
    "messageformat": "Sien alle",
    "description": "This is a button on the conversation details (for a direct contact) to show all groups-in-common"
  },
  "icu:ConversationNotificationsSettings__mentions__label": {
    "messageformat": "Meldings",
    "description": "In the conversation notifications settings, this is the label for the mentions option"
  },
  "icu:ConversationNotificationsSettings__mentions__info": {
    "messageformat": "Ontvang kennisgewings wanneer jy in gedempte kletse genoem word",
    "description": "In the conversation notifications settings, this is the sub-label for the mentions option"
  },
  "icu:ConversationNotificationsSettings__mentions__select__always-notify": {
    "messageformat": "Laat altyd weet",
    "description": "In the conversation notifications settings, this is the option that always notifies you for @mentions"
  },
  "icu:ConversationNotificationsSettings__mentions__select__dont-notify-for-mentions-if-muted": {
    "messageformat": "Indien gedemp, moenie kennisgewings stuur nie",
    "description": "In the conversation notifications settings, this is the option that doesn't notify you for @mentions if the conversation is muted"
  },
  "icu:GroupLinkManagement--clipboard": {
    "messageformat": "Groepskakel gekopieer.",
    "description": "Shown in a toast when a user selects to copy group link"
  },
  "icu:GroupLinkManagement--share": {
    "messageformat": "Kopieer skakel",
    "description": "This lets users share their group link"
  },
  "icu:GroupLinkManagement--confirm-reset": {
    "messageformat": "Is jy seker jy wil die groepskakel terugstel? Mense sal nie meer met die huidige skakel by die groep kan aansluit nie.",
    "description": "Shown in the confirmation dialog when an admin is about to reset the group link"
  },
  "icu:GroupLinkManagement--reset": {
    "messageformat": "Stel skakel terug",
    "description": "This lets users generate a new group link"
  },
  "icu:GroupLinkManagement--approve-label": {
    "messageformat": "Keur nuwe lede goed",
    "description": "Title for the approve new members select area"
  },
  "icu:GroupLinkManagement--approve-info": {
    "messageformat": "’n Admin moet nuwe lede goedkeur wat d.m.v. die groepskakel aansluit",
    "description": "Description for the approve new members select area"
  },
  "icu:PendingInvites--tab-requests": {
    "messageformat": "Versoeke ({count,number})",
    "description": "Label for the tab to view pending requests"
  },
  "icu:PendingInvites--tab-invites": {
    "messageformat": "Uitnodigings ({count,number})",
    "description": "Label for the tab to view pending invites"
  },
  "icu:PendingRequests--approve-for": {
    "messageformat": "Keur versoek van “{name}” goed?",
    "description": "This is the modal content when confirming approving a group request to join"
  },
  "icu:PendingRequests--deny-for": {
    "messageformat": "Weier versoek van “{name}”?",
    "description": "This is the modal content when confirming denying a group request to join"
  },
  "icu:PendingRequests--deny-for--with-link": {
    "messageformat": "Weier versoek van “{name}”? Hulle sal nie weer 'n versoek kan rig om d.m.v. die groepskakel aan te sluit nie.",
    "description": "This is the modal content when confirming denying a group request to join"
  },
  "icu:PendingInvites--invites": {
    "messageformat": "Deur jou genooi",
    "description": "This is the title list of all invites"
  },
  "icu:PendingInvites--invited-by-you": {
    "messageformat": "Deur jou genooi",
    "description": "This is the title for the list of members you have invited"
  },
  "icu:PendingInvites--invited-by-others": {
    "messageformat": "Deur ander genooi",
    "description": "This is the title for the list of members who have invited other people"
  },
  "icu:PendingInvites--invited-count": {
    "messageformat": "{number,number} genooi",
    "description": "This is the label for the number of members someone has invited"
  },
  "icu:PendingInvites--revoke-for-label": {
    "messageformat": "Herroep groepuitnodiging",
    "description": "This is aria label for revoking a group invite icon"
  },
  "icu:PendingInvites--revoke-for": {
    "messageformat": "Herroep groepuitnodiging vir “{name}”?",
    "description": "This is the modal content when confirming revoking a single invite"
  },
  "icu:PendingInvites--revoke-from": {
    "messageformat": "{number, plural, one {Herroep {number,number} uitnodiging wat deur “{name}” gestuur is?} other {Herroep {number,number} uitnodigings wat deur “{name}” gestuur is?}}",
    "description": "This is the modal content when confirming revoking multiple invites"
  },
  "icu:PendingInvites--revoke": {
    "messageformat": "Herroep",
    "description": "This is the modal button to confirm revoking invites"
  },
  "icu:PendingRequests--approve": {
    "messageformat": "Keur versoek goed",
    "description": "This is the modal button to approve group request to join"
  },
  "icu:PendingRequests--deny": {
    "messageformat": "Weier versoek",
    "description": "This is the modal button to deny group request to join"
  },
  "icu:PendingRequests--info": {
    "messageformat": "Mense op hierdie lys probeer by “{name}” aansluit d.m.v. die groepskakel.",
    "description": "Information shown below the pending admin approval list"
  },
  "icu:PendingInvites--info": {
    "messageformat": "Besonderhede oor mense wat na die groep genooi is sal eers vertoon wanneer hulle aansluit. Genooides sal slegs boodskappe sien wanneer hulle by die groep aansluit.",
    "description": "Information shown below the invite list"
  },
  "icu:PendingRequests--block--button": {
    "messageformat": "Versper versoek",
    "description": "Shown in timeline if users cancel their request to join a group via a group link"
  },
  "icu:PendingRequests--block--title": {
    "messageformat": "Versper versoek?",
    "description": "Title of dialog to block a user from requesting to join via the link again"
  },
  "icu:PendingRequests--block--contents": {
    "messageformat": "{name} sal nie d.m.v. die groepskakel by hierdie groep kan aansluit of versoek om aan te sluit nie. Hulle kan steeds met die hand by die groep bygevoeg word.",
    "description": "Details of dialog to block a user from requesting to join via the link again"
  },
  "icu:PendingRequests--block--confirm": {
    "messageformat": "Versper versoek",
    "description": "Confirmation button of dialog to block a user from requesting to join via the link again"
  },
  "icu:SelectModeActions--exitSelectMode": {
    "messageformat": "Verlaat selekteermodus",
    "description": "conversation > in select mode > composition area actions > exit select mode > accessibility label"
  },
  "icu:SelectModeActions--selectedMessages": {
    "messageformat": "{count,number} geselekteer",
    "description": "conversation > in select mode > composition area actions > count of selected messsages"
  },
  "icu:SelectModeActions--deleteSelectedMessages": {
    "messageformat": "Skrap geselekteerde boodskappe",
    "description": "conversation > in select mode > composition area actions > delete selected messsages action > accessibility label"
  },
  "icu:SelectModeActions--forwardSelectedMessages": {
    "messageformat": "Stuur geselekteerde boodskappe aan",
    "description": "conversation > in select mode > composition area actions > forward selected messsages action > accessibility label"
  },
  "icu:DeleteMessagesModal--title": {
    "messageformat": "{count, plural, one {Skrap boodskap?} other {Delete {count,number} boodskappe?}}",
    "description": "delete selected messages > confirmation modal > title"
  },
  "icu:DeleteMessagesModal--description": {
    "messageformat": "{count, plural, one {Vir wie wil jy hierdie boodskap skrap?} other {Vir wie wil jy hierdie boodskappe skrap?}}",
    "description": "delete selected messages > confirmation modal > description"
  },
  "icu:DeleteMessagesModal--description--noteToSelf": {
    "messageformat": "{count, plural, one {Van watter toestelle wil jy hierdie boodskap skrap?} other {Van watter toestelle wil jy hierdie boodskappe skrap?}}",
    "description": "within note to self conversation > delete selected messages > confirmation modal > description"
  },
  "icu:DeleteMessagesModal--deleteForMe": {
    "messageformat": "Skrap vir my",
    "description": "delete selected messages > confirmation modal > delete for me"
  },
  "icu:DeleteMessagesModal--deleteFromThisDevice": {
    "messageformat": "Skrap van hierdie toestel",
    "description": "within note to self conversation > delete selected messages > confirmation modal > delete from this device (same as delete for me)"
  },
  "icu:DeleteMessagesModal--deleteForEveryone": {
    "messageformat": "Skrap vir almal",
    "description": "delete selected messages > confirmation modal > delete for everyone"
  },
  "icu:DeleteMessagesModal--deleteFromAllDevices": {
    "messageformat": "Skrap van alle toestelle",
    "description": "within note to self conversation > delete selected messages > confirmation modal > delete from all devices (same as delete for everyone)"
  },
  "icu:DeleteMessagesModal__toast--TooManyMessagesToDeleteForEveryone": {
    "messageformat": "{count, plural, one {Jy kan slegs tot {count,number} boodskap kies om vir almal uit te vee} other {Jy kan slegs tot {count,number} boodskappe kies om vir almal uit te vee}}",
    "description": "delete selected messages > confirmation modal > deleted for everyone (disabled) > toast > too many messages to 'delete for everyone'"
  },
  "icu:SelectModeActions__toast--TooManyMessagesToForward": {
    "messageformat": "Jy kan slegs tot 30 boodskappe aanstuur",
    "description": "conversation > in select mode > composition area actions > forward selected messages (disabled) > toast message when too many messages"
  },
  "icu:AvatarInput--no-photo-label--group": {
    "messageformat": "Voeg ’n groepfoto toe",
    "description": "The label for the avatar uploader when no group photo is selected"
  },
  "icu:AvatarInput--no-photo-label--profile": {
    "messageformat": "Voeg ’n foto toe",
    "description": "The label for the avatar uploader when no profile photo is selected"
  },
  "icu:AvatarInput--change-photo-label": {
    "messageformat": "Verander foto",
    "description": "The label for the avatar uploader when a photo is selected"
  },
  "icu:AvatarInput--upload-photo-choice": {
    "messageformat": "Laai foto op",
    "description": "The button text when you click on an uploaded avatar and want to upload a new one"
  },
  "icu:AvatarInput--remove-photo-choice": {
    "messageformat": "Verwyder foto",
    "description": "The button text when you click on an uploaded avatar and want to remove it"
  },
  "icu:ContactPill--remove": {
    "messageformat": "Verwyder kontak",
    "description": "The label for the 'remove' button on the contact pill"
  },
  "icu:ComposeErrorDialog--close": {
    "messageformat": "Goed",
    "description": "The text on the button when there's an error in the composer"
  },
  "icu:NewlyCreatedGroupInvitedContactsDialog--title": {
    "messageformat": "{count, plural, one {Uitnodiging gestuur} other {{count,number} uitnodigings gestuur}}",
    "description": "When creating a new group and inviting users, this is shown in the dialog"
  },
  "icu:NewlyCreatedGroupInvitedContactsDialog--body--user-paragraph--one": {
    "messageformat": "{name} kan nie outomaties deur jou by hierdie groep toegevoeg word nie.",
    "description": "When creating a new group and inviting users, this is shown in the dialog"
  },
  "icu:NewlyCreatedGroupInvitedContactsDialog--body--user-paragraph--many": {
    "messageformat": "Hierdie gebruikers kan nie outomaties deur jou by hierdie groep toegevoeg word nie.",
    "description": "When creating a new group and inviting users, this is shown in the dialog"
  },
  "icu:NewlyCreatedGroupInvitedContactsDialog--body--info-paragraph": {
    "messageformat": "Hulle is genooi om aan te sluit en sal geen groepboodskappe sien tot hulle aanvaar nie.",
    "description": "When creating a new group and inviting users, this is shown in the dialog"
  },
  "icu:NewlyCreatedGroupInvitedContactsDialog--body--learn-more": {
    "messageformat": "Vind meer uit",
    "description": "When creating a new group and inviting users, this is shown in the dialog"
  },
  "icu:AddGroupMembersModal--title": {
    "messageformat": "Voeg lede by",
    "description": "When adding new members to an existing group, this is shown in the dialog"
  },
  "icu:AddGroupMembersModal--continue-to-confirm": {
    "messageformat": "Werk by",
    "description": "When adding new members to an existing group, this is shown in the dialog"
  },
  "icu:AddGroupMembersModal--confirm-title--one": {
    "messageformat": "Voeg {person} tot “{group}” by?",
    "description": "When adding new members to an existing group, this is shown in the confirmation dialog"
  },
  "icu:AddGroupMembersModal--confirm-title--many": {
    "messageformat": "Voeg {count,number} lede tot “{group}” by?",
    "description": "When adding new members to an existing group, this is shown in the confirmation dialog"
  },
  "icu:AddGroupMembersModal--confirm-button--one": {
    "messageformat": "Voeg lid by",
    "description": "When adding new members to an existing group, this is shown on the confirmation dialog button"
  },
  "icu:AddGroupMembersModal--confirm-button--many": {
    "messageformat": "Voeg lede by",
    "description": "When adding new members to an existing group, this is shown on the confirmation dialog button"
  },
  "icu:createNewGroupButton": {
    "messageformat": "Nuwe groep",
    "description": "The text of the button to create new groups"
  },
  "icu:selectContact": {
    "messageformat": "Kies kontak {name}",
    "description": "The label for contact checkboxes that are non-selected (clicking them should select the contact)"
  },
  "icu:deselectContact": {
    "messageformat": "Ontkies kontak {name}",
    "description": "The label for contact checkboxes that are selected (clicking them should de-select the contact)"
  },
  "icu:cannotSelectContact": {
    "messageformat": "Kan nie kontak {name} kies nie",
    "description": "The label for contact checkboxes that are disabled"
  },
  "icu:alreadyAMember": {
    "messageformat": "Reeds ’n lid",
    "description": "The label for contact checkboxes that are disabled because they're already a member"
  },
  "icu:MessageAudio--play": {
    "messageformat": "Speel oudio-aanhegsel",
    "description": "Aria label for audio attachment's Play button"
  },
  "icu:MessageAudio--pause": {
    "messageformat": "Laat oudio-aanhegsel wag",
    "description": "Aria label for audio attachment's Pause button"
  },
  "icu:MessageAudio--download": {
    "messageformat": "Laai oudio-aanhegsel af",
    "description": "Aria label for audio attachment's Download button"
  },
  "icu:MessageAudio--pending": {
    "messageformat": "Oudio-aanhegsel word afgelaai…",
    "description": "Aria label for pending audio attachment spinner"
  },
  "icu:MessageAudio--slider": {
    "messageformat": "Afspeeltyd van oudio-aanhegsel",
    "description": "Aria label for audio attachment's playback time slider"
  },
  "icu:MessageAudio--playbackRate1": {
    "messageformat": "1",
    "description": "Button in the voice note message widget that shows the current playback rate of 1x (regular speed) and allows the user to toggle to the next rate. Don't include the 'x'."
  },
  "icu:MessageAudio--playbackRate1p5": {
    "messageformat": "1,5",
    "description": "Button in the voice note message widget that shows the current playback rate of 1.5x (%50 faster) and allows the user to toggle to the next rate. Don't include the 'x'."
  },
  "icu:MessageAudio--playbackRate2": {
    "messageformat": "2",
    "description": "Button in the voice note message widget that shows the current playback rate of 2x (double speed) and allows the user to toggle to the next rate. Don't include the 'x'."
  },
  "icu:MessageAudio--playbackRatep5": {
    "messageformat": "0,5",
    "description": "Button in the voice note message widget that shows the current playback rate of .5x (half speed) and allows the user to toggle to the next rate. Don't include the 'x'."
  },
  "icu:emptyInboxMessage": {
    "messageformat": "Klik die {composeIcon} hier bo en soek na kontakte of groepe om ’n boodskap te stuur.",
    "description": "Shown in the left-pane when the inbox is empty"
  },
  "icu:composeIcon": {
    "messageformat": "saamstelknop",
    "description": "Shown in the left-pane when the inbox is empty. Describes the button that composes a new message."
  },
  "icu:ForwardMessageModal__title": {
    "messageformat": "Stuur aan na",
    "description": "Title for the forward a message modal dialog"
  },
  "icu:ForwardMessageModal--continue": {
    "messageformat": "Gaan voort",
    "description": "aria-label for the 'next' button in the forward a message modal dialog"
  },
  "icu:ForwardMessagesModal__toast--CannotForwardEmptyMessage": {
    "messageformat": "Kan nie leë of geskrapte boodskappe aanstuur nie",
    "description": "Toast message shown when trying to forward an empty or deleted message"
  },
  "icu:MessageRequestWarning__learn-more": {
    "messageformat": "Vind meer uit",
    "description": "Shown on the message request warning. Clicking this button will open a dialog with more information"
  },
  "icu:MessageRequestWarning__dialog__details": {
    "messageformat": "Jy het geen groepe in gemeen met hierdie persoon nie. Hanteer versoeke met omsigtigheid om ongewenste boodskappe te voorkom.",
    "description": "Shown in the message request warning dialog. Gives more information about message requests"
  },
  "icu:MessageRequestWarning__dialog__learn-even-more": {
    "messageformat": "Oor boodskapversoeke",
    "description": "Shown in the message request warning dialog. Clicking this button will open a page on Signal's support site"
  },
  "icu:ContactSpoofing__same-name--link": {
    "messageformat": "Gaan versoeke noukeurig na. Signal het 'n ander kontak met dieselfde naam gevind. <reviewRequestLink>Gaan versoek na</reviewRequestLink>",
    "description": "Shown in the timeline warning when you have a message request from someone with the same name as someone else"
  },
  "icu:ContactSpoofing__same-name-in-group--link": {
    "messageformat": "{count, plural, one {{count,number} groeplid het dieselfde naam. <reviewRequestLink>Gaan lede na</reviewRequestLink>} other {{count,number} groeplede het dieselfde naam. <reviewRequestLink>Gaan lede na</reviewRequestLink>}}",
    "description": "Shown in the timeline warning when you multiple group members have the same name"
  },
  "icu:ContactSpoofing__same-names-in-group--link": {
    "messageformat": "{count, plural, one {{count,number} naamkonflik is in hierdie groep gevind. <reviewRequestLink>Gaan lede na</reviewRequestLink>} other {{count,number} naamkonflikte is in hierdie groep gevind. <reviewRequestLink>Gaan lede na</reviewRequestLink>}}",
    "description": "Shown in the timeline warning when multiple names are shared by members of a group."
  },
  "icu:ContactSpoofingReviewDialog__title": {
    "messageformat": "Hersien versoek",
    "description": "Title for the contact name spoofing review dialog"
  },
  "icu:ContactSpoofingReviewDialog__description": {
    "messageformat": "Indien jy onseker is oor die sender van die versoek, kan jy die kontakte hieronder nagaan en aksie neem.",
    "description": "Description for the contact spoofing review dialog"
  },
  "icu:ContactSpoofingReviewDialog__possibly-unsafe-title": {
    "messageformat": "Versoek",
    "description": "Header in the contact spoofing review dialog, shown above the potentially-unsafe user"
  },
  "icu:ContactSpoofingReviewDialog__safe-title": {
    "messageformat": "Jou kontak",
    "description": "Header in the contact spoofing review dialog, shown above the \"safe\" user"
  },
  "icu:ContactSpoofingReviewDialog__group__title": {
    "messageformat": "Hersien lede",
    "description": "Title for the contact name spoofing review dialog in groups"
  },
  "icu:ContactSpoofingReviewDialog__group__description": {
    "messageformat": "{count, plural, one {{count,number} groeplid het soortgelyke name. Hersien die lede hier onder of kies om op te tree.} other {{count,number} groeplede het soortgelyke name. Hersien die lede hier onder of kies om op te tree.}}",
    "description": "Description for the group contact spoofing review dialog"
  },
  "icu:ContactSpoofingReviewDialog__group__multiple-conflicts__description": {
    "messageformat": "{count, plural, one {{count,number} naamkonflik is in hierdie groep gevind. Gaan die lede hier onder na of besluit om op te tree.} other {{count,number} naamkonflikte is in hierdie groep gevind. Gaan die lede hier onder na of besluit om op te tree.}}",
    "description": "Description for the group contact spoofing review dialog when there are multiple shared names"
  },
  "icu:ContactSpoofingReviewDialog__group__members-header": {
    "messageformat": "Lede",
    "description": "Header in the group contact spoofing review dialog. After this header, there will be a list of members"
  },
  "icu:ContactSpoofingReviewDialog__group__name-change-info": {
    "messageformat": "Het onlangs hul profielaam van {oldName} na {newName} verander.",
    "description": "In the group contact spoofing review dialog, this text is shown when someone has changed their name recently"
  },
  "icu:RemoveGroupMemberConfirmation__remove-button": {
    "messageformat": "Verwyder uit groep",
    "description": "When confirming the removal of a group member, show this text in the button"
  },
  "icu:RemoveGroupMemberConfirmation__description": {
    "messageformat": "Verwyder “{name}” uit die groep?",
    "description": "When confirming the removal of a group member, show this text in the dialog"
  },
  "icu:RemoveGroupMemberConfirmation__description__with-link": {
    "messageformat": "Verwyder \"{name}\" uit die groep? Hulle sal nie weer d.m.v. die groepskakel kan aansluit nie.",
    "description": "When confirming the removal of a group member, show this text in the dialog"
  },
  "icu:CaptchaDialog__title": {
    "messageformat": "Verifieer om voort te klets",
    "description": "Header in the captcha dialog"
  },
  "icu:CaptchaDialog__first-paragraph": {
    "messageformat": "Voltooi asb. verifikasie om gemorspos op Signal te help voorkom.",
    "description": "First paragraph in the captcha dialog"
  },
  "icu:CaptchaDialog__second-paragraph": {
    "messageformat": "Jy kan na verifikasie boodskappe stuur. Enige wagtende boodskappe sal outomaties verstuur word.",
    "description": "First paragraph in the captcha dialog"
  },
  "icu:CaptchaDialog--can-close__title": {
    "messageformat": "Gaan voort sonder verifikasie?",
    "description": "Header in the captcha dialog that can be closed"
  },
  "icu:CaptchaDialog--can-close__body": {
    "messageformat": "Indien jy kies om verifikasie oor te slaan, kan jy dalk boodskappe van ander mense mis en jou boodskappe kan dalk nie gestuur word nie.",
    "description": "Body of the captcha dialog that can be closed"
  },
  "icu:CaptchaDialog--can_close__skip-verification": {
    "messageformat": "Slaan verifikasie oor",
    "description": "Skip button of the captcha dialog that can be closed"
  },
  "icu:verificationComplete": {
    "messageformat": "Verifikasie is voltooi.",
    "description": "Displayed after successful captcha"
  },
  "icu:verificationFailed": {
    "messageformat": "Verifikasie het misluk. Probeer later weer.",
    "description": "Displayed after unsuccessful captcha"
  },
  "icu:deleteForEveryoneFailed": {
    "messageformat": "Kon nie boodskap vir almal skrap nie. Probeer later weer.",
    "description": "Displayed when delete-for-everyone has failed to send to all recipients"
  },
  "icu:ChatColorPicker__delete--title": {
    "messageformat": "Skrap kleur",
    "description": "Confirm title for deleting custom color"
  },
  "icu:ChatColorPicker__delete--message": {
    "messageformat": "{num, plural, one {Hierdie pasgemaakte kleur word in {num,number} klets gebruik. Wil jy dit vir alle kletse skrap?} other {Hierdie pasgemaakte kleur word in {num,number} kletse gebruik. Wil jy dit vir alle kletse skrap?}}",
    "description": "Confirm message for deleting custom color"
  },
  "icu:ChatColorPicker__global-chat-color": {
    "messageformat": "Algehele kletskleur",
    "description": "Modal title for the chat color picker and editor for all conversations"
  },
  "icu:ChatColorPicker__menu-title": {
    "messageformat": "Kletskleur",
    "description": "View title for the chat color picker and editor"
  },
  "icu:ChatColorPicker__reset": {
    "messageformat": "Stel kletskleur terug",
    "description": "Button label for resetting chat colors"
  },
  "icu:ChatColorPicker__resetDefault": {
    "messageformat": "Stel kletskleure terug",
    "description": "Confirmation dialog title for resetting all chat colors or only the global default one"
  },
  "icu:ChatColorPicker__resetAll": {
    "messageformat": "Stel alle kletskleure terug",
    "description": "Button label for resetting all chat colors"
  },
  "icu:ChatColorPicker__confirm-reset-default": {
    "messageformat": "Herstel verstek",
    "description": "Button label for resetting only global chat color"
  },
  "icu:ChatColorPicker__confirm-reset": {
    "messageformat": "Herstel",
    "description": "Confirm button label for resetting chat colors"
  },
  "icu:ChatColorPicker__confirm-reset-message": {
    "messageformat": "Wil jy alle kletskleure oorheers?",
    "description": "Modal message text for confirming resetting of chat colors"
  },
  "icu:ChatColorPicker__custom-color--label": {
    "messageformat": "Wys kleurpasmaakredigeerder",
    "description": "aria-label for custom color editor button"
  },
  "icu:ChatColorPicker__sampleBubble1": {
    "messageformat": "Hier is ’n voorskou van die kletskleur.",
    "description": "An example message bubble for selecting the chat color"
  },
  "icu:ChatColorPicker__sampleBubble2": {
    "messageformat": "Nog ’n borrel.",
    "description": "An example message bubble for selecting the chat color"
  },
  "icu:ChatColorPicker__sampleBubble3": {
    "messageformat": "Die kleur is slegs vir jou sigbaar.",
    "description": "An example message bubble for selecting the chat color"
  },
  "icu:ChatColorPicker__context--edit": {
    "messageformat": "Wysig kleur",
    "description": "Option in the custom color bubble context menu"
  },
  "icu:ChatColorPicker__context--duplicate": {
    "messageformat": "Dupliseer",
    "description": "Option in the custom color bubble context menu"
  },
  "icu:ChatColorPicker__context--delete": {
    "messageformat": "Skrap",
    "description": "Option in the custom color bubble context menu"
  },
  "icu:CustomColorEditor__solid": {
    "messageformat": "Solied",
    "description": "Tab label for selecting solid colors"
  },
  "icu:CustomColorEditor__gradient": {
    "messageformat": "Gradiënt",
    "description": "Tab label for selecting a gradient"
  },
  "icu:CustomColorEditor__hue": {
    "messageformat": "Tint",
    "description": "Label for the hue slider"
  },
  "icu:CustomColorEditor__saturation": {
    "messageformat": "Versadiging",
    "description": "Label for the saturation slider"
  },
  "icu:CustomColorEditor__title": {
    "messageformat": "Pasgemaakte kleur",
    "description": "Modal title for the custom color editor"
  },
  "icu:GradientDial__knob-start": {
    "messageformat": "Gradiëntbegin",
    "description": "aria-label for the custom color gradient creator knob"
  },
  "icu:GradientDial__knob-end": {
    "messageformat": "Gradiënteinde",
    "description": "aria-label for the custom color gradient creator knob"
  },
  "icu:customDisappearingTimeOption": {
    "messageformat": "Pasgemaakte tyd…",
    "description": "Text for an option in Disappearing Messages menu and Conversation Details Disappearing Messages setting when no user value is available"
  },
  "icu:selectedCustomDisappearingTimeOption": {
    "messageformat": "Pasgemaakte tyd",
    "description": "Text for an option in Conversation Details Disappearing Messages setting when user previously selected custom time"
  },
  "icu:DisappearingTimeDialog__label--value": {
    "messageformat": "Nommer",
    "description": "aria-label for the number select box"
  },
  "icu:DisappearingTimeDialog__label--units": {
    "messageformat": "Tydseenheid",
    "description": "aria-label for the units of time select box"
  },
  "icu:DisappearingTimeDialog__title": {
    "messageformat": "Pasgemaakte tyd",
    "description": "Title for the custom disappearing message timeout dialog"
  },
  "icu:DisappearingTimeDialog__body": {
    "messageformat": "Kies ’n pasgemaakte tyd vir verdwynboodskappe.",
    "description": "Body for the custom disappearing message timeout dialog"
  },
  "icu:DisappearingTimeDialog__set": {
    "messageformat": "Stel",
    "description": "Text for the dialog button confirming the custom disappearing message timeout"
  },
  "icu:DisappearingTimeDialog__seconds": {
    "messageformat": "Sekondes",
    "description": "Name of the 'seconds' unit select for the custom disappearing message timeout dialog"
  },
  "icu:DisappearingTimeDialog__minutes": {
    "messageformat": "Minute",
    "description": "Name of the 'minutes' unit select for the custom disappearing message timeout dialog"
  },
  "icu:DisappearingTimeDialog__hours": {
    "messageformat": "Uur",
    "description": "Name of the 'hours' unit select for the custom disappearing message timeout dialog"
  },
  "icu:DisappearingTimeDialog__days": {
    "messageformat": "Dae",
    "description": "Name of the 'days' unit select for the custom disappearing message timeout dialog"
  },
  "icu:DisappearingTimeDialog__weeks": {
    "messageformat": "Weke",
    "description": "Name of the 'weeks' unit select for the custom disappearing message timeout dialog"
  },
  "icu:settings__DisappearingMessages__footer": {
    "messageformat": "Stel ’n verstek-verdwynboodskap-tydhouer vir alle nuwe kletse wat jy begin.",
    "description": "Footer for the Disappearing Messages settings section"
  },
  "icu:settings__DisappearingMessages__timer__label": {
    "messageformat": "Verstektydhouer vir nuwe kletse",
    "description": "Label for the Disappearing Messages default timer setting"
  },
  "icu:UniversalTimerNotification__text": {
    "messageformat": "Die verdwynboodskaptyd sal op {timeValue} gestel word wanneer jy ’n boodskap aan hulle stuur.",
    "description": "A message displayed when default disappearing message timeout is about to be applied"
  },
  "icu:ContactRemovedNotification__text": {
    "messageformat": "Jy het hierdie persoon verwyder; deur aan hulle 'n boodskap te stuur sal jy hulle weer by jou lys voeg.",
    "description": "A message displayed when contact was removed and will be added back on an outgoing message"
  },
  "icu:ErrorBoundaryNotification__text": {
    "messageformat": "Kon nie die boodskap vertoon nie. Klik om ’n ontfout-log in te dien.",
    "description": "An error notification displayed when message fails to render due to an internal error"
  },
  "icu:GroupDescription__read-more": {
    "messageformat": "lees meer",
    "description": "Button text when the group description is too long"
  },
  "icu:EditConversationAttributesModal__description-warning": {
    "messageformat": "Groepbeskrywings sal sigbaar wees vir lede van hierdie groep en mense wat uitgenooi is.",
    "description": "Label text shown when editing group description"
  },
  "icu:ConversationDetailsHeader--add-group-description": {
    "messageformat": "Voeg groepbeskrywing toe…",
    "description": "Placeholder text in the details header for those that can edit the group description"
  },
  "icu:MediaQualitySelector--button": {
    "messageformat": "Kies mediakwaliteit",
    "description": "aria-label for the media quality selector button"
  },
  "icu:MediaQualitySelector--title": {
    "messageformat": "Mediakwaliteit",
    "description": "Popup selector title"
  },
  "icu:MediaQualitySelector--standard-quality-title": {
    "messageformat": "Standaard",
    "description": "Title for option for standard quality"
  },
  "icu:MediaQualitySelector--standard-quality-description": {
    "messageformat": "Vinniger, minder data",
    "description": "Description of standard quality selector"
  },
  "icu:MediaQualitySelector--high-quality-title": {
    "messageformat": "Hoog",
    "description": "Title for option for high quality"
  },
  "icu:MediaQualitySelector--high-quality-description": {
    "messageformat": "Stadiger, meer data",
    "description": "Description of high quality selector"
  },
  "icu:MessageDetailsHeader--Failed": {
    "messageformat": "Nie gestuur nie",
    "description": "In the message details screen, shown above contacts where the message failed to deliver"
  },
  "icu:MessageDetailsHeader--Pending": {
    "messageformat": "Hangend",
    "description": "In the message details screen, shown above contacts where the message is still sending"
  },
  "icu:MessageDetailsHeader--Sent": {
    "messageformat": "Gestuur na",
    "description": "In the message details screen, shown above contacts where the message has been sent (but not delivered, read, or viewed)"
  },
  "icu:MessageDetailsHeader--Delivered": {
    "messageformat": "Afgelewer aan",
    "description": "In the message details screen, shown above contacts who have received your message"
  },
  "icu:MessageDetailsHeader--Read": {
    "messageformat": "Gelees deur",
    "description": "In the message details screen, shown above contacts who have read this message"
  },
  "icu:MessageDetailsHeader--Viewed": {
    "messageformat": "Gesien deur",
    "description": "In the message details screen, shown above contacts who have viewed this message"
  },
  "icu:MessageDetail--disappears-in": {
    "messageformat": "Verdwyn oor",
    "description": "In the message details screen, shown as a label of how long it will be before the message disappears"
  },
  "icu:MessageDetail__view-edits": {
    "messageformat": "Bekyk wysigingsgeskiedenis",
    "description": "Link to view a message's edit history"
  },
  "icu:ProfileEditor--about": {
    "messageformat": "Oor",
    "description": "Default text for about field"
  },
  "icu:ProfileEditor--username": {
    "messageformat": "Gebruikersnaam",
    "description": "Default text for username field"
  },
<<<<<<< HEAD
=======
  "icu:ProfileEditor--username--corrupted--body": {
    "messageformat": "Iets het verkeerd geloop met jou gebruikernaam, dit is nie meer aan jou rekening toegewys nie.",
    "description": "Text of confirmation modal when the username gets corrupted"
  },
  "icu:ProfileEditor--username--corrupted--delete-button": {
    "messageformat": "Skrap gebruikernaam",
    "description": "Button text for deletion of the username in case of corruption"
  },
  "icu:ProfileEditor--username--corrupted--create-button": {
    "messageformat": "Skep gebruikernaam",
    "description": "Button text for creation of a new username in case of corruption"
  },
  "icu:ProfileEditor__username-link": {
    "messageformat": "QR-kode of skakel",
    "description": "Label of a profile editor row that navigates to username link and qr code modal"
  },
  "icu:ProfileEditor__username__error-icon": {
    "messageformat": "Gebruikernaam moet teruggestel word",
    "description": "Accessibility title of an icon in profile editor"
  },
  "icu:ProfileEditor__username-link__error-icon": {
    "messageformat": "Gebruikernaamskakel moet teruggestel word",
    "description": "Accessibility title of an icon in profile editor"
  },
  "icu:ProfileEditor__username-link__tooltip__title": {
    "messageformat": "Deel jou gebruikersnaam",
    "description": "Title of tooltip displayed under 'QR code or link' button for getting username link"
  },
  "icu:ProfileEditor__username-link__tooltip__body": {
    "messageformat": "Laat ander mense 'n klets met jou begin deur jou unieke QR-kode of skakel te deel.",
    "description": "Body of tooltip displayed under 'QR code or link' button for getting username link"
  },
>>>>>>> ab187ab2
  "icu:ProfileEditor--username--title": {
    "messageformat": "Kies jou gebruikersnaam",
    "description": "Title text for username modal"
  },
  "icu:ProfileEditor--username--check-characters": {
    "messageformat": "Gebruikername mag slegs a-z, 0-9 en _ bevat",
    "description": "Shown if user has attempted to use forbidden characters in username"
  },
  "icu:ProfileEditor--username--check-starting-character": {
    "messageformat": "Gebruikername mag nie met ’n syfer begin nie.",
    "description": "Shown if user has attempted to begin their username with a number"
  },
  "icu:ProfileEditor--username--check-character-min": {
    "messageformat": "Gebruikersname moet minstens {min,number} karakters bevat.",
    "description": "Shown if user has attempted to enter a username with too few characters - currently min is 3"
  },
  "icu:ProfileEditor--username--check-character-max": {
    "messageformat": "Gebruikername moet hoogstens {max,number} karakters bevat.",
    "description": "Shown if user has attempted to enter a username with too many characters - currently min is 25"
  },
  "icu:ProfileEditor--username--unavailable": {
    "messageformat": "Hierdie gebruikersnaam is nie beskikbaar nie",
    "description": "Shown if the username is not available for registration"
  },
  "icu:ProfileEditor--username--check-username-taken": {
    "messageformat": "Hierdie gebruikernaam is reeds in gebruik.",
    "description": "Shown if user has attempted to save a username which is not available"
  },
  "icu:ProfileEditor--username--general-error": {
    "messageformat": "Jou gebruikernaam kon nie bewaar word nie. Gaan jou verbinding na en probeer weer.",
    "description": "Shown if something unknown has gone wrong with username save."
  },
  "icu:ProfileEditor--username--reservation-gone": {
    "messageformat": "{username} is nie meer beskikbaar nie. 'n Nuwe stel syfers sal met jou gebruikersnaam gepaar word, probeer asseblief weer om dit te stoor.",
    "description": "Shown if username reservation has expired and new one needs to be generated."
  },
  "icu:ProfileEditor--username--delete-general-error": {
    "messageformat": "Jou gebruikernaam kon nie verwyder word nie. Gaan jou verbinding na en probeer weer.",
    "description": "Shown if something unknown has gone wrong with username delete."
  },
  "icu:ProfileEditor--username--copied-username": {
    "messageformat": "Gebruikersnaam gekopieer",
    "description": "Shown when username is copied to clipboard."
  },
  "icu:ProfileEditor--username--copied-username-link": {
    "messageformat": "Skakel gekopieer",
    "description": "Shown when username link is copied to clipboard."
  },
  "icu:ProfileEditor--username--deleting-username": {
    "messageformat": "Besig om gebruikersnaam te skrap",
    "description": "Shown as aria label for spinner icon next to username"
  },
  "icu:ProfileEditor--username--delete-username": {
    "messageformat": "Skrap gebruikernaam",
    "description": "Shown as aria label for trash icon next to username"
  },
  "icu:ProfileEditor--username--confirm-delete-body-2": {
    "messageformat": "Dit sal jou gebruikersnaam verwyder en jou QR-kode en skakel deaktiveer. \"{username} \" sal beskikbaar wees vir ander mense om dit oor te neem. Is jy seker?",
    "description": "Shown in dialog body if user has saved an empty string to delete their username"
  },
  "icu:ProfileEditor--username--confirm-delete-button": {
    "messageformat": "Skrap",
    "description": "Shown in dialog button if user has saved an empty string to delete their username"
  },
  "icu:ProfileEditor--username--context-menu": {
    "messageformat": "Kopieer of skrap gebruikersnaam",
    "description": "Shown as aria label for context menu next to username"
  },
  "icu:ProfileEditor--username--copy": {
    "messageformat": "Kopieer gebruikersnaam",
    "description": "Shown as a button in context menu next to username. The action of the button is to put username into the clipboard."
  },
  "icu:ProfileEditor--username--copy-link": {
    "messageformat": "Kopieer skakel",
    "description": "Shown as a button in context menu next to username. The action of the button is to put a username link into the clipboard."
  },
  "icu:ProfileEditor--username--delete": {
    "messageformat": "Skrap",
    "description": "Shown as a button in context menu next to username. The action of the button is to open a confirmation dialog for deleting username."
  },
  "icu:ProfileEditor--about-placeholder": {
    "messageformat": "Skryf ’n paar woorde oor jouself…",
    "description": "Placeholder text for about input field"
  },
  "icu:ProfileEditor--first-name": {
    "messageformat": "Voornaam (vereis)",
    "description": "Placeholder text for first name field"
  },
  "icu:ProfileEditor--last-name": {
    "messageformat": "Van (opsioneel)",
    "description": "Placeholder text for last name field"
  },
  "icu:ConfirmDiscardDialog--discard": {
    "messageformat": "Wil jy hierdie veranderinge weggooi?",
    "description": "ConfirmationDialog text for discarding changes"
  },
  "icu:ProfileEditor--info--link": {
    "messageformat": "Jou profiel is geënkripteer. Jou profiel en veranderinge daaraan sal vir jou kontakte sigbaar wees wanneer jy nuwe kletse begin of aanvaar. <learnMoreLink>Vind meer uit</learnMoreLink>",
    "description": "Information shown at the bottom of the profile editor section"
  },
  "icu:Bio--speak-freely": {
    "messageformat": "Sê jou sê",
    "description": "A default bio option"
  },
  "icu:Bio--encrypted": {
    "messageformat": "Geënkripteer",
    "description": "A default bio option"
  },
  "icu:Bio--free-to-chat": {
    "messageformat": "Kan nou klets",
    "description": "A default bio option"
  },
  "icu:Bio--coffee-lover": {
    "messageformat": "Koffiedrinker",
    "description": "A default bio option"
  },
  "icu:Bio--taking-break": {
    "messageformat": "Ek rus tans",
    "description": "A default bio option"
  },
  "icu:ProfileEditorModal--profile": {
    "messageformat": "Profiel",
    "description": "Title for profile editing"
  },
  "icu:ProfileEditorModal--name": {
    "messageformat": "Jou naam",
    "description": "Title for editing your name"
  },
  "icu:ProfileEditorModal--about": {
    "messageformat": "Oor",
    "description": "Title for about editing"
  },
  "icu:ProfileEditorModal--avatar": {
    "messageformat": "Jou avatar",
    "description": "Title for profile avatar editing"
  },
  "icu:ProfileEditorModal--username": {
    "messageformat": "Gebruikersnaam",
    "description": "Title for username editing"
  },
  "icu:ProfileEditorModal--error": {
    "messageformat": "U profiel kan nie bygewerk word nie. Probeer asb. weer.",
    "description": "Error message when something goes wrong updating your profile."
  },
  "icu:AnnouncementsOnlyGroupBanner--modal": {
    "messageformat": "Stuur ’n boodskap aan admin",
    "description": "Modal title for the list of admins in a group"
  },
  "icu:AnnouncementsOnlyGroupBanner--announcements-only": {
    "messageformat": "Slegs {admins} kan boodskappe stuur",
    "description": "Displayed if sending of messages is disabled to non-admins"
  },
  "icu:AnnouncementsOnlyGroupBanner--admins": {
    "messageformat": "admins",
    "description": "Clickable text describing administrators of a group, used in the message an admin label"
  },
  "icu:AvatarEditor--choose": {
    "messageformat": "Kies ’n avatar",
    "description": "Label for the avatar selector"
  },
  "icu:AvatarColorPicker--choose": {
    "messageformat": "Kies ’n kleur",
    "description": "Label for when you need to choose your fighter, err color"
  },
  "icu:LeftPaneSetGroupMetadataHelper__avatar-modal-title": {
    "messageformat": "Groep-avatar",
    "description": "Title for the avatar picker in the group creation flow"
  },
  "icu:Preferences__message-audio-title": {
    "messageformat": "In-klets-boodskapklanke",
    "description": "Title for message audio setting"
  },
  "icu:Preferences__message-audio-description": {
    "messageformat": "Hoor 'n kennisgewingklank vir gestuurde en ontvangde boodskappe terwyl jy in die klets is.",
    "description": "Description for message audio setting"
  },
  "icu:Preferences__button--general": {
    "messageformat": "Algemeen",
    "description": "Button to switch the settings view"
  },
  "icu:Preferences__button--appearance": {
    "messageformat": "Voorkoms",
    "description": "Button to switch the settings view"
  },
  "icu:Preferences__button--chats": {
    "messageformat": "Kletse",
    "description": "Button to switch the settings view (and a title of pane)"
  },
  "icu:Preferences__button--calls": {
    "messageformat": "Oproepe",
    "description": "Button to switch the settings view"
  },
  "icu:Preferences__button--notifications": {
    "messageformat": "Kennisgewings",
    "description": "Button to switch the settings view"
  },
  "icu:Preferences__button--privacy": {
    "messageformat": "Privaatheid",
    "description": "Button to switch the settings view"
  },
  "icu:Preferences--lastSynced": {
    "messageformat": "Laaste invoer om {date} {time}",
    "description": "Label for date and time of last sync operation"
  },
  "icu:Preferences--system": {
    "messageformat": "Stelsel",
    "description": "Title for system type settings"
  },
  "icu:Preferences--zoom": {
    "messageformat": "Zoemvlak",
    "description": "Label for changing the zoom level"
  },
  "icu:Preferences__link-previews--title": {
    "messageformat": "Genereer skakelvoorskoue",
    "description": "Title for the generate link previews setting"
  },
  "icu:Preferences__link-previews--description": {
    "messageformat": "Om hierdie instellings te verander, maak die Signal-toepassing op jou mobiele toestel oop en gaan na Instellings > Kletse",
    "description": "Description for the generate link previews setting"
  },
  "icu:Preferences--advanced": {
    "messageformat": "Gevorderd",
    "description": "Title for advanced settings"
  },
  "icu:Preferences--notification-content": {
    "messageformat": "Kennisgewinginhoud",
    "description": "Label for the notification content setting select box"
  },
  "icu:Preferences--blocked": {
    "messageformat": "Versper",
    "description": "Label for blocked contacts setting"
  },
  "icu:Preferences--blocked-count": {
    "messageformat": "{num, plural, one {{num,number} kontak} other {{num,number} kontakte}}",
    "description": "Number of contacts blocked plural"
  },
  "icu:Preferences__privacy--description": {
    "messageformat": "Maak die Signal-toepassing op jou mobiele toestel oop en gaan na Instellings > Privaatheid om hierdie instellings te verander",
    "description": "Description for the 'who can do X' setting"
  },
  "icu:Preferences__pnp__row--title": {
    "messageformat": "Telefoonnommer",
    "description": "Title of Phone Number row in Privacy section of Preferences window"
  },
  "icu:Preferences__pnp__row--body": {
    "messageformat": "Kies wie jou telefoonnommer kan sien en wie jou daarmee op Signal kan kontak.",
    "description": "Body of Phone Number row in Privacy section of Preferences window"
  },
  "icu:Preferences__pnp__sharing--title": {
    "messageformat": "Wie my nommer kan sien",
    "description": "Title for the phone number sharing setting row"
  },
  "icu:Preferences__pnp__sharing--description--everyone": {
    "messageformat": "Jou telefoonnommer sal sigbaar wees vir mense en groepe aan wie jy boodskappe stuur. Mense wat jou nommer in hulle telefoonkontakte het, sal dit ook in Signal kan sien.",
    "description": "Description for the phone number sharing setting row when the value is Everyone"
  },
  "icu:Preferences__pnp__sharing--description--nobody": {
    "messageformat": "Niemand sal jou telefoonnommer in Signal kan sien nie.",
    "description": "Description for the phone number sharing setting row when the value is Nobody"
  },
  "icu:Preferences__pnp--page-title": {
    "messageformat": "Telefoonnommer",
    "description": "Title of the page in Phone Number Privacy settings"
  },
  "icu:Preferences__pnp__sharing__everyone": {
    "messageformat": "Enigiemand",
    "description": "Option for sharing phone number with everyone"
  },
  "icu:Preferences__pnp__sharing__nobody": {
    "messageformat": "Niemand",
    "description": "Option for sharing phone number with nobody"
  },
  "icu:Preferences__pnp__discoverability--title": {
    "messageformat": "Wie my volgens my nommer kan vind",
    "description": "Title for the phone number discoverability setting row"
  },
  "icu:Preferences__pnp__discoverability--description--everyone": {
    "messageformat": "Enigiemand wat jou telefoonnommer in hulle kontakte het, sal jou as 'n kontak in Signal sien. Ander sal jou op jou telefoonnommer kan bereik wanneer hulle 'n nuwe klets of groep begin.",
    "description": "Description for the phone number discoverability setting row wth the value is everyone"
  },
  "icu:Preferences__pnp__discoverability--description--nobody": {
    "messageformat": "Niemand op Signal sal jou met jou telefoonnommer kan bereik nie.",
    "description": "Description for the phone number discoverability setting row wth the value is nobody"
  },
  "icu:Preferences__pnp__discoverability__everyone": {
    "messageformat": "Enigiemand",
    "description": "Option for letting everyone discover you by phone number"
  },
  "icu:Preferences__pnp__discoverability__nobody": {
    "messageformat": "Niemand",
    "description": "Option for letting nobody discover you by phone number"
  },
  "icu:Preferences--messaging": {
    "messageformat": "Boodskappe",
    "description": "Title for the messaging settings"
  },
  "icu:Preferences--see-me": {
    "messageformat": "Sien my foonnommer",
    "description": "Label for the see my phone number setting"
  },
  "icu:Preferences--find-me": {
    "messageformat": "Vind my op my foonnommer",
    "description": "Label for the find me by my phone number setting"
  },
  "icu:Preferences--read-receipts": {
    "messageformat": "Leesbewyse",
    "description": "Label for the read receipts setting"
  },
  "icu:Preferences--typing-indicators": {
    "messageformat": "Tikaanduiders",
    "description": "Label for the typing indicators setting"
  },
  "icu:Preferences--updates": {
    "messageformat": "Bywerkings",
    "description": "Header for settings having to do with updates"
  },
  "icu:Preferences__download-update": {
    "messageformat": "Laai bywerkings outomaties af",
    "description": "Label for checkbox for the auto download updates setting"
  },
  "icu:Preferences__enable-notifications": {
    "messageformat": "Aktiveer kennisgewings",
    "description": "Label for checkbox for the notifications setting"
  },
  "icu:Preferences__devices": {
    "messageformat": "Toestelle",
    "description": "Label for Device list in call settings pane"
  },
  "icu:Preferences__turn-stories-on": {
    "messageformat": "Skakel stories aan",
    "description": "Label to enable stories"
  },
  "icu:Preferences__turn-stories-off": {
    "messageformat": "Skakel stories af",
    "description": "Label to disable stories"
  },
  "icu:Preferences__turn-stories-off--action": {
    "messageformat": "Skakel af",
    "description": "Label in confirmation modal to disable stories"
  },
  "icu:Preferences__turn-stories-off--body": {
    "messageformat": "Jy sal nie meer stories kan deel of sien nie. Storiebywerkings wat jy onlangs gedeel het, sal ook uitgevee word.",
    "description": "Confirmation modal body for disabling stories"
  },
  "icu:Preferences__Language__Label": {
    "messageformat": "Taal",
    "description": "Language setting label"
  },
  "icu:Preferences__Language__ModalTitle": {
    "messageformat": "Taal",
    "description": "Language setting modal title"
  },
  "icu:Preferences__Language__SystemLanguage": {
    "messageformat": "Stelseltaal",
    "description": "Option for system language"
  },
  "icu:Preferences__Language__SearchLanguages": {
    "messageformat": "Soek deur tale",
    "description": "Placholder for language preference search box"
  },
  "icu:Preferences__Language__NoResults": {
    "messageformat": "Geen resultate vir \"{searchTerm}\" nie",
    "description": "When no results are found for language preference search"
  },
  "icu:Preferences__LanguageModal__Set": {
    "messageformat": "Stel",
    "description": "Button to set language preference"
  },
  "icu:Preferences__LanguageModal__Restart__Title": {
    "messageformat": "Herlaai Signal om toe te pas",
    "description": "Title for restart Signal modal to apply language changes"
  },
  "icu:Preferences__LanguageModal__Restart__Description": {
    "messageformat": "Om die taal te verander, moet die toepassing herlaai word.",
    "description": "Description for restart Signal modal to apply language changes"
  },
  "icu:Preferences__LanguageModal__Restart__Button": {
    "messageformat": "Herlaai",
    "description": "Button to restart Signal to apply language changes"
  },
  "icu:DialogUpdate--version-available": {
    "messageformat": "Bywerking na weergawe {version} is beskikbaar",
    "description": "Tooltip for new update available"
  },
  "icu:DialogUpdate__downloading": {
    "messageformat": "Laai tans bywerking af…",
    "description": "The title of update dialog when update download is in progress."
  },
  "icu:DialogUpdate__downloaded": {
    "messageformat": "Bywerking afgelaai",
    "description": "The title of update dialog when update download is completed."
  },
  "icu:InstallScreenUpdateDialog--unsupported-os__title": {
    "messageformat": "Opdatering benodig",
    "description": "The title of update dialog on install screen when user OS is unsupported"
  },
  "icu:InstallScreenUpdateDialog--auto-update__body": {
    "messageformat": "Om voort te gaan om Signal te gebruik, moet jy na die jongste weergawe opdateer.",
    "description": "The body of update dialog on install screen when auto update is downloaded and available."
  },
  "icu:InstallScreenUpdateDialog--manual-update__action": {
    "messageformat": "Laai {downloadSize} af",
    "description": "The text of a confirmation button in update dialog on install screen when manual update is ready to be downloaded."
  },
  "icu:InstallScreenUpdateDialog--downloaded__body": {
    "messageformat": "Herlaai Signal om die opdatering te installeer.",
    "description": "The body of the update dialog on install screen when manual update was downloaded."
  },
  "icu:InstallScreenUpdateDialog--cannot-update__body": {
    "messageformat": "Signal Desktop kon nie opdateer nie, maar daar is 'n nuwe weergawe beskikbaar. Gaan na {downloadUrl} en installeer die nuwe weergawe met die hand; kontak dan ondersteuning óf rapporteer 'n fout oor hierdie probleem.",
    "description": "The body of the update dialog on install screen when update cannot be installed."
  },
  "icu:NSIS__retry-dialog--first-line": {
    "messageformat": "Signal kan nie toegemaak word nie.",
    "description": "First line of the dialog displayed when Windows installer can't close application automatically and needs user intervention to complete the installation."
  },
  "icu:NSIS__retry-dialog--second-line": {
    "messageformat": "Maak dit asb. handmatig toe en klik Probeer weer om voort te gaan.",
    "description": "Second line of the dialog displayed when Windows installer can't close application automatically and needs user intervention to complete the installation."
  },
  "icu:NSIS__appRunning": {
    "messageformat": "{appName} is oop.\nKlik OK om dit toe te maak.\nAs dit nie toemaak nie, probeer dit met die hand doen.",
    "description": "The contents of a dialog displayed when Windows installer detect that the application is running and asks user to close it. Note: please keep the line breaks so that the text occupies three separate lines"
  },
  "icu:NSIS__decompressionFailed": {
    "messageformat": "Kon nie lêers dekompakteer nie. Probeer die installeerder asb. weer laat loop.",
    "description": "Displayed when Windows installer cannot decompress application files"
  },
  "icu:NSIS__uninstallFailed": {
    "messageformat": "Kon nie ou toepassingsêers deïnstalleer nie. Probeer die installeerder asb. weer laat loop.",
    "description": "Displayed when Windows installer cannot uninstall the old application"
  },
  "icu:NSIS__semver-downgrade": {
    "messageformat": "'n Nuwer weergawe van Signal is reeds geïnstalleer. Is jy seker jy wil voortgaan?",
    "description": "A text of the dialog displayed when user tries to overwrite Signal installation with an older version."
  },
  "icu:CrashReportDialog__title": {
    "messageformat": "Toepassing het uitgebom",
    "description": "A title of the dialog displayed when starting an application after a recent crash"
  },
  "icu:CrashReportDialog__body": {
    "messageformat": "Signal het uitgebom en moes weer begin. Jy kan ’n uitbomverslag stuur om Signal te help om die probleem te ondersoek.",
    "description": "The body of the dialog displayed when starting an application after a recent crash"
  },
  "icu:CrashReportDialog__submit": {
    "messageformat": "Stuur",
    "description": "A button label for submission of the crash reporter data after a recent crash"
  },
  "icu:CrashReportDialog__erase": {
    "messageformat": "Moenie stuur nie",
    "description": "A button label for erasure of the crash reporter data after a recent crash and continuing to start the app"
  },
  "icu:CustomizingPreferredReactions__title": {
    "messageformat": "Pas reaksies aan",
    "description": "Shown in the header of the modal for customizing the preferred reactions. Also shown in the tooltip for the button that opens this modal."
  },
  "icu:CustomizingPreferredReactions__subtitle": {
    "messageformat": "Klik om ’n emoji te vervang",
    "description": "Instructions in the modal for customizing the preferred reactions."
  },
  "icu:CustomizingPreferredReactions__had-save-error": {
    "messageformat": "Jou instellings kon nie gestoor word nie. Probeer asb. weer.",
    "description": "Shown if there is an error when saving your preferred reaction settings. Should be very rare to see this message."
  },
  "icu:MediaEditor__input-placeholder": {
    "messageformat": "Boodskap",
    "description": "Placeholder for the input in the media editor"
  },
  "icu:MediaEditor__clock-more-styles": {
    "messageformat": "Meer style",
    "description": "Action button for switching up the clock styles"
  },
  "icu:MediaEditor__control--draw": {
    "messageformat": "Skets",
    "description": "Label for the draw button in the media editor"
  },
  "icu:MediaEditor__control--text": {
    "messageformat": "Voeg teks toe",
    "description": "Label for the text button in the media editor"
  },
  "icu:MediaEditor__control--sticker": {
    "messageformat": "Plakkers",
    "description": "Label for the sticker button in the media editor"
  },
  "icu:MediaEditor__control--crop": {
    "messageformat": "Snoei en roteer",
    "description": "Label for the crop & rotate button in the media editor"
  },
  "icu:MediaEditor__control--undo": {
    "messageformat": "Ontdoen",
    "description": "Label for the undo button in the media editor"
  },
  "icu:MediaEditor__control--redo": {
    "messageformat": "Weer",
    "description": "Label for the redo button in the media editor"
  },
  "icu:MediaEditor__text--regular": {
    "messageformat": "Gewoon",
    "description": "Describes what attribute the color picker will change on the text"
  },
  "icu:MediaEditor__text--highlight": {
    "messageformat": "Merk",
    "description": "Describes what attribute the color picker will change on the text"
  },
  "icu:MediaEditor__text--outline": {
    "messageformat": "Buitelyn",
    "description": "Describes what attribute the color picker will change on the text"
  },
  "icu:MediaEditor__text--underline": {
    "messageformat": "Onderstreep",
    "description": "Describes what attribute the color picker will change on the text"
  },
  "icu:MediaEditor__draw--pen": {
    "messageformat": "Pen",
    "description": "Type of brush to free draw"
  },
  "icu:MediaEditor__draw--highlighter": {
    "messageformat": "Neonmerkpen",
    "description": "Type of brush to free draw"
  },
  "icu:MediaEditor__draw--thin": {
    "messageformat": "Dun",
    "description": "Tip width of the brush"
  },
  "icu:MediaEditor__draw--regular": {
    "messageformat": "Gewoon",
    "description": "Tip width of the brush"
  },
  "icu:MediaEditor__draw--medium": {
    "messageformat": "Medium",
    "description": "Tip width of the brush"
  },
  "icu:MediaEditor__draw--heavy": {
    "messageformat": "Swaar",
    "description": "Tip width of the brush"
  },
  "icu:MediaEditor__crop--reset": {
    "messageformat": "Herstel",
    "description": "Reset the crop state"
  },
  "icu:MediaEditor__crop--rotate": {
    "messageformat": "Roteer",
    "description": "Rotate the canvas"
  },
  "icu:MediaEditor__crop--flip": {
    "messageformat": "Draai om",
    "description": "Flip/mirror the canvas"
  },
  "icu:MediaEditor__crop--lock": {
    "messageformat": "Vergrendel",
    "description": "Lock the aspect ratio"
  },
  "icu:MediaEditor__crop--crop": {
    "messageformat": "Snoei",
    "description": "Performs the crop"
  },
  "icu:MediaEditor__caption-button": {
    "messageformat": "Voeg ’n boodskap toe",
    "description": "Label of the button on the bottom of the media editor that trigger the add-caption dialog"
  },
  "icu:MyStories__title": {
    "messageformat": "My Stories",
    "description": "Title for the my stories list"
  },
  "icu:MyStories__list_item": {
    "messageformat": "My Stories",
    "description": "Label for the my stories in the list of all stories"
  },
  "icu:MyStories__story": {
    "messageformat": "Jou storie",
    "description": "aria-label for each one of your stories"
  },
  "icu:MyStories__download": {
    "messageformat": "Laai storie af",
    "description": "aria-label for the download button"
  },
  "icu:MyStories__more": {
    "messageformat": "Meer opsies",
    "description": "aria-label for the more button"
  },
  "icu:MyStories__views": {
    "messageformat": "{views, plural, one {{views,number} kykslag} other {{views,number} kykslae}}",
    "description": "Number of views your story has"
  },
  "icu:MyStories__views--strong": {
    "messageformat": "{views, plural, one {<strong>1</strong> reply} other {<strong>{views,number}</strong> replies}}",
    "description": "Number of views your story has"
  },
  "icu:MyStories__views-off": {
    "messageformat": "Kykslae afgeskakel",
    "description": "Shown next to the user's story when the user has read receipts turned off"
  },
  "icu:MyStories__replies": {
    "messageformat": "{replyCount, plural, one {<strong>1</strong> view} other {<strong>{replyCount,number}</strong> views}}",
    "description": "Number of replies your story has"
  },
  "icu:MyStories__delete": {
    "messageformat": "Skrap hierdie storie? Dit sal ook geskrap word vir almal wat dit ontvang het.",
    "description": "Confirmation dialog description text for deleting a story"
  },
  "icu:payment-event-notification-message-you-label": {
    "messageformat": "Jy het begin met 'n betaling aan {receiver}",
    "description": "Payment event notification from you message bubble label"
  },
  "icu:payment-event-notification-message-you-label-without-receiver": {
    "messageformat": "Jy het met 'n betaling begin",
    "description": "Payment event notification from you message bubble label"
  },
  "icu:payment-event-notification-message-label": {
    "messageformat": "{sender} het met 'n betaling aan jou begin",
    "description": "Payment event notification from contact message bubble label"
  },
  "icu:payment-event-activation-request-label": {
    "messageformat": "{sender} wil hê jy moet Betalings aktiveer. Stuur slegs betalings aan mense wat jy vertrou. Betalings kan op jou mobiele toestel geaktiveer word deur na Instellings -> Betalings te gaan.",
    "description": "Payment event activation request from contact label"
  },
  "icu:payment-event-activation-request-you-label": {
    "messageformat": "Jy het aan {receiver} 'n versoek gestuur om Betalings te aktiveer.",
    "description": "Payment event activation request from you label"
  },
  "icu:payment-event-activation-request-you-label-without-receiver": {
    "messageformat": "Jy het 'n versoek gestuur om Betalings te aktiveer.",
    "description": "Payment event activation request from you label"
  },
  "icu:payment-event-activated-label": {
    "messageformat": "{sender} kan nou Betalings aanvaar.",
    "description": "Payment event activation from contact label"
  },
  "icu:payment-event-activated-you-label": {
    "messageformat": "Jy het Betalings geaktiveer.",
    "description": "Payment event activation from you label"
  },
  "icu:payment-event-notification-label": {
    "messageformat": "Betaling",
    "description": "Payment event notification label"
  },
  "icu:payment-event-notification-check-primary-device": {
    "messageformat": "Gaan jou primêre toestel na vir die status van hierdie betaling.",
    "description": "Payment event notification check device label"
  },
  "icu:SignalConnectionsModal__title": {
    "messageformat": "Signal-verbindings",
    "description": "The phrase/term: 'Signal Connections'"
  },
  "icu:SignalConnectionsModal__header": {
    "messageformat": "{connections} is mense wat jy vertrou, hetsy deur:",
    "description": "The beginning sentence to list the different ways a signal connection is formed"
  },
  "icu:SignalConnectionsModal__bullet--1": {
    "messageformat": "Besig om 'n klets te begin",
    "description": "A way that signal connection is formed"
  },
  "icu:SignalConnectionsModal__bullet--2": {
    "messageformat": "'n Boodskapversoek te aanvaar",
    "description": "A way that signal connection is formed"
  },
  "icu:SignalConnectionsModal__bullet--3": {
    "messageformat": "Hulle in jou stelselkontakte te hê",
    "description": "A way that signal connection is formed"
  },
  "icu:SignalConnectionsModal__footer": {
    "messageformat": "Jou verbindings kan jou naam en foto sien, en kan plasings in \"My Storie\" sien, tensy jy dit vir hulle versteek.",
    "description": "Additional information about signal connections and the stories they can see"
  },
  "icu:Stories__title": {
    "messageformat": "Stories",
    "description": "Title for the stories list"
  },
  "icu:Stories__mine": {
    "messageformat": "My Storie",
    "description": "Label for your stories"
  },
  "icu:Stories__add": {
    "messageformat": "Voeg 'n storie by",
    "description": "Description hint to add a story"
  },
  "icu:Stories__add-story--text": {
    "messageformat": "Teksstorie",
    "description": "Label to create a new text story"
  },
  "icu:Stories__add-story--media": {
    "messageformat": "Foto of video",
    "description": "Label to create a new multimedia story"
  },
  "icu:Stories__hidden-stories": {
    "messageformat": "Versteekte stories",
    "description": "Button label to go to hidden stories pane"
  },
  "icu:Stories__list-empty": {
    "messageformat": "Tans geen onlangse stories om te wys nie.",
    "description": "Description for when there are no stories to show"
  },
  "icu:Stories__list--sending": {
    "messageformat": "Besig om te stuur…",
    "description": "Pending text for story being sent in list view"
  },
  "icu:Stories__list--send_failed": {
    "messageformat": "Kon nie stuur nie",
    "description": "Error text for story failed to send in list view"
  },
  "icu:Stories__list--partially-sent": {
    "messageformat": "Gedeeltelik gestuur",
    "description": "Error text for story failed partially to send"
  },
  "icu:Stories__list--retry-send": {
    "messageformat": "Klik om weer te probeer",
    "description": "Actionable link to retry a send"
  },
  "icu:Stories__placeholder--text": {
    "messageformat": "Klik om 'n storie te kyk.",
    "description": "Placeholder label for the story view"
  },
  "icu:Stories__from-to-group": {
    "messageformat": "{name} aan {group}",
    "description": "Title for someone sending a story to a group"
  },
  "icu:Stories__toast--sending-reply": {
    "messageformat": "Besig om antwoord te stuur…",
    "description": "Toast message"
  },
  "icu:Stories__toast--sending-reaction": {
    "messageformat": "Besig om reaksie te stuur…",
    "description": "Toast message"
  },
  "icu:Stories__toast--hasNoSound": {
    "messageformat": "Hierdie storie het geen klank nie",
    "description": "Toast message"
  },
  "icu:Stories__failed-send": {
    "messageformat": "Hierdie storie kon nie aan sommige mense gestuur word nie. Gaan jou verbinding na en probeer weer.",
    "description": "Alert error message when unable to send a story"
  },
  "icu:StoriesSettings__title": {
    "messageformat": "Storieprivaatheid",
    "description": "Title for the story settings modal"
  },
  "icu:StoriesSettings__description": {
    "messageformat": "Stories verdwyn outomaties ná 24 uur. Kies wie na jou storie kan kyk of nuwe stories met spesifieke kykers of groepe kan skep.",
    "description": "Description for story settings modal"
  },
  "icu:StoriesSettings__my_stories": {
    "messageformat": "My Stories",
    "description": "Title of distribution lists section in stories settings modal"
  },
  "icu:StoriesSettings__new-list": {
    "messageformat": "Nuwe Storie",
    "description": "Label to create a new custom distribution list"
  },
  "icu:StoriesSettings__new-list--visibility": {
    "messageformat": "Slegs jy kan die naam van hierdie storie sien.",
    "description": "Explanation about the visibility of custom distribution list names"
  },
  "icu:StoriesSettings__custom-story-subtitle": {
    "messageformat": "Pasgemaakte storie",
    "description": "Story settings modal custom story distribution list selection subtitle"
  },
  "icu:StoriesSettings__group-story-subtitle": {
    "messageformat": "Groepstorie",
    "description": "Story settings modal group story selection subtitle"
  },
  "icu:StoriesSettings__viewers": {
    "messageformat": "{count, plural, one {1 kyker} other {{count,number} kykers}}",
    "description": "The number of viewers for a story distribution list"
  },
  "icu:StoriesSettings__who-can-see": {
    "messageformat": "Wie hierdie storie kan sien",
    "description": "Title for the who can see this story section"
  },
  "icu:StoriesSettings__add-viewer": {
    "messageformat": "Voeg kyker by",
    "description": "Button label to add a viewer to a story"
  },
  "icu:StoriesSettings__remove--action": {
    "messageformat": "Verwyder",
    "description": "Button to remove a member from a custom list"
  },
  "icu:StoriesSettings__remove--title": {
    "messageformat": "Verwyder {title}",
    "description": "Title of the confirmation dialog, has a person's name"
  },
  "icu:StoriesSettings__remove--body": {
    "messageformat": "Hierdie persoon sal nie meer jou storie sien nie.",
    "description": "Body of the confirmation dialog to remove someone from a custom distribution list"
  },
  "icu:StoriesSettings__replies-reactions--title": {
    "messageformat": "Antwoorde & reaksies",
    "description": "Title for the replies & reactions section"
  },
  "icu:StoriesSettings__replies-reactions--label": {
    "messageformat": "Laat antwoorde & reaksies toe",
    "description": "Checkbox label to allow or disallow replies to your stories"
  },
  "icu:StoriesSettings__replies-reactions--description": {
    "messageformat": "Laat toe dat mense wat na jou storie kan kyk, daarop reageer en antwoord.",
    "description": "Description of checkbox to allow or disallow replies to your stories"
  },
  "icu:StoriesSettings__delete-list": {
    "messageformat": "Skrap pasgemaakte storie",
    "description": "Button label to delete a custom distribution list"
  },
  "icu:StoriesSettings__delete-list--confirm": {
    "messageformat": "Is jy seker jy wil \"{name}\" skrap? Opdaterings wat in hierdie storie gedeel is, sal ook geskrap word.",
    "description": "Confirmation text to delete a custom distribution list"
  },
  "icu:StoriesSettings__choose-viewers": {
    "messageformat": "Kies kykers",
    "description": "Modal title when choosing to add a viewer to a custom distribution list"
  },
  "icu:StoriesSettings__name-story": {
    "messageformat": "Benoem storie",
    "description": "Modal title when naming a custom distribution list"
  },
  "icu:StoriesSettings__name-placeholder": {
    "messageformat": "Storie se naam (word vereis)",
    "description": "Placeholder for input field"
  },
  "icu:StoriesSettings__hide-story": {
    "messageformat": "Versteek storie vir",
    "description": "Modal title when hiding people from my stories"
  },
  "icu:StoriesSettings__mine__all--label": {
    "messageformat": "Alle Signal-verbindings",
    "description": "Input label to describe all signal connections"
  },
  "icu:StoriesSettings__mine__all--description": {
    "messageformat": "Deel met alle verbindings",
    "description": "Description of button StoriesSettings__mine__all--label"
  },
  "icu:StoriesSettings__mine__exclude--label": {
    "messageformat": "Almal behalwe…",
    "description": "Input label to create a block list"
  },
  "icu:StoriesSettings__mine__exclude--description": {
    "messageformat": "{num,number} mense uitgesluit",
    "description": "Description of how many people are excluded in a list"
  },
  "icu:StoriesSettings__mine__only--label": {
    "messageformat": "Deel slegs met…",
    "description": "Input label to create an exclude list"
  },
  "icu:StoriesSettings__mine__only--description": {
    "messageformat": "Deel slegs met geselekteerde mense",
    "description": "Description of button StoriesSettings__mine__only--label"
  },
  "icu:StoriesSettings__mine__only--description--people": {
    "messageformat": "{num,number} mense",
    "description": "Description of how many people are in the exclusive allow list"
  },
  "icu:StoriesSettings__mine__disclaimer--link": {
    "messageformat": "Kies wie jou storie kan sien. Veranderinge sal nie stories wat jy reeds gestuur het, beïnvloed nie. <learnMoreLink>Vind meer uit.</learnMoreLink>",
    "description": "Disclaimer on how changes to story settings work"
  },
  "icu:StoriesSettings__context-menu": {
    "messageformat": "Storieprivaatheid",
    "description": "Button label to get to story settings"
  },
  "icu:StoriesSettings__view-receipts--label": {
    "messageformat": "Kykbewyse",
    "description": "Label of view receipts checkbox in story settings"
  },
  "icu:StoriesSettings__view-receipts--description": {
    "messageformat": "Maak die Signal-toepassing op jou mobiele toestel oop en gaan na Instellings -> Stories om hierdie instellings te verander",
    "description": "Description of how view receipts can be changed in story settings"
  },
  "icu:GroupStorySettingsModal__members_title": {
    "messageformat": "Wie hierdie storie kan sien",
    "description": "Stories settings > Group Story > members list title"
  },
  "icu:GroupStorySettingsModal__members_help": {
    "messageformat": "Lede van die groepklets \"{groupTitle}\" kan na hierdie storie kyk en daarop antwoord. Jy kan die lidmaatskap vir hierdie klets in die groep bywerk.",
    "description": "Stories settings > Group Story > group story help text"
  },
  "icu:GroupStorySettingsModal__remove_group": {
    "messageformat": "Verwyder groepstorie",
    "description": "Stories settings > Group Story > button to remove group story"
  },
  "icu:StoriesSettings__remove_group--confirm": {
    "messageformat": "Is jy seker jy wil \"{groupTitle}\" verwyder?",
    "description": "Stories settings > Group Story > confirm to remove group story"
  },
  "icu:SendStoryModal__choose-who-can-view": {
    "messageformat": "Kies wie jou storie kan sien",
    "description": "Shown during the first time posting a story"
  },
  "icu:SendStoryModal__title": {
    "messageformat": "Stuur na",
    "description": "Title for the send story modal"
  },
  "icu:SendStoryModal__send": {
    "messageformat": "Stuur storie",
    "description": "aria-label for the send story button"
  },
  "icu:SendStoryModal__custom-story": {
    "messageformat": "Pasgemaakte storie",
    "description": "Subtitle for custom stories in the 'send to' list - shown next to the viewer count"
  },
  "icu:SendStoryModal__group-story": {
    "messageformat": "Groepstorie",
    "description": "Subtitle for group stories in the 'send to' list - shown next to the member count"
  },
  "icu:SendStoryModal__only-share-with": {
    "messageformat": "Deel slegs met",
    "description": "Subtitle for My Story when the user has chosen an exclude list"
  },
  "icu:SendStoryModal__excluded": {
    "messageformat": "{count, plural, one {1 Excluded} other {{count,number} Excluded}}",
    "description": "Label for excluded count for My Story as an exclude list"
  },
  "icu:SendStoryModal__new": {
    "messageformat": "Nuut",
    "description": "button to create a new distribution list to send story to"
  },
  "icu:SendStoryModal__new-custom--title": {
    "messageformat": "Nuwe pasgemaakte storie",
    "description": "Create a new distribution list"
  },
  "icu:SendStoryModal__new-custom--name-visibility": {
    "messageformat": "Slegs jy kan die naam van hierdie storie sien.",
    "description": "Clarification below the text box to name your story distribution list"
  },
  "icu:SendStoryModal__new-custom--description": {
    "messageformat": "Slegs sigbaar vir spesifieke mense",
    "description": "Description of what a distribution list would do"
  },
  "icu:SendStoryModal__new-group--title": {
    "messageformat": "Nuwe groepstorie",
    "description": "Select a group to send a story to"
  },
  "icu:SendStoryModal__new-group--description": {
    "messageformat": "Deel in 'n bestaande groep",
    "description": "Description of what selecting a group would do"
  },
  "icu:SendStoryModal__choose-groups": {
    "messageformat": "Kies groepe",
    "description": "Modal title when choosing groups"
  },
  "icu:SendStoryModal__my-stories-privacy": {
    "messageformat": "My Storie-privaatheid",
    "description": "Modal title for setting privacy for My Story"
  },
  "icu:SendStoryModal__privacy-disclaimer--link": {
    "messageformat": "Kies watter Signal-verbindings jou storie kan sien. Jy kan dit altyd in privaatheidinstellings verander. <learnMoreLink>Vind meer uit.</learnMoreLink>",
    "description": "Disclaimer on how changes to story settings work"
  },
  "icu:SendStoryModal__delete-story": {
    "messageformat": "Skrap storie",
    "description": "Button label to delete a story"
  },
  "icu:SendStoryModal__confirm-remove-group": {
    "messageformat": "Verwyder storie? Dit sal die storie van jou lys af verwyder, maar jy sal steeds na stories van hierdie groep kan kyk.",
    "description": "Confirmation body for removing a group story"
  },
  "icu:SendStoryModal__announcements-only": {
    "messageformat": "Slegs admins kan stories na hierdie groep stuur.",
    "description": "Alert body for groups that non-admins cannot send stories to"
  },
  "icu:SendStoryModal__my-stories-description-all": {
    "messageformat": "{viewersCount, plural, one {All Signal Connections · 1 Viewer} other {All Signal Connections · {viewersCount,number} Viewers}}",
    "description": "Shown as a subtitle under My Stories option in the send-story-to dialog when not exluding anyone"
  },
  "icu:SendStoryModal__my-stories-description-excluding": {
    "messageformat": "{excludedCount, plural, one {All Signal Connections · 1 Excluded} other {All Signal Connections · {excludedCount,number} Excluded}}",
    "description": "Shown as a subtitle under My Stories option in the send-story-to dialog when excluding some"
  },
  "icu:SendStoryModal__private-story-description": {
    "messageformat": "{viewersCount, plural, one {Privaatstorie · {viewersCount,number} kyker} other {Private storie · {viewersCount,number} kykers}}",
    "description": "Shown as a subtitle of each private story in the send-story-to dialog"
  },
  "icu:SendStoryModal__group-story-description": {
    "messageformat": "{membersCount, plural, one {Groepstorie · 1 lid} other {Groepstorie · {membersCount,number} lede}}",
    "description": "Shown as a subtitle of each group story in the send-story-to dialog"
  },
  "icu:Stories__settings-toggle--title": {
    "messageformat": "Deel en Kyk na Stories",
    "description": "Select box title for the stories on/off toggle"
  },
  "icu:Stories__settings-toggle--description": {
    "messageformat": "As jy stories afskakel, sal jy nie meer stories kan deel of daarna kyk nie.",
    "description": "Select box description for the stories on/off toggle"
  },
  "icu:Stories__settings-toggle--button": {
    "messageformat": "Skakel stories af",
    "description": "Button to turn off stories in stories settings modal"
  },
  "icu:StoryViewer__pause": {
    "messageformat": "Pouseer",
    "description": "Aria label for pausing a story"
  },
  "icu:StoryViewer__play": {
    "messageformat": "Speel",
    "description": "Aria label for playing a story"
  },
  "icu:StoryViewer__reply": {
    "messageformat": "Antwoord",
    "description": "Button label to reply to a story"
  },
  "icu:StoryViewer__reply-placeholder": {
    "messageformat": "Antwoord aan {firstName}",
    "description": "Button label to reply to a story"
  },
  "icu:StoryViewer__reply-group": {
    "messageformat": "Antwoord aan Groep",
    "description": "Button label to reply to a group story"
  },
  "icu:StoryViewer__mute": {
    "messageformat": "Demp",
    "description": "Aria label for muting stories"
  },
  "icu:StoryViewer__unmute": {
    "messageformat": "Ontdemp",
    "description": "Aria label for unmuting stories"
  },
  "icu:StoryViewer__views-off": {
    "messageformat": "Kykslae afgeskakel",
    "description": "When the user has read receipts turned off"
  },
  "icu:StoryViewer__sending": {
    "messageformat": "Besig om te stuur…",
    "description": "Label for when a story is sending"
  },
  "icu:StoryViewer__failed": {
    "messageformat": "Kon nie stuur nie. Klik om weer te probeer",
    "description": "Label for when a send failed"
  },
  "icu:StoryViewer__partial-fail": {
    "messageformat": "Gedeeltelik gestuur. Klik om weer te probeer",
    "description": "Label for when a send partially failed"
  },
  "icu:StoryDetailsModal__sent-time": {
    "messageformat": "{time} gestuur",
    "description": "Sent timestamp"
  },
  "icu:StoryDetailsModal__file-size": {
    "messageformat": "Lêergrootte {size}",
    "description": "File size description"
  },
  "icu:StoryDetailsModal__disappears-in": {
    "messageformat": "Verdwyn oor {countdown}",
    "description": "File size description"
  },
  "icu:StoryDetailsModal__copy-timestamp": {
    "messageformat": "Kopieer tydstempel",
    "description": "Context menu item to help debugging"
  },
  "icu:StoryDetailsModal__download-attachment": {
    "messageformat": "Laai aanhegsel af",
    "description": "Context menu item to help debugging"
  },
  "icu:StoryViewsNRepliesModal__read-receipts-off": {
    "messageformat": "Aktiveer kykbewyse om te sien wie na jou stories gekyk het. Maak die Signal-toepassing op jou mobiele toestel oop en gaan na Instellings > Stories.",
    "description": "Instructions on how to enable read receipts"
  },
  "icu:StoryViewsNRepliesModal__no-replies": {
    "messageformat": "Nog geen antwoorde nie",
    "description": "Placeholder text for when there are no replies"
  },
  "icu:StoryViewsNRepliesModal__no-views": {
    "messageformat": "Nog geen kykslae nie",
    "description": "Placeholder text for when there are no views"
  },
  "icu:StoryViewsNRepliesModal__tab--views": {
    "messageformat": "Kykslae",
    "description": "Title for views tab"
  },
  "icu:StoryViewsNRepliesModal__tab--replies": {
    "messageformat": "Antwoorde",
    "description": "Title for replies tab"
  },
  "icu:StoryViewsNRepliesModal__reacted": {
    "messageformat": "Het op die storie gereageer",
    "description": "Description of someone reacting to a story"
  },
  "icu:StoryViewsNRepliesModal__not-a-member": {
    "messageformat": "You can’t reply to this story because you’re no longer a member of this group.",
    "description": "Shown in the composer area of the reply-to-story modal when a user can't make a reply because they are no longer a member"
  },
  "icu:StoryViewsNRepliesModal__delete-reply": {
    "messageformat": "Skrap vir my",
    "description": "Shown as a menu item in the context menu of a story reply, to the author of the reply, for deleting the reply just for the author"
  },
  "icu:StoryViewsNRepliesModal__delete-reply-for-everyone": {
    "messageformat": "Skrap vir almal",
    "description": "Shown as a menu item in the context menu of a story reply, to the author of the reply, for deleting the reply for everyone"
  },
  "icu:StoryViewsNRepliesModal__copy-reply-timestamp": {
    "messageformat": "Kopieer tydstempel",
    "description": "Shown for internal users as a menu item in the context menu of a story reply, to the author of the reply, for copying the reply timestamp"
  },
  "icu:StoryListItem__label": {
    "messageformat": "Storie",
    "description": "aria-label for the story list button"
  },
  "icu:StoryListItem__unhide": {
    "messageformat": "Wys stories",
    "description": "Label for menu item to un-hide the story"
  },
  "icu:StoryListItem__hide": {
    "messageformat": "Versteek storie",
    "description": "Label for menu item to hide the story"
  },
  "icu:StoryListItem__go-to-chat": {
    "messageformat": "Gaan na klets",
    "description": "Label for menu item to go to conversation"
  },
  "icu:StoryListItem__delete": {
    "messageformat": "Skrap",
    "description": "Label for menu item to delete a story"
  },
  "icu:StoryListItem__info": {
    "messageformat": "Inligting",
    "description": "Label for menu item to get a story's information"
  },
  "icu:StoryListItem__hide-modal--body": {
    "messageformat": "Versteek storie? Nuwe storiebywerkings van {name} sal nie meer boaan die storielys verskyn nie.",
    "description": "Body for the confirmation dialog for hiding a story"
  },
  "icu:StoryListItem__hide-modal--confirm": {
    "messageformat": "Versteek",
    "description": "Action button for the confirmation dialog to hide a story"
  },
  "icu:StoryImage__error2": {
    "messageformat": "Kan nie storie aflaai nie. {name} sal dit weer moet deel.",
    "description": "Description for image errors"
  },
  "icu:StoryImage__error--you": {
    "messageformat": "Kan nie storie aflaai nie. Jy sal dit weer moet deel.",
    "description": "Description for image errors but when it is your own image"
  },
  "icu:StoryCreator__error--video-unsupported": {
    "messageformat": "Kan nie video by storie plaas nie, want dit is in 'n ongesteunde lêerformaat",
    "description": "Error string for when a video post to story fails"
  },
  "icu:StoryCreator__error--video-too-long": {
    "messageformat": "{maxDurationInSec, plural, one {Kan nie video in storie plaas nie, want dit is langer as 1 sekonde.} other {Kan nie video in storie plaas nie, want dit is langer as {maxDurationInSec,number} sekondes.}}",
    "description": "Error string for when a video post to story fails because video's duration is too long"
  },
  "icu:StoryCreator__error--video-too-big": {
    "messageformat": "Kan nie video in storie plaas nie, want dit is langer as {limit,number}{units}.",
    "description": "Error string for when a video post to story fails because video's file size is too big"
  },
  "icu:StoryCreator__error--video-error": {
    "messageformat": "Kon nie video oplaai nie.",
    "description": "Error string for when a video post to story fails"
  },
  "icu:StoryCreator__text-bg--background": {
    "messageformat": "Teks het 'n wit agtergrondkleur",
    "description": "Button label"
  },
  "icu:StoryCreator__text-bg--inverse": {
    "messageformat": "Teks het die geselekteerde kleur as agtergrondkleur",
    "description": "Button label"
  },
  "icu:StoryCreator__text-bg--none": {
    "messageformat": "Teks het geen agtergrondkleur nie",
    "description": "Button label"
  },
  "icu:StoryCreator__story-bg": {
    "messageformat": "Verander agtergrondkleur van storie",
    "description": "Button label"
  },
  "icu:StoryCreator__next": {
    "messageformat": "Volgende",
    "description": "Button label text to advance to next step of story creation"
  },
  "icu:StoryCreator__add-link": {
    "messageformat": "Voeg skakel by",
    "description": "Button label to apply the link preview to story"
  },
  "icu:StoryCreator__input-placeholder": {
    "messageformat": "Voeg teks toe",
    "description": "Placeholder to add text"
  },
  "icu:StoryCreator__text--regular": {
    "messageformat": "Gewoon",
    "description": "Label for font"
  },
  "icu:StoryCreator__text--bold": {
    "messageformat": "Vetdruk",
    "description": "Label for font"
  },
  "icu:StoryCreator__text--serif": {
    "messageformat": "Serifletters",
    "description": "Label for font"
  },
  "icu:StoryCreator__text--script": {
    "messageformat": "Skryfletters",
    "description": "Label for font"
  },
  "icu:StoryCreator__text--condensed": {
    "messageformat": "Gekondenseerde letters",
    "description": "Label for font"
  },
  "icu:StoryCreator__control--text": {
    "messageformat": "Voeg storieteks by",
    "description": "aria-label for edit text button"
  },
  "icu:StoryCreator__control--link": {
    "messageformat": "Voeg 'n skakel by",
    "description": "aria-label for adding a link preview"
  },
  "icu:StoryCreator__link-preview-placeholder": {
    "messageformat": "Tik of plak 'n URL in",
    "description": "Placeholder for the URL input for link previews"
  },
  "icu:StoryCreator__link-preview-empty": {
    "messageformat": "Voeg 'n skakel by vir mense wat na jou storie kyk",
    "description": "Empty state for the link preview"
  },
  "icu:Stories__failed-send--full": {
    "messageformat": "Storie kon nie gestuur word nie",
    "description": "Notification text whenever a story fails to send"
  },
  "icu:Stories__failed-send--partial": {
    "messageformat": "Storie kon nie aan alle ontvangers gestuur word nie",
    "description": "Notification text whenever a story partially fails to send"
  },
  "icu:TextAttachment__placeholder": {
    "messageformat": "Voeg teks toe",
    "description": "Placeholder for the add text input"
  },
  "icu:TextAttachment__preview__link": {
    "messageformat": "Besoek skakel",
    "description": "Title for the link preview tooltip"
  },
  "icu:Quote__story": {
    "messageformat": "Storie",
    "description": "Title for replies to stories"
  },
  "icu:Quote__story-reaction": {
    "messageformat": "Het op storie van {name} af gereageer",
    "description": "Label for when a person reacts to a story"
  },
  "icu:Quote__story-reaction--single": {
    "messageformat": "Het op 'n storie gereageer",
    "description": "Used whenever we can't find a user's first name"
  },
  "icu:Quote__story-reaction-notification--incoming": {
    "messageformat": "Het {emoji} op jou storie gereageer",
    "description": "Notification test for incoming story reactions"
  },
  "icu:Quote__story-reaction-notification--outgoing": {
    "messageformat": "Jy het {emoji} op 'n storie van {name} gereageer",
    "description": "Notification test for outgoing story reactions"
  },
  "icu:Quote__story-reaction-notification--outgoing--nameless": {
    "messageformat": "Jy het {emoji} op 'n storie gereageer",
    "description": "Notification test for outgoing story reactions but no name"
  },
  "icu:Quote__story-unavailable": {
    "messageformat": "Nie meer beskikbaar nie",
    "description": "Label for when a story is not found"
  },
  "icu:ContextMenu--button": {
    "messageformat": "Kontekskieslys",
    "description": "Default aria-label for the context menu buttons"
  },
  "icu:EditUsernameModalBody__username-placeholder": {
    "messageformat": "Gebruikersnaam",
    "description": "Placeholder for the username field"
  },
  "icu:EditUsernameModalBody__username-helper": {
    "messageformat": "Gebruikersname laat toe dat andere aan jou boodskappe kan stuur sonder dat hulle jou telefoonnommer nodig het. Hulle word gekoppel aan 'n stel syfers om jou adres privaat te help hou.",
    "description": "Shown on the edit username screen"
  },
  "icu:EditUsernameModalBody__learn-more": {
    "messageformat": "Vind meer uit",
    "description": "Text that open a popup with information about discriminator in username"
  },
  "icu:EditUsernameModalBody__learn-more__title": {
    "messageformat": "Wat beteken hierdie syfers?",
    "description": "Title of the popup with information about discriminator in username"
  },
  "icu:EditUsernameModalBody__learn-more__body": {
    "messageformat": "Hierdie syfers help om jou gebruikersnaam privaat te hou sodat jy ongevraagde boodskappe kan voorkom. Deel jou gebruikersnaam slegs met die mense en groepe met wie jy wil klets. As jy gebruikersname verander, sal jy 'n nuwe stel syfers ontvang.",
    "description": "Body of the popup with information about discriminator in username"
  },
  "icu:EditUsernameModalBody__change-confirmation": {
    "messageformat": "As jy jou gebruikersnaam verander, sal dit jou bestaande QR-kode en skakel terugstel. Is jy seker?",
    "description": "Body of the confirmation dialog displayed when user is about to change their username"
  },
  "icu:EditUsernameModalBody__change-confirmation__continue": {
    "messageformat": "Gaan voort",
    "description": "Text of the primary button on username change confirmation modal"
  },
  "icu:UsernameLinkModalBody__save": {
    "messageformat": "Stoor",
    "description": "Name of the button for saving username link QR code to disk in the username link modal"
  },
  "icu:UsernameLinkModalBody__color": {
    "messageformat": "Kleur",
    "description": "Name of the button for changing the username link QR code color in the username link modal"
  },
  "icu:UsernameLinkModalBody__copy": {
    "messageformat": "Kopieer na knipbord",
    "description": "ARIA label of the button for copying the username link to clipboard in the username link modal"
  },
  "icu:UsernameLinkModalBody__help": {
    "messageformat": "Deel jou QR-kode en skakel slegs met mense wat jy vertrou. Wanneer dit gedeel word, sal ander mense jou gebruikersnaam kan sien en 'n klets met jou begin.",
    "description": "Text of disclaimer at the bottom of the username link modal"
  },
  "icu:UsernameLinkModalBody__reset": {
    "messageformat": "Herstel",
    "description": "Text of button at the bottom of the username link modal"
  },
  "icu:UsernameLinkModalBody__done": {
    "messageformat": "Klaar",
    "description": "Text of button at the bottom of the username link modal"
  },
  "icu:UsernameLinkModalBody__color__radio": {
    "messageformat": "Gebruikersnaam-skakelkleur, {index,number} van {total,number}",
    "description": "ARIA label of button for selecting username link color"
  },
  "icu:UsernameLinkModalBody__reset__confirm": {
    "messageformat": "As jy jou QR-kode terugstel, sal jou bestaande QR-kode en skakel nie meer werk nie.",
    "description": "Text of confirmation modal when resetting the username link"
  },
  "icu:UsernameLinkModalBody__resetting-link": {
    "messageformat": "Besig om skakel terug te stel…",
    "description": "Text shown when resetting the username link"
  },
  "icu:UsernameLinkModalBody__error__text": {
    "messageformat": "QR-kode en skakel nie gestel nie. Gaan jou netwerkverbinding na en probeer weer.",
    "description": "Text of the confirmation dialog shown on username link error"
  },
  "icu:UsernameOnboardingModalBody__title": {
    "messageformat": "Stel jou Signal-gebruikersnaam op",
    "description": "Title of username onboarding modal"
  },
  "icu:UsernameOnboardingModalBody__row__number": {
    "messageformat": "Gebruikersname word met 'n stel syfers gepaar en word nie op jou profiel gedeel nie",
    "description": "Content of the first row of username onboarding modal"
  },
  "icu:UsernameOnboardingModalBody__row__link": {
    "messageformat": "Elke gebruikersnaam het 'n unieke QR-kode en skakel wat jy met vriende kan deel om 'n klets met jou te begin",
    "description": "Content of the second row of username onboarding modal"
  },
  "icu:UsernameOnboardingModalBody__row__lock": {
    "messageformat": "Skakel telefoonnommer-ontdekking af onder Instellings > Telefoonnommer > Wie kan my nommer vind, om jou gebruikersnaam te gebruik as die primêre manier waarop andere jou kan kontak.",
    "description": "Content of the third row of username onboarding modal"
  },
  "icu:UsernameOnboardingModalBody__learn-more": {
    "messageformat": "Vind meer uit",
    "description": "Text that open a popup with information about username onboarding"
  },
  "icu:UsernameOnboardingModalBody__continue": {
    "messageformat": "Gaan voort",
    "description": "Text of the primary button on username onboarding modal"
  },
  "icu:UnsupportedOSWarningDialog__body": {
    "messageformat": "Signal vir rekenaars sal binnekort nie meer jou rekenaar se weergawe van {OS} ondersteun nie. Om voort te gaan om Signal te gebruik, doen 'n opdatering van jou rekenaar se bedryfstelsel teen {expirationDate}. <learnMoreLink>Vind meer uit</learnMoreLink>",
    "description": "Body of a dialog displayed on unsupported operating systems"
  },
  "icu:UnsupportedOSErrorDialog__body": {
    "messageformat": "Signal vir rekenaars werk nie meer op hierdie rekenaar nie. Doen 'n opdatering van jou rekenaar se weergawe van {OS} om Signal vir rekenaars weer te kan gebruik. <learnMoreLink>Vind meer uit</learnMoreLink>",
    "description": "Body of a dialog displayed on unsupported operating systems"
  },
  "icu:UnsupportedOSErrorToast": {
    "messageformat": "Signal vir rekenaars werk nie meer op hierdie rekenaar nie. Doen 'n opdatering van jou rekenaar se weergawe van {OS} om Signal vir rekenaars weer te kan gebruik.",
    "description": "Body of a dialog displayed on unsupported operating systems"
  },
  "icu:MessageMetadata__edited": {
    "messageformat": "Gewysig",
    "description": "label for an edited message"
  },
  "icu:EditHistoryMessagesModal__title": {
    "messageformat": "Wysigingsgeskiedenis",
    "description": "Modal title for the edit history messages modal"
  },
  "icu:ResendMessageEdit__body": {
    "messageformat": "Hierdie wysiging kon nie gestuur word nie. Gaan jou verbinding na en probeer weer",
    "description": "Modal body for the confirmation dialog shown to user when attempting to resend message edit"
  },
  "icu:ResendMessageEdit__button": {
    "messageformat": "Stuur weer",
    "description": "Button text for the confirmation dialog shown to user when attempting to resend message edit"
  },
  "icu:StoriesTab__MoreActionsLabel": {
    "messageformat": "Meer aksies",
    "description": "Stories Tab > More Actions Button (opens context menu) > Accessibility Label"
  },
  "icu:CallsTab__HeaderTitle--CallsList": {
    "messageformat": "Oproepe",
    "description": "Calls Tab > Header > Title > On Calls List screen"
  },
  "icu:CallsTab__HeaderTitle--NewCall": {
    "messageformat": "Nuwe oproep",
    "description": "Calls Tab > Header > Title > On New Call screen"
  },
  "icu:CallsTab__NewCallActionLabel": {
    "messageformat": "Nuwe oproep",
    "description": "Calls Tab > New Call Action Button > Accessibility Label"
  },
  "icu:CallsTab__MoreActionsLabel": {
    "messageformat": "Meer aksies",
    "description": "Calls Tab > More Actions Button (opens context menu) > Accessibility Label"
  },
  "icu:CallsTab__ClearCallHistoryLabel": {
    "messageformat": "Vee oproepgeskiedenis uit",
    "description": "Calls Tab > More Actions Context Menu > Clear Call History Button Label"
  },
  "icu:CallsTab__ConfirmClearCallHistory__Title": {
    "messageformat": "Vee oproepgeskiedenis uit?",
    "description": "Calls Tab > Confirm Clear Call History Dialog > Title"
  },
  "icu:CallsTab__ConfirmClearCallHistory__Body": {
    "messageformat": "Dit sal die hele oproepgeskiedenis permanent uitvee",
    "description": "Calls Tab > Confirm Clear Call History Dialog > Body Text"
  },
  "icu:CallsTab__ConfirmClearCallHistory__ConfirmButton": {
    "messageformat": "Vee uit",
    "description": "Calls Tab > Confirm Clear Call History Dialog > Confirm Button"
  },
  "icu:CallsTab__ToastCallHistoryCleared": {
    "messageformat": "Oproepgeskiedenis uitgevee",
    "description": "Calls Tab > Clear Call History > Toast"
  },
  "icu:CallsTab__EmptyStateText": {
    "messageformat": "Klik om 'n oproep te sien of te begin",
    "description": "Calls Tab > When no call is selected > Empty state > Call to action text"
  },
  "icu:CallsList__SearchInputPlaceholder": {
    "messageformat": "Soek",
    "description": "Calls Tab > Calls List > Search Input > Placeholder"
  },
  "icu:CallsList__ToggleFilterByMissedLabel": {
    "messageformat": "Filtreer volgens gemis",
    "description": "Calls Tab > Calls List > Toggle search filter by missed > Accessibility label"
  },
  "icu:CallsList__ToggleFilterByMissed__RoleDescription": {
    "messageformat": "Skakel aan of af",
    "description": "Calls Tab > Calls List > Toggle search filter by missed > Accessibility role description ('A toggle button')"
  },
  "icu:CallsList__EmptyState--noQuery": {
    "messageformat": "Geen onlangse oproepe nie. Begin deur 'n vriend te bel.",
    "description": "Calls Tab > Calls List > When no results found > With no search query"
  },
  "icu:CallsList__EmptyState--hasQuery": {
    "messageformat": "Geen resultate vir \"{query}\" nie",
    "description": "Calls Tab > Calls List > When no results found > With a search query"
  },
  "icu:CallsList__ItemCallInfo--Incoming": {
    "messageformat": "Inkomend",
    "description": "Calls Tab > Calls List > Call Item > Call Status > When call was accepted and was incoming"
  },
  "icu:CallsList__ItemCallInfo--Outgoing": {
    "messageformat": "Uitgaande",
    "description": "Calls Tab > Calls List > Call Item > Call Status > When call was accepted and was outgoing"
  },
  "icu:CallsList__ItemCallInfo--Missed": {
    "messageformat": "Gemis",
    "description": "Calls Tab > Calls List > Call Item > Call Status > When call was missed"
  },
  "icu:CallsList__ItemCallInfo--GroupCall": {
    "messageformat": "Groepoproep",
    "description": "Calls Tab > Calls List > Call Item > Call Status > When group call is in its default state"
  },
  "icu:CallsNewCall__EmptyState--noQuery": {
    "messageformat": "Geen onlangse gesprekke nie.",
    "description": "Calls Tab > New Call > Conversations List > When no results found > With no search query"
  },
  "icu:CallsNewCall__EmptyState--hasQuery": {
    "messageformat": "Geen resultate vir \"{query}\" nie",
    "description": "Calls Tab > New Call > Conversations List > When no results found > With a search query"
  },
  "icu:CallHistory__Description--Default": {
    "messageformat": "{type, select, Audio {{direction, select, Outgoing {Uitgaande stemoproep} other {Inkomende stemoproep}}} Video {{direction, select, Outgoing {Uitgaande video-oproep} other {Inkomende video-oproep}}} Group {{direction, select, Outgoing {Uitgaande groepoproep} other {Inkomende groepoproep}}} other {{direction, select, Outgoing {Uitgaande oproep} other {Inkomende oproep}}}}",
    "description": "Call History > Short description of call > When call was not missed or declined (generally accepted)"
  },
  "icu:CallHistory__Description--Missed": {
    "messageformat": "{type, select, Audio {Gemiste stemoproep} Video {Gemiste video-oproep} Group {Gemiste groepoproep} other {Gemiste oproep}}",
    "description": "Call History > Short description of call > When incoming call was missed"
  },
  "icu:CallHistory__Description--Unanswered": {
    "messageformat": "{type, select, Audio {Onbeantwoorde stemoproep} Video {Onbeantwoorde video-oproep} Group {Onbeantwoorde groepoproep} other {Onbeantwoorde oproep}}",
    "description": "Call History > Short description of call > When outgoing call was unanswered"
  },
  "icu:CallHistory__Description--Declined": {
    "messageformat": "{type, select, Audio {Stemoproep geweier} Video {Video-oproep geweier} Group {Groepoproep geweier} other {Oproep geweier}}",
    "description": "Call History > Short description of call > When call was declined"
  },
  "icu:TypingBubble__avatar--overflow-count": {
    "messageformat": "{count, plural, one {{count,number} ander persoon is besig om te tik.} other {{count,number} ander persone is besig om te tik.}}",
    "description": "Group chat multiple person typing indicator when space isn't available to show every avatar, this is the count of avatars hidden."
  },
  "icu:WhatsNew__modal-title": {
    "messageformat": "Wat is nuut",
    "description": "Title for the whats new modal"
  },
  "icu:WhatsNew__bugfixes": {
    "messageformat": "Hierdie weergawe bevat ’n aantal klein aanpassings en regstellings om Signal glad te laat werk.",
    "description": "Release notes for releases that only include bug fixes"
  },
  "icu:WhatsNew__bugfixes--1": {
    "messageformat": "Bykomende klein veranderings, foutregstellings en prestasieverbeterings. Dankie dat jy Signal Gebruik!",
    "description": "Release notes for releases that only include bug fixes"
  },
  "icu:WhatsNew__bugfixes--2": {
    "messageformat": "'n Handvol foutregstellings om jou toepassing glad te laat werk. Nog meer opwindende veranderings is op die horison! ",
    "description": "Release notes for releases that only include bug fixes"
  },
  "icu:WhatsNew__bugfixes--3": {
    "messageformat": "Klein veranderings, foutregstellings en prestasieverbeterings. Hou aan teksboodskappe stuur, oproepe maak en videoklets soos gewoonlik.",
    "description": "Release notes for releases that only include bug fixes"
  },
  "icu:WhatsNew__bugfixes--4": {
    "messageformat": "Hard aan die werk om foute reg te stel en ander prestasieverbeterings aan te bring om die toepassing vir jou glad te laat werk. ",
    "description": "Release notes for releases that only include bug fixes"
  },
  "icu:WhatsNew__bugfixes--5": {
    "messageformat": "Bykomende klein veranderings, foutregstellings en 'n verskeidenheid planne vir die toekoms.",
    "description": "Release notes for releases that only include bug fixes"
  },
  "icu:WhatsNew__bugfixes--6": {
    "messageformat": "Klein veranderings, foutregstellings en prestasieverbeterings. Dankie dat jy Signal gebruik!",
    "description": "Release notes for releases that only include bug fixes"
  },
  "icu:WhatsNew__v6.38--0": {
    "messageformat": "Hierdie vrystelling bevat 'n opgedateerde ontwerp vir Signal-stem- en -video-oproepe."
  },
  "icu:WhatsNew__v6.39--0": {
    "messageformat": "Nou kan jy jou geselekteerde taal in Signal verander sonder om jou stelselinstellings te verander (Signal-instellings > Voorkoms > Taal)."
  },
  "icu:WhatsNew__v6.39--1": {
    "messageformat": "Ons het 'n kort vertraging reggemaak wat soms in macOS voorgekom het nadat daar by 'n oproep-wagkamer aangesluit is."
  }
}<|MERGE_RESOLUTION|>--- conflicted
+++ resolved
@@ -5444,8 +5444,6 @@
     "messageformat": "Gebruikersnaam",
     "description": "Default text for username field"
   },
-<<<<<<< HEAD
-=======
   "icu:ProfileEditor--username--corrupted--body": {
     "messageformat": "Iets het verkeerd geloop met jou gebruikernaam, dit is nie meer aan jou rekening toegewys nie.",
     "description": "Text of confirmation modal when the username gets corrupted"
@@ -5478,7 +5476,6 @@
     "messageformat": "Laat ander mense 'n klets met jou begin deur jou unieke QR-kode of skakel te deel.",
     "description": "Body of tooltip displayed under 'QR code or link' button for getting username link"
   },
->>>>>>> ab187ab2
   "icu:ProfileEditor--username--title": {
     "messageformat": "Kies jou gebruikersnaam",
     "description": "Title text for username modal"
